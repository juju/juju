
# Juju Architectural Overview

## Audience

This document is targeted at new developers of Juju, and may be useful to experienced
developers who need a refresher on some aspect of juju's operation. It is deliberately
light on detail, because the precise mechanisms of various components' operation are
expected to change much faster than the general interactions between components.


## The View From Space

A Juju model is a distributed system comprising:

  * A data store (mongodb) which describes the desired state of the world, in terms
    of running workloads or *services*, and the *relations* between them; and of the
    *units* that comprise those services, and the *machines* on which those units run.

  * A bunch of *agents*, each of which runs the same `jujud` binary, and which are
    variously responsible for causing reality to converge towards the idealised world-
    state encoded in the data store.

  * Some number of *clients* which talk over an API, implemented by the agents, to
    update the desired world-state (and thereby cause the agents to update the world
    to match). The `juju` binary is one of many possible clients; the `juju-gui` web
    application, and the `juju-deployer` python tool, are other examples.

The whole system depends upon a substrate, or *provider*, which supplies the compute,
storage, and network resources used by the workloads (and by juju itself; but never
forget that *everything* described in this document is merely supporting infrastructure
geared towards the successful deployment and configuration of the workloads that solve
actual problems for actual users).


## The Data Store

There's a lot of *detail* to cover, but there's not much to say from an architectural
standpoint. We use a mongodb replicaset to support HA; we use the `mgo` package from
`labix.org` to implement multi-document transactions; we make use of the transaction
log to detect changes to particular documents, and convert them into business-object-
level events that get sent over the API to interested parties.

The mongodb databases run on machines we refer to as *controllers*, and are only
accessed by agents running on those machines; it's important to keep it locked down
(and, honestly, to lock it down further and better than we currently have).

There's some documentation on how to work with [the state package](hacking-state);
and plenty more on the [state entities](lifecycles) and the details of their
[creation](entity-creation) and [destruction](death-and-destruction) from various
perspectives; but there's not a lot more to say in this context.

It *is* important to understand that the transaction-log watching is not an ideal
solution, and we'll be retiring it at some point, in favour of an in-memory model
of state and a pub-sub system for watchers; we *know* it's a scalability problem,
but we're not devoting resources to it until it becomes more pressing.

Code for dealing with mongodb is found primarily in the `state`, `state/watcher`,
`replicaset`, and `worker/peergrouper` packages.


## The Agents

Agents all use the same `jujud` binary, and all follow roughly the same  model.
When starting up, they authenticate with an API server; possibly reset their
password, if the one they used has been stored persistently somewhere and is
thus vulnerable; determine their responsibilities; and run a set of tasks in
parallel until one of those tasks returns an error indicating that the agent
should either restart or terminate completely. Tasks that return any other error
will be automatically restarted after a short delay; tasks that return nil are
considered to be complete, and will not be restarted until the whole process is.

When comparing the unit agent with the machine agent, the truth of the above
may not be immediately apparent, because the responsibilities of the unit
agent are so much less varied than those of the machine agent; but we have
scheduled work to integrate the unit agent into the machine agent, rendering
each unit agent a single worker task within its responsible machine agent. It's
still better to consider a unit agent to be a simplistic and/or degenerate
implementation of a machine agent than to attach too much importance to the
differences.


### Jobs, Runners, and Workers

Machine agents all have at least one of two jobs: JobHostUnits and JobManageModel.
Each of these jobs represents a number of tasks the agent needs to execute to
fulfil its responsibilities; in addition, there are a number of tasks that are
executed by every machine agent. The terms *task* and *worker* are generally used
interchangeably in this document and in the source code; it's possible but not
generally helpful to draw the distinction that a worker executes a task. All
tasks are implemented by code in some subpackage of the `worker` package, and the
`worker.Runner` type implements the retry behaviour described above.

It's useful to note that the Runner type is itself a worker, so we can and do
nest Runners inside one another; the details of *exactly* how and where a given
worker comes to be executed are generally elided in this document; but it's worth
being aware of the fact that all the workers that use an API connection share a
single one, mediated by a single Runner, such that when the API connection fails
that single Runner can stop all its workers; shut itself down; be restarted by
its parent worker; and set up a new API connection, which it then uses to start
all its child workers.

Please note that the lists of workers below should *not* be assumed to be
exhaustive. Juju evolves, and the workers evolve with it.


### Common workers

All agents run workers with the following responsibilities:

  * Check for scheduled upgrades for their binaries, and replace themselves
    (implemented in `worker/upgrader`)
  * Watch logging config, and reconfigure the local logger (`worker/logger`; yes,
    we know; it is not the stupidest name in the codebase)
  * Watch and store the latest known addresses for the controllers
    (`worker/apiaddressupdater`)

### Machine Agent Workers

Machine agents additionally do the following:

  * Run upgrade code in the new binaries once they're replaced themselves
    (implemented directly in the machine agent's `upgradeWorker` method)
  * Handle SIGABRT and permanently stop the agent (`worker/terminationworker`)
  * Handle the machine entity's death and permanently stop the agent (`worker/machiner`)
  * Watch proxy config, and reconfigure the local machine (`worker/machineenvironmentworker`)
    the two sets of machines will be the same for ever.
  * Watch for contained LXC or KVM machines and provision/decommission them
    (`worker/provisioner`)

<<<<<<< HEAD
*Almost* all machine agents have JobHostUnits -- the sole exception is the state
server in a local model, which runs directly on the user's machine (not
in a container); we don't want to pollute their day-to-day working model
by deploying charms there (especially because the local provider is explicitly
a development tool, and charms deployed there are disproportionately likely to
be flawed or incomplete). Those that do run the `worker/deployer` code which
=======
All machine agents have JobHostUnits. These run the `worker/deployer` code which
>>>>>>> 1cd7ac8c
watches for units assigned to the machine, and deploys/recalls upstart configs
for their respective unit agents as the units are assigned/removed. We expect
the deployer implementation to change to just directly run the unit agents'
workers in its own Runner.

### Controller Workers

<<<<<<< HEAD

### State Server Workers

=======
>>>>>>> 1cd7ac8c
Machines with JobManageModel also run a number of other workers, which do
the following.

  * Run the API server used by all other workers (in this, and other, agents:
    `state/apiserver`)
  * Provision/decommission provider instances in response to the creation/
    destruction of machine entities (`worker/provisioner`, just like the
    container provisioners run in all machine agents anyway)
  * Manipulate provider networks in response to units opening/closing ports,
    and users exposing/unexposing services (`worker/firewaller`)
  * Update network addresses and associated information for provider instances
    (`worker/instancepoller`)
  * Respond to queued DB cleanup events (`worker/cleaner`)
  * Maintain the MongoDB replica set (`worker/peergrouper`)
  * Resume incomplete MongoDB transactions (`worker/resumer`)

Many of these workers (more than strictly need to be) are wrapped as "singular"
workers, which only run on the same machine as the current MongoDB replicaset
master. When the master changes, the state connection is dropped, causing all
those workers to also be stopped; when they're restarted, they won't run because
they're no longer running on the master.


### Unit Agents

Unit agents run all the common workers, and the `worker/uniter` task as well;
this task is probably the single most forbiddingly complex part of Juju. (Side
note: It's a unit-er because it deals with units, and we're bad at names; but
it's also a unite-r because it's where all the various components of juju come
together to run actual workloads.) It's sufficiently large that it deserves its
own top-level heading, below.


## The Uniter

At the highest level, the Uniter is a state machine. After a "little bit" of setup,
it runs a tight loop in which it calls `Mode` functions one after another, with the
next mode run determined by the result of its predecessor. All mode functions are
implemented in `worker/uniter/modes.go`, which is actually pretty small: just a hair
over 400 lines.

It's deliberately implemented as conceptually single-threaded (just like almost
everything else in juju -- rampaging concurrency is the root of much evil, and so
we save ourselves a huge number of headaches by hiding concurrency behind event
channels and handling a single event at a time), but this property has degraded
over time; in particular, the `RunListener` code can inject events at unhelpful
times, and while the `hookLock` *probably* renders this safe it's still deeply
suboptimal, because the fact of the concurrency requires that we be *extremely*
careful with further modifications, lest they subtly break assumptions. We hope
to address this by retiring the current implementation of `juju run`, but it's
not entirely clear how to do this; in the meantime, Here Be Dragons.

Leaving these woes aside, the mode functions make use of two fundamental components,
which are glommed together until someone refactors it to make more sense. There's
the `Filter`, which is responsible for communicating with the API server (and the
rest of the outside world) such that relevant events can be delivered to the mode
func via channels exposed on the filter; and then there's the `Uniter` itself, which
exposes a number of methods that are expected to be called by the mode funcs.


### Uniter Modes

XXXX


### Hook contexts

XXXX


### The Relation Model

XXXX


## The APIs

controllers expose an API endpoint over a websocket connection. The methods
available over the API are broken down by client; there's a `Client` facade that
exposes the methods used by clients, an `Agent` facade that exposes the methods
common to all agents, and a wide range of worker-specific *facades* that individually
deal with particular chunks of functionality implemented by one agent or another
(for example, `Provisioner`, `Upgrader`, and `Uniter`, each used by the eponymous
worker types).

Various facades share functionality; for example, the Life method is used by many
worker facades. In these cases, the method is implemented on a spearate type, which
is embedded in the facade implementation.

All APIs *should* be implemented such that they can be called in bulk, but not
all of them are. The agent facades are (almost?) all implemented correctly, but
the Client facade is almost exclusively not. As functionality evolves, and new
versions of the client APIs are implemented, we must take care to implement them
consistently -- this means both implementing bulk calls *and* splitting the
monolithic Client facade into smaller service-specific facades, such that we
can evolve interaction with (say) users without bumping global API versions
across the board).


## The Providers

Each provider represents a different possible kind of substrate on which a juju
model can run, and (as far as possible) abstracts away the differences
between them, by making them all conform to the Environ interface. The most
important thing to understand about the various providers is that they're all
implemented without reference to broader juju concepts; they are squeezed into
a shape that's convenient WRT allowing juju to make use of them, but if we allow
juju-level concepts to infect the providers we will suffer greatly, because we
will open a path by which changes to *juju* end up causing changes to *all the
providers at once*.

However, we lack the ability to enforce this at present, because the package
dependency flows in the wrong direction, thanks primarily (purely?) to the
StateInfo method on Environ; and we jam all sorts of gymnastics into the state
package to allow us to use Environs without doing so explicitly (see the
state.Policy interface, and its many somewhat-inelegant uses). In other places,
we have (quite reasonably) moved code out of the environs package (see both
environs/config.Config, and instance.Instance).

Environ implementations are expected to be goroutine-safe; we don't currently
make much use of that property at the moment, but we will be coming to depend
upon it as we move to eliminate the wasteful proliferation of Environ instances
in the API server.

It's important to note that an environ Config will generally contain sensitive
information -- a user's authentication keys for a cloud provider -- and so we
must always be careful to avoid spreading those around further than we need to.
Basically, if an environ config gets off a controller, we've screwed up.


## Bootstrapping

XXXX<|MERGE_RESOLUTION|>--- conflicted
+++ resolved
@@ -128,16 +128,7 @@
   * Watch for contained LXC or KVM machines and provision/decommission them
     (`worker/provisioner`)
 
-<<<<<<< HEAD
-*Almost* all machine agents have JobHostUnits -- the sole exception is the state
-server in a local model, which runs directly on the user's machine (not
-in a container); we don't want to pollute their day-to-day working model
-by deploying charms there (especially because the local provider is explicitly
-a development tool, and charms deployed there are disproportionately likely to
-be flawed or incomplete). Those that do run the `worker/deployer` code which
-=======
 All machine agents have JobHostUnits. These run the `worker/deployer` code which
->>>>>>> 1cd7ac8c
 watches for units assigned to the machine, and deploys/recalls upstart configs
 for their respective unit agents as the units are assigned/removed. We expect
 the deployer implementation to change to just directly run the unit agents'
@@ -145,12 +136,6 @@
 
 ### Controller Workers
 
-<<<<<<< HEAD
-
-### State Server Workers
-
-=======
->>>>>>> 1cd7ac8c
 Machines with JobManageModel also run a number of other workers, which do
 the following.
 
