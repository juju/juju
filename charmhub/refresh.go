// Copyright 2020 Canonical Ltd.
// Licensed under the AGPLv3, see LICENCE file for details.

package charmhub

import (
	"context"
	"crypto/sha512"
	"encoding/base64"
	"fmt"
	"net/http"
	"strings"

	"github.com/juju/collections/set"
	"github.com/juju/errors"
	"github.com/juju/loggo"
	"github.com/juju/names/v4"
	"github.com/juju/utils/v2"
	"github.com/kr/pretty"
	"golang.org/x/crypto/pbkdf2"

	"github.com/juju/juju/charmhub/path"
	"github.com/juju/juju/charmhub/transport"
	charmmetrics "github.com/juju/juju/core/charm/metrics"
<<<<<<< HEAD
	corelogger "github.com/juju/juju/core/logger"
=======
>>>>>>> 33a867b7
	coreseries "github.com/juju/juju/core/series"
)

// Action represents the type of refresh is performed.
type Action string

const (
	// InstallAction defines a install action.
	InstallAction Action = "install"

	// DownloadAction defines a download action.
	DownloadAction Action = "download"

	// RefreshAction defines a refresh action.
	RefreshAction Action = "refresh"
)

const (
	// NotAvailable is used a placeholder for Name and Channel for a refresh
	// base request, if the Name and Channel is not known.
	NotAvailable = "NA"
)

// Headers represents a series of headers that we would like to pass to the REST
// API.
type Headers = map[string][]string

// RefreshBase defines a base for selecting a specific charm.
// Continues to exist to allow for incoming bases to be converted
// to bases inside this package.
type RefreshBase struct {
	Architecture string
	Name         string
	Channel      string
}

func (p RefreshBase) String() string {
	path := p.Architecture
	if p.Channel != "" {
		if p.Name != "" {
			path = fmt.Sprintf("%s/%s", path, p.Name)
		}
		path = fmt.Sprintf("%s/%s", path, p.Channel)
	}
	return path
}

// RefreshClient defines a client for refresh requests.
type RefreshClient struct {
	path   path.Path
	client RESTClient
	logger Logger
}

// NewRefreshClient creates a RefreshClient for requesting
func NewRefreshClient(path path.Path, client RESTClient, logger Logger) *RefreshClient {
	return &RefreshClient{
		path:   path,
		client: client,
		logger: logger,
	}
}

// Refresh is used to refresh installed charms to a more suitable revision.
func (c *RefreshClient) Refresh(ctx context.Context, config RefreshConfig) ([]transport.RefreshResponse, error) {
	c.logger.Tracef("Refresh(%s)", pretty.Sprint(config))
	req, headers, err := config.Build()
	if err != nil {
		return nil, errors.Trace(err)
	}
	return c.refresh(ctx, config.Ensure, req, headers)
}

// RefreshWithRequestMetrics is to get refreshed charm data and provide metrics
// at the same time.  Used as part of the charm revision updater facade.
func (c *RefreshClient) RefreshWithRequestMetrics(ctx context.Context, config RefreshConfig, metrics map[charmmetrics.MetricKey]map[charmmetrics.MetricKey]string) ([]transport.RefreshResponse, error) {
	c.logger.Tracef("RefreshWithRequestMetrics(%s, %+v)", pretty.Sprint(config), metrics)
	req, headers, err := config.Build()
	if err != nil {
		return nil, errors.Trace(err)
	}
	m := make(transport.RequestMetrics, 0)
	for k, v := range metrics {
		// verify top level "model" and "controller" keys
		if k != charmmetrics.Controller && k != charmmetrics.Model {
			return nil, errors.Trace(errors.NotValidf("highlevel metrics label %q", k))
		}
		ctxM := make(map[string]string, len(v))
		for k2, v2 := range v {
			ctxM[k2.String()] = v2
		}
		m[k.String()] = ctxM
	}
	req.Metrics = m
	return c.refresh(ctx, config.Ensure, req, headers)
}

func (c *RefreshClient) refresh(ctx context.Context, ensure func(responses []transport.RefreshResponse) error, req transport.RefreshRequest, headers Headers) ([]transport.RefreshResponse, error) {
	httpHeaders := make(http.Header)
	for k, values := range headers {
		for _, value := range values {
			httpHeaders.Add(MetadataHeader, fmt.Sprintf("%s=%s", k, value))
		}
	}

	var resp transport.RefreshResponses
	restResp, err := c.client.Post(ctx, c.path, httpHeaders, req, &resp)
	if err != nil {
		return nil, errors.Trace(err)
	}
	if restResp.StatusCode == http.StatusNotFound {
		return nil, logAndReturnError(errors.NotFoundf("refresh"))
	}
	if err := handleBasicAPIErrors(resp.ErrorList, c.logger); err != nil {
		return nil, errors.Trace(err)
	}

	c.logger.Tracef("Refresh() unmarshalled: %s", pretty.Sprint(resp.Results))
	return resp.Results, ensure(resp.Results)
<<<<<<< HEAD
=======
}

// refreshOne holds the config for making refresh calls to the CharmHub API.
type refreshOne struct {
	ID       string
	Revision int
	Channel  string
	Base     RefreshBase
	// instanceKey is a private unique key that we construct for CharmHub API
	// asynchronous calls.
	instanceKey string
	metrics     transport.ContextMetrics
}

// InstanceKey returns the underlying instance key.
func (c refreshOne) InstanceKey() string {
	return c.instanceKey
}

func (c refreshOne) String() string {
	return fmt.Sprintf("Refresh one (instanceKey: %s): using ID %s revision %+v, with channel %s and base %v",
		c.instanceKey, c.ID, c.Revision, c.Channel, c.Base.String())
>>>>>>> 33a867b7
}

// RefreshOne creates a request config for requesting only one charm.
func RefreshOne(key, id string, revision int, channel string, base RefreshBase) (RefreshConfig, error) {
<<<<<<< HEAD
	if id == "" {
		return nil, logAndReturnError(errors.NotValidf("empty id"))
	}
=======
>>>>>>> 33a867b7
	if key == "" {
		// This is for compatibility reasons.  With older clients, the
		// key created in GetCharmURLOrigin will be lost to and from
		// the client.  Since a key is required, ensure we have one.
		uuid, err := utils.NewUUID()
		if err != nil {
<<<<<<< HEAD
			return nil, logAndReturnError(err)
=======
			return nil, errors.Trace(err)
>>>>>>> 33a867b7
		}
		key = uuid.String()
	}
	if err := validateBase(base); err != nil {
<<<<<<< HEAD
		return nil, logAndReturnError(err)
=======
		return nil, errors.Trace(err)
>>>>>>> 33a867b7
	}
	return refreshOne{
		instanceKey: key,
		ID:          id,
		Revision:    revision,
		Channel:     channel,
		Base:        base,
	}, nil
}

// CreateInstanceKey creates an InstanceKey which can be unique and stable
// from Refresh action to Refresh action.  Required for KPI collection
// on the charmhub side, see LP:1944582.  Rather than saving in
<<<<<<< HEAD
// state, use the model uuid + the app name, which are unique.  Modeled
// after the applicationDoc DocID and globalKey in state.
func CreateInstanceKey(uuid, appName string) string {
	return uuid + ":a#" + appName
=======
// state, use a hash of the model uuid + the app name, which are unique.
func CreateInstanceKey(app names.ApplicationTag, model names.ModelTag) string {
	h := pbkdf2.Key([]byte(app.Id()), []byte(model.Id()), 8192, 32, sha512.New)
	return base64.RawURLEncoding.EncodeToString(h)
}

// Build a refresh request that can be past to the API.
func (c refreshOne) Build() (transport.RefreshRequest, Headers, error) {
	base, err := constructRefreshBase(c.Base)
	if err != nil {
		return transport.RefreshRequest{}, nil, errors.Trace(err)
	}

	return transport.RefreshRequest{
		Context: []transport.RefreshRequestContext{{
			InstanceKey:     c.instanceKey,
			ID:              c.ID,
			Revision:        c.Revision,
			Base:            base,
			TrackingChannel: c.Channel,
			Metrics:         c.metrics,
			// TODO (stickupkid): We need to model the refreshed date. It's
			// currently optional, but will be required at some point. This
			// is the installed date of the charm on the system.
		}},
		Actions: []transport.RefreshRequestAction{{
			Action:      string(RefreshAction),
			InstanceKey: c.instanceKey,
			ID:          &c.ID,
		}},
	}, constructMetadataHeaders(c.Base), nil
}

// Ensure that the request back contains the information we requested.
func (c refreshOne) Ensure(responses []transport.RefreshResponse) error {
	for _, resp := range responses {
		if resp.InstanceKey == c.instanceKey {
			return nil
		}
	}
	return errors.NotValidf("refresh action key")
}

type executeOne struct {
	ID       string
	Name     string
	Revision *int
	Channel  *string
	Base     RefreshBase
	// instanceKey is a private unique key that we construct for CharmHub API
	// asynchronous calls.
	action      Action
	instanceKey string
}

// InstanceKey returns the underlying instance key.
func (c executeOne) InstanceKey() string {
	return c.instanceKey
>>>>>>> 33a867b7
}

// InstallOneFromRevision creates a request config using the revision and not
// the channel for requesting only one charm.
func InstallOneFromRevision(name string, revision int) (RefreshConfig, error) {
	if name == "" {
		return nil, logAndReturnError(errors.NotValidf("empty name"))
	}
	uuid, err := utils.NewUUID()
	if err != nil {
		return nil, logAndReturnError(err)
	}
	return executeOneByRevision{
		action:      InstallAction,
		instanceKey: uuid.String(),
		Name:        name,
		Revision:    &revision,
	}, nil
}

<<<<<<< HEAD
// AddResource adds resource revision data to a executeOne config.
// Used for install by revision.
func AddResource(config RefreshConfig, name string, revision int) (RefreshConfig, bool) {
	c, ok := config.(executeOneByRevision)
	if !ok {
		return config, false
	}
	if len(c.resourceRevisions) == 0 {
		c.resourceRevisions = make([]transport.RefreshResourceRevision, 0)
	}
	c.resourceRevisions = append(c.resourceRevisions, transport.RefreshResourceRevision{
		Name:     name,
		Revision: revision,
	})
	return c, true
}

=======
>>>>>>> 33a867b7
// AddConfigMetrics adds metrics to a refreshOne config.  All values are
// applied at once, subsequent calls, replace all values.
func AddConfigMetrics(config RefreshConfig, metrics map[charmmetrics.MetricKey]string) (RefreshConfig, error) {
	c, ok := config.(refreshOne)
	if !ok {
		return config, nil // error?
	}
	if len(metrics) < 1 {
		return c, nil
	}
	c.metrics = make(transport.ContextMetrics, 0)
	for k, v := range metrics {
		c.metrics[k.String()] = v
	}
	return c, nil
}

// InstallOneFromChannel creates a request config using the channel and not the
// revision for requesting only one charm.
func InstallOneFromChannel(name string, channel string, base RefreshBase) (RefreshConfig, error) {
	if name == "" {
		return nil, logAndReturnError(errors.NotValidf("empty name"))
	}
	if err := validateBase(base); err != nil {
		return nil, logAndReturnError(err)
	}
	uuid, err := utils.NewUUID()
	if err != nil {
		return nil, logAndReturnError(err)
	}
	return executeOne{
		action:      InstallAction,
		instanceKey: uuid.String(),
		Name:        name,
		Channel:     &channel,
		Base:        base,
	}, nil
}

// DownloadOneFromRevision creates a request config using the revision and not
// the channel for requesting only one charm.
func DownloadOneFromRevision(id string, revision int) (RefreshConfig, error) {
	if id == "" {
		return nil, logAndReturnError(errors.NotValidf("empty id"))
	}
	uuid, err := utils.NewUUID()
	if err != nil {
		return nil, logAndReturnError(err)
	}
	return executeOneByRevision{
		action:      DownloadAction,
		instanceKey: uuid.String(),
		ID:          id,
		Revision:    &revision,
	}, nil
}

// DownloadOneFromRevisionByName creates a request config using the revision and not
// the channel for requesting only one charm.
func DownloadOneFromRevisionByName(name string, revision int) (RefreshConfig, error) {
	if name == "" {
		return nil, logAndReturnError(errors.NotValidf("empty name"))
	}
	uuid, err := utils.NewUUID()
	if err != nil {
		return nil, logAndReturnError(err)
	}
	return executeOneByRevision{
		action:      DownloadAction,
		instanceKey: uuid.String(),
		Name:        name,
		Revision:    &revision,
	}, nil
}

// DownloadOneFromChannel creates a request config using the channel and not the
// revision for requesting only one charm.
func DownloadOneFromChannel(id string, channel string, base RefreshBase) (RefreshConfig, error) {
	if id == "" {
		return nil, logAndReturnError(errors.NotValidf("empty id"))
	}
	if err := validateBase(base); err != nil {
		return nil, logAndReturnError(err)
	}
	uuid, err := utils.NewUUID()
	if err != nil {
		return nil, errors.Trace(err)
	}
	return executeOne{
		action:      DownloadAction,
		instanceKey: uuid.String(),
		ID:          id,
		Channel:     &channel,
		Base:        base,
	}, nil
}

<<<<<<< HEAD
// DownloadOneFromChannelByName creates a request config using the channel and not the
// revision for requesting only one charm.
func DownloadOneFromChannelByName(name string, channel string, base RefreshBase) (RefreshConfig, error) {
	if name == "" {
		return nil, logAndReturnError(errors.NotValidf("empty name"))
=======
// Build a refresh request that can be past to the API.
func (c executeOne) Build() (transport.RefreshRequest, Headers, error) {
	base, err := constructRefreshBase(c.Base)
	if err != nil {
		return transport.RefreshRequest{}, nil, errors.Trace(err)
	}

	var id *string
	if c.ID != "" {
		id = &c.ID
	}
	var name *string
	if c.Name != "" {
		name = &c.Name
	}

	return transport.RefreshRequest{
		// Context is required here, even if it looks optional.
		Context: []transport.RefreshRequestContext{},
		Actions: []transport.RefreshRequestAction{{
			Action:      string(c.action),
			InstanceKey: c.instanceKey,
			ID:          id,
			Name:        name,
			Revision:    c.Revision,
			Channel:     c.Channel,
			Base:        &base,
		}},
	}, constructMetadataHeaders(c.Base), nil
}

// Ensure that the request back contains the information we requested.
func (c executeOne) Ensure(responses []transport.RefreshResponse) error {
	for _, resp := range responses {
		if resp.InstanceKey == c.instanceKey {
			return nil
		}
	}
	return errors.NotValidf("%v action key", string(c.action))
}

func (c executeOne) String() string {
	var channel string
	if c.Channel != nil {
		channel = *c.Channel
	}
	var using string
	if c.ID != "" {
		using = fmt.Sprintf("ID %s", c.ID)
	} else {
		using = fmt.Sprintf("Name %s", c.Name)
	}
	var revision string
	if c.Revision != nil {
		revision = fmt.Sprintf(" with revision: %+v", c.Revision)
	}
	return fmt.Sprintf("Execute One (action: %s, instanceKey: %s): using %s%s channel %v and base %s",
		c.action, c.instanceKey, using, revision, channel, c.Base)
}

type refreshMany struct {
	Configs []RefreshConfig
}

// RefreshMany will compose many refresh configs.
func RefreshMany(configs ...RefreshConfig) RefreshConfig {
	return refreshMany{
		Configs: configs,
	}
}

// Build a refresh request that can be past to the API.
func (c refreshMany) Build() (transport.RefreshRequest, Headers, error) {
	if len(c.Configs) == 0 {
		return transport.RefreshRequest{}, nil, errors.NotFoundf("configs")
	}
	var composedHeaders Headers
	// Not all configs built here have a context, start out with an empty
	// slice, so we do not call Refresh with a nil context.
	// See executeOne.Build().
	result := transport.RefreshRequest{
		Context: []transport.RefreshRequestContext{},
	}
	for _, config := range c.Configs {
		req, headers, err := config.Build()
		if err != nil {
			return transport.RefreshRequest{}, nil, errors.Trace(err)
		}
		result.Context = append(result.Context, req.Context...)
		result.Actions = append(result.Actions, req.Actions...)
		composedHeaders = composeMetadataHeaders(composedHeaders, headers)
>>>>>>> 33a867b7
	}
	if err := validateBase(base); err != nil {
		return nil, logAndReturnError(err)
	}
	uuid, err := utils.NewUUID()
	if err != nil {
		return nil, logAndReturnError(err)
	}
	return executeOne{
		action:      DownloadAction,
		instanceKey: uuid.String(),
		Name:        name,
		Channel:     &channel,
		Base:        base,
	}, nil
}

// constructRefreshBase creates a refresh request base that allows for
// partial base queries.
func constructRefreshBase(base RefreshBase) (transport.Base, error) {
	if base.Architecture == "" {
		return transport.Base{}, logAndReturnError(errors.NotValidf("refresh arch"))
	}

	name := base.Name
	if name == "" {
		name = NotAvailable
	}

	var channel string
	var err error
	switch base.Channel {
	case "":
		channel = NotAvailable
	case "kubernetes":
		// Kubernetes is not a valid channel for a base.
		// Instead use the latest LTS version of ubuntu.
		name = "ubuntu"
		channel, err = coreseries.SeriesVersion(coreseries.LatestLts())
		if err != nil {
			return transport.Base{}, errors.NotValidf("invalid latest version")
		}
	default:
		// If we have a series, we need to convert it to a stable version.
		// If we have a version, then just pass that through.
		potential, err := coreseries.SeriesVersion(base.Channel)
		if err == nil {
			channel = potential
		} else {
			channel = base.Channel
		}
	}

	return transport.Base{
		Architecture: base.Architecture,
		Name:         name,
		Channel:      channel,
	}, nil
}

// constructHeaders adds X-Juju-Metadata headers for the charms' unique channel
// and architecture values, for example:
//
// X-Juju-Metadata: channel=bionic
// X-Juju-Metadata: arch=amd64
// X-Juju-Metadata: channel=focal
func constructMetadataHeaders(base RefreshBase) map[string][]string {
	headers := make(map[string][]string)
	if base.Architecture != "" {
		headers["arch"] = []string{base.Architecture}
	}
	if base.Name != "" {
		headers["name"] = []string{base.Name}
	}
	if base.Channel != "" {
		headers["channel"] = []string{base.Channel}
	}
	return headers
}

func composeMetadataHeaders(a, b Headers) Headers {
	result := make(map[string][]string)
	for k, v := range a {
		result[k] = append(result[k], v...)
	}
	for k, v := range b {
		result[k] = append(result[k], v...)
	}
	for k, v := range result {
		result[k] = set.NewStrings(v...).SortedValues()
	}
	return result
}

// validateBase ensures that we do not pass "all" as part of base.
// This function is to help find programming related failures.
func validateBase(rp RefreshBase) error {
	var msg []string
	if rp.Architecture == "all" {
		msg = append(msg, fmt.Sprintf("Architecture %q", rp.Architecture))
	}
	if rp.Name == "all" {
		msg = append(msg, fmt.Sprintf("Name %q", rp.Name))
	}
	if rp.Channel == "all" {
		msg = append(msg, fmt.Sprintf("Channel %q", rp.Channel))
	}
	if len(msg) > 0 {
		err := errors.Trace(errors.NotValidf(strings.Join(msg, ", ")))
		// Log the error here, trace on this side gets lost when the error
		// goes thru to the client.
		return logAndReturnError(err)
	}
	return nil
}

type instanceKey interface {
	InstanceKey() string
}

// ExtractConfigInstanceKey is used to get the instance key from a refresh
// config.
func ExtractConfigInstanceKey(cfg RefreshConfig) string {
	key, ok := cfg.(instanceKey)
	if ok {
		return key.InstanceKey()
	}
	return ""
}

var logger = loggo.GetLoggerWithLabels("juju.charmhub", corelogger.CHARMHUB)

func logAndReturnError(err error) error {
	err = errors.Trace(err)
	logger.Errorf(err.Error())
	return err
}<|MERGE_RESOLUTION|>--- conflicted
+++ resolved
@@ -22,10 +22,7 @@
 	"github.com/juju/juju/charmhub/path"
 	"github.com/juju/juju/charmhub/transport"
 	charmmetrics "github.com/juju/juju/core/charm/metrics"
-<<<<<<< HEAD
 	corelogger "github.com/juju/juju/core/logger"
-=======
->>>>>>> 33a867b7
 	coreseries "github.com/juju/juju/core/series"
 )
 
@@ -145,61 +142,25 @@
 
 	c.logger.Tracef("Refresh() unmarshalled: %s", pretty.Sprint(resp.Results))
 	return resp.Results, ensure(resp.Results)
-<<<<<<< HEAD
-=======
-}
-
-// refreshOne holds the config for making refresh calls to the CharmHub API.
-type refreshOne struct {
-	ID       string
-	Revision int
-	Channel  string
-	Base     RefreshBase
-	// instanceKey is a private unique key that we construct for CharmHub API
-	// asynchronous calls.
-	instanceKey string
-	metrics     transport.ContextMetrics
-}
-
-// InstanceKey returns the underlying instance key.
-func (c refreshOne) InstanceKey() string {
-	return c.instanceKey
-}
-
-func (c refreshOne) String() string {
-	return fmt.Sprintf("Refresh one (instanceKey: %s): using ID %s revision %+v, with channel %s and base %v",
-		c.instanceKey, c.ID, c.Revision, c.Channel, c.Base.String())
->>>>>>> 33a867b7
 }
 
 // RefreshOne creates a request config for requesting only one charm.
 func RefreshOne(key, id string, revision int, channel string, base RefreshBase) (RefreshConfig, error) {
-<<<<<<< HEAD
 	if id == "" {
 		return nil, logAndReturnError(errors.NotValidf("empty id"))
 	}
-=======
->>>>>>> 33a867b7
 	if key == "" {
 		// This is for compatibility reasons.  With older clients, the
 		// key created in GetCharmURLOrigin will be lost to and from
 		// the client.  Since a key is required, ensure we have one.
 		uuid, err := utils.NewUUID()
 		if err != nil {
-<<<<<<< HEAD
 			return nil, logAndReturnError(err)
-=======
-			return nil, errors.Trace(err)
->>>>>>> 33a867b7
 		}
 		key = uuid.String()
 	}
 	if err := validateBase(base); err != nil {
-<<<<<<< HEAD
-		return nil, logAndReturnError(err)
-=======
-		return nil, errors.Trace(err)
->>>>>>> 33a867b7
+		return nil, logAndReturnError(err)
 	}
 	return refreshOne{
 		instanceKey: key,
@@ -213,71 +174,11 @@
 // CreateInstanceKey creates an InstanceKey which can be unique and stable
 // from Refresh action to Refresh action.  Required for KPI collection
 // on the charmhub side, see LP:1944582.  Rather than saving in
-<<<<<<< HEAD
 // state, use the model uuid + the app name, which are unique.  Modeled
 // after the applicationDoc DocID and globalKey in state.
-func CreateInstanceKey(uuid, appName string) string {
-	return uuid + ":a#" + appName
-=======
-// state, use a hash of the model uuid + the app name, which are unique.
 func CreateInstanceKey(app names.ApplicationTag, model names.ModelTag) string {
 	h := pbkdf2.Key([]byte(app.Id()), []byte(model.Id()), 8192, 32, sha512.New)
 	return base64.RawURLEncoding.EncodeToString(h)
-}
-
-// Build a refresh request that can be past to the API.
-func (c refreshOne) Build() (transport.RefreshRequest, Headers, error) {
-	base, err := constructRefreshBase(c.Base)
-	if err != nil {
-		return transport.RefreshRequest{}, nil, errors.Trace(err)
-	}
-
-	return transport.RefreshRequest{
-		Context: []transport.RefreshRequestContext{{
-			InstanceKey:     c.instanceKey,
-			ID:              c.ID,
-			Revision:        c.Revision,
-			Base:            base,
-			TrackingChannel: c.Channel,
-			Metrics:         c.metrics,
-			// TODO (stickupkid): We need to model the refreshed date. It's
-			// currently optional, but will be required at some point. This
-			// is the installed date of the charm on the system.
-		}},
-		Actions: []transport.RefreshRequestAction{{
-			Action:      string(RefreshAction),
-			InstanceKey: c.instanceKey,
-			ID:          &c.ID,
-		}},
-	}, constructMetadataHeaders(c.Base), nil
-}
-
-// Ensure that the request back contains the information we requested.
-func (c refreshOne) Ensure(responses []transport.RefreshResponse) error {
-	for _, resp := range responses {
-		if resp.InstanceKey == c.instanceKey {
-			return nil
-		}
-	}
-	return errors.NotValidf("refresh action key")
-}
-
-type executeOne struct {
-	ID       string
-	Name     string
-	Revision *int
-	Channel  *string
-	Base     RefreshBase
-	// instanceKey is a private unique key that we construct for CharmHub API
-	// asynchronous calls.
-	action      Action
-	instanceKey string
-}
-
-// InstanceKey returns the underlying instance key.
-func (c executeOne) InstanceKey() string {
-	return c.instanceKey
->>>>>>> 33a867b7
 }
 
 // InstallOneFromRevision creates a request config using the revision and not
@@ -298,7 +199,6 @@
 	}, nil
 }
 
-<<<<<<< HEAD
 // AddResource adds resource revision data to a executeOne config.
 // Used for install by revision.
 func AddResource(config RefreshConfig, name string, revision int) (RefreshConfig, bool) {
@@ -316,8 +216,6 @@
 	return c, true
 }
 
-=======
->>>>>>> 33a867b7
 // AddConfigMetrics adds metrics to a refreshOne config.  All values are
 // applied at once, subsequent calls, replace all values.
 func AddConfigMetrics(config RefreshConfig, metrics map[charmmetrics.MetricKey]string) (RefreshConfig, error) {
@@ -415,105 +313,11 @@
 	}, nil
 }
 
-<<<<<<< HEAD
 // DownloadOneFromChannelByName creates a request config using the channel and not the
 // revision for requesting only one charm.
 func DownloadOneFromChannelByName(name string, channel string, base RefreshBase) (RefreshConfig, error) {
 	if name == "" {
 		return nil, logAndReturnError(errors.NotValidf("empty name"))
-=======
-// Build a refresh request that can be past to the API.
-func (c executeOne) Build() (transport.RefreshRequest, Headers, error) {
-	base, err := constructRefreshBase(c.Base)
-	if err != nil {
-		return transport.RefreshRequest{}, nil, errors.Trace(err)
-	}
-
-	var id *string
-	if c.ID != "" {
-		id = &c.ID
-	}
-	var name *string
-	if c.Name != "" {
-		name = &c.Name
-	}
-
-	return transport.RefreshRequest{
-		// Context is required here, even if it looks optional.
-		Context: []transport.RefreshRequestContext{},
-		Actions: []transport.RefreshRequestAction{{
-			Action:      string(c.action),
-			InstanceKey: c.instanceKey,
-			ID:          id,
-			Name:        name,
-			Revision:    c.Revision,
-			Channel:     c.Channel,
-			Base:        &base,
-		}},
-	}, constructMetadataHeaders(c.Base), nil
-}
-
-// Ensure that the request back contains the information we requested.
-func (c executeOne) Ensure(responses []transport.RefreshResponse) error {
-	for _, resp := range responses {
-		if resp.InstanceKey == c.instanceKey {
-			return nil
-		}
-	}
-	return errors.NotValidf("%v action key", string(c.action))
-}
-
-func (c executeOne) String() string {
-	var channel string
-	if c.Channel != nil {
-		channel = *c.Channel
-	}
-	var using string
-	if c.ID != "" {
-		using = fmt.Sprintf("ID %s", c.ID)
-	} else {
-		using = fmt.Sprintf("Name %s", c.Name)
-	}
-	var revision string
-	if c.Revision != nil {
-		revision = fmt.Sprintf(" with revision: %+v", c.Revision)
-	}
-	return fmt.Sprintf("Execute One (action: %s, instanceKey: %s): using %s%s channel %v and base %s",
-		c.action, c.instanceKey, using, revision, channel, c.Base)
-}
-
-type refreshMany struct {
-	Configs []RefreshConfig
-}
-
-// RefreshMany will compose many refresh configs.
-func RefreshMany(configs ...RefreshConfig) RefreshConfig {
-	return refreshMany{
-		Configs: configs,
-	}
-}
-
-// Build a refresh request that can be past to the API.
-func (c refreshMany) Build() (transport.RefreshRequest, Headers, error) {
-	if len(c.Configs) == 0 {
-		return transport.RefreshRequest{}, nil, errors.NotFoundf("configs")
-	}
-	var composedHeaders Headers
-	// Not all configs built here have a context, start out with an empty
-	// slice, so we do not call Refresh with a nil context.
-	// See executeOne.Build().
-	result := transport.RefreshRequest{
-		Context: []transport.RefreshRequestContext{},
-	}
-	for _, config := range c.Configs {
-		req, headers, err := config.Build()
-		if err != nil {
-			return transport.RefreshRequest{}, nil, errors.Trace(err)
-		}
-		result.Context = append(result.Context, req.Context...)
-		result.Actions = append(result.Actions, req.Actions...)
-		composedHeaders = composeMetadataHeaders(composedHeaders, headers)
->>>>>>> 33a867b7
 	}
 	if err := validateBase(base); err != nil {
 		return nil, logAndReturnError(err)
