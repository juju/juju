// Copyright 2012, 2013 Canonical Ltd.
// Licensed under the AGPLv3, see LICENCE file for details.

package rpc_test

import (
	"fmt"
	"net/http"
	"net/http/httptest"
	"sync/atomic"
	stdtesting "testing"
	"time"

	"github.com/gorilla/websocket"
	"github.com/juju/errors"
	"github.com/juju/loggo/v2"
	"github.com/juju/tc"

	"github.com/juju/juju/internal/testing"
	"github.com/juju/juju/rpc"
	"github.com/juju/juju/rpc/jsoncodec"
)

type dispatchSuite struct {
	testing.BaseSuite

	server     *httptest.Server
	serverAddr string

	dead   chan error
	unique int64
}

func TestDispatchSuite(t *stdtesting.T) {
	tc.Run(t, &dispatchSuite{})
}

func (s *dispatchSuite) SetUpTest(c *tc.C) {
	s.BaseSuite.SetUpTest(c)

	loggo.GetLogger("juju.rpc").SetLogLevel(loggo.TRACE)

	s.dead = make(chan error)

	rpcServer := func(ws *websocket.Conn) {
		codec := jsoncodec.NewWebsocket(ws)
		conn := rpc.NewConn(codec, nil)

		conn.Serve(&DispatchRoot{}, nil, nil)
		conn.Start(c.Context())

		select {
		case <-conn.Dead():
		case <-time.After(testing.LongWait):
			c.Fatalf("timeout waiting for connection to be dead")
		}
		select {
		case s.dead <- conn.Close():
		case <-time.After(testing.LongWait):
			c.Fatalf("timeout waiting for connection to close")
		}
	}

	unique := atomic.AddInt64(&s.unique, 1)

	http.Handle(fmt.Sprintf("/rpc%d", unique), websocketHandler(rpcServer))

	s.server = httptest.NewServer(nil)
	s.serverAddr = s.server.Listener.Addr().String()

	s.AddCleanup(func(*tc.C) {
		s.server.Close()
	})
}

var wsUpgrader = &websocket.Upgrader{
	CheckOrigin: func(*http.Request) bool {
		return true
	},
}

func websocketHandler(f func(*websocket.Conn)) http.Handler {
	return http.HandlerFunc(func(w http.ResponseWriter, req *http.Request) {
		c, err := wsUpgrader.Upgrade(w, req, nil)
		if err == nil {
			f(c)
		}
	})
}

func (s *dispatchSuite) TestWSWithoutParamsV0(c *tc.C) {
	err := s.requestV0(c, `{"RequestId":1,"Type": "DispatchDummy","Id": "without","Request":"DoSomething"}`)
	c.Assert(errors.Is(err, errors.NotSupported), tc.IsTrue)
}

func (s *dispatchSuite) TestWSWithParamsV0(c *tc.C) {
	err := s.requestV0(c, `{"RequestId":2,"Type": "DispatchDummy","Id": "with","Request":"DoSomething", "Params": {}}`)
	c.Assert(errors.Is(err, errors.NotSupported), tc.IsTrue)
}

func (s *dispatchSuite) TestWSWithoutParamsV1(c *tc.C) {
	resp := s.requestV1(c, `{"request-id":1,"type": "DispatchDummy","id": "without","request":"DoSomething"}`)
	s.assertResponse(c, resp, `{"request-id":1,"response":{}}`)
}

func (s *dispatchSuite) TestWSWithParamsV1(c *tc.C) {
	resp := s.requestV1(c, `{"request-id":2,"type": "DispatchDummy","id": "with","request":"DoSomething", "params": {}}`)
	s.assertResponse(c, resp, `{"request-id":2,"response":{}}`)
}

func (s *dispatchSuite) TestWSWithParamsV1Tracing(c *tc.C) {
	resp := s.requestV1(c, `{"request-id":2,"type": "DispatchDummy","id": "with","request":"DoSomething", "params": {}, "trace-id": "foobar", "span-id": "baz", "trace-flags": 1}`)
	s.assertResponse(c, resp, `{"request-id":2,"response":{},"trace-id":"foobar","span-id":"baz","trace-flags":1}`)
}

func (s *dispatchSuite) assertResponse(c *tc.C, obtained, expected string) {
	c.Assert(obtained, tc.Equals, expected+"\n")
}

// request performs one request to the test server via websockets.
func (s *dispatchSuite) requestV0(c *tc.C, req string) error {
	ws := s.request(c, req)

	go func() {
		_, _, err := ws.ReadMessage()
		c.Check(err, tc.NotNil)
	}()

	select {
	case err := <-s.dead:
		return err
	case <-time.After(testing.LongWait):
		c.Fatalf("timeout waiting for response")
		return nil
	}
}

// request performs one request to the test server via websockets.
<<<<<<< HEAD
func (s *dispatchSuite) requestV1(c *tc.C, req string) string {
	ws := s.request(c, req)

	result := make(chan string)

	go func() {
		_, resp, err := ws.ReadMessage()
		c.Check(err, tc.ErrorIsNil)

		err = ws.Close()
		c.Assert(err, tc.ErrorIsNil)

		result <- string(resp)
	}()

	var resp string
	select {
	case resp = <-result:
	case <-time.After(testing.LongWait):
		c.Fatalf("timeout waiting for response")
	}

	// Wait for the server to close the connection, before returning.
	select {
	case err := <-s.dead:
		c.Assert(err, tc.ErrorIsNil)
	case <-time.After(testing.LongWait):
		c.Fatalf("timeout waiting for response")
	}

	return resp
}

func (s *dispatchSuite) request(c *tc.C, req string) *websocket.Conn {
	url := fmt.Sprintf("ws://%s/rpc%d", s.serverAddr, atomic.LoadInt64(&s.unique))
	ws, _, err := websocket.DefaultDialer.Dial(url, http.Header{
=======
func (s *dispatchSuite) request(c *gc.C, req string) string {
	url := fmt.Sprintf("ws://%s/rpc", s.serverAddr)
	ws, _, err := websocket.DefaultDialer.Dial(url, http.Header{ //nolint:bodyclose // WebSocket library handles response body closure
>>>>>>> 17876b91
		"Origin": {"http://localhost"},
	})
	c.Assert(err, tc.ErrorIsNil)

	reqData := []byte(req)
	err = ws.WriteMessage(websocket.TextMessage, reqData)
	c.Assert(err, tc.ErrorIsNil)

	return ws
}

// DispatchRoot simulates the root for the test.
type DispatchRoot struct{}

func (*DispatchRoot) DispatchDummy(id string) (*DispatchDummy, error) {
	return &DispatchDummy{}, nil
}

// DispatchDummy is the type to whish the request is dispatched.
type DispatchDummy struct{}

func (d *DispatchDummy) DoSomething() {}<|MERGE_RESOLUTION|>--- conflicted
+++ resolved
@@ -136,7 +136,6 @@
 }
 
 // request performs one request to the test server via websockets.
-<<<<<<< HEAD
 func (s *dispatchSuite) requestV1(c *tc.C, req string) string {
 	ws := s.request(c, req)
 
@@ -172,12 +171,7 @@
 
 func (s *dispatchSuite) request(c *tc.C, req string) *websocket.Conn {
 	url := fmt.Sprintf("ws://%s/rpc%d", s.serverAddr, atomic.LoadInt64(&s.unique))
-	ws, _, err := websocket.DefaultDialer.Dial(url, http.Header{
-=======
-func (s *dispatchSuite) request(c *gc.C, req string) string {
-	url := fmt.Sprintf("ws://%s/rpc", s.serverAddr)
 	ws, _, err := websocket.DefaultDialer.Dial(url, http.Header{ //nolint:bodyclose // WebSocket library handles response body closure
->>>>>>> 17876b91
 		"Origin": {"http://localhost"},
 	})
 	c.Assert(err, tc.ErrorIsNil)
