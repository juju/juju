// Copyright 2014 Canonical Ltd.
// Licensed under the AGPLv3, see LICENCE file for details.

package factory

import (
	"fmt"
	"math/rand"
	"strconv"
	"sync/atomic"
	"time"

	"github.com/juju/names"
	jc "github.com/juju/testing/checkers"
	"github.com/juju/utils"
	gc "gopkg.in/check.v1"
	"gopkg.in/juju/charm.v4"

	"github.com/juju/juju/environs"
	"github.com/juju/juju/instance"
	"github.com/juju/juju/state"
	"github.com/juju/juju/testcharms"
	"github.com/juju/juju/testing"
)

const (
	symbols = "abcdefghijklmopqrstuvwxyz"
)

type Factory struct {
	st *state.State
}

var index uint32

func NewFactory(st *state.State) *Factory {
	return &Factory{st: st}
}

type UserParams struct {
	Name        string
	DisplayName string
	Password    string
	Creator     names.Tag
	NoEnvUser   bool
	Disabled    bool
}

// EnvUserParams defines the parameters for creating an environment user.
type EnvUserParams struct {
	User        string
	DisplayName string
	CreatedBy   names.Tag
}

// CharmParams defines the parameters for creating a charm.
type CharmParams struct {
	Name     string
	Series   string
	Revision string
	URL      string
}

// Params for creating a machine.
type MachineParams struct {
	Series          string
	Jobs            []state.MachineJob
	Password        string
	Nonce           string
	InstanceId      instance.Id
	Characteristics *instance.HardwareCharacteristics
}

// ServiceParams is used when specifying parameters for a new service.
type ServiceParams struct {
	Name    string
	Charm   *state.Charm
	Creator names.Tag
}

// UnitParams are used to create units.
type UnitParams struct {
	Service     *state.Service
	Machine     *state.Machine
	SetCharmURL bool
}

// RelationParams are used to create relations.
type RelationParams struct {
	Endpoints []state.Endpoint
}

type MetricParams struct {
	Unit    *state.Unit
	Time    *time.Time
	Metrics []state.Metric
	Sent    bool
}

type EnvParams struct {
	Name        string
	Owner       names.Tag
	ConfigAttrs testing.Attrs
	Prepare     bool
}

// RandomSuffix adds a random 5 character suffix to the presented string.
func (*Factory) RandomSuffix(prefix string) string {
	result := prefix
	for i := 0; i < 5; i++ {
		result += string(symbols[rand.Intn(len(symbols))])
	}
	return result
}

func uniqueInteger() int {
	index = atomic.AddUint32(&index, 1)
	return int(index)
}

func uniqueString(prefix string) string {
	if prefix == "" {
		prefix = "no-prefix"
	}
	return fmt.Sprintf("%s-%d", prefix, uniqueInteger())
}

// MakeUser will create a user with values defined by the params.
// For attributes of UserParams that are the default empty values,
// some meaningful valid values are used instead.
// If params is not specified, defaults are used.
func (factory *Factory) MakeUser(c *gc.C, params *UserParams) *state.User {
	if params == nil {
		params = &UserParams{}
	}
	if params.Name == "" {
		params.Name = uniqueString("username")
	}
	if params.DisplayName == "" {
		params.DisplayName = uniqueString("display name")
	}
	if params.Password == "" {
		params.Password = "password"
	}
	if params.Creator == nil {
		env, err := factory.st.Environment()
		c.Assert(err, jc.ErrorIsNil)
		params.Creator = env.Owner()
	}
	creatorUserTag := params.Creator.(names.UserTag)
	user, err := factory.st.AddUser(
		params.Name, params.DisplayName, params.Password, creatorUserTag.Name())
	c.Assert(err, jc.ErrorIsNil)
	if !params.NoEnvUser {
		_, err := factory.st.AddEnvironmentUser(user.UserTag(), names.NewUserTag(user.CreatedBy()))
		c.Assert(err, jc.ErrorIsNil)
	}
	if params.Disabled {
		err := user.Disable()
		c.Assert(err, jc.ErrorIsNil)
	}
	return user
}

// MakeEnvUser will create a envUser with values defined by the params. For
// attributes of EnvUserParams that are the default empty values, some
// meaningful valid values are used instead. If params is not specified,
// defaults are used.
func (factory *Factory) MakeEnvUser(c *gc.C, params *EnvUserParams) *state.EnvironmentUser {
	if params == nil {
		params = &EnvUserParams{}
	}
	if params.User == "" {
		user := factory.MakeUser(c, &UserParams{NoEnvUser: true})
		params.User = user.UserTag().Username()
	}
	if params.CreatedBy == nil {
		user := factory.MakeUser(c, nil)
		params.CreatedBy = user.UserTag()
	}
	createdByUserTag := params.CreatedBy.(names.UserTag)
	envUser, err := factory.st.AddEnvironmentUser(names.NewUserTag(params.User), createdByUserTag)
	c.Assert(err, jc.ErrorIsNil)
	return envUser
}

func (factory *Factory) paramsFillDefaults(c *gc.C, params *MachineParams) *MachineParams {
	if params == nil {
		params = &MachineParams{}
	}
	if params.Series == "" {
		params.Series = "quantal"
	}
	if params.Nonce == "" {
		params.Nonce = "nonce"
	}
	if len(params.Jobs) == 0 {
		params.Jobs = []state.MachineJob{state.JobHostUnits}
	}
	if params.InstanceId == "" {
		params.InstanceId = instance.Id(uniqueString("id"))
	}
	if params.Password == "" {
		var err error
		params.Password, err = utils.RandomPassword()
		c.Assert(err, jc.ErrorIsNil)
	}
	return params
}

func machineParamsToTemplate(p *MachineParams) state.MachineTemplate {
	return state.MachineTemplate{
		Series:     p.Series,
		Nonce:      p.Nonce,
		Jobs:       p.Jobs,
		InstanceId: p.InstanceId,
	}
}

// MakeMachineNested will make a machine nested in the machine with ID given.
func (factory *Factory) MakeMachineNested(c *gc.C, parentId string, params *MachineParams) *state.Machine {
	params = factory.paramsFillDefaults(c, params)
	mTmpl := machineParamsToTemplate(params)
	// Cannot specify an instance id for a new container.
	mTmpl.InstanceId = ""
	// Cannot specify a nonce without an instance ID.
	mTmpl.Nonce = ""

	m, err := factory.st.AddMachineInsideMachine(
		mTmpl,
		parentId,
		instance.LXC,
	)
	c.Assert(err, jc.ErrorIsNil)
	return m
}

// MakeMachine will add a machine with values defined in params. For some
// values in params, if they are missing, some meaningful empty values will be
// set.
// If params is not specified, defaults are used.
func (factory *Factory) MakeMachine(c *gc.C, params *MachineParams) *state.Machine {
	machine, _ := factory.MakeMachineReturningPassword(c, params)
	return machine
}

// MakeMachineReturningPassword will add a machine with values defined in
// params. For some values in params, if they are missing, some meaningful
// empty values will be set. If params is not specified, defaults are used.
// The machine and its password are returned.
func (factory *Factory) MakeMachineReturningPassword(c *gc.C, params *MachineParams) (*state.Machine, string) {
	params = factory.paramsFillDefaults(c, params)
	machine, err := factory.st.AddMachine(params.Series, params.Jobs...)
	c.Assert(err, jc.ErrorIsNil)
	err = machine.SetProvisioned(params.InstanceId, params.Nonce, params.Characteristics)
	c.Assert(err, jc.ErrorIsNil)
	err = machine.SetPassword(params.Password)
	c.Assert(err, jc.ErrorIsNil)
	return machine, params.Password
}

// MakeCharm creates a charm with the values specified in params.
// Sensible default values are substituted for missing ones.
// Supported charms depend on the charm/testing package.
// Currently supported charms:
//   all-hooks, category, dummy, format2, logging, monitoring, mysql,
//   mysql-alternative, riak, terracotta, upgrade1, upgrade2, varnish,
//   varnish-alternative, wordpress.
// If params is not specified, defaults are used.
func (factory *Factory) MakeCharm(c *gc.C, params *CharmParams) *state.Charm {
	if params == nil {
		params = &CharmParams{}
	}
	if params.Name == "" {
		params.Name = "mysql"
	}
	if params.Series == "" {
		params.Series = "quantal"
	}
	if params.Revision == "" {
		params.Revision = fmt.Sprintf("%d", uniqueInteger())
	}
	if params.URL == "" {
		params.URL = fmt.Sprintf("cs:%s/%s-%s", params.Series, params.Name, params.Revision)
	}

	ch := testcharms.Repo.CharmDir(params.Name)

	curl := charm.MustParseURL(params.URL)
	bundleSHA256 := uniqueString("bundlesha")
	charm, err := factory.st.AddCharm(ch, curl, "fake-storage-path", bundleSHA256)
	c.Assert(err, jc.ErrorIsNil)
	return charm
}

// MakeService creates a service with the specified parameters, substituting
// sane defaults for missing values.
// If params is not specified, defaults are used.
func (factory *Factory) MakeService(c *gc.C, params *ServiceParams) *state.Service {
	if params == nil {
		params = &ServiceParams{}
	}
	if params.Charm == nil {
		params.Charm = factory.MakeCharm(c, nil)
	}
	if params.Name == "" {
		params.Name = params.Charm.Meta().Name
	}
	if params.Creator == nil {
		creator := factory.MakeUser(c, nil)
		params.Creator = creator.Tag()
	}
	_ = params.Creator.(names.UserTag)
	service, err := factory.st.AddService(params.Name, params.Creator.String(), params.Charm, nil, nil)
	c.Assert(err, jc.ErrorIsNil)
	return service
}

// MakeUnit creates a service unit with specified params, filling in
// sane defaults for missing values.
// If params is not specified, defaults are used.
func (factory *Factory) MakeUnit(c *gc.C, params *UnitParams) *state.Unit {
	if params == nil {
		params = &UnitParams{}
	}
	if params.Machine == nil {
		params.Machine = factory.MakeMachine(c, nil)
	}
	if params.Service == nil {
		params.Service = factory.MakeService(c, nil)
	}
	unit, err := params.Service.AddUnit()
	c.Assert(err, jc.ErrorIsNil)
	err = unit.AssignToMachine(params.Machine)
	c.Assert(err, jc.ErrorIsNil)
	if params.SetCharmURL {
		serviceCharmURL, _ := params.Service.CharmURL()
		err = unit.SetCharmURL(serviceCharmURL)
		c.Assert(err, jc.ErrorIsNil)
	}
	return unit
}

// MakeMetric makes a metric with specified params, filling in
// sane defaults for missing values.
// If params is not specified, defaults are used.
func (factory *Factory) MakeMetric(c *gc.C, params *MetricParams) *state.MetricBatch {
	now := time.Now().Round(time.Second).UTC()
	if params == nil {
		params = &MetricParams{}
	}
	if params.Unit == nil {
		meteredCharm := factory.MakeCharm(c, &CharmParams{Name: "metered", URL: "cs:quantal/metered"})
		meteredService := factory.MakeService(c, &ServiceParams{Charm: meteredCharm})
		params.Unit = factory.MakeUnit(c, &UnitParams{Service: meteredService, SetCharmURL: true})
	}
	if params.Time == nil {
		params.Time = &now
	}
	if params.Metrics == nil {
		params.Metrics = []state.Metric{{"pings", strconv.Itoa(uniqueInteger()), *params.Time}}
	}

	metric, err := params.Unit.AddMetrics(*params.Time, params.Metrics)
	c.Assert(err, jc.ErrorIsNil)
	if params.Sent {
		err := metric.SetSent()
		c.Assert(err, jc.ErrorIsNil)
	}
	return metric
}

// MakeRelation create a relation with specified params, filling in sane
// defaults for missing values.
// If params is not specified, defaults are used.
func (factory *Factory) MakeRelation(c *gc.C, params *RelationParams) *state.Relation {
	if params == nil {
		params = &RelationParams{}
	}
	if len(params.Endpoints) == 0 {
		s1 := factory.MakeService(c, &ServiceParams{
			Charm: factory.MakeCharm(c, &CharmParams{
				Name: "mysql",
			}),
		})
		e1, err := s1.Endpoint("server")
		c.Assert(err, jc.ErrorIsNil)

		s2 := factory.MakeService(c, &ServiceParams{
			Charm: factory.MakeCharm(c, &CharmParams{
				Name: "wordpress",
			}),
		})
		e2, err := s2.Endpoint("db")
		c.Assert(err, jc.ErrorIsNil)

		params.Endpoints = []state.Endpoint{e1, e2}
	}

	relation, err := factory.st.AddRelation(params.Endpoints...)
	c.Assert(err, jc.ErrorIsNil)

	return relation
}

// MakeEnvironment creates an environment with specified params,
// filling in sane defaults for missing values. If params is nil,
// defaults are used for all values.
//
// By default the new enviroment shares the same owner as the calling
// Factory's environment.
func (factory *Factory) MakeEnvironment(c *gc.C, params *EnvParams) *state.State {
	if params == nil {
		params = new(EnvParams)
	}
	if params.Name == "" {
		params.Name = uniqueString("testenv")
	}
	if params.Owner == nil {
		origEnv, err := factory.st.Environment()
		c.Assert(err, jc.ErrorIsNil)
		params.Owner = origEnv.Owner()
	}
	// It only makes sense to make an environment with the same provider
	// as the initial environment, or things will break elsewhere.
	currentCfg, err := factory.st.EnvironConfig()
	c.Assert(err, jc.ErrorIsNil)

	uuid, err := utils.NewUUID()
	c.Assert(err, jc.ErrorIsNil)
	cfg := testing.CustomEnvironConfig(c, testing.Attrs{
		"name": params.Name,
		"uuid": uuid.String(),
		"type": currentCfg.Type(),
	}.Merge(params.ConfigAttrs))
	_, st, err := factory.st.NewEnvironment(cfg, params.Owner.(names.UserTag))
	c.Assert(err, jc.ErrorIsNil)
<<<<<<< HEAD

	// e, err := environs.Prepare(cfg, envtesting.BootstrapContext(c),  t.ConfigStore)
	// c.Assert(err, jc.ErrorIsNil)
=======
	if params.Prepare {
		// Prepare the environment.
		provider, err := environs.Provider(cfg.Type())
		c.Assert(err, jc.ErrorIsNil)
		cfg, err = provider.PrepareForCreateEnvironment(cfg)
		c.Assert(err, jc.ErrorIsNil)
		// Now save the config back.
		err = st.UpdateEnvironConfig(cfg.AllAttrs(), nil, nil)
		c.Assert(err, jc.ErrorIsNil)
	}
>>>>>>> 08213f16
	return st
}<|MERGE_RESOLUTION|>--- conflicted
+++ resolved
@@ -435,11 +435,6 @@
 	}.Merge(params.ConfigAttrs))
 	_, st, err := factory.st.NewEnvironment(cfg, params.Owner.(names.UserTag))
 	c.Assert(err, jc.ErrorIsNil)
-<<<<<<< HEAD
-
-	// e, err := environs.Prepare(cfg, envtesting.BootstrapContext(c),  t.ConfigStore)
-	// c.Assert(err, jc.ErrorIsNil)
-=======
 	if params.Prepare {
 		// Prepare the environment.
 		provider, err := environs.Provider(cfg.Type())
@@ -450,6 +445,5 @@
 		err = st.UpdateEnvironConfig(cfg.AllAttrs(), nil, nil)
 		c.Assert(err, jc.ErrorIsNil)
 	}
->>>>>>> 08213f16
 	return st
 }