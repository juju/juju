// Copyright 2014 Canonical Ltd.
// Licensed under the AGPLv3, see LICENCE file for details.

package factory_test

import (
	"fmt"
	"regexp"
	"time"

	"github.com/juju/charm/v9"
	"github.com/juju/errors"
	"github.com/juju/names/v4"
	jc "github.com/juju/testing/checkers"
	"github.com/juju/utils/v3"
	gc "gopkg.in/check.v1"

	"github.com/juju/juju/core/instance"
	"github.com/juju/juju/core/permission"
	"github.com/juju/juju/state"
	statetesting "github.com/juju/juju/state/testing"
	"github.com/juju/juju/storage"
	"github.com/juju/juju/storage/provider"
	"github.com/juju/juju/testing"
	"github.com/juju/juju/testing/factory"
)

type factorySuite struct {
	statetesting.StateSuite
}

var _ = gc.Suite(&factorySuite{})

func (s *factorySuite) SetUpTest(c *gc.C) {
	s.NewPolicy = func(*state.State) state.Policy {
		return &statetesting.MockPolicy{
			GetStorageProviderRegistry: func() (storage.ProviderRegistry, error) {
				return provider.CommonStorageProviders(), nil
			},
		}
	}
	s.StateSuite.SetUpTest(c)
}

func (s *factorySuite) TestMakeUserNil(c *gc.C) {
	user := s.Factory.MakeUser(c, nil)
	c.Assert(user.IsDisabled(), jc.IsFalse)

	saved, err := s.State.User(user.UserTag())
	c.Assert(err, jc.ErrorIsNil)
	c.Assert(saved.Tag(), gc.Equals, user.Tag())
	c.Assert(saved.Name(), gc.Equals, user.Name())
	c.Assert(saved.DisplayName(), gc.Equals, user.DisplayName())
	c.Assert(saved.CreatedBy(), gc.Equals, user.CreatedBy())
	c.Assert(saved.DateCreated(), gc.Equals, user.DateCreated())
	c.Assert(saved.IsDisabled(), gc.Equals, user.IsDisabled())

	savedLastLogin, err := saved.LastLogin()
	c.Assert(err, jc.Satisfies, state.IsNeverLoggedInError)
	lastLogin, err := user.LastLogin()
	c.Assert(err, jc.Satisfies, state.IsNeverLoggedInError)
	c.Assert(savedLastLogin, gc.Equals, lastLogin)
}

func (s *factorySuite) TestMakeUserParams(c *gc.C) {
	username := "bob"
	displayName := "Bob the Builder"
	creator := s.Factory.MakeUser(c, nil)
	password := "sekrit"
	user := s.Factory.MakeUser(c, &factory.UserParams{
		Name:        username,
		DisplayName: displayName,
		Creator:     creator.Tag(),
		Password:    password,
	})
	c.Assert(user.IsDisabled(), jc.IsFalse)
	c.Assert(user.Name(), gc.Equals, username)
	c.Assert(user.DisplayName(), gc.Equals, displayName)
	c.Assert(user.CreatedBy(), gc.Equals, creator.UserTag().Name())
	c.Assert(user.PasswordValid(password), jc.IsTrue)

	saved, err := s.State.User(user.UserTag())
	c.Assert(err, jc.ErrorIsNil)
	c.Assert(saved.Tag(), gc.Equals, user.Tag())
	c.Assert(saved.Name(), gc.Equals, user.Name())
	c.Assert(saved.DisplayName(), gc.Equals, user.DisplayName())
	c.Assert(saved.CreatedBy(), gc.Equals, user.CreatedBy())
	c.Assert(saved.DateCreated(), gc.Equals, user.DateCreated())
	c.Assert(saved.IsDisabled(), gc.Equals, user.IsDisabled())

	savedLastLogin, err := saved.LastLogin()
	c.Assert(err, jc.Satisfies, state.IsNeverLoggedInError)
	lastLogin, err := user.LastLogin()
	c.Assert(err, jc.Satisfies, state.IsNeverLoggedInError)
	c.Assert(savedLastLogin, gc.Equals, lastLogin)

	_, err = s.State.UserAccess(user.UserTag(), s.Model.ModelTag())
	c.Assert(err, jc.ErrorIsNil)
}

func (s *factorySuite) TestMakeUserInvalidCreator(c *gc.C) {
	invalidFunc := func() {
		s.Factory.MakeUser(c, &factory.UserParams{
			Name:        "bob",
			DisplayName: "Bob",
			Creator:     names.NewMachineTag("0"),
			Password:    "bob",
		})
	}

	c.Assert(invalidFunc, gc.PanicMatches, `interface conversion: .*`)
	saved, err := s.State.User(names.NewUserTag("bob"))
	c.Assert(err, jc.Satisfies, errors.IsNotFound)
	c.Assert(saved, gc.IsNil)
}

func (s *factorySuite) TestMakeUserNoModelUser(c *gc.C) {
	username := "bob"
	displayName := "Bob the Builder"
	creator := names.NewLocalUserTag("eric")
	password := "sekrit"
	user := s.Factory.MakeUser(c, &factory.UserParams{
		Name:        username,
		DisplayName: displayName,
		Creator:     creator,
		Password:    password,
		NoModelUser: true,
	})

	_, err := s.State.User(user.UserTag())
	c.Assert(err, jc.ErrorIsNil)
	_, err = s.State.UserAccess(user.UserTag(), s.Model.ModelTag())
	c.Assert(err, jc.Satisfies, errors.IsNotFound)
}

func (s *factorySuite) TestMakeModelUserNil(c *gc.C) {
	modelUser := s.Factory.MakeModelUser(c, nil)
	saved, err := s.State.UserAccess(modelUser.UserTag, modelUser.Object)
	c.Assert(err, jc.ErrorIsNil)
	c.Assert(saved.Object.Id(), gc.Equals, modelUser.Object.Id())
	c.Assert(saved.UserName, gc.Equals, modelUser.UserName)
	c.Assert(saved.DisplayName, gc.Equals, modelUser.DisplayName)
	c.Assert(saved.CreatedBy, gc.Equals, modelUser.CreatedBy)
}

func (s *factorySuite) TestMakeModelUserPartialParams(c *gc.C) {
	s.Factory.MakeUser(c, &factory.UserParams{Name: "foobar123", NoModelUser: true})
	modelUser := s.Factory.MakeModelUser(c, &factory.ModelUserParams{
		User: "foobar123"})

	saved, err := s.State.UserAccess(modelUser.UserTag, modelUser.Object)
	c.Assert(err, jc.ErrorIsNil)
	c.Assert(saved.Object.Id(), gc.Equals, modelUser.Object.Id())
	c.Assert(saved.UserName, gc.Equals, "foobar123")
	c.Assert(saved.DisplayName, gc.Equals, modelUser.DisplayName)
	c.Assert(saved.CreatedBy, gc.Equals, modelUser.CreatedBy)
}

func (s *factorySuite) TestMakeModelUserParams(c *gc.C) {
	s.Factory.MakeUser(c, &factory.UserParams{Name: "createdby"})
	s.Factory.MakeUser(c, &factory.UserParams{
		Name:        "foobar",
		Creator:     names.NewUserTag("createdby"),
		NoModelUser: true,
	})

	modelUser := s.Factory.MakeModelUser(c, &factory.ModelUserParams{
		User:        "foobar",
		CreatedBy:   names.NewUserTag("createdby"),
		DisplayName: "Foo Bar",
	})

	saved, err := s.State.UserAccess(modelUser.UserTag, s.Model.ModelTag())
	c.Assert(err, jc.ErrorIsNil)
	c.Assert(saved.Object.Id(), gc.Equals, modelUser.Object.Id())
	c.Assert(saved.UserName, gc.Equals, "foobar")
	c.Assert(saved.CreatedBy.Id(), gc.Equals, "createdby")
	c.Assert(saved.DisplayName, gc.Equals, "Foo Bar")
}

func (s *factorySuite) TestMakeModelUserInvalidCreatedBy(c *gc.C) {
	invalidFunc := func() {
		s.Factory.MakeModelUser(c, &factory.ModelUserParams{
			User:      "bob",
			CreatedBy: names.NewMachineTag("0"),
		})
	}

	c.Assert(invalidFunc, gc.PanicMatches, `interface conversion: .*`)
	saved, err := s.State.UserAccess(names.NewLocalUserTag("bob"), s.Model.ModelTag())
	c.Assert(err, jc.Satisfies, errors.IsNotFound)
	c.Assert(saved, gc.DeepEquals, permission.UserAccess{})
}

func (s *factorySuite) TestMakeModelUserNonLocalUser(c *gc.C) {
	creator := s.Factory.MakeUser(c, &factory.UserParams{Name: "created-by"})
	modelUser := s.Factory.MakeModelUser(c, &factory.ModelUserParams{
		User:        "foobar@ubuntuone",
		DisplayName: "Foo Bar",
		CreatedBy:   creator.UserTag(),
	})

	saved, err := s.State.UserAccess(modelUser.UserTag, s.Model.ModelTag())
	c.Assert(err, jc.ErrorIsNil)
	c.Assert(saved.Object.Id(), gc.Equals, modelUser.Object.Id())
	c.Assert(saved.UserName, gc.Equals, "foobar@ubuntuone")
	c.Assert(saved.DisplayName, gc.Equals, "Foo Bar")
	c.Assert(saved.CreatedBy.Id(), gc.Equals, creator.UserTag().Id())
}

func (s *factorySuite) TestMakeMachineNil(c *gc.C) {
	machine, password := s.Factory.MakeMachineReturningPassword(c, nil)
	c.Assert(machine, gc.NotNil)

	saved, err := s.State.Machine(machine.Id())
	c.Assert(err, jc.ErrorIsNil)

	c.Assert(saved.Series(), gc.Equals, machine.Series())
	c.Assert(saved.Id(), gc.Equals, machine.Id())
	c.Assert(saved.Series(), gc.Equals, machine.Series())
	c.Assert(saved.Tag(), gc.Equals, machine.Tag())
	c.Assert(saved.Life(), gc.Equals, machine.Life())
	c.Assert(saved.Jobs(), gc.DeepEquals, machine.Jobs())
	c.Assert(saved.PasswordValid(password), jc.IsTrue)
	savedInstanceId, err := saved.InstanceId()
	c.Assert(err, jc.ErrorIsNil)
	machineInstanceId, err := machine.InstanceId()
	c.Assert(err, jc.ErrorIsNil)
	c.Assert(savedInstanceId, gc.Equals, machineInstanceId)
	c.Assert(saved.Clean(), gc.Equals, machine.Clean())
}

func (s *factorySuite) TestMakeMachine(c *gc.C) {
	series := "quantal"
	jobs := []state.MachineJob{state.JobManageModel}
	password, err := utils.RandomPassword()
	c.Assert(err, jc.ErrorIsNil)
	nonce := "some-nonce"
	id := instance.Id("some-id")
	volumes := []state.HostVolumeParams{{Volume: state.VolumeParams{Size: 1024}}}
	filesystems := []state.HostFilesystemParams{{
		Filesystem: state.FilesystemParams{Pool: "loop", Size: 2048},
	}}

	machine, pwd := s.Factory.MakeMachineReturningPassword(c, &factory.MachineParams{
		Series:      series,
		Jobs:        jobs,
		Password:    password,
		Nonce:       nonce,
		InstanceId:  id,
		Volumes:     volumes,
		Filesystems: filesystems,
	})
	c.Assert(machine, gc.NotNil)
	c.Assert(pwd, gc.Equals, password)

	c.Assert(machine.Series(), gc.Equals, series)
	c.Assert(machine.Jobs(), gc.DeepEquals, jobs)
	machineInstanceId, err := machine.InstanceId()
	c.Assert(err, jc.ErrorIsNil)
	c.Assert(machineInstanceId, gc.Equals, id)
	c.Assert(machine.CheckProvisioned(nonce), jc.IsTrue)
	c.Assert(machine.PasswordValid(password), jc.IsTrue)

	sb, err := state.NewStorageBackend(s.State)
	c.Assert(err, jc.ErrorIsNil)
	assertVolume := func(name string, size uint64) {
		volume, err := sb.Volume(names.NewVolumeTag(name))
		c.Assert(err, jc.ErrorIsNil)
		volParams, ok := volume.Params()
		c.Assert(ok, jc.IsTrue)
		c.Assert(volParams, jc.DeepEquals, state.VolumeParams{Pool: "loop", Size: size})
		volAttachments, err := sb.VolumeAttachments(volume.VolumeTag())
		c.Assert(err, jc.ErrorIsNil)
		c.Assert(volAttachments, gc.HasLen, 1)
		c.Assert(volAttachments[0].Host(), gc.Equals, machine.Tag())
	}
	assertVolume(machine.Id()+"/0", 2048) // backing the filesystem
	assertVolume(machine.Id()+"/1", 1024)

	filesystem, err := sb.Filesystem(names.NewFilesystemTag(machine.Id() + "/0"))
	c.Assert(err, jc.ErrorIsNil)
	fsParams, ok := filesystem.Params()
	c.Assert(ok, jc.IsTrue)
	c.Assert(fsParams, jc.DeepEquals, state.FilesystemParams{Pool: "loop", Size: 2048})
	fsAttachments, err := sb.MachineFilesystemAttachments(machine.Tag().(names.MachineTag))
	c.Assert(err, jc.ErrorIsNil)
	c.Assert(fsAttachments, gc.HasLen, 1)
	c.Assert(fsAttachments[0].Host(), gc.Equals, machine.Tag())

	saved, err := s.State.Machine(machine.Id())
	c.Assert(err, jc.ErrorIsNil)

	c.Assert(saved.Id(), gc.Equals, machine.Id())
	c.Assert(saved.Series(), gc.Equals, machine.Series())
	c.Assert(saved.Tag(), gc.Equals, machine.Tag())
	c.Assert(saved.Life(), gc.Equals, machine.Life())
	c.Assert(saved.Jobs(), gc.DeepEquals, machine.Jobs())
	savedInstanceId, err := saved.InstanceId()
	c.Assert(err, jc.ErrorIsNil)
	c.Assert(savedInstanceId, gc.Equals, machineInstanceId)
	c.Assert(saved.Clean(), gc.Equals, machine.Clean())
}

func (s *factorySuite) TestMakeCharmNil(c *gc.C) {
	charm := s.Factory.MakeCharm(c, nil)
	c.Assert(charm, gc.NotNil)

	saved, err := s.State.Charm(charm.URL())
	c.Assert(err, jc.ErrorIsNil)

	c.Assert(saved.URL(), gc.DeepEquals, charm.URL())
	c.Assert(saved.Meta(), gc.DeepEquals, charm.Meta())
	c.Assert(saved.StoragePath(), gc.Equals, charm.StoragePath())
	c.Assert(saved.BundleSha256(), gc.Equals, charm.BundleSha256())
}

func (s *factorySuite) TestMakeCharm(c *gc.C) {
	series := "quantal"
	name := "wordpress"
	revision := 13
	url := fmt.Sprintf("cs:%s/%s-%d", series, name, revision)
	ch := s.Factory.MakeCharm(c, &factory.CharmParams{
		Name: name,
		URL:  url,
	})
	c.Assert(ch, gc.NotNil)

	c.Assert(ch.URL(), gc.DeepEquals, charm.MustParseURL(url))

	saved, err := s.State.Charm(ch.URL())
	c.Assert(err, jc.ErrorIsNil)

	c.Assert(saved.URL(), gc.DeepEquals, ch.URL())
	c.Assert(saved.Meta(), gc.DeepEquals, ch.Meta())
	c.Assert(saved.Meta().Name, gc.Equals, name)
	c.Assert(saved.StoragePath(), gc.Equals, ch.StoragePath())
	c.Assert(saved.BundleSha256(), gc.Equals, ch.BundleSha256())
}

func (s *factorySuite) TestMakeApplicationNil(c *gc.C) {
	application := s.Factory.MakeApplication(c, nil)
	c.Assert(application, gc.NotNil)

	saved, err := s.State.Application(application.Name())
	c.Assert(err, jc.ErrorIsNil)

	c.Assert(saved.Name(), gc.Equals, application.Name())
	c.Assert(saved.Tag(), gc.Equals, application.Tag())
	c.Assert(saved.Life(), gc.Equals, application.Life())
}

func (s *factorySuite) TestMakeApplication(c *gc.C) {
	charm := s.Factory.MakeCharm(c, &factory.CharmParams{Name: "wordpress"})
	application := s.Factory.MakeApplication(c, &factory.ApplicationParams{
		Charm: charm,
	})
	c.Assert(application, gc.NotNil)

	c.Assert(application.Name(), gc.Equals, "wordpress")
	curl, _ := application.CharmURL()
	c.Assert(*curl, gc.Equals, charm.String())

	saved, err := s.State.Application(application.Name())
	c.Assert(err, jc.ErrorIsNil)

	c.Assert(saved.Name(), gc.Equals, application.Name())
	c.Assert(saved.Tag(), gc.Equals, application.Tag())
	c.Assert(saved.Life(), gc.Equals, application.Life())
}

func (s *factorySuite) TestMakeUnitNil(c *gc.C) {
	unit := s.Factory.MakeUnit(c, nil)
	c.Assert(unit, gc.NotNil)

	saved, err := s.State.Unit(unit.Name())
	c.Assert(err, jc.ErrorIsNil)

	c.Assert(saved.Name(), gc.Equals, unit.Name())
	c.Assert(saved.ApplicationName(), gc.Equals, unit.ApplicationName())
	c.Assert(saved.Series(), gc.Equals, unit.Series())
	c.Assert(saved.Life(), gc.Equals, unit.Life())
}

func (s *factorySuite) TestMakeUnit(c *gc.C) {
	application := s.Factory.MakeApplication(c, nil)
	unit := s.Factory.MakeUnit(c, &factory.UnitParams{
		Application: application,
		SetCharmURL: true,
	})
	c.Assert(unit, gc.NotNil)

	c.Assert(unit.ApplicationName(), gc.Equals, application.Name())

	saved, err := s.State.Unit(unit.Name())
	c.Assert(err, jc.ErrorIsNil)

	c.Assert(saved.Name(), gc.Equals, unit.Name())
	c.Assert(saved.ApplicationName(), gc.Equals, unit.ApplicationName())
	c.Assert(saved.Series(), gc.Equals, unit.Series())
	c.Assert(saved.Life(), gc.Equals, unit.Life())

	applicationCharmURL, _ := application.CharmURL()
	c.Assert(applicationCharmURL, gc.NotNil)
	unitCharmURL := saved.CharmURL()
	c.Assert(unitCharmURL, gc.NotNil)
	c.Assert(*unitCharmURL, gc.Equals, *applicationCharmURL)
}

func (s *factorySuite) TestMakeRelationNil(c *gc.C) {
	relation := s.Factory.MakeRelation(c, nil)
	c.Assert(relation, gc.NotNil)

	saved, err := s.State.Relation(relation.Id())
	c.Assert(err, jc.ErrorIsNil)

	c.Assert(saved.Id(), gc.Equals, relation.Id())
	c.Assert(saved.Tag(), gc.Equals, relation.Tag())
	c.Assert(saved.Life(), gc.Equals, relation.Life())
	c.Assert(saved.Endpoints(), gc.DeepEquals, relation.Endpoints())
}

func (s *factorySuite) TestMakeRelation(c *gc.C) {
	s1 := s.Factory.MakeApplication(c, &factory.ApplicationParams{
		Name: "application1",
		Charm: s.Factory.MakeCharm(c, &factory.CharmParams{
			Name: "wordpress",
		}),
	})
	e1, err := s1.Endpoint("db")
	c.Assert(err, jc.ErrorIsNil)

	s2 := s.Factory.MakeApplication(c, &factory.ApplicationParams{
		Name: "application2",
		Charm: s.Factory.MakeCharm(c, &factory.CharmParams{
			Name: "mysql",
		}),
	})
	e2, err := s2.Endpoint("server")
	c.Assert(err, jc.ErrorIsNil)

	relation := s.Factory.MakeRelation(c, &factory.RelationParams{
		Endpoints: []state.Endpoint{e1, e2},
	})
	c.Assert(relation, gc.NotNil)

	saved, err := s.State.Relation(relation.Id())
	c.Assert(err, jc.ErrorIsNil)

	c.Assert(saved.Id(), gc.Equals, relation.Id())
	c.Assert(saved.Tag(), gc.Equals, relation.Tag())
	c.Assert(saved.Life(), gc.Equals, relation.Life())
	c.Assert(saved.Endpoints(), gc.DeepEquals, relation.Endpoints())
}

func (s *factorySuite) TestMakeMetricNil(c *gc.C) {
	metric := s.Factory.MakeMetric(c, nil)
	c.Assert(metric, gc.NotNil)

	saved, err := s.State.MetricBatch(metric.UUID())
	c.Assert(err, jc.ErrorIsNil)

	c.Assert(saved.UUID(), gc.Equals, metric.UUID())
	c.Assert(saved.Unit(), gc.Equals, metric.Unit())
	c.Assert(saved.Sent(), gc.Equals, metric.Sent())
	c.Assert(saved.CharmURL(), gc.Equals, metric.CharmURL())
	c.Assert(saved.Sent(), gc.Equals, metric.Sent())
	c.Assert(saved.Metrics(), gc.HasLen, 1)
	c.Assert(saved.Metrics()[0].Key, gc.Equals, metric.Metrics()[0].Key)
	c.Assert(saved.Metrics()[0].Value, gc.Equals, metric.Metrics()[0].Value)
	c.Assert(saved.Metrics()[0].Time.Equal(metric.Metrics()[0].Time), jc.IsTrue)
}

func (s *factorySuite) TestMakeMetric(c *gc.C) {
	now := time.Now().Round(time.Second).UTC()
	meteredCharm := s.Factory.MakeCharm(c, &factory.CharmParams{Name: "metered", URL: "cs:quantal/metered"})
	meteredApplication := s.Factory.MakeApplication(c, &factory.ApplicationParams{Charm: meteredCharm})
	unit := s.Factory.MakeUnit(c, &factory.UnitParams{Application: meteredApplication, SetCharmURL: true})
	metric := s.Factory.MakeMetric(c, &factory.MetricParams{
		Unit:    unit,
		Time:    &now,
		Sent:    true,
		Metrics: []state.Metric{{Key: "pings", Value: "1", Time: now}},
	})
	c.Assert(metric, gc.NotNil)

	saved, err := s.State.MetricBatch(metric.UUID())
	c.Assert(err, jc.ErrorIsNil)

	c.Assert(saved.UUID(), gc.Equals, metric.UUID())
	c.Assert(saved.Unit(), gc.Equals, metric.Unit())
	c.Assert(saved.CharmURL(), gc.Equals, metric.CharmURL())
	c.Assert(metric.Sent(), jc.IsTrue)
	c.Assert(saved.Sent(), jc.IsTrue)
	c.Assert(saved.Metrics(), gc.HasLen, 1)
	c.Assert(saved.Metrics()[0].Key, gc.Equals, "pings")
	c.Assert(saved.Metrics()[0].Value, gc.Equals, "1")
	c.Assert(saved.Metrics()[0].Time.Equal(now), jc.IsTrue)
}

func (s *factorySuite) TestMakeModelNil(c *gc.C) {
	st := s.Factory.MakeModel(c, nil)
	defer st.Close()

	env, err := st.Model()
	c.Assert(err, jc.ErrorIsNil)
	re := regexp.MustCompile(`^testmodel-\d+$`)
	c.Assert(re.MatchString(env.Name()), jc.IsTrue)
	c.Assert(env.UUID() == s.State.ModelUUID(), jc.IsFalse)
	origEnv, err := s.State.Model()
	c.Assert(err, jc.ErrorIsNil)
	c.Assert(env.Owner(), gc.Equals, origEnv.Owner())

	m, err := st.Model()
	c.Assert(err, jc.ErrorIsNil)

	cfg, err := m.ModelConfig()
	c.Assert(err, jc.ErrorIsNil)
<<<<<<< HEAD
	c.Assert(cfg.AllAttrs()["default-series"], gc.Equals, "jammy")
=======
	c.Assert(cfg.AllAttrs()["default-series"], gc.Equals, "")
>>>>>>> 22891297
}

func (s *factorySuite) TestMakeModel(c *gc.C) {
	owner := s.Factory.MakeUser(c, &factory.UserParams{
		Name: "owner",
	})
	params := &factory.ModelParams{
		Name:        "foo",
		Owner:       owner.UserTag(),
		ConfigAttrs: testing.Attrs{"default-series": "jammy"},
	}

	st := s.Factory.MakeModel(c, params)
	defer st.Close()

	env, err := st.Model()
	c.Assert(err, jc.ErrorIsNil)
	c.Assert(env.Name(), gc.Equals, "foo")
	c.Assert(env.UUID() == s.State.ModelUUID(), jc.IsFalse)
	c.Assert(env.Owner(), gc.Equals, owner.UserTag())

	m, err := st.Model()
	c.Assert(err, jc.ErrorIsNil)
	cfg, err := m.ModelConfig()
	c.Assert(err, jc.ErrorIsNil)
	c.Assert(cfg.AllAttrs()["default-series"], gc.Equals, "jammy")
}<|MERGE_RESOLUTION|>--- conflicted
+++ resolved
@@ -516,11 +516,7 @@
 
 	cfg, err := m.ModelConfig()
 	c.Assert(err, jc.ErrorIsNil)
-<<<<<<< HEAD
-	c.Assert(cfg.AllAttrs()["default-series"], gc.Equals, "jammy")
-=======
 	c.Assert(cfg.AllAttrs()["default-series"], gc.Equals, "")
->>>>>>> 22891297
 }
 
 func (s *factorySuite) TestMakeModel(c *gc.C) {
