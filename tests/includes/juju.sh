--- conflicted
+++ resolved
@@ -406,17 +406,10 @@
 	output="${TEST_DIR}/${name}-destroy.log"
 
 	echo "====> Destroying juju model ${name}"
-<<<<<<< HEAD
 	echo "${name}" | xargs -I % timeout "$timeout" juju destroy-model --no-prompt --destroy-storage % >"${output}" 2>&1 || true
 	CHK=$(cat "${output}" | grep -i "ERROR\|Unable to get the model status from the API" || true)
 	if [[ -n ${CHK} ]]; then
-		printf '\nFound some issues\n'
-=======
-	echo "${name}" | xargs -I % timeout "$timeout" juju destroy-model -y --destroy-storage % >"${output}" 2>&1 || true
-	CHK=$(cat "${output}" | grep -i "Model destroyed." || true)
-	if [[ -z ${CHK} ]]; then
 		printf '\nFound some issues destroying model\n'
->>>>>>> 16132d8a
 		cat "${output}"
 		exit 1
 	fi
