run_copyright() {
<<<<<<< HEAD
    OUT=$(find . -name '*.go' | grep -v -E "(./vendor|./acceptancetests|./provider/azure/internal|./cloudconfig|./cmd/output/progress)" | sort | xargs grep -L -E '// (Copyright|Code generated)' || true)
    LINES=$(echo "${OUT}" | wc -w)
    if [ "$LINES" != 0 ]; then
        echo ""
        echo "$(red 'Found some issues:')"
        echo -e "\\nThe following files are missing copyright headers"
        echo "${OUT}"
        exit 1
    fi
=======
	OUT=$(find . -name '*.go' | grep -v -E "(./vendor|./acceptancetests|./provider/azure/internal|./cloudconfig)" | sort | xargs grep -L -E '// (Copyright|Code generated)' || true)
	LINES=$(echo "${OUT}" | wc -w)
	if [ "$LINES" != 0 ]; then
		echo ""
		echo "$(red 'Found some issues:')"
		echo -e '\nThe following files are missing copyright headers'
		echo "${OUT}"
		exit 1
	fi
>>>>>>> 9a754955
}

test_copyright() {
	if [ "$(skip 'test_copyright')" ]; then
		echo "==> TEST SKIPPED: static copyright analysis"
		return
	fi

	(
		set_verbosity

		cd .. || exit

		# Check for copyright notices
		run_linter "run_copyright"
	)
}<|MERGE_RESOLUTION|>--- conflicted
+++ resolved
@@ -1,5 +1,4 @@
 run_copyright() {
-<<<<<<< HEAD
     OUT=$(find . -name '*.go' | grep -v -E "(./vendor|./acceptancetests|./provider/azure/internal|./cloudconfig|./cmd/output/progress)" | sort | xargs grep -L -E '// (Copyright|Code generated)' || true)
     LINES=$(echo "${OUT}" | wc -w)
     if [ "$LINES" != 0 ]; then
@@ -9,17 +8,6 @@
         echo "${OUT}"
         exit 1
     fi
-=======
-	OUT=$(find . -name '*.go' | grep -v -E "(./vendor|./acceptancetests|./provider/azure/internal|./cloudconfig)" | sort | xargs grep -L -E '// (Copyright|Code generated)' || true)
-	LINES=$(echo "${OUT}" | wc -w)
-	if [ "$LINES" != 0 ]; then
-		echo ""
-		echo "$(red 'Found some issues:')"
-		echo -e '\nThe following files are missing copyright headers'
-		echo "${OUT}"
-		exit 1
-	fi
->>>>>>> 9a754955
 }
 
 test_copyright() {
