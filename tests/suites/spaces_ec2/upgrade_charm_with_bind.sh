run_upgrade_charm_with_bind() {
	echo

	file="${TEST_DIR}/test-upgrade-charm-with-bind-ec2.log"

	ensure "spaces-upgrade-charm-with-bind-ec2" "${file}"

	## Setup spaces
	juju reload-spaces
	juju add-space isolated 172.31.254.0/24

	# Create machine
	# Note that due to the way that run_* funcs are executed, $1 holds the
	# test name so the NIC ID is actually provided in $2
	hotplug_nic_id=$2
	add_multi_nic_machine "$hotplug_nic_id"
	juju_machine_id=$(juju show-machine --format json | jq -r '.["machines"] | keys[0]')

	# Deploy test charm to dual-nic machine
<<<<<<< HEAD
	juju deploy juju-qa-space-defender --bind "defend-a=alpha defend-b=isolated" --to "${juju_machine_id}" --force
=======
	juju deploy cs:~juju-qa/space-defender-2 --bind "defend-a=alpha defend-b=isolated" --to "${juju_machine_id}" --series focal
>>>>>>> 031d11dc
	unit_index=$(get_unit_index "space-defender")
	wait_for "space-defender" "$(idle_condition "space-defender" 0 "${unit_index}")"

	assert_net_iface_for_endpoint_matches "space-defender" "defend-a" "ens5"
	assert_net_iface_for_endpoint_matches "space-defender" "defend-b" "ens6"

	assert_endpoint_binding_matches "space-defender" "" "alpha"
	assert_endpoint_binding_matches "space-defender" "defend-a" "alpha"
	assert_endpoint_binding_matches "space-defender" "defend-b" "isolated"

	# Upgrade the space-defender charm and modify its bindings
	juju upgrade-charm space-defender --bind "defend-a=alpha defend-b=alpha"
	wait_for "space-defender" "$(idle_condition "space-defender" 0 "${unit_index}")"

	# After the upgrade, defend-a should remain attached to ens5 but
	# defend-b which has now been bound to alpha should also get ens5
	assert_net_iface_for_endpoint_matches "space-defender" "defend-a" "ens5"
	assert_net_iface_for_endpoint_matches "space-defender" "defend-b" "ens5"

	assert_endpoint_binding_matches "space-defender" "" "alpha"
	assert_endpoint_binding_matches "space-defender" "defend-a" "alpha"
	assert_endpoint_binding_matches "space-defender" "defend-b" "alpha"

	destroy_model "spaces-upgrade-charm-with-bind-ec2"
}

test_upgrade_charm_with_bind() {
	if [ "$(skip 'test_upgrade_charm_with_bind')" ]; then
		echo "==> TEST SKIPPED: upgrade charm with --bind"
		return
	fi

	(
		set_verbosity

		cd .. || exit

		run "run_upgrade_charm_with_bind" "$@"
	)
}<|MERGE_RESOLUTION|>--- conflicted
+++ resolved
@@ -17,11 +17,7 @@
 	juju_machine_id=$(juju show-machine --format json | jq -r '.["machines"] | keys[0]')
 
 	# Deploy test charm to dual-nic machine
-<<<<<<< HEAD
-	juju deploy juju-qa-space-defender --bind "defend-a=alpha defend-b=isolated" --to "${juju_machine_id}" --force
-=======
-	juju deploy cs:~juju-qa/space-defender-2 --bind "defend-a=alpha defend-b=isolated" --to "${juju_machine_id}" --series focal
->>>>>>> 031d11dc
+	juju deploy juju-qa-space-defender --bind "defend-a=alpha defend-b=isolated" --to "${juju_machine_id}" --series focal
 	unit_index=$(get_unit_index "space-defender")
 	wait_for "space-defender" "$(idle_condition "space-defender" 0 "${unit_index}")"
 
