test_cli() {
	if [ "$(skip 'test_cli')" ]; then
		echo "==> TEST SKIPPED: CLI tests"
		return
	fi

	set_verbosity

	echo "==> Checking for dependencies"
	check_dependencies juju

	file="${TEST_DIR}/test-cli.log"

	bootstrap "test-cli" "${file}"

<<<<<<< HEAD
    test_display_clouds
    test_local_charms
    test_model_config
    test_model_defaults
=======
	test_display_clouds
	test_local_charms
	test_model_config
>>>>>>> 9a754955

	destroy_controller "test-cli"
}<|MERGE_RESOLUTION|>--- conflicted
+++ resolved
@@ -13,16 +13,10 @@
 
 	bootstrap "test-cli" "${file}"
 
-<<<<<<< HEAD
     test_display_clouds
     test_local_charms
     test_model_config
     test_model_defaults
-=======
-	test_display_clouds
-	test_local_charms
-	test_model_config
->>>>>>> 9a754955
 
 	destroy_controller "test-cli"
 }