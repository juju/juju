--- conflicted
+++ resolved
@@ -259,32 +259,6 @@
 	destroy_model "test-trusted-bundles-deploy"
 }
 
-<<<<<<< HEAD
-=======
-run_deploy_charmhub_bundle() {
-	echo
-
-	model_name="test-charmhub-bundle-deploy"
-	file="${TEST_DIR}/${model_name}.log"
-
-	ensure "${model_name}" "${file}"
-
-	bundle=juju-qa-bundle-test
-	juju deploy "${bundle}"
-
-	wait_for "juju-qa-test" "$(charm_channel "juju-qa-test" "2.0/stable")"
-	wait_for "juju-qa-test-focal" "$(charm_channel "juju-qa-test-focal" "latest/candidate")"
-	# Relying on hardcoded app index is fragile should a change in their order occur.
-	# We should find time to refactor this.
-	wait_for "juju-qa-test" "$(idle_condition "juju-qa-test" 2)"
-	wait_for "juju-qa-test-focal" "$(idle_condition "juju-qa-test-focal" 3)"
-	wait_for "dummy-subordinate" "$(idle_subordinate_condition "dummy-subordinate" "juju-qa-test")"
-	wait_for "dummy-subordinate-focal" "$(idle_subordinate_condition "dummy-subordinate-focal" "juju-qa-test-focal")"
-
-	destroy_model "${model_name}"
-}
-
->>>>>>> 16001f48
 # run_deploy_lxd_profile_bundle is to deploy multiple units of the
 # same charm which has an lxdprofile in a bundle.  The scenario
 # created by the bundle was found to produce failure cases during
