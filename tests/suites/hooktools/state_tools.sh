--- conflicted
+++ resolved
@@ -9,27 +9,15 @@
 	juju deploy cs:~jameinel/ubuntu-lite-7
 	wait_for "ubuntu-lite" "$(idle_condition "ubuntu-lite")"
 
-<<<<<<< HEAD
-    juju exec --unit ubuntu-lite/0 'state-get | grep -q "{}"'
-    juju exec --unit ubuntu-lite/0 'state-set one=two'
-    juju exec --unit ubuntu-lite/0 'state-get | grep -q "one: two"'
-    juju exec --unit ubuntu-lite/0 'state-set three=four'
-    juju exec --unit ubuntu-lite/0 'state-get three | grep -q "four"'
-    juju exec --unit ubuntu-lite/0 'state-delete one'
-    juju exec --unit ubuntu-lite/0 'state-get | grep -q "three: four"'
-    juju exec --unit ubuntu-lite/0 'state-get one --strict | grep -q "ERROR \"one\" not found" || true'
-    juju exec --unit ubuntu-lite/0 'state-get one'
-=======
-	juju run --unit ubuntu-lite/0 'state-get | grep -q "{}"'
-	juju run --unit ubuntu-lite/0 'state-set one=two'
-	juju run --unit ubuntu-lite/0 'state-get | grep -q "one: two"'
-	juju run --unit ubuntu-lite/0 'state-set three=four'
-	juju run --unit ubuntu-lite/0 'state-get three | grep -q "four"'
-	juju run --unit ubuntu-lite/0 'state-delete one'
-	juju run --unit ubuntu-lite/0 'state-get | grep -q "three: four"'
-	juju run --unit ubuntu-lite/0 'state-get one --strict | grep -q "ERROR \"one\" not found" || true'
-	juju run --unit ubuntu-lite/0 'state-get one'
->>>>>>> 0581aa39
+	juju exec --unit ubuntu-lite/0 'state-get | grep -q "{}"'
+	juju exec --unit ubuntu-lite/0 'state-set one=two'
+	juju exec --unit ubuntu-lite/0 'state-get | grep -q "one: two"'
+	juju exec --unit ubuntu-lite/0 'state-set three=four'
+	juju exec --unit ubuntu-lite/0 'state-get three | grep -q "four"'
+	juju exec --unit ubuntu-lite/0 'state-delete one'
+	juju exec --unit ubuntu-lite/0 'state-get | grep -q "three: four"'
+	juju exec --unit ubuntu-lite/0 'state-get one --strict | grep -q "ERROR \"one\" not found" || true'
+	juju exec --unit ubuntu-lite/0 'state-get one'
 
 	destroy_model "${model_name}"
 }
@@ -49,27 +37,15 @@
 	juju deploy cs:~jameinel/ubuntu-lite-7
 	wait_for "ubuntu-lite" "$(idle_condition "ubuntu-lite")"
 
-<<<<<<< HEAD
-    juju exec --unit ubuntu-lite/0 'state-get | grep -q "{}"'
-    juju exec --unit ubuntu-lite/0 'state-set one=two'
-    juju exec --unit ubuntu-lite/0 'state-get | grep -q "one: two"'
-
-    # force a hook
-    juju exec --unit ubuntu-lite/0 hooks/update-status
-
-    # verify charm set values
-    juju exec --unit ubuntu-lite/0 'state-get | grep -q "one: two"'
-=======
-	juju run --unit ubuntu-lite/0 'state-get | grep -q "{}"'
-	juju run --unit ubuntu-lite/0 'state-set one=two'
-	juju run --unit ubuntu-lite/0 'state-get | grep -q "one: two"'
+	juju exec --unit ubuntu-lite/0 'state-get | grep -q "{}"'
+	juju exec --unit ubuntu-lite/0 'state-set one=two'
+	juju exec --unit ubuntu-lite/0 'state-get | grep -q "one: two"'
 
 	# force a hook
-	juju run --unit ubuntu-lite/0 hooks/update-status
+	juju exec --unit ubuntu-lite/0 hooks/update-status
 
 	# verify charm set values
-	juju run --unit ubuntu-lite/0 'state-get | grep -q "one: two"'
->>>>>>> 0581aa39
+	juju exec --unit ubuntu-lite/0 'state-get | grep -q "one: two"'
 
 	destroy_model "${model_name}"
 }
