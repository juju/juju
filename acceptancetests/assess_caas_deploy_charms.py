#!/usr/bin/env python3
""" Test caas k8s cluster bootstrap

    1. spinning up k8s cluster and asserting the cluster is `healthy`;
    2. deploy gitlab, mysql charms to caas model;
    3. relate gitlab mysql;
    4. assert http health check on gitlab
"""

from __future__ import print_function

import argparse
import json
import logging
import sys
from pprint import pformat
from time import sleep

import requests
from deploy_stack import BootstrapManager
from utility import (
    JujuAssertionError, add_basic_testing_arguments, configure_logging,
)

from jujupy.k8s_provider import K8sProviderType, providers
from jujupy.utility import until_timeout

__metaclass__ = type


log = logging.getLogger("assess_caas_charm_deployment")


def check_app_healthy(url, timeout=300, success_hook=lambda: None,
                      fail_hook=lambda: None):
    if not callable(success_hook) or not callable(fail_hook):
        raise RuntimeError("hooks are not callable")

    status_code = None
    for remaining in until_timeout(timeout):
        try:
            r = requests.get(url)
            status_code = r.status_code
            if r.ok and status_code < 400:
                return success_hook()
        except IOError:
            ...
        finally:
            sleep(3)
            if remaining % 30 == 0:
                log.info('timeout in %ss', remaining)
    log.error('HTTP health check failed -> %s, status_code -> %s !', url,
              status_code)
    fail_hook()
    raise JujuAssertionError('%s is not healthy' % url)


def get_app_endpoint(caas_client, model_name, app_name, svc_type, timeout=180):
    if svc_type == 'LoadBalancer':
        for remaining in until_timeout(timeout):
            try:
                lb_addr = caas_client.get_lb_svc_address(app_name, model_name)
                if lb_addr:
                    log.info('load balancer addr for {} is {}'.format(
                        app_name, lb_addr))
                    return lb_addr
            except:  # noqa: E722
                continue
        raise JujuAssertionError(
            'No load balancer addr available for {}'.format(app_name))

    return caas_client.get_external_hostname()


def deploy_test_workloads(caas_client, k8s_model, caas_provider):
    k8s_model.deploy(charm="cs:~juju/mariadb-k8s-3")
    svc_type = None
    if caas_provider == K8sProviderType.MICROK8S.name:
        k8s_model.deploy(
            charm="cs:~juju/mediawiki-k8s-4",
            config='juju-external-hostname={}'.format(
                caas_client.get_external_hostname()),
        )
        k8s_model.juju('expose', ('mediawiki-k8s',))
    else:
        k8s_model.deploy(
            charm="cs:~juju/mediawiki-k8s-4",
            config='kubernetes-service-type=loadbalancer',
        )
        svc_type = 'LoadBalancer'

    k8s_model.juju('relate', ('mediawiki-k8s:db', 'mariadb-k8s:server'))
    k8s_model.wait_for_workloads(timeout=600)
    return 'http://' + get_app_endpoint(caas_client, k8s_model.model_name,
                                        'mediawiki-k8s', svc_type)


def assess_caas_charm_deployment(caas_client, caas_provider):
    if not caas_client.check_cluster_healthy(timeout=60):
        raise JujuAssertionError(("k8s cluster is not healthy because kubectl "
                                  "is not accessible"))

    model_name = caas_client.client.env.controller.name + '-test-caas-model'
    k8s_model = caas_client.add_model(model_name)

    def success_hook():
<<<<<<< HEAD
        log.info(caas_client.kubectl('get', 'all,pv,pvc,ing', '--all-namespaces', '-o', 'wide'))

    def fail_hook():
        success_hook()
        ns_dumps = caas_client.kubectl('get', 'all,pv,pvc,ing', '-n', model_name, '-o', 'json')
        log.info('all resources in namespace %s -> %s', model_name, pformat(json.loads(ns_dumps)))
=======
        log.info(caas_client.kubectl('get', 'all', '--all-namespaces',
                                     '-o', 'wide'))

    def fail_hook():
        success_hook()
        ns_dumps = caas_client.kubectl('get', 'all', '-n', model_name,
                                       '-o', 'json')
        log.info('all resources in namespace %s -> %s', model_name,
                 pformat(json.loads(ns_dumps)))
>>>>>>> a48bedf0
        log.info(caas_client.kubectl('get', 'pv,pvc', '-n', model_name))
        caas_client.ensure_cleanup()

    try:
        endpoint = deploy_test_workloads(caas_client, k8s_model, caas_provider)
        log.info("sleeping for 30 seconds to let everything start up")
        sleep(30)
        check_app_healthy(
            endpoint, timeout=600,
            success_hook=success_hook,
            fail_hook=fail_hook,
        )
        k8s_model.juju(k8s_model._show_status, ('--format', 'tabular'))
    except:  # noqa: E722
        # run cleanup steps then raise.
        fail_hook()
        raise


def parse_args(argv):
    """Parse all arguments."""
    parser = argparse.ArgumentParser(
        description="CAAS charm deployment CI test")
    parser.add_argument(
        '--caas-image-repo', action='store', default='jujuqabot',
        help='CAAS operator docker image repo to use.'
    )
    parser.add_argument(
        '--caas-provider', action='store', default='MICROK8S',
        choices=K8sProviderType.keys(),
        help='Specify K8s cloud provider to use for CAAS tests.'
    )
    parser.add_argument(
        '--k8s-controller',
        action='store_true',
        help='Bootstrap to k8s cluster or not.'
    )

    add_basic_testing_arguments(parser, existing=False)
    return parser.parse_args(argv)


def main(argv=None):
    args = parse_args(argv)
    configure_logging(args.verbose)

    k8s_provider = providers[args.caas_provider]
    bs_manager = BootstrapManager.from_args(args)

    with k8s_provider(bs_manager, cluster_name=args.temp_env_name).substrate_context() as caas_client:
        # add-k8s --local
        is_mk8s = args.caas_provider == K8sProviderType.MICROK8S.name
        if args.k8s_controller and not is_mk8s:
            # microk8s is built-in cloud, no need run add-k8s for bootstrapping
            caas_client.add_k8s(True)
        with bs_manager.existing_booted_context(args.upload_tools,
             caas_image_repo=args.caas_image_repo):
            if not args.k8s_controller:
                # add-k8s to controller
                caas_client.add_k8s(False)
            assess_caas_charm_deployment(caas_client, args.caas_provider)
        return 0


if __name__ == '__main__':
    sys.exit(main())<|MERGE_RESOLUTION|>--- conflicted
+++ resolved
@@ -104,24 +104,12 @@
     k8s_model = caas_client.add_model(model_name)
 
     def success_hook():
-<<<<<<< HEAD
         log.info(caas_client.kubectl('get', 'all,pv,pvc,ing', '--all-namespaces', '-o', 'wide'))
 
     def fail_hook():
         success_hook()
         ns_dumps = caas_client.kubectl('get', 'all,pv,pvc,ing', '-n', model_name, '-o', 'json')
         log.info('all resources in namespace %s -> %s', model_name, pformat(json.loads(ns_dumps)))
-=======
-        log.info(caas_client.kubectl('get', 'all', '--all-namespaces',
-                                     '-o', 'wide'))
-
-    def fail_hook():
-        success_hook()
-        ns_dumps = caas_client.kubectl('get', 'all', '-n', model_name,
-                                       '-o', 'json')
-        log.info('all resources in namespace %s -> %s', model_name,
-                 pformat(json.loads(ns_dumps)))
->>>>>>> a48bedf0
         log.info(caas_client.kubectl('get', 'pv,pvc', '-n', model_name))
         caas_client.ensure_cleanup()
 
