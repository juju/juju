--- conflicted
+++ resolved
@@ -1,24 +1,3 @@
-<<<<<<< HEAD
-mkfile_dir          := $(dir $(abspath $(lastword $(MAKEFILE_LIST))))
-p                   = test*.py
-py3                 = assess_model_change_watcher.py
-python_base_path    = $(shell which python3)
-python_path         = $(mkfile_dir)venv
-python_bin_path     = $(python_path)/bin
-
-.PHONY: test
-test: ensure-venv lint
-	TMPDIR=/tmp $(python_bin_path)/python3 -m unittest discover -vv . -p "$(p)"
-	TMPDIR=/tmp $(python_bin_path)/python3 -m unittest discover -vv jujupy -t . -p "$(p)"
-
-.PHONY: lint
-lint: ensure-venv
-	$(python_bin_path)/python3 -m flake8 --builtins xrange,basestring $(py3) --exclude=repository,venv
-	$(python_bin_path)/flake8 --builtins xrange,basestring --exclude=$(py3),repository,venv
-
-.PHONY: cover
-cover: ensure-venv lint
-=======
 mkfile_dir := $(dir $(abspath $(lastword $(MAKEFILE_LIST))))
 p=test*.py
 py3="assess_model_change_watcher.py"
@@ -48,58 +27,24 @@
 	python3 -m flake8 --ignore=$(flake8_ignore) --builtins xrange,basestring $(py3) --exclude=repository $(mkfile_dir)
 	flake8 --ignore=$(flake8_ignore) --builtins xrange,basestring --exclude=$(py3),repository $(mkfile_dir)
 cover:
->>>>>>> ef7bf7f7
 	python -m coverage run --source="./" --omit "./tests/*" -m unittest discover -vv ./tests
 	python -m coverage report
-
-.PHONY: clean
 clean:
 	find . -name '*.pyc' -delete
 
-.PHONY: apt-update
 apt-update:
 	sudo apt-get -qq update
-
-.PHONY: apt-install
-apt-install:
-	sudo apt install -y distro-info-data \
-	euca2ools \
-	python-coverage \
-	python-fixtures \
-	python-jenkins \
-	python-jinja2 \
-	python-launchpadlib \
-	python-mock \
-	python-pip \
-	python-rrdtool \
-	python-tz \
-	python-yaml \
-	s3cmd \
-	uvtool \
-	uvtool-libvirt
-
-.PHONY: juju-ci-tools.common_0.1.4-0_all.deb
-juju-ci-tools.common_0.1.4-0_all.deb: apt-update apt-install
+juju-ci-tools.common_0.1.4-0_all.deb: apt-update
 	find . -name '*.deb' -delete
 	sudo apt-get install -y equivs
 	equivs-build juju-ci-tools-common
-
-.PHONY: install-deps
-install-deps: juju-ci-tools.common_0.1.4-0_all.deb apt-update ensure-venv
+install-deps: juju-ci-tools.common_0.1.4-0_all.deb apt-update
 	sudo dpkg -i juju-ci-tools.common_0.1.4-0_all.deb || true
 	sudo apt-get install -y -f
-	$(python_bin_path)/pip3 install -r $(mkfile_dir)requirements-dev.txt
-
-name        = NAMEHERE
-assess_file = assess_$(name).py
-
-.PHONY: new-assess
+	pip install --user -r $(mkfile_dir)/requirements.txt
+name=NAMEHERE
+assess_file=assess_$(name).py
 new-assess:
 	install -m 755 template_assess.py.tmpl $(assess_file)
 	sed -i -e "s/TEMPLATE/$(name)/g" $(assess_file) $(test_assess_file)
-
-.PHONY: ensure-venv
-ensure-venv: apt-update
-	apt install -y virtualenv
-	test -d venv || virtualenv -p $(python_base_path) $(python_path)
-	. $(python_bin_path)/activate+.PHONY: lint test cover clean new-assess apt-update install-deps