--- conflicted
+++ resolved
@@ -222,11 +222,8 @@
 		AutocertDNSNameKey,
 		AutocertURLKey,
 		CACertKey,
-<<<<<<< HEAD
 		CharmStoreURL,
-=======
 		ControllerAPIPort,
->>>>>>> 43d7ce21
 		ControllerUUIDKey,
 		IdentityPublicKey,
 		IdentityURL,
