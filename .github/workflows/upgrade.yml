name: "Upgrade"
on:
  push:
    branches-ignore:
      - 'develop'
  pull_request:
    types: [opened, synchronize, reopened, ready_for_review]
    paths:
      - '**.go'
      - 'go.mod'
      - 'snap/**'
      - '.github/workflows/upgrade.yml'
      - '.github/setup-lxd/**'
    branches-ignore:
      - 'develop'
  workflow_dispatch:

permissions:
  contents: read

jobs:

  Upgrade:
    name: Upgrade
    runs-on: [self-hosted, linux, x64, aws, large]
    if: github.event.pull_request.draft == false
    strategy:
      fail-fast: false
      matrix:
        model_type: ["localhost", "microk8s"]
    env:
      CHARM_localhost: apache2
      CHARM_microk8s: prometheus-k8s
      DOCKER_REGISTRY: 10.152.183.69
      RUN_TEST: RUN
      UPGRADE_FLAGS_localhost: --build-agent
      UPGRADE_FLAGS_microk8s: --agent-stream=develop

    steps:
      - name: Install Dependencies
        if: env.RUN_TEST == 'RUN'
        shell: bash
        run: |
          set -euxo pipefail
          sudo snap install juju --channel=3.1/stable
          mkdir -p ~/.local/share
          echo "/snap/bin" >> $GITHUB_PATH

      - name: Checkout
        if: env.RUN_TEST == 'RUN'
        uses: actions/checkout@v3

      - name: Setup LXD
        if: env.RUN_TEST == 'RUN' && matrix.model_type == 'localhost'
        uses: canonical/setup-lxd@90d76101915da56a42a562ba766b1a77019242fd

      - name: Set some variables
        if: env.RUN_TEST == 'RUN'
        run: |
          set -euxo pipefail
          
          echo "base-juju-version=$(juju version | cut -d '-' -f 1)" >> $GITHUB_OUTPUT
          upstreamJujuVersion=$(grep -r "const version =" version/version.go | sed -r 's/^const version = \"(.*)\"$/\1/')
          echo "upstream-juju-version=${upstreamJujuVersion}" >> $GITHUB_OUTPUT
          currentStableChannel="$(echo $upstreamJujuVersion | cut -d'.' -f1,2)/stable"
          currentStableVersion=$(snap info juju | yq ".channels[\"$currentStableChannel\"]" | cut -d' ' -f1)
          echo "current-stable-juju-version=$currentStableVersion" >> $GITHUB_OUTPUT
          echo "juju-db-version=4.4" >> $GITHUB_OUTPUT
        id: vars

      - name: Set up Go
        if: env.RUN_TEST == 'RUN'
        uses: actions/setup-go@v3
        with:
          go-version-file: 'go.mod'
          cache: true

      - name: setup env
        shell: bash
        run: |
          echo "GOPATH=$(go env GOPATH)" >> $GITHUB_ENV
          echo "$(go env GOPATH)/bin" >> $GITHUB_PATH

      - name: Setup Docker Mirror
        if: env.RUN_TEST == 'RUN' && matrix.model_type == 'microk8s'
        shell: bash
        run: |
          (cat /etc/docker/daemon.json 2> /dev/null || echo "{}") | yq -o json '.registry-mirrors += ["http://10.0.1.123:80"]' | sudo tee /etc/docker/daemon.json
          (cat /etc/docker/daemon.json 2> /dev/null || echo "{}") | yq -o json ".insecure-registries += [\"10.0.1.123\",\"${DOCKER_REGISTRY}\"]" | sudo tee /etc/docker/daemon.json
          sudo systemctl restart docker
          docker system info

      - name: Setup k8s
        if: env.RUN_TEST == 'RUN' && matrix.model_type == 'microk8s'
        uses: balchua/microk8s-actions@e99a1ffcd3bb2682d941104cf6c1a215c657903f
        with:
          channel: "1.28-strict/stable"
          addons: '["dns", "hostpath-storage"]'
          launch-configuration: "$GITHUB_WORKSPACE/.github/microk8s-launch-config-aws.yaml"

      - name: Setup local caas registry
        if: env.RUN_TEST == 'RUN' && matrix.model_type == 'microk8s'
        run: |
          set -euxo pipefail
          
          # Become a CA
          mkdir ~/certs
          sudo cp /var/snap/microk8s/current/certs/ca.crt ~/certs/
          sudo cp /var/snap/microk8s/current/certs/ca.key ~/certs/
          sudo chmod a+wr ~/certs/ca.crt
          sudo chmod a+wr ~/certs/ca.key
          
          # Recognise CA
          sudo cp ~/certs/ca.crt /usr/local/share/ca-certificates
          sudo update-ca-certificates
                    
          # Generate certs
          openssl req -nodes -newkey rsa:2048 -keyout ~/certs/registry.key -out ~/certs/registry.csr -subj "/CN=registry"
          
          openssl x509 -req -in ~/certs/registry.csr -CA ~/certs/ca.crt -CAkey ~/certs/ca.key \
            -out ~/certs/registry.crt -CAcreateserial -days 365 -sha256 -extfile $GITHUB_WORKSPACE/.github/registry.ext
          
          # Deploy registry
          cat $GITHUB_WORKSPACE/.github/reg.yml | CERT_DIR=$HOME/certs envsubst | sg snap_microk8s "microk8s kubectl create -f -"
          
          # Wait for registry
          sg snap_microk8s "microk8s kubectl wait --for condition=available deployment registry -n container-registry --timeout 180s" || true
          sg snap_microk8s "microk8s kubectl describe pod -n container-registry"
          curl https://${DOCKER_REGISTRY}/v2/

      - name: Mirror docker images required for juju bootstrap
        if: env.RUN_TEST == 'RUN' && matrix.model_type == 'microk8s'
        env:
          BASE_JUJU_TAG: ${{ steps.vars.outputs.base-juju-version }}
          JUJU_DB_TAG: ${{ steps.vars.outputs.juju-db-version }}
          CHARM_BASE: ubuntu-20.04
        run: |
          set -euxo pipefail
          
          # Shim in recognition for our CA to jujud-operator
          BUILD_TEMP=$(mktemp -d)
          cp ~/certs/ca.crt $BUILD_TEMP/
          cat >$BUILD_TEMP/Dockerfile <<EOL
            FROM jujusolutions/jujud-operator:${BASE_JUJU_TAG}
          
            COPY ca.crt /usr/local/share/ca-certificates/ca.crt
          
            RUN update-ca-certificates
          EOL
          docker build $BUILD_TEMP -t ${DOCKER_REGISTRY}/test-repo/jujud-operator:${BASE_JUJU_TAG}
          docker push ${DOCKER_REGISTRY}/test-repo/jujud-operator:${BASE_JUJU_TAG}
          
          docker pull jujusolutions/juju-db:${JUJU_DB_TAG}
          docker tag jujusolutions/juju-db:${JUJU_DB_TAG} ${DOCKER_REGISTRY}/test-repo/juju-db:${JUJU_DB_TAG}
          docker push ${DOCKER_REGISTRY}/test-repo/juju-db:${JUJU_DB_TAG}
          
          docker pull jujusolutions/charm-base:${CHARM_BASE}
          docker tag jujusolutions/charm-base:${CHARM_BASE} ${DOCKER_REGISTRY}/test-repo/charm-base:${CHARM_BASE}
          docker push ${DOCKER_REGISTRY}/test-repo/charm-base:${CHARM_BASE}

      - name: Bootstrap Juju - localhost
        if: env.RUN_TEST == 'RUN' && matrix.model_type == 'localhost'
        shell: bash
        run: |
          set -euxo pipefail
          
          juju bootstrap localhost c \
            --constraints "arch=$(go env GOARCH)"
          juju version
          
          juju add-model m
          juju set-model-constraints arch=$(go env GOARCH)
          juju status

      - name: Bootstrap Juju - microk8s
        if: env.RUN_TEST == 'RUN' && matrix.model_type == 'microk8s'

        # TODO: Enabling developer-mode is a bit of a hack to get this working for now.
        # Ideally, we would mock our own simplestream, similar to Jenkins, to select
        # and filter with as standard, instead of skipping over them with this flag
        run: |
          set -euxo pipefail
          
          sg snap_microk8s <<EOF
            juju bootstrap microk8s c \
              --constraints "arch=$(go env GOARCH)" \
              --config caas-image-repo="${DOCKER_REGISTRY}/test-repo" \
              --config features="[developer-mode]"
          EOF
          juju version

          juju add-model m
          juju set-model-constraints arch=$(go env GOARCH)
          juju status

      - name: Deploy some applications
        if: env.RUN_TEST == 'RUN'
        shell: bash
        run: |
          set -euxo pipefail
          
          # On k8s, we have to grant the app access to the cluster.
          DEPLOY_FLAGS=''
          if [[ ${{ matrix.model_type }} == 'microk8s' ]]; then
            DEPLOY_FLAGS='--trust'
          fi
          
          juju deploy ${CHARM_${{ matrix.model_type }}} $DEPLOY_FLAGS
          
          juju wait-for application ${CHARM_${{ matrix.model_type }}}
          
          $GITHUB_WORKSPACE/.github/verify-${CHARM_${{ matrix.model_type }}}.sh 30

      - name: Update Juju
        if: env.RUN_TEST == 'RUN'
        shell: bash
        run: |
          sudo snap remove juju --purge
          make go-install

      - name: Build jujud image
        if: env.RUN_TEST == 'RUN' && matrix.model_type == 'microk8s'
        env:
          UPSTREAM_JUJU_TAG: ${{ steps.vars.outputs.upstream-juju-version }}
          CURRENT_STABLE_JUJU_TAG: ${{ steps.vars.outputs.current-stable-juju-version }}
        run: |
          set -euxo pipefail
          
          make operator-image
          
          # Shim in recognition for our CA to jujud-operator
          BUILD_TEMP=$(mktemp -d)
          cp ~/certs/ca.crt $BUILD_TEMP/
          cat >$BUILD_TEMP/Dockerfile <<EOL
            FROM jujusolutions/jujud-operator:${UPSTREAM_JUJU_TAG}
          
            COPY ca.crt /usr/local/share/ca-certificates/ca.crt
          
            RUN update-ca-certificates
          EOL
          docker build $BUILD_TEMP -t ${DOCKER_REGISTRY}/test-repo/jujud-operator:${UPSTREAM_JUJU_TAG}
          docker push ${DOCKER_REGISTRY}/test-repo/jujud-operator:${UPSTREAM_JUJU_TAG}
          
          BUILD_TEMP=$(mktemp -d)
          cp ~/certs/ca.crt $BUILD_TEMP/
          cat >$BUILD_TEMP/Dockerfile <<EOL
            FROM jujusolutions/jujud-operator:${CURRENT_STABLE_JUJU_TAG}
          
            COPY ca.crt /usr/local/share/ca-certificates/ca.crt
          
            RUN update-ca-certificates
          EOL
          docker build $BUILD_TEMP -t ${DOCKER_REGISTRY}/test-repo/jujud-operator:${CURRENT_STABLE_JUJU_TAG}
          docker push ${DOCKER_REGISTRY}/test-repo/jujud-operator:${CURRENT_STABLE_JUJU_TAG}

      - name: Preflight
        if: env.RUN_TEST == 'RUN'
        shell: bash
        run: |
          set -euxo pipefail
          juju status
          juju version

      - name: Test upgrade controller
        if: env.RUN_TEST == 'RUN'
        shell: bash
        env:
          UPSTREAM_JUJU_TAG: ${{ steps.vars.outputs.upstream-juju-version }}
          CURRENT_STABLE_JUJU_TAG: ${{ steps.vars.outputs.current-stable-juju-version }}
        run: |
          set -euxo pipefail
          
<<<<<<< HEAD
          OUTPUT=$(juju upgrade-controller --debug ${UPGRADE_FLAGS_${{ matrix.model_type }}})
          if [[ $OUTPUT == 'no upgrades available' ]]; then
            exit 1
          fi
          .github/verify-agent-version.sh ${UPSTREAM_JUJU_TAG}
=======
          # Upgrade to the latest stable.
          juju upgrade-controller --debug
          $GITHUB_WORKSPACE/.github/verify-agent-version.sh iaas $CURRENT_STABLE_JUJU_TAG
          
          juju upgrade-controller --build-agent --debug
          $GITHUB_WORKSPACE/.github/verify-agent-version.sh iaas "${UPSTREAM_JUJU_TAG}.1"
          
          PANIC=$(juju debug-log --replay --no-tail -m controller | grep "panic" || true)
          if [ "$PANIC" != "" ]; then
              echo "Panic found:"
              juju debug-log --replay --no-tail -m controller
              exit 1
          fi
          
          $GITHUB_WORKSPACE/.github/verify-${CHARM_${{ matrix.model_type }}}.sh 30

      - name: Test upgrade controller - microk8s
        if: env.RUN_TEST == 'RUN' && matrix.model_type == 'microk8s'
        shell: bash
        env:
          UPSTREAM_JUJU_TAG: ${{ steps.vars.outputs.upstream-juju-version }}
          CURRENT_STABLE_JUJU_TAG: ${{ steps.vars.outputs.current-stable-juju-version }}
        run: |
          set -euxo pipefail
          
          # Upgrade to the latest stable.
          juju upgrade-controller --debug
          $GITHUB_WORKSPACE/.github/verify-agent-version.sh caas $CURRENT_STABLE_JUJU_TAG
          
          # Upgrade to local built version.
          juju upgrade-controller --agent-stream=develop --debug
          $GITHUB_WORKSPACE/.github/verify-agent-version.sh caas $UPSTREAM_JUJU_TAG
>>>>>>> 013c5e8b
          
          PANIC=$(juju debug-log --replay --no-tail -m controller | grep "panic" || true)
          if [ "$PANIC" != "" ]; then
              echo "Panic found:"
              juju debug-log --replay --no-tail -m controller
              exit 1
          fi
          
          $GITHUB_WORKSPACE/.github/verify-${CHARM_${{ matrix.model_type }}}.sh 30

      - name: Test upgrade model
        if: env.RUN_TEST == 'RUN'
        shell: bash
        env:
          UPSTREAM_JUJU_TAG: ${{ steps.vars.outputs.upstream-juju-version }}
        run: |
          set -euxo pipefail
          
          while true; do
            juju upgrade-model 2>&1 | tee output.log || true
            RES=$(cat output.log | grep "upgrade in progress" || echo "NOT-UPGRADING")
            if [ "$RES" = "NOT-UPGRADING" ]; then
              break
            fi
          done
          
          attempt=0
          while true; do
            UPDATED=$((juju show-model m --format=json || echo "") | jq -r '.m."agent-version"')
            if [[ $UPDATED == $UPSTREAM_JUJU_TAG* ]]; then
              break
            fi
            sleep 10
            attempt=$((attempt+1))
            if [ "$attempt" -eq 48 ]; then
              echo "Upgrade model timed out"
              exit 1
            fi
          done
          
          PANIC=$(juju debug-log --replay --no-tail | grep "panic" || true)
          if [ "$PANIC" != "" ]; then
            echo "Panic found:"
            juju debug-log --replay --no-tail
            exit 1
          fi
          
          $GITHUB_WORKSPACE/.github/verify-${CHARM_${{ matrix.model_type }}}.sh 30

      - name: Wrap up
        if: env.RUN_TEST == 'RUN'
        run: |
          set -euxo pipefail
          
          juju version
          juju status
          
          sg snap_microk8s "microk8s kubectl get all -A" || true
          lxc ls || true<|MERGE_RESOLUTION|>--- conflicted
+++ resolved
@@ -27,7 +27,7 @@
     strategy:
       fail-fast: false
       matrix:
-        model_type: ["localhost", "microk8s"]
+        cloud: ["localhost", "microk8s"]
     env:
       CHARM_localhost: apache2
       CHARM_microk8s: prometheus-k8s
@@ -35,6 +35,8 @@
       RUN_TEST: RUN
       UPGRADE_FLAGS_localhost: --build-agent
       UPGRADE_FLAGS_microk8s: --agent-stream=develop
+      MODEL_TYPE_localhost: iaas
+      MODEL_TYPE_microk8s: caas
 
     steps:
       - name: Install Dependencies
@@ -51,7 +53,7 @@
         uses: actions/checkout@v3
 
       - name: Setup LXD
-        if: env.RUN_TEST == 'RUN' && matrix.model_type == 'localhost'
+        if: env.RUN_TEST == 'RUN' && matrix.cloud == 'localhost'
         uses: canonical/setup-lxd@90d76101915da56a42a562ba766b1a77019242fd
 
       - name: Set some variables
@@ -82,7 +84,7 @@
           echo "$(go env GOPATH)/bin" >> $GITHUB_PATH
 
       - name: Setup Docker Mirror
-        if: env.RUN_TEST == 'RUN' && matrix.model_type == 'microk8s'
+        if: env.RUN_TEST == 'RUN' && matrix.cloud == 'microk8s'
         shell: bash
         run: |
           (cat /etc/docker/daemon.json 2> /dev/null || echo "{}") | yq -o json '.registry-mirrors += ["http://10.0.1.123:80"]' | sudo tee /etc/docker/daemon.json
@@ -91,7 +93,7 @@
           docker system info
 
       - name: Setup k8s
-        if: env.RUN_TEST == 'RUN' && matrix.model_type == 'microk8s'
+        if: env.RUN_TEST == 'RUN' && matrix.cloud == 'microk8s'
         uses: balchua/microk8s-actions@e99a1ffcd3bb2682d941104cf6c1a215c657903f
         with:
           channel: "1.28-strict/stable"
@@ -99,7 +101,7 @@
           launch-configuration: "$GITHUB_WORKSPACE/.github/microk8s-launch-config-aws.yaml"
 
       - name: Setup local caas registry
-        if: env.RUN_TEST == 'RUN' && matrix.model_type == 'microk8s'
+        if: env.RUN_TEST == 'RUN' && matrix.cloud == 'microk8s'
         run: |
           set -euxo pipefail
           
@@ -129,7 +131,7 @@
           curl https://${DOCKER_REGISTRY}/v2/
 
       - name: Mirror docker images required for juju bootstrap
-        if: env.RUN_TEST == 'RUN' && matrix.model_type == 'microk8s'
+        if: env.RUN_TEST == 'RUN' && matrix.cloud == 'microk8s'
         env:
           BASE_JUJU_TAG: ${{ steps.vars.outputs.base-juju-version }}
           JUJU_DB_TAG: ${{ steps.vars.outputs.juju-db-version }}
@@ -159,7 +161,7 @@
           docker push ${DOCKER_REGISTRY}/test-repo/charm-base:${CHARM_BASE}
 
       - name: Bootstrap Juju - localhost
-        if: env.RUN_TEST == 'RUN' && matrix.model_type == 'localhost'
+        if: env.RUN_TEST == 'RUN' && matrix.cloud == 'localhost'
         shell: bash
         run: |
           set -euxo pipefail
@@ -173,7 +175,7 @@
           juju status
 
       - name: Bootstrap Juju - microk8s
-        if: env.RUN_TEST == 'RUN' && matrix.model_type == 'microk8s'
+        if: env.RUN_TEST == 'RUN' && matrix.cloud == 'microk8s'
 
         # TODO: Enabling developer-mode is a bit of a hack to get this working for now.
         # Ideally, we would mock our own simplestream, similar to Jenkins, to select
@@ -201,15 +203,15 @@
           
           # On k8s, we have to grant the app access to the cluster.
           DEPLOY_FLAGS=''
-          if [[ ${{ matrix.model_type }} == 'microk8s' ]]; then
+          if [[ ${{ matrix.cloud }} == 'microk8s' ]]; then
             DEPLOY_FLAGS='--trust'
           fi
           
-          juju deploy ${CHARM_${{ matrix.model_type }}} $DEPLOY_FLAGS
-          
-          juju wait-for application ${CHARM_${{ matrix.model_type }}}
-          
-          $GITHUB_WORKSPACE/.github/verify-${CHARM_${{ matrix.model_type }}}.sh 30
+          juju deploy ${CHARM_${{ matrix.cloud }}} $DEPLOY_FLAGS
+          
+          juju wait-for application ${CHARM_${{ matrix.cloud }}}
+          
+          $GITHUB_WORKSPACE/.github/verify-${CHARM_${{ matrix.cloud }}}.sh 30
 
       - name: Update Juju
         if: env.RUN_TEST == 'RUN'
@@ -219,7 +221,7 @@
           make go-install
 
       - name: Build jujud image
-        if: env.RUN_TEST == 'RUN' && matrix.model_type == 'microk8s'
+        if: env.RUN_TEST == 'RUN' && matrix.cloud == 'microk8s'
         env:
           UPSTREAM_JUJU_TAG: ${{ steps.vars.outputs.upstream-juju-version }}
           CURRENT_STABLE_JUJU_TAG: ${{ steps.vars.outputs.current-stable-juju-version }}
@@ -270,19 +272,11 @@
         run: |
           set -euxo pipefail
           
-<<<<<<< HEAD
-          OUTPUT=$(juju upgrade-controller --debug ${UPGRADE_FLAGS_${{ matrix.model_type }}})
+          OUTPUT=$(juju upgrade-controller --debug ${UPGRADE_FLAGS_${{ matrix.cloud }}})
           if [[ $OUTPUT == 'no upgrades available' ]]; then
             exit 1
           fi
-          .github/verify-agent-version.sh ${UPSTREAM_JUJU_TAG}
-=======
-          # Upgrade to the latest stable.
-          juju upgrade-controller --debug
-          $GITHUB_WORKSPACE/.github/verify-agent-version.sh iaas $CURRENT_STABLE_JUJU_TAG
-          
-          juju upgrade-controller --build-agent --debug
-          $GITHUB_WORKSPACE/.github/verify-agent-version.sh iaas "${UPSTREAM_JUJU_TAG}.1"
+          .github/verify-agent-version.sh ${MODEL_TYPE_${{ matrix.cloud }}} ${UPSTREAM_JUJU_TAG}
           
           PANIC=$(juju debug-log --replay --no-tail -m controller | grep "panic" || true)
           if [ "$PANIC" != "" ]; then
@@ -291,34 +285,7 @@
               exit 1
           fi
           
-          $GITHUB_WORKSPACE/.github/verify-${CHARM_${{ matrix.model_type }}}.sh 30
-
-      - name: Test upgrade controller - microk8s
-        if: env.RUN_TEST == 'RUN' && matrix.model_type == 'microk8s'
-        shell: bash
-        env:
-          UPSTREAM_JUJU_TAG: ${{ steps.vars.outputs.upstream-juju-version }}
-          CURRENT_STABLE_JUJU_TAG: ${{ steps.vars.outputs.current-stable-juju-version }}
-        run: |
-          set -euxo pipefail
-          
-          # Upgrade to the latest stable.
-          juju upgrade-controller --debug
-          $GITHUB_WORKSPACE/.github/verify-agent-version.sh caas $CURRENT_STABLE_JUJU_TAG
-          
-          # Upgrade to local built version.
-          juju upgrade-controller --agent-stream=develop --debug
-          $GITHUB_WORKSPACE/.github/verify-agent-version.sh caas $UPSTREAM_JUJU_TAG
->>>>>>> 013c5e8b
-          
-          PANIC=$(juju debug-log --replay --no-tail -m controller | grep "panic" || true)
-          if [ "$PANIC" != "" ]; then
-              echo "Panic found:"
-              juju debug-log --replay --no-tail -m controller
-              exit 1
-          fi
-          
-          $GITHUB_WORKSPACE/.github/verify-${CHARM_${{ matrix.model_type }}}.sh 30
+          $GITHUB_WORKSPACE/.github/verify-${CHARM_${{ matrix.cloud }}}.sh 30
 
       - name: Test upgrade model
         if: env.RUN_TEST == 'RUN'
@@ -357,7 +324,7 @@
             exit 1
           fi
           
-          $GITHUB_WORKSPACE/.github/verify-${CHARM_${{ matrix.model_type }}}.sh 30
+          $GITHUB_WORKSPACE/.github/verify-${CHARM_${{ matrix.cloud }}}.sh 30
 
       - name: Wrap up
         if: env.RUN_TEST == 'RUN'
