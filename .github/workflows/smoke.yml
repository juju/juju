--- conflicted
+++ resolved
@@ -42,11 +42,7 @@
 
     - name: Setup MicroK8s
       if: matrix.cloud == 'microk8s'
-<<<<<<< HEAD
-      uses: balchua/microk8s-actions@bd37d99d167cfd7499a33c97eaaa04688a1a25b6
-=======
       uses: balchua/microk8s-actions@e99a1ffcd3bb2682d941104cf6c1a215c657903f
->>>>>>> 2ce82509
       with:
         channel: "1.28-strict/stable"
         addons: '["dns", "hostpath-storage", "rbac"]'
