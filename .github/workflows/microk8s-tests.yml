name: Test Kubeflow

# The small `edge` bundle has been deprecated, `lite` bundle takes 40mins to run which is too slow for gh action.
# Disable this one for now, please check `nw-deploy-kubeflow` on Jenkins.
on: workflow_dispatch

env:
  DOCKER_USERNAME: jujuqabot
  JUJU_BUILD_NUMBER: 888

permissions:
  contents: read

jobs:
  build:
    name: Test Kubeflow
    runs-on: [self-hosted, linux, arm64, aws, large]
    if: github.event.pull_request.draft == false
    strategy:
      fail-fast: false
      matrix:
        microk8s: [1.28/stable]

    steps:
    - name: Checking out repo
      uses: actions/checkout@v3

    - name: Set up Go
      uses: actions/setup-go@v4
      with:
        go-version-file: 'go.mod'
        cache: true

    - name: setup env
      shell: bash
      run: |
        echo "GOPATH=$(go env GOPATH)" >> $GITHUB_ENV
        echo "$(go env GOPATH)/bin" >> $GITHUB_PATH

    - name: Setup Docker Mirror
      shell: bash
      run: |
        (cat /etc/docker/daemon.json 2> /dev/null || echo "{}") | yq -o json '.registry-mirrors += ["http://10.0.1.123:80"]' | sudo tee /etc/docker/daemon.json
        sudo systemctl restart docker
        docker system info

<<<<<<< HEAD
    - uses: balchua/microk8s-actions@bd37d99d167cfd7499a33c97eaaa04688a1a25b6
=======
    - uses: balchua/microk8s-actions@e99a1ffcd3bb2682d941104cf6c1a215c657903f
>>>>>>> 2ce82509
      with:
        channel: '${{ matrix.microk8s }}'
        # enable now to give microk8s more time to settle down.
        addons: '["dns", "hostpath-storage", "dashboard", "ingress", "metallb:10.64.140.43-10.64.140.49"]'
        launch-configuration: "$GITHUB_WORKSPACE/.github/microk8s-launch-config-aws.yaml"

    - name: Install Dependencies
      run: |
        set -eux
        for snap in charm juju-helpers juju-wait; do
            sudo snap install $snap --classic
        done

        sudo DEBIAN_FRONTEND=noninteractive apt update
        sudo DEBIAN_FRONTEND=noninteractive apt install -y libssl-dev python3-setuptools
        sudo usermod -a -G microk8s $USER

    - name: Build juju and operator image
      run: |
        sg microk8s <<EOF
          set -eux
          JUJU_BUILD_NUMBER=$JUJU_BUILD_NUMBER DOCKER_USERNAME=$DOCKER_USERNAME make microk8s-operator-update
          microk8s.ctr images list | grep juju
          juju version --all

          # clean up disk space because the runner only has 14G which is not enough.
          go clean -cache -modcache -i -r
          docker system prune --all --force
        EOF

    - name: Deploy Kubeflow
      run: |
        sg microk8s <<EOF
          set -eux

          microk8s kubectl wait --for=condition=available -nkube-system deployment/coredns deployment/hostpath-provisioner --timeout=10m
          juju bootstrap microk8s --debug uk8s --config=caas-image-repo=$DOCKER_USERNAME --config test-mode=true --model-default test-mode=true

          juju add-model kubeflow microk8s --config logging-config="<root>=DEBUG;unit=DEBUG"
          juju deploy kubeflow-lite --trust --revision 60
          sleep 10
          microk8s kubectl patch role -n kubeflow istio-ingressgateway-operator -p '{"apiVersion":"rbac.authorization.k8s.io/v1","kind":"Role","metadata":{"name":"istio-ingressgateway-operator"},"rules":[{"apiGroups":["*"],"resources":["*"],"verbs":["*"]}]}'
          sleep 6m
          juju --debug wait -wv -m kubeflow -t 1200

          microk8s kubectl get pods -l 'juju-operator' -A -o custom-columns='Name:metadata.name,Image:spec.containers[0].image'
        EOF

    - name: Test kubeflow
      # TODO: disable test for now because some files required by kubeflow tests are not accessible now.
      # URL fetch failure on https://people.canonical.com/~knkski/train-images-idx3-ubyte.gz: 404 -- Not Found
      if: ${{ false }}
      run: |
        sg microk8s <<EOF
          set -eux
          cd bundle-kubeflow
          tox -e tests -- -m edge
        EOF

    - name: Juju status
      run: juju status --relations --color --storage
      if: ${{ failure() }}

    - name: Juju status (YAML)
      run: juju status --relations --color --storage --format=yaml
      if: ${{ failure() }}

    - name: MicroK8s status
      run: sudo microk8s status
      if: ${{ failure() }}

    - name: Get MicroK8s pods
      run: |
        sudo microk8s kubectl get pods -A -o wide
      if: ${{ failure() }}

    - name: Describe MicroK8s pods
      run: sudo microk8s kubectl describe pods -nkubeflow
      if: ${{ failure() }}

    - name: Generate debug log
      run: juju debug-log --replay --no-tail > juju-debug.log
      if: ${{ failure() }}

    - name: Upload debug log
      uses: actions/upload-artifact@a8a3f3ad30e3422c9c7b888a15615d19a852ae32 # v2
      with:
        name: juju-debug-actions
        path: juju-debug.log
      if: ${{ failure() }}

    - name: Get pipeline logs
      run: |
        set -eux
        pods=$(sudo microk8s kubectl get -nkubeflow pods -l workflows.argoproj.io/completed="true" -o custom-columns=:metadata.name --no-headers)
        for pod in $pods; do
          containers=$(sudo microk8s kubectl get -nkubeflow pods -o jsonpath="{.spec.containers[*].name}" $pod)
          for container in $containers; do
            sudo microk8s kubectl logs -nkubeflow --timestamps $pod -c $container
            printf '\n'
          done
          printf '\n\n'
        done
      if: ${{ failure() }}

    - name: Generate inspect tarball
      run: >
        sudo microk8s inspect |
        grep -Po "Report tarball is at \K.+" |
        sudo xargs -I {} mv {} inspection-report-${{ strategy.job-index }}.tar.gz
      if: ${{ failure() }}

    - name: Upload inspect tarball
      uses: actions/upload-artifact@a8a3f3ad30e3422c9c7b888a15615d19a852ae32 # v2
      with:
        name: inspection-report-actions
        path: ./inspection-report-${{ strategy.job-index }}.tar.gz
      if: ${{ failure() }}

    - name: Generate kubectl describe
      run: |
        set -eux
        mkdir describe
        for resource in $(kubectl api-resources -o name | sort); do
            kubectl describe $resource -A > describe/"$resource".describe || true
        done
      if: ${{ failure() }}

    - name: Upload kubectl describe
      uses: actions/upload-artifact@a8a3f3ad30e3422c9c7b888a15615d19a852ae32 # v2
      with:
        name: kubectl-describe-actions
        path: describe/*.describe
      if: ${{ failure() }}

    - name: Generate kubeflow pod logs
      run: |
        set -eux
        mkdir stdout
        for pod in $(kubectl get pods -nkubeflow -o custom-columns=:metadata.name --no-headers); do
            for container in $(kubectl get pods -nkubeflow -o jsonpath="{.spec.containers[*].name}" $pod); do
              kubectl logs -nkubeflow --timestamps $pod -c $container > stdout/$pod-$container.log
            done
        done
      if: ${{ failure() }}

    - name: Upload kubeflow pod logs
      uses: actions/upload-artifact@a8a3f3ad30e3422c9c7b888a15615d19a852ae32 # v2
      with:
        name: kubectl-stdout-actions
        path: stdout/*.log
      if: ${{ failure() }}<|MERGE_RESOLUTION|>--- conflicted
+++ resolved
@@ -44,11 +44,7 @@
         sudo systemctl restart docker
         docker system info
 
-<<<<<<< HEAD
-    - uses: balchua/microk8s-actions@bd37d99d167cfd7499a33c97eaaa04688a1a25b6
-=======
     - uses: balchua/microk8s-actions@e99a1ffcd3bb2682d941104cf6c1a215c657903f
->>>>>>> 2ce82509
       with:
         channel: '${{ matrix.microk8s }}'
         # enable now to give microk8s more time to settle down.
