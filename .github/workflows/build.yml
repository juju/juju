--- conflicted
+++ resolved
@@ -1,50 +1,23 @@
 name: "Build"
 on:
-<<<<<<< HEAD
-=======
-  push:
-    branches: ["[0-9].[0-9]+", "[0-9].[0-9]+.[0-9]+", main]
-  pull_request:
-    types: [opened, synchronize, reopened, ready_for_review]
-    paths:
-      - "**.go"
-      - "go.mod"
-      - ".github/workflows/build.yml"
-      - "scripts/dqlite/**"
-      - "Makefile"
-      - "make_functions.sh"
->>>>>>> 5f7952af
   workflow_dispatch:
   workflow_call:
 
 jobs:
   build:
     name: Build
-<<<<<<< HEAD
     runs-on: [self-hosted, linux, "${{ matrix.platform.host_arch }}", aws, large]
-=======
-    runs-on:
-      [self-hosted, linux, "${{ matrix.platform.host_arch }}", aws, large]
-    if: github.event.pull_request.draft == false
->>>>>>> 5f7952af
     strategy:
       fail-fast: false
       matrix:
         platform:
-          - { os: linux, arch: amd64 }
-          - { os: linux, arch: arm64 }
+          - { os: linux, arch: amd64, host_arch: x64 }
+          - { os: linux, arch: arm64, host_arch: arm64 }
 # Until we get rid of musl, lets just disable these to save build time.
-<<<<<<< HEAD
-#           - { os: linux, arch: s390x }
-#           - { os: linux, arch: ppc64le }
-           - { os: darwin, arch: arm64, host_arch: arm64 }
-
-=======
 #          - { os: linux, arch: s390x }
 #          - { os: linux, arch: ppc64le }
-          - { os: windows, arch: amd64 }
-          - { os: darwin, arch: amd64 }
->>>>>>> 5f7952af
+          - { os: darwin, arch: arm64, host_arch: arm64 }
+
     steps:
       - name: "Checkout"
         uses: actions/checkout@v4
