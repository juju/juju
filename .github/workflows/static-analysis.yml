--- conflicted
+++ resolved
@@ -37,12 +37,8 @@
           libdqlite-dev \
           libsqlite3-dev \
           sqlite3
-<<<<<<< HEAD
-        curl -sSfL https://raw.githubusercontent.com/golangci/golangci-lint/master/install.sh | sh -s -- -b $(go env GOPATH)/bin v1.55.2
-=======
         go install golang.org/x/vuln/cmd/govulncheck@latest
         curl -sSfL https://raw.githubusercontent.com/golangci/golangci-lint/master/install.sh | sh -s -- -b $(go env GOPATH)/bin v1.59.1
->>>>>>> 67728990
         sudo curl -sSfL https://github.com/mvdan/sh/releases/download/v3.7.0/shfmt_v3.7.0_linux_$(go env GOARCH) -o /usr/bin/shfmt
         sudo chmod +x /usr/bin/shfmt
         
@@ -51,10 +47,6 @@
     - name: Download Go Dependencies
       run: go mod download
 
-<<<<<<< HEAD
-    - name: "Static Analysis"
-      run: make static-analysis
-=======
     - name: "Static Analysis: Copyright"
       run: |
         STATIC_ANALYSIS_JOB=test_copyright make static-analysis
@@ -128,7 +120,6 @@
       if: steps.filter.outputs.schema == 'true'
       run: |
         STATIC_ANALYSIS_JOB=test_schema make static-analysis
->>>>>>> 67728990
       shell: bash
 
   conventional-commits:
