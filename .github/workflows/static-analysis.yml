name: "Static Analysis"
on:
  push:
    branches: [2.*, 3.*, 4.*, main]
  pull_request:
    types: [opened, synchronize, reopened, ready_for_review]
#   paths:
#     DON'T SET - these are "required" so they need to run on every PR
  workflow_dispatch:

permissions:
  contents: read

jobs:
  checks:
    name: Checks
    runs-on: [self-hosted, linux, arm64, aws, quad-xlarge]
    if: github.event.pull_request.draft == false
    steps:
    - name: Checkout
      uses: actions/checkout@v4

    - name: Set up Go
      uses: actions/setup-go@v5
      with:
        go-version-file: 'go.mod'

    - name: Install Dependencies
      run: |
        echo "GOPATH=$(go env GOPATH)" >> $GITHUB_ENV
        echo "$(go env GOPATH)/bin" >> $GITHUB_PATH

        sudo add-apt-repository ppa:dqlite/dev -y --no-update
        sudo apt-get update
        sudo apt-get install -y \
          expect \
          libdqlite-dev \
          libsqlite3-dev \
          sqlite3
        go install golang.org/x/vuln/cmd/govulncheck@latest
        curl -sSfL https://raw.githubusercontent.com/golangci/golangci-lint/master/install.sh | sh -s -- -b $(go env GOPATH)/bin v1.61.0
        sudo curl -sSfL https://github.com/mvdan/sh/releases/download/v3.7.0/shfmt_v3.7.0_linux_$(go env GOARCH) -o /usr/bin/shfmt
        sudo chmod +x /usr/bin/shfmt
        
        go install github.com/google/go-licenses@latest

    - name: Download Go Dependencies
      run: go mod download

    - name: "Static Analysis"
      run: make static-analysis

  sql:
    name: SQL
    runs-on: [self-hosted, linux, x64, aws, large]
    if: github.event.pull_request.draft == false
    steps:
    - name: Checkout
      uses: actions/checkout@v3

    - name: Set up Python
      uses: "actions/setup-python@v2"
      with:
          python-version: "3.9"

    - name: Install SQLFluff
      run: "pip install sqlfluff==3.0.7"

    - name: Lint SQL
      run: "sqlfluff lint --config .github/.sqlfluff domain/schema/**/sql/*.sql"

  conventional-commits:
    name: Check conventional commits
    runs-on: ubuntu-latest
    steps:
<<<<<<< HEAD
    - uses: actions/checkout@v4
    - uses: wagoid/commitlint-github-action@v6
      with:
        configFile: .github/commitlint.config.mjs
=======
        - uses: actions/checkout@v4
        - uses: wagoid/commitlint-github-action@v6
          with:
            configFile: .github/commitlint.config.mjs
>>>>>>> c1b82057
<|MERGE_RESOLUTION|>--- conflicted
+++ resolved
@@ -73,14 +73,7 @@
     name: Check conventional commits
     runs-on: ubuntu-latest
     steps:
-<<<<<<< HEAD
     - uses: actions/checkout@v4
     - uses: wagoid/commitlint-github-action@v6
       with:
-        configFile: .github/commitlint.config.mjs
-=======
-        - uses: actions/checkout@v4
-        - uses: wagoid/commitlint-github-action@v6
-          with:
-            configFile: .github/commitlint.config.mjs
->>>>>>> c1b82057
+        configFile: .github/commitlint.config.mjs