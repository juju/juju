--- conflicted
+++ resolved
@@ -4,8 +4,8 @@
     branches: ["[0-9].[0-9]+", "[0-9].[0-9]+.[0-9]+", main]
   pull_request:
     types: [opened, synchronize, reopened, ready_for_review]
-  #   paths:
-  #     DON'T SET - these are "required" so they need to run on every PR
+#   paths:
+#     DON'T SET - these are "required" so they need to run on every PR
   workflow_dispatch:
 
 jobs:
@@ -14,67 +14,13 @@
     runs-on: [self-hosted, linux, arm64, aws, xxlarge]
     if: github.event.pull_request.draft == false
     steps:
-<<<<<<< HEAD
-    - name: Checkout
-      uses: actions/checkout@v4
-
-    - name: Set up Go
-      uses: actions/setup-go@v5
-      with:
-        go-version-file: 'go.mod'
-
-    - name: Install Dependencies
-      run: |
-        echo "GOPATH=$(go env GOPATH)" >> $GITHUB_ENV
-        echo "$(go env GOPATH)/bin" >> $GITHUB_PATH
-
-        sudo add-apt-repository ppa:dqlite/dev -y --no-update
-        sudo apt-get update
-        sudo apt-get install -y \
-          expect \
-          libdqlite-dev \
-          libsqlite3-dev \
-          sqlite3
-        go install golang.org/x/vuln/cmd/govulncheck@latest
-        curl -sSfL https://raw.githubusercontent.com/golangci/golangci-lint/master/install.sh | sh -s -- -b $(go env GOPATH)/bin v1.61.0
-        sudo curl -sSfL https://github.com/mvdan/sh/releases/download/v3.7.0/shfmt_v3.7.0_linux_$(go env GOARCH) -o /usr/bin/shfmt
-        sudo chmod +x /usr/bin/shfmt
-        
-        go install github.com/google/go-licenses@latest
-
-    - name: Download Go Dependencies
-      run: go mod download
-
-    - name: "Static Analysis"
-      run: make static-analysis
-=======
       - name: Checkout
         uses: actions/checkout@v4
-
-      - name: Determine which tests to run
-        uses: dorny/paths-filter@v3
-        id: filter
-        with:
-          filters: |
-            go:
-              - '**.go'
-              - 'go.mod'
-            sh:
-              - '**.sh'
-            python:
-              - '**.py'
-            static-analysis:
-              - '.github/workflows/static-analysis.yml'
-              - 'Makefile'
-              - 'tests/main.sh'
-              - 'tests/includes/**'
-              - 'tests/suites/static_analysis/**'
 
       - name: Set up Go
         uses: actions/setup-go@v5
         with:
-          go-version-file: "go.mod"
-          cache: true
+          go-version-file: 'go.mod'
 
       - name: Install Dependencies
         run: |
@@ -92,136 +38,20 @@
           curl -sSfL https://raw.githubusercontent.com/golangci/golangci-lint/master/install.sh | sh -s -- -b $(go env GOPATH)/bin v1.61.0
           sudo curl -sSfL https://github.com/mvdan/sh/releases/download/v3.7.0/shfmt_v3.7.0_linux_$(go env GOARCH) -o /usr/bin/shfmt
           sudo chmod +x /usr/bin/shfmt
+          
+          go install github.com/google/go-licenses@latest
 
-      - name: Download Dependencies
+      - name: Download Go Dependencies
         run: go mod download
 
-      - name: "Static Analysis: Copyright"
-        run: |
-          STATIC_ANALYSIS_JOB=test_copyright make static-analysis
-        shell: bash
-
-      - name: "Static Analysis: Shell Check"
-        run: |
-          STATIC_ANALYSIS_JOB=test_static_analysis_shell make static-analysis
-        shell: bash
-
-      - name: "Static Analysis: Go Check"
-        run: |
-          # Explicitly set GOROOT to avoid golangci-lint/issues/3107
-          export "GOROOT=$(go env GOROOT)"
-          export "CGO_LDFLAGS=-L$(pwd)/_deps/juju-dqlite-static-lib-deps -luv -lraft -ldqlite -llz4 -lsqlite3"
-
-          STATIC_ANALYSIS_JOB=test_static_analysis_go make static-analysis
-        shell: bash
-        env:
-          CGO_ENABLED: 1
-          CGO_LDFLAGS_ALLOW: "(-Wl,-wrap,pthread_create)|(-Wl,-z,now)"
-
-      - name: "Static Analysis: Python Check"
-        run: |
-          STATIC_ANALYSIS_JOB=test_static_analysis_python make static-analysis
-        shell: bash
-
-  schema:
-    name: Schema
-    runs-on: [self-hosted, linux, arm64, aws, large]
-    if: github.event.pull_request.draft == false
-    steps:
-      - name: Checkout
-        uses: actions/checkout@v4
-
-      - name: Check if there is anything to test
-        uses: dorny/paths-filter@v3
-        id: filter
-        with:
-          filters: |
-            schema:
-              - 'apiserver/facades/schema.json'
-              - 'generate/schemagen/**'
-              - '**.go'
-              - 'go.mod'
-              - '.github/workflows/static-analysis.yml'
-              - 'Makefile'
-              - 'tests/main.sh'
-              - 'tests/includes/**'
-              - 'tests/suites/static_analysis/schema.sh'
-
-      - name: Set up Go
-        if: steps.filter.outputs.schema == 'true'
-        uses: actions/setup-go@v5
-        with:
-          go-version-file: "go.mod"
-          cache: true
-
-      - name: Install Dependencies
-        if: steps.filter.outputs.schema == 'true'
-        run: |
-          sudo add-apt-repository ppa:dqlite/dev -y --no-update
-          sudo apt-get update
-          sudo apt-get install -y \
-            expect \
-            libdqlite-dev \
-            libsqlite3-dev \
-            sqlite3
-
-      - name: Schema Check
-        if: steps.filter.outputs.schema == 'true'
-        run: |
-          STATIC_ANALYSIS_JOB=test_schema make static-analysis
-        shell: bash
->>>>>>> 5f7952af
+      - name: "Static Analysis"
+        run: make static-analysis
 
   conventional-commits:
     name: Check conventional commits
     runs-on: ubuntu-latest
     steps:
-<<<<<<< HEAD
-        - uses: actions/checkout@v4
-        - uses: wagoid/commitlint-github-action@v6
-          with:
-            configFile: .github/commitlint.config.mjs
-=======
       - uses: actions/checkout@v4
       - uses: wagoid/commitlint-github-action@v6
         with:
-          configFile: .github/commitlint.config.mjs
-
-  go-version:
-    name: Go Version
-    runs-on: [self-hosted, linux, arm64, aws, large]
-    if: github.event.pull_request.draft == false
-    strategy:
-      fail-fast: false
-      matrix:
-        binary: ["jujud", "juju"]
-    steps:
-      - name: Checkout
-        uses: actions/checkout@v4
-
-      - name: Set up Go
-        uses: actions/setup-go@v5
-        with:
-          go-version-file: "go.mod"
-          cache: true
-
-      - name: Get go.mod version
-        id: go_mod_version
-        shell: bash
-        run: echo "GO_MOD_VERSION=$(go mod edit -json | jq -r .Go | awk 'BEGIN{FS="."} {print $1"."$2}')" >> $GITHUB_ENV
-
-      - name: Get binary snapcraft.yaml
-        id: get_binary_snapcraft
-        uses: mikefarah/yq@master
-        with:
-          cmd: yq -r '.parts | .["${{ matrix.binary }}"] | .["go-channel"]' snap/snapcraft.yaml
-
-      - name: Ensure go version
-        shell: bash
-        run: |
-          echo ${{ steps.get_binary_snapcraft.outputs.result }} | grep -q "$GO_MOD_VERSION"
-          if [ $? -ne 0 ]; then
-            echo "Go version in go.mod ($mod_version) does not match snapcraft.yaml ($snap_version)"
-            exit 1
-          fi
->>>>>>> 5f7952af
+          configFile: .github/commitlint.config.mjs