--- conflicted
+++ resolved
@@ -1,9 +1,5 @@
 name: juju
-<<<<<<< HEAD
 version: 3.5.2
-=======
-version: 3.4.5
->>>>>>> 0adf1758
 summary: Juju - a model-driven operator lifecycle manager for K8s and machines
 license: AGPL-3.0
 description: |
@@ -497,7 +493,7 @@
     interface: content
     content: microk8s
     target: $SNAP_DATA/microk8s
-  
+
   jaas-plugin:
     interface: content
     content: jaas-plugin
