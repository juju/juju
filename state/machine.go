--- conflicted
+++ resolved
@@ -96,11 +96,7 @@
 	return nil
 }
 
-<<<<<<< HEAD
-// Refresh reads the contents of the Machine from the underlying
-=======
 // Refresh refreshes the contents of the machine from the underlying
->>>>>>> 3ae08b11
 // state. It returns a NotFoundError if the machine has been removed.
 func (m *Machine) Refresh() error {
 	doc := machineDoc{}
