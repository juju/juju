--- conflicted
+++ resolved
@@ -1111,20 +1111,12 @@
 	if err != nil {
 		return nil, errors.Trace(err)
 	}
-<<<<<<< HEAD
-	positiveSpaces, _ := convertSpacesFromConstraints(constraints.Spaces)
-	// XXX(jam): what to do about negativeSpaces ?
-	for _, space := range positiveSpaces {
-		spaces.Add(space)
-	}
-=======
 	// We ignore negative spaces as it doesn't change what spaces we do want.
 	positiveSpaces, _ := convertSpacesFromConstraints(constraints.Spaces)
 	for _, space := range positiveSpaces {
 		spaces.Add(space)
 	}
 	bindings := set.NewStrings()
->>>>>>> ac136697
 	for _, unit := range units {
 		app, err := unit.Application()
 		if err != nil {
@@ -1132,19 +1124,12 @@
 		}
 		endpointBindings, err := app.EndpointBindings()
 		for _, space := range endpointBindings {
-<<<<<<< HEAD
-			spaces.Add(space)
-		}
-	}
-	return spaces, nil
-=======
 			bindings.Add(space)
 		}
 	}
 	logger.Tracef("machine %q found constraints %v and bindings %v",
 		m.Id(), spaces.SortedValues(), bindings.SortedValues())
 	return spaces.Union(bindings), nil
->>>>>>> ac136697
 }
 
 // SetProvisioned sets the provider specific machine id, nonce and also metadata for
