// Copyright 2016 Canonical Ltd.
// Licensed under the AGPLv3, see LICENCE file for details.

package state_test

import (
	"bytes"
	"io/ioutil"
	"math/rand"
	"time"

	"github.com/juju/description"
	jc "github.com/juju/testing/checkers"
	"github.com/juju/utils/arch"
	"github.com/juju/version"
	gc "gopkg.in/check.v1"
	"gopkg.in/juju/charm.v6-unstable"
	charmresource "gopkg.in/juju/charm.v6-unstable/resource"
	"gopkg.in/juju/names.v2"
	"gopkg.in/macaroon.v1"

	"github.com/juju/juju/constraints"
	"github.com/juju/juju/environs"
	"github.com/juju/juju/feature"
	"github.com/juju/juju/network"
	"github.com/juju/juju/payload"
	"github.com/juju/juju/permission"
	"github.com/juju/juju/provider/dummy"
	"github.com/juju/juju/resource"
	"github.com/juju/juju/resource/resourcetesting"
	"github.com/juju/juju/state"
	"github.com/juju/juju/state/cloudimagemetadata"
	"github.com/juju/juju/status"
	"github.com/juju/juju/storage"
	"github.com/juju/juju/storage/poolmanager"
	"github.com/juju/juju/storage/provider"
	"github.com/juju/juju/testing/factory"
	jujuversion "github.com/juju/juju/version"
)

// Constraints stores megabytes by default for memory and root disk.
const (
	gig uint64 = 1024

	addedHistoryCount = 5
	// 6 for the one initial + 5 added.
	expectedHistoryCount = addedHistoryCount + 1
)

var testAnnotations = map[string]string{
	"string":  "value",
	"another": "one",
}

type MigrationBaseSuite struct {
	ConnWithWallClockSuite
}

func (s *MigrationBaseSuite) setLatestTools(c *gc.C, latestTools version.Number) {
	err := s.Model.UpdateLatestToolsVersion(latestTools)
	c.Assert(err, jc.ErrorIsNil)
}

func (s *MigrationBaseSuite) setRandSequenceValue(c *gc.C, name string) int {
	var value int
	var err error
	count := rand.Intn(5) + 1
	for i := 0; i < count; i++ {
		value, err = state.Sequence(s.State, name)
		c.Assert(err, jc.ErrorIsNil)
	}
	// The value stored in the doc is one higher than what it returns.
	return value + 1
}

func (s *MigrationBaseSuite) primeStatusHistory(c *gc.C, entity statusSetter, statusVal status.Status, count int) {
	primeStatusHistory(c, entity, statusVal, count, func(i int) map[string]interface{} {
		return map[string]interface{}{"index": count - i}
	}, 0, "")
}

func (s *MigrationBaseSuite) makeApplicationWithLeader(c *gc.C, applicationname string, count int, leader int) {
	c.Assert(leader < count, jc.IsTrue)
	units := make([]*state.Unit, count)
	application := s.Factory.MakeApplication(c, &factory.ApplicationParams{
		Name: applicationname,
		Charm: s.Factory.MakeCharm(c, &factory.CharmParams{
			Name: applicationname,
		}),
	})
	for i := 0; i < count; i++ {
		units[i] = s.Factory.MakeUnit(c, &factory.UnitParams{
			Application: application,
		})
	}
	err := s.State.LeadershipClaimer().ClaimLeadership(
		application.Name(),
		units[leader].Name(),
		time.Minute)
	c.Assert(err, jc.ErrorIsNil)
}

func (s *MigrationBaseSuite) makeUnitWithStorage(c *gc.C) (*state.Application, *state.Unit, names.StorageTag) {
	pool := "modelscoped"
	kind := "block"
	// Create a default pool for block devices.
	pm := poolmanager.New(state.NewStateSettings(s.State), storage.ChainedProviderRegistry{
		dummy.StorageProviders(),
		provider.CommonStorageProviders(),
	})
	_, err := pm.Create(pool, provider.LoopProviderType, map[string]interface{}{})
	c.Assert(err, jc.ErrorIsNil)

	// There are test charms called "storage-block" and
	// "storage-filesystem" which are what you'd expect.
	ch := s.AddTestingCharm(c, "storage-"+kind)
	storage := map[string]state.StorageConstraints{
		"data": makeStorageCons(pool, 1024, 1),
	}
	service := s.AddTestingApplicationWithStorage(c, "storage-"+kind, ch, storage)
	unit, err := service.AddUnit(state.AddUnitParams{})

	machine := s.Factory.MakeMachine(c, nil)
	err = unit.AssignToMachine(machine)
	c.Assert(err, jc.ErrorIsNil)

	c.Assert(err, jc.ErrorIsNil)
	storageTag := names.NewStorageTag("data/0")
	agentVersion := version.MustParseBinary("2.0.1-quantal-and64")
	err = unit.SetAgentVersion(agentVersion)
	c.Assert(err, jc.ErrorIsNil)
	return service, unit, storageTag
}

type MigrationExportSuite struct {
	MigrationBaseSuite
}

var _ = gc.Suite(&MigrationExportSuite{})

func (s *MigrationExportSuite) SetUpTest(c *gc.C) {
	s.MigrationBaseSuite.SetUpTest(c)
	s.SetFeatureFlags(feature.StrictMigration)
}

func (s *MigrationExportSuite) checkStatusHistory(c *gc.C, history []description.Status, statusVal status.Status) {
	for i, st := range history {
		c.Logf("status history #%d: %s", i, st.Updated())
		c.Check(st.Value(), gc.Equals, string(statusVal))
		c.Check(st.Message(), gc.Equals, "")
		c.Check(st.Data(), jc.DeepEquals, map[string]interface{}{"index": i + 1})
	}
}

func (s *MigrationExportSuite) TestModelInfo(c *gc.C) {
	err := s.Model.SetAnnotations(s.Model, testAnnotations)
	c.Assert(err, jc.ErrorIsNil)
	latestTools := version.MustParse("2.0.1")
	s.setLatestTools(c, latestTools)
	err = s.State.SetModelConstraints(constraints.MustParse("arch=amd64 mem=8G"))
	c.Assert(err, jc.ErrorIsNil)
	machineSeq := s.setRandSequenceValue(c, "machine")
	fooSeq := s.setRandSequenceValue(c, "application-foo")
	s.State.SwitchBlockOn(state.ChangeBlock, "locked down")
	environVersion := 123
	err = s.Model.SetEnvironVersion(environVersion)
	c.Assert(err, jc.ErrorIsNil)

	model, err := s.State.Export()
	c.Assert(err, jc.ErrorIsNil)

<<<<<<< HEAD
	c.Assert(model.Type(), gc.Equals, string(s.Model.Type()))
	c.Assert(model.Tag(), gc.Equals, s.Model.ModelTag())
	c.Assert(model.Owner(), gc.Equals, s.Model.Owner())
	dbModelCfg, err := s.Model.Config()
=======
	dbModel, err := s.State.Model()
	c.Assert(err, jc.ErrorIsNil)
	c.Assert(model.Tag(), gc.Equals, dbModel.ModelTag())
	c.Assert(model.Owner(), gc.Equals, dbModel.Owner())
	c.Assert(model.Type(), gc.Equals, "iaas")
	dbModelCfg, err := dbModel.Config()
>>>>>>> ae2506a0
	c.Assert(err, jc.ErrorIsNil)
	modelAttrs := dbModelCfg.AllAttrs()
	modelCfg := model.Config()
	// Config as read from state has resources tags coerced to a map.
	modelCfg["resource-tags"] = map[string]string{}
	c.Assert(modelCfg, jc.DeepEquals, modelAttrs)
	c.Assert(model.LatestToolsVersion(), gc.Equals, latestTools)
	c.Assert(model.EnvironVersion(), gc.Equals, environVersion)
	c.Assert(model.Annotations(), jc.DeepEquals, testAnnotations)
	constraints := model.Constraints()
	c.Assert(constraints, gc.NotNil)
	c.Assert(constraints.Architecture(), gc.Equals, "amd64")
	c.Assert(constraints.Memory(), gc.Equals, 8*gig)
	c.Assert(model.Sequences(), jc.DeepEquals, map[string]int{
		"machine":         machineSeq,
		"application-foo": fooSeq,
		// blocks is added by the switch block on call above.
		"block": 1,
	})
	c.Assert(model.Blocks(), jc.DeepEquals, map[string]string{
		"all-changes": "locked down",
	})
}

func (s *MigrationExportSuite) TestModelUsers(c *gc.C) {
	// Make sure we have some last connection times for the admin user,
	// and create a few other users.
	lastConnection := state.NowToTheSecond(s.State)
	owner, err := s.State.UserAccess(s.Owner, s.IAASModel.ModelTag())
	c.Assert(err, jc.ErrorIsNil)
	err = state.UpdateModelUserLastConnection(s.State, owner, lastConnection)
	c.Assert(err, jc.ErrorIsNil)

	bobTag := names.NewUserTag("bob@external")
	bob, err := s.Model.AddUser(state.UserAccessSpec{
		User:      bobTag,
		CreatedBy: s.Owner,
		Access:    permission.ReadAccess,
	})
	c.Assert(err, jc.ErrorIsNil)
	err = state.UpdateModelUserLastConnection(s.State, bob, lastConnection)
	c.Assert(err, jc.ErrorIsNil)

	model, err := s.State.Export()
	c.Assert(err, jc.ErrorIsNil)

	users := model.Users()
	c.Assert(users, gc.HasLen, 2)

	exportedBob := users[0]
	// admin is "test-admin", and results are sorted
	exportedAdmin := users[1]

	c.Assert(exportedAdmin.Name(), gc.Equals, s.Owner)
	c.Assert(exportedAdmin.DisplayName(), gc.Equals, owner.DisplayName)
	c.Assert(exportedAdmin.CreatedBy(), gc.Equals, s.Owner)
	c.Assert(exportedAdmin.DateCreated(), gc.Equals, owner.DateCreated)
	c.Assert(exportedAdmin.LastConnection(), gc.Equals, lastConnection)
	c.Assert(exportedAdmin.Access(), gc.Equals, "admin")

	c.Assert(exportedBob.Name(), gc.Equals, bobTag)
	c.Assert(exportedBob.DisplayName(), gc.Equals, "")
	c.Assert(exportedBob.CreatedBy(), gc.Equals, s.Owner)
	c.Assert(exportedBob.DateCreated(), gc.Equals, bob.DateCreated)
	c.Assert(exportedBob.LastConnection(), gc.Equals, lastConnection)
	c.Assert(exportedBob.Access(), gc.Equals, "read")
}

func (s *MigrationExportSuite) TestSLAs(c *gc.C) {
	err := s.State.SetSLA("essential", "bob", []byte("creds"))
	c.Assert(err, jc.ErrorIsNil)

	model, err := s.State.Export()
	c.Assert(err, jc.ErrorIsNil)

	sla := model.SLA()

	c.Assert(sla.Level(), gc.Equals, "essential")
	c.Assert(sla.Credentials(), gc.DeepEquals, "creds")
}

func (s *MigrationExportSuite) TestMeterStatus(c *gc.C) {
	err := s.State.SetModelMeterStatus("RED", "red info message")
	c.Assert(err, jc.ErrorIsNil)

	model, err := s.State.Export()
	c.Assert(err, jc.ErrorIsNil)

	sla := model.MeterStatus()

	c.Assert(sla.Code(), gc.Equals, "RED")
	c.Assert(sla.Info(), gc.Equals, "red info message")
}

func (s *MigrationExportSuite) TestMachines(c *gc.C) {
	s.assertMachinesMigrated(c, constraints.MustParse("arch=amd64 mem=8G tags=foo,bar spaces=dmz"))
}

func (s *MigrationExportSuite) TestMachinesWithVirtConstraint(c *gc.C) {
	s.assertMachinesMigrated(c, constraints.MustParse("arch=amd64 mem=8G virt-type=kvm"))
}

func (s *MigrationExportSuite) assertMachinesMigrated(c *gc.C, cons constraints.Value) {
	// Add a machine with an LXC container.
	machine1 := s.Factory.MakeMachine(c, &factory.MachineParams{
		Constraints: cons,
	})
	nested := s.Factory.MakeMachineNested(c, machine1.Id(), nil)

	err := s.Model.SetAnnotations(machine1, testAnnotations)
	c.Assert(err, jc.ErrorIsNil)
	s.primeStatusHistory(c, machine1, status.Started, addedHistoryCount)

	model, err := s.State.Export()
	c.Assert(err, jc.ErrorIsNil)

	machines := model.Machines()
	c.Assert(machines, gc.HasLen, 1)

	exported := machines[0]
	c.Assert(exported.Tag(), gc.Equals, machine1.MachineTag())
	c.Assert(exported.Series(), gc.Equals, machine1.Series())
	c.Assert(exported.Annotations(), jc.DeepEquals, testAnnotations)
	constraints := exported.Constraints()
	c.Assert(constraints, gc.NotNil)
	c.Assert(constraints.Architecture(), gc.Equals, *cons.Arch)
	c.Assert(constraints.Memory(), gc.Equals, *cons.Mem)
	if cons.HasVirtType() {
		c.Assert(constraints.VirtType(), gc.Equals, *cons.VirtType)
	}

	tools, err := machine1.AgentTools()
	c.Assert(err, jc.ErrorIsNil)
	exTools := exported.Tools()
	c.Assert(exTools, gc.NotNil)
	c.Assert(exTools.Version(), jc.DeepEquals, tools.Version)

	history := exported.StatusHistory()
	c.Assert(history, gc.HasLen, expectedHistoryCount)
	s.checkStatusHistory(c, history[:addedHistoryCount], status.Started)

	containers := exported.Containers()
	c.Assert(containers, gc.HasLen, 1)
	container := containers[0]
	c.Assert(container.Tag(), gc.Equals, nested.MachineTag())
}

func (s *MigrationExportSuite) TestMachineDevices(c *gc.C) {
	machine := s.Factory.MakeMachine(c, nil)
	// Create two devices, first with all fields set, second just to show that
	// we do both.
	sda := state.BlockDeviceInfo{
		DeviceName:     "sda",
		DeviceLinks:    []string{"some", "data"},
		Label:          "sda-label",
		UUID:           "some-uuid",
		HardwareId:     "magic",
		WWN:            "drbr",
		BusAddress:     "bus stop",
		Size:           16 * 1024 * 1024 * 1024,
		FilesystemType: "ext4",
		InUse:          true,
		MountPoint:     "/",
	}
	sdb := state.BlockDeviceInfo{DeviceName: "sdb", MountPoint: "/var/lib/lxd"}
	err := machine.SetMachineBlockDevices(sda, sdb)
	c.Assert(err, jc.ErrorIsNil)

	model, err := s.State.Export()
	c.Assert(err, jc.ErrorIsNil)
	machines := model.Machines()
	c.Assert(machines, gc.HasLen, 1)
	exported := machines[0]

	devices := exported.BlockDevices()
	c.Assert(devices, gc.HasLen, 2)
	ex1, ex2 := devices[0], devices[1]

	c.Check(ex1.Name(), gc.Equals, "sda")
	c.Check(ex1.Links(), jc.DeepEquals, []string{"some", "data"})
	c.Check(ex1.Label(), gc.Equals, "sda-label")
	c.Check(ex1.UUID(), gc.Equals, "some-uuid")
	c.Check(ex1.HardwareID(), gc.Equals, "magic")
	c.Check(ex1.WWN(), gc.Equals, "drbr")
	c.Check(ex1.BusAddress(), gc.Equals, "bus stop")
	c.Check(ex1.Size(), gc.Equals, uint64(16*1024*1024*1024))
	c.Check(ex1.FilesystemType(), gc.Equals, "ext4")
	c.Check(ex1.InUse(), jc.IsTrue)
	c.Check(ex1.MountPoint(), gc.Equals, "/")

	c.Check(ex2.Name(), gc.Equals, "sdb")
	c.Check(ex2.MountPoint(), gc.Equals, "/var/lib/lxd")
}

func (s *MigrationExportSuite) TestApplications(c *gc.C) {
	s.assertMigrateApplications(c, constraints.MustParse("arch=amd64 mem=8G"))
}

func (s *MigrationExportSuite) TestApplicationsWithVirtConstraint(c *gc.C) {
	s.assertMigrateApplications(c, constraints.MustParse("arch=amd64 mem=8G virt-type=kvm"))
}

func (s *MigrationExportSuite) assertMigrateApplications(c *gc.C, cons constraints.Value) {
	application := s.Factory.MakeApplication(c, &factory.ApplicationParams{
		Settings: map[string]interface{}{
			"foo": "bar",
		},
		Constraints: cons,
	})
	err := application.UpdateLeaderSettings(&goodToken{}, map[string]string{
		"leader": "true",
	})
	c.Assert(err, jc.ErrorIsNil)
	err = application.SetMetricCredentials([]byte("sekrit"))
	c.Assert(err, jc.ErrorIsNil)
	err = s.Model.SetAnnotations(application, testAnnotations)
	c.Assert(err, jc.ErrorIsNil)
	s.primeStatusHistory(c, application, status.Active, addedHistoryCount)

	model, err := s.State.Export()
	c.Assert(err, jc.ErrorIsNil)

	applications := model.Applications()
	c.Assert(applications, gc.HasLen, 1)

	exported := applications[0]
	c.Assert(exported.Name(), gc.Equals, application.Name())
	c.Assert(exported.Tag(), gc.Equals, application.ApplicationTag())
	c.Assert(exported.Series(), gc.Equals, application.Series())
	c.Assert(exported.Annotations(), jc.DeepEquals, testAnnotations)

	c.Assert(exported.Settings(), jc.DeepEquals, map[string]interface{}{
		"foo": "bar",
	})
	c.Assert(exported.LeadershipSettings(), jc.DeepEquals, map[string]interface{}{
		"leader": "true",
	})
	c.Assert(exported.MetricsCredentials(), jc.DeepEquals, []byte("sekrit"))

	constraints := exported.Constraints()
	c.Assert(constraints, gc.NotNil)
	c.Assert(constraints.Architecture(), gc.Equals, *cons.Arch)
	c.Assert(constraints.Memory(), gc.Equals, *cons.Mem)
	if cons.HasVirtType() {
		c.Assert(constraints.VirtType(), gc.Equals, *cons.VirtType)
	}

	history := exported.StatusHistory()
	c.Assert(history, gc.HasLen, expectedHistoryCount)
	s.checkStatusHistory(c, history[:addedHistoryCount], status.Active)
}

func (s *MigrationExportSuite) TestMultipleApplications(c *gc.C) {
	s.Factory.MakeApplication(c, &factory.ApplicationParams{Name: "first"})
	s.Factory.MakeApplication(c, &factory.ApplicationParams{Name: "second"})
	s.Factory.MakeApplication(c, &factory.ApplicationParams{Name: "third"})

	model, err := s.State.Export()
	c.Assert(err, jc.ErrorIsNil)

	applications := model.Applications()
	c.Assert(applications, gc.HasLen, 3)
}

func (s *MigrationExportSuite) TestUnits(c *gc.C) {
	unit := s.Factory.MakeUnit(c, &factory.UnitParams{
		Constraints: constraints.MustParse("arch=amd64 mem=8G"),
	})
	err := unit.SetMeterStatus("GREEN", "some info")
	c.Assert(err, jc.ErrorIsNil)
	for _, version := range []string{"garnet", "amethyst", "pearl", "steven"} {
		err = unit.SetWorkloadVersion(version)
		c.Assert(err, jc.ErrorIsNil)
	}
	err = s.Model.SetAnnotations(unit, testAnnotations)
	c.Assert(err, jc.ErrorIsNil)
	s.primeStatusHistory(c, unit, status.Active, addedHistoryCount)
	s.primeStatusHistory(c, unit.Agent(), status.Idle, addedHistoryCount)

	model, err := s.State.Export()
	c.Assert(err, jc.ErrorIsNil)

	applications := model.Applications()
	c.Assert(applications, gc.HasLen, 1)

	application := applications[0]
	units := application.Units()
	c.Assert(units, gc.HasLen, 1)

	exported := units[0]

	c.Assert(exported.Name(), gc.Equals, unit.Name())
	c.Assert(exported.Tag(), gc.Equals, unit.UnitTag())
	c.Assert(exported.Validate(), jc.ErrorIsNil)
	c.Assert(exported.MeterStatusCode(), gc.Equals, "GREEN")
	c.Assert(exported.MeterStatusInfo(), gc.Equals, "some info")
	c.Assert(exported.WorkloadVersion(), gc.Equals, "steven")
	c.Assert(exported.Annotations(), jc.DeepEquals, testAnnotations)
	constraints := exported.Constraints()
	c.Assert(constraints, gc.NotNil)
	c.Assert(constraints.Architecture(), gc.Equals, "amd64")
	c.Assert(constraints.Memory(), gc.Equals, 8*gig)

	workloadHistory := exported.WorkloadStatusHistory()
	c.Assert(workloadHistory, gc.HasLen, expectedHistoryCount)
	s.checkStatusHistory(c, workloadHistory[:addedHistoryCount], status.Active)

	agentHistory := exported.AgentStatusHistory()
	c.Assert(agentHistory, gc.HasLen, expectedHistoryCount)
	s.checkStatusHistory(c, agentHistory[:addedHistoryCount], status.Idle)

	versionHistory := exported.WorkloadVersionHistory()
	// There are extra entries at the start that we don't care about.
	c.Assert(len(versionHistory) >= 4, jc.IsTrue)
	versions := make([]string, 4)
	for i, status := range versionHistory[:4] {
		versions[i] = status.Message()
	}
	// The exporter reads history in reverse time order.
	c.Assert(versions, gc.DeepEquals, []string{"steven", "pearl", "amethyst", "garnet"})
}

func (s *MigrationExportSuite) TestServiceLeadership(c *gc.C) {
	s.makeApplicationWithLeader(c, "mysql", 2, 1)
	s.makeApplicationWithLeader(c, "wordpress", 4, 2)

	model, err := s.State.Export()
	c.Assert(err, jc.ErrorIsNil)

	leaders := make(map[string]string)
	for _, application := range model.Applications() {
		leaders[application.Name()] = application.Leader()
	}
	c.Assert(leaders, jc.DeepEquals, map[string]string{
		"mysql":     "mysql/1",
		"wordpress": "wordpress/2",
	})
}

func (s *MigrationExportSuite) TestUnitsOpenPorts(c *gc.C) {
	unit := s.Factory.MakeUnit(c, nil)
	err := unit.OpenPorts("tcp", 1234, 2345)
	c.Assert(err, jc.ErrorIsNil)

	model, err := s.State.Export()
	c.Assert(err, jc.ErrorIsNil)

	machines := model.Machines()
	c.Assert(machines, gc.HasLen, 1)

	ports := machines[0].OpenedPorts()
	c.Assert(ports, gc.HasLen, 1)

	port := ports[0]
	c.Assert(port.SubnetID(), gc.Equals, "")
	opened := port.OpenPorts()
	c.Assert(opened, gc.HasLen, 1)
	c.Assert(opened[0].UnitName(), gc.Equals, unit.Name())
}

func (s *MigrationExportSuite) TestEndpointBindings(c *gc.C) {
	s.Factory.MakeSpace(c, &factory.SpaceParams{
		Name: "one", ProviderID: network.Id("provider"), IsPublic: true})
	state.AddTestingApplicationWithBindings(
		c, s.State, "wordpress", state.AddTestingCharm(c, s.State, "wordpress"),
		map[string]string{"db": "one"})

	model, err := s.State.Export()
	c.Assert(err, jc.ErrorIsNil)

	apps := model.Applications()
	c.Assert(apps, gc.HasLen, 1)
	wordpress := apps[0]

	bindings := wordpress.EndpointBindings()
	// There are empty values for every charm endpoint, but we only care about the
	// db endpoint.
	c.Assert(bindings["db"], gc.Equals, "one")
}

func (s *MigrationExportSuite) TestRelations(c *gc.C) {
	wordpress := state.AddTestingApplication(c, s.State, "wordpress", state.AddTestingCharm(c, s.State, "wordpress"))
	mysql := state.AddTestingApplication(c, s.State, "mysql", state.AddTestingCharm(c, s.State, "mysql"))
	// InferEndpoints will always return provider, requirer
	eps, err := s.State.InferEndpoints("mysql", "wordpress")
	c.Assert(err, jc.ErrorIsNil)
	rel, err := s.State.AddRelation(eps...)
	c.Assert(err, jc.ErrorIsNil)
	msEp, wpEp := eps[0], eps[1]
	wordpress_0 := s.Factory.MakeUnit(c, &factory.UnitParams{Application: wordpress})
	mysql_0 := s.Factory.MakeUnit(c, &factory.UnitParams{Application: mysql})

	ru, err := rel.Unit(wordpress_0)
	c.Assert(err, jc.ErrorIsNil)
	wordpressSettings := map[string]interface{}{
		"name": "wordpress/0",
	}
	err = ru.EnterScope(wordpressSettings)
	c.Assert(err, jc.ErrorIsNil)

	ru, err = rel.Unit(mysql_0)
	c.Assert(err, jc.ErrorIsNil)
	mysqlSettings := map[string]interface{}{
		"name": "mysql/0",
	}
	err = ru.EnterScope(mysqlSettings)
	c.Assert(err, jc.ErrorIsNil)

	model, err := s.State.Export()
	c.Assert(err, jc.ErrorIsNil)

	rels := model.Relations()
	c.Assert(rels, gc.HasLen, 1)

	exRel := rels[0]
	c.Assert(exRel.Id(), gc.Equals, rel.Id())
	c.Assert(exRel.Key(), gc.Equals, rel.String())

	exEps := exRel.Endpoints()
	c.Assert(exEps, gc.HasLen, 2)

	checkEndpoint := func(
		exEndpoint description.Endpoint,
		unitName string,
		ep state.Endpoint,
		settings map[string]interface{},
	) {
		c.Logf("%#v", exEndpoint)
		c.Check(exEndpoint.ApplicationName(), gc.Equals, ep.ApplicationName)
		c.Check(exEndpoint.Name(), gc.Equals, ep.Name)
		c.Check(exEndpoint.UnitCount(), gc.Equals, 1)
		c.Check(exEndpoint.Settings(unitName), jc.DeepEquals, settings)
		c.Check(exEndpoint.Role(), gc.Equals, string(ep.Role))
		c.Check(exEndpoint.Interface(), gc.Equals, ep.Interface)
		c.Check(exEndpoint.Optional(), gc.Equals, ep.Optional)
		c.Check(exEndpoint.Limit(), gc.Equals, ep.Limit)
		c.Check(exEndpoint.Scope(), gc.Equals, string(ep.Scope))
	}
	checkEndpoint(exEps[0], mysql_0.Name(), msEp, mysqlSettings)
	checkEndpoint(exEps[1], wordpress_0.Name(), wpEp, wordpressSettings)

	// Make sure there is a status.
	status := exRel.Status()
	c.Check(status.Value(), gc.Equals, "joining")
}

func (s *MigrationExportSuite) TestSubordinateRelations(c *gc.C) {
	wordpress := state.AddTestingApplication(c, s.State, "wordpress", state.AddTestingCharm(c, s.State, "wordpress"))
	mysql := state.AddTestingApplication(c, s.State, "mysql", state.AddTestingCharm(c, s.State, "mysql"))
	wordpress_0 := s.Factory.MakeUnit(c, &factory.UnitParams{Application: wordpress})
	mysql_0 := s.Factory.MakeUnit(c, &factory.UnitParams{Application: mysql})

	logging := s.AddTestingApplication(c, "logging", s.AddTestingCharm(c, "logging"))

	addSubordinate := func(app *state.Application, unit *state.Unit) {
		eps, err := s.State.InferEndpoints(app.Name(), logging.Name())
		c.Assert(err, jc.ErrorIsNil)
		rel, err := s.State.AddRelation(eps...)
		c.Assert(err, jc.ErrorIsNil)
		pru, err := rel.Unit(unit)
		c.Assert(err, jc.ErrorIsNil)
		err = pru.EnterScope(nil)
		c.Assert(err, jc.ErrorIsNil)
		// Need to reload the doc to get the subordinates.
		err = unit.Refresh()
		c.Assert(err, jc.ErrorIsNil)
		subordinates := unit.SubordinateNames()
		c.Assert(subordinates, gc.HasLen, 1)
		loggingUnit, err := s.State.Unit(subordinates[0])
		c.Assert(err, jc.ErrorIsNil)
		sub, err := rel.Unit(loggingUnit)
		c.Assert(err, jc.ErrorIsNil)
		err = sub.EnterScope(nil)
		c.Assert(err, jc.ErrorIsNil)
	}

	addSubordinate(mysql, mysql_0)
	addSubordinate(wordpress, wordpress_0)

	setTools := func(unit *state.Unit) {
		app, err := unit.Application()
		c.Assert(err, jc.ErrorIsNil)
		agentTools := version.Binary{
			Number: jujuversion.Current,
			Arch:   arch.HostArch(),
			Series: app.Series(),
		}
		err = unit.SetAgentVersion(agentTools)
		c.Assert(err, jc.ErrorIsNil)
	}

	units, err := logging.AllUnits()
	c.Assert(err, jc.ErrorIsNil)
	c.Assert(units, gc.HasLen, 2)

	for _, unit := range units {
		setTools(unit)
	}

	model, err := s.State.Export()
	c.Assert(err, jc.ErrorIsNil)

	rels := model.Relations()
	c.Assert(rels, gc.HasLen, 2)
}

func (s *MigrationExportSuite) TestSpaces(c *gc.C) {
	s.Factory.MakeSpace(c, &factory.SpaceParams{
		Name: "one", ProviderID: network.Id("provider"), IsPublic: true})

	model, err := s.State.Export()
	c.Assert(err, jc.ErrorIsNil)

	spaces := model.Spaces()
	c.Assert(spaces, gc.HasLen, 1)
	space := spaces[0]
	c.Assert(space.Name(), gc.Equals, "one")
	c.Assert(space.ProviderID(), gc.Equals, "provider")
	c.Assert(space.Public(), jc.IsTrue)
}

func (s *MigrationExportSuite) TestMultipleSpaces(c *gc.C) {
	s.Factory.MakeSpace(c, &factory.SpaceParams{Name: "one"})
	s.Factory.MakeSpace(c, &factory.SpaceParams{Name: "two"})
	s.Factory.MakeSpace(c, &factory.SpaceParams{Name: "three"})

	model, err := s.State.Export()
	c.Assert(err, jc.ErrorIsNil)
	c.Assert(model.Spaces(), gc.HasLen, 3)
}

func (s *MigrationExportSuite) TestLinkLayerDevices(c *gc.C) {
	machine := s.Factory.MakeMachine(c, &factory.MachineParams{
		Constraints: constraints.MustParse("arch=amd64 mem=8G"),
	})
	deviceArgs := state.LinkLayerDeviceArgs{
		Name: "foo",
		Type: state.EthernetDevice,
	}
	err := machine.SetLinkLayerDevices(deviceArgs)
	c.Assert(err, jc.ErrorIsNil)

	model, err := s.State.Export()
	c.Assert(err, jc.ErrorIsNil)

	devices := model.LinkLayerDevices()
	c.Assert(devices, gc.HasLen, 1)
	device := devices[0]
	c.Assert(device.Name(), gc.Equals, "foo")
	c.Assert(device.Type(), gc.Equals, string(state.EthernetDevice))
}

func (s *MigrationExportSuite) TestLinkLayerDevicesSkipped(c *gc.C) {
	machine := s.Factory.MakeMachine(c, &factory.MachineParams{
		Constraints: constraints.MustParse("arch=amd64 mem=8G"),
	})
	deviceArgs := state.LinkLayerDeviceArgs{
		Name: "foo",
		Type: state.EthernetDevice,
	}
	err := machine.SetLinkLayerDevices(deviceArgs)
	c.Assert(err, jc.ErrorIsNil)

	model, err := s.State.ExportPartial(state.ExportConfig{
		SkipLinkLayerDevices: true,
	})
	c.Assert(err, jc.ErrorIsNil)

	devices := model.LinkLayerDevices()
	c.Assert(devices, gc.HasLen, 0)
}

func (s *MigrationExportSuite) TestSubnets(c *gc.C) {
	_, err := s.State.AddSubnet(state.SubnetInfo{
		CIDR:              "10.0.0.0/24",
		ProviderId:        network.Id("foo"),
		ProviderNetworkId: network.Id("rust"),
		VLANTag:           64,
		AvailabilityZone:  "bar",
		SpaceName:         "bam",
		FanLocalUnderlay:  "100.2.0.0/16",
		FanOverlay:        "253.0.0.0/8",
	})
	c.Assert(err, jc.ErrorIsNil)
	_, err = s.State.AddSpace("bam", "", nil, true)
	c.Assert(err, jc.ErrorIsNil)

	model, err := s.State.Export()
	c.Assert(err, jc.ErrorIsNil)

	subnets := model.Subnets()
	c.Assert(subnets, gc.HasLen, 1)
	subnet := subnets[0]
	c.Assert(subnet.CIDR(), gc.Equals, "10.0.0.0/24")
	c.Assert(subnet.ProviderId(), gc.Equals, "foo")
	c.Assert(subnet.ProviderNetworkId(), gc.Equals, "rust")
	c.Assert(subnet.VLANTag(), gc.Equals, 64)
	c.Assert(subnet.AvailabilityZones(), gc.DeepEquals, []string{"bar"})
	c.Assert(subnet.SpaceName(), gc.Equals, "bam")
	c.Assert(subnet.FanLocalUnderlay(), gc.Equals, "100.2.0.0/16")
	c.Assert(subnet.FanOverlay(), gc.Equals, "253.0.0.0/8")
}

func (s *MigrationExportSuite) TestIPAddresses(c *gc.C) {
	machine := s.Factory.MakeMachine(c, &factory.MachineParams{
		Constraints: constraints.MustParse("arch=amd64 mem=8G"),
	})
	_, err := s.State.AddSubnet(state.SubnetInfo{CIDR: "0.1.2.0/24"})
	c.Assert(err, jc.ErrorIsNil)
	deviceArgs := state.LinkLayerDeviceArgs{
		Name: "foo",
		Type: state.EthernetDevice,
	}
	err = machine.SetLinkLayerDevices(deviceArgs)
	c.Assert(err, jc.ErrorIsNil)
	args := state.LinkLayerDeviceAddress{
		DeviceName:       "foo",
		ConfigMethod:     state.StaticAddress,
		CIDRAddress:      "0.1.2.3/24",
		ProviderID:       "bar",
		DNSServers:       []string{"bam", "mam"},
		DNSSearchDomains: []string{"weeee"},
		GatewayAddress:   "0.1.2.1",
	}
	err = machine.SetDevicesAddresses(args)
	c.Assert(err, jc.ErrorIsNil)

	model, err := s.State.Export()
	c.Assert(err, jc.ErrorIsNil)

	addresses := model.IPAddresses()
	c.Assert(addresses, gc.HasLen, 1)
	addr := addresses[0]
	c.Assert(addr.Value(), gc.Equals, "0.1.2.3")
	c.Assert(addr.MachineID(), gc.Equals, machine.Id())
	c.Assert(addr.DeviceName(), gc.Equals, "foo")
	c.Assert(addr.ConfigMethod(), gc.Equals, string(state.StaticAddress))
	c.Assert(addr.SubnetCIDR(), gc.Equals, "0.1.2.0/24")
	c.Assert(addr.ProviderID(), gc.Equals, "bar")
	c.Assert(addr.DNSServers(), jc.DeepEquals, []string{"bam", "mam"})
	c.Assert(addr.DNSSearchDomains(), jc.DeepEquals, []string{"weeee"})
	c.Assert(addr.GatewayAddress(), gc.Equals, "0.1.2.1")
}

func (s *MigrationExportSuite) TestIPAddressesSkipped(c *gc.C) {
	machine := s.Factory.MakeMachine(c, &factory.MachineParams{
		Constraints: constraints.MustParse("arch=amd64 mem=8G"),
	})
	_, err := s.State.AddSubnet(state.SubnetInfo{CIDR: "0.1.2.0/24"})
	c.Assert(err, jc.ErrorIsNil)
	deviceArgs := state.LinkLayerDeviceArgs{
		Name: "foo",
		Type: state.EthernetDevice,
	}
	err = machine.SetLinkLayerDevices(deviceArgs)
	c.Assert(err, jc.ErrorIsNil)
	args := state.LinkLayerDeviceAddress{
		DeviceName:       "foo",
		ConfigMethod:     state.StaticAddress,
		CIDRAddress:      "0.1.2.3/24",
		ProviderID:       "bar",
		DNSServers:       []string{"bam", "mam"},
		DNSSearchDomains: []string{"weeee"},
		GatewayAddress:   "0.1.2.1",
	}
	err = machine.SetDevicesAddresses(args)
	c.Assert(err, jc.ErrorIsNil)

	model, err := s.State.ExportPartial(state.ExportConfig{
		SkipIPAddresses: true,
	})
	c.Assert(err, jc.ErrorIsNil)

	addresses := model.IPAddresses()
	c.Assert(addresses, gc.HasLen, 0)
}

func (s *MigrationExportSuite) TestSSHHostKeys(c *gc.C) {
	machine := s.Factory.MakeMachine(c, &factory.MachineParams{
		Constraints: constraints.MustParse("arch=amd64 mem=8G"),
	})
	err := s.State.SetSSHHostKeys(machine.MachineTag(), []string{"bam", "mam"})
	c.Assert(err, jc.ErrorIsNil)

	model, err := s.State.Export()
	c.Assert(err, jc.ErrorIsNil)

	keys := model.SSHHostKeys()
	c.Assert(keys, gc.HasLen, 1)
	key := keys[0]
	c.Assert(key.MachineID(), gc.Equals, machine.Id())
	c.Assert(key.Keys(), jc.DeepEquals, []string{"bam", "mam"})
}

func (s *MigrationExportSuite) TestSSHHostKeysSkipped(c *gc.C) {
	machine := s.Factory.MakeMachine(c, &factory.MachineParams{
		Constraints: constraints.MustParse("arch=amd64 mem=8G"),
	})
	err := s.State.SetSSHHostKeys(machine.MachineTag(), []string{"bam", "mam"})
	c.Assert(err, jc.ErrorIsNil)

	model, err := s.State.ExportPartial(state.ExportConfig{
		SkipSSHHostKeys: true,
	})
	c.Assert(err, jc.ErrorIsNil)

	keys := model.SSHHostKeys()
	c.Assert(keys, gc.HasLen, 0)
}

func (s *MigrationExportSuite) TestCloudImageMetadata(c *gc.C) {
	storageSize := uint64(3)
	attrs := cloudimagemetadata.MetadataAttributes{
		Stream:          "stream",
		Region:          "region-test",
		Version:         "14.04",
		Series:          "trusty",
		Arch:            "arch",
		VirtType:        "virtType-test",
		RootStorageType: "rootStorageType-test",
		RootStorageSize: &storageSize,
		Source:          "test",
	}
	metadata := []cloudimagemetadata.Metadata{{attrs, 2, "1", 2}}

	err := s.State.CloudImageMetadataStorage.SaveMetadata(metadata)
	c.Assert(err, jc.ErrorIsNil)

	model, err := s.State.Export()
	c.Assert(err, jc.ErrorIsNil)

	images := model.CloudImageMetadata()
	c.Assert(images, gc.HasLen, 1)
	image := images[0]
	c.Check(image.Stream(), gc.Equals, "stream")
	c.Check(image.Region(), gc.Equals, "region-test")
	c.Check(image.Version(), gc.Equals, "14.04")
	c.Check(image.Arch(), gc.Equals, "arch")
	c.Check(image.VirtType(), gc.Equals, "virtType-test")
	c.Check(image.RootStorageType(), gc.Equals, "rootStorageType-test")
	value, ok := image.RootStorageSize()
	c.Assert(ok, jc.IsTrue)
	c.Assert(value, gc.Equals, uint64(3))
	c.Check(image.Source(), gc.Equals, "test")
	c.Check(image.Priority(), gc.Equals, 2)
	c.Check(image.ImageId(), gc.Equals, "1")
	c.Check(image.DateCreated(), gc.Equals, int64(2))
}

func (s *MigrationExportSuite) TestCloudImageMetadataSkipped(c *gc.C) {
	storageSize := uint64(3)
	attrs := cloudimagemetadata.MetadataAttributes{
		Stream:          "stream",
		Region:          "region-test",
		Version:         "14.04",
		Series:          "trusty",
		Arch:            "arch",
		VirtType:        "virtType-test",
		RootStorageType: "rootStorageType-test",
		RootStorageSize: &storageSize,
		Source:          "test",
	}
	metadata := []cloudimagemetadata.Metadata{{attrs, 2, "1", 2}}

	err := s.State.CloudImageMetadataStorage.SaveMetadata(metadata)
	c.Assert(err, jc.ErrorIsNil)

	model, err := s.State.ExportPartial(state.ExportConfig{
		SkipCloudImageMetadata: true,
	})
	c.Assert(err, jc.ErrorIsNil)

	images := model.CloudImageMetadata()
	c.Assert(images, gc.HasLen, 0)
}

func (s *MigrationExportSuite) TestActions(c *gc.C) {
	machine := s.Factory.MakeMachine(c, &factory.MachineParams{
		Constraints: constraints.MustParse("arch=amd64 mem=8G"),
	})

	m, err := s.State.Model()
	c.Assert(err, jc.ErrorIsNil)

	_, err = m.EnqueueAction(machine.MachineTag(), "foo", nil)
	c.Assert(err, jc.ErrorIsNil)

	model, err := s.State.Export()
	c.Assert(err, jc.ErrorIsNil)
	actions := model.Actions()
	c.Assert(actions, gc.HasLen, 1)
	action := actions[0]
	c.Check(action.Receiver(), gc.Equals, machine.Id())
	c.Check(action.Name(), gc.Equals, "foo")
	c.Check(action.Status(), gc.Equals, "pending")
	c.Check(action.Message(), gc.Equals, "")
}

func (s *MigrationExportSuite) TestActionsSkipped(c *gc.C) {
	machine := s.Factory.MakeMachine(c, &factory.MachineParams{
		Constraints: constraints.MustParse("arch=amd64 mem=8G"),
	})

	m, err := s.State.Model()
	c.Assert(err, jc.ErrorIsNil)

	_, err = m.EnqueueAction(machine.MachineTag(), "foo", nil)
	c.Assert(err, jc.ErrorIsNil)
	model, err := s.State.ExportPartial(state.ExportConfig{
		SkipActions: true,
	})
	c.Assert(err, jc.ErrorIsNil)

	actions := model.Actions()
	c.Assert(actions, gc.HasLen, 0)
}

type goodToken struct{}

// Check implements leadership.Token
func (*goodToken) Check(interface{}) error {
	return nil
}

func (s *MigrationExportSuite) TestVolumes(c *gc.C) {
	machine := s.Factory.MakeMachine(c, &factory.MachineParams{
		Volumes: []state.MachineVolumeParams{{
			Volume:     state.VolumeParams{Size: 1234},
			Attachment: state.VolumeAttachmentParams{ReadOnly: true},
		}, {
			Volume: state.VolumeParams{Size: 4000},
		}},
	})
	machineTag := machine.MachineTag()

	// We know that the first volume is called "0/0" as it is the first volume
	// (volumes use sequences), and it is bound to machine 0.
	volTag := names.NewVolumeTag("0/0")
	err := s.IAASModel.SetVolumeInfo(volTag, state.VolumeInfo{
		HardwareId: "magic",
		WWN:        "drbr",
		Size:       1500,
		VolumeId:   "volume id",
		Persistent: true,
	})
	c.Assert(err, jc.ErrorIsNil)
	err = s.IAASModel.SetVolumeAttachmentInfo(machineTag, volTag, state.VolumeAttachmentInfo{
		DeviceName: "device name",
		DeviceLink: "device link",
		BusAddress: "bus address",
		ReadOnly:   true,
	})
	c.Assert(err, jc.ErrorIsNil)

	model, err := s.State.Export()
	c.Assert(err, jc.ErrorIsNil)

	volumes := model.Volumes()
	c.Assert(volumes, gc.HasLen, 2)
	provisioned, notProvisioned := volumes[0], volumes[1]

	c.Check(provisioned.Tag(), gc.Equals, volTag)
	c.Check(provisioned.Provisioned(), jc.IsTrue)
	c.Check(provisioned.Size(), gc.Equals, uint64(1500))
	c.Check(provisioned.Pool(), gc.Equals, "loop")
	c.Check(provisioned.HardwareID(), gc.Equals, "magic")
	c.Check(provisioned.WWN(), gc.Equals, "drbr")
	c.Check(provisioned.VolumeID(), gc.Equals, "volume id")
	c.Check(provisioned.Persistent(), jc.IsTrue)
	attachments := provisioned.Attachments()
	c.Assert(attachments, gc.HasLen, 1)
	attachment := attachments[0]
	c.Check(attachment.Machine(), gc.Equals, machineTag)
	c.Check(attachment.Provisioned(), jc.IsTrue)
	c.Check(attachment.ReadOnly(), jc.IsTrue)
	c.Check(attachment.DeviceName(), gc.Equals, "device name")
	c.Check(attachment.DeviceLink(), gc.Equals, "device link")
	c.Check(attachment.BusAddress(), gc.Equals, "bus address")

	c.Check(notProvisioned.Tag(), gc.Equals, names.NewVolumeTag("0/1"))
	c.Check(notProvisioned.Provisioned(), jc.IsFalse)
	c.Check(notProvisioned.Size(), gc.Equals, uint64(4000))
	c.Check(notProvisioned.Pool(), gc.Equals, "loop")
	c.Check(notProvisioned.HardwareID(), gc.Equals, "")
	c.Check(notProvisioned.VolumeID(), gc.Equals, "")
	c.Check(notProvisioned.Persistent(), jc.IsFalse)
	attachments = notProvisioned.Attachments()
	c.Assert(attachments, gc.HasLen, 1)
	attachment = attachments[0]
	c.Check(attachment.Machine(), gc.Equals, machineTag)
	c.Check(attachment.Provisioned(), jc.IsFalse)
	c.Check(attachment.ReadOnly(), jc.IsFalse)
	c.Check(attachment.DeviceName(), gc.Equals, "")
	c.Check(attachment.DeviceLink(), gc.Equals, "")
	c.Check(attachment.BusAddress(), gc.Equals, "")

	// Make sure there is a status.
	status := provisioned.Status()
	c.Check(status.Value(), gc.Equals, "pending")
}

func (s *MigrationExportSuite) TestFilesystems(c *gc.C) {
	machine := s.Factory.MakeMachine(c, &factory.MachineParams{
		Filesystems: []state.MachineFilesystemParams{{
			Filesystem: state.FilesystemParams{Size: 1234},
			Attachment: state.FilesystemAttachmentParams{
				Location: "location",
				ReadOnly: true},
		}, {
			Filesystem: state.FilesystemParams{Size: 4000},
		}},
	})
	machineTag := machine.MachineTag()

	// We know that the first filesystem is called "0/0" as it is the first
	// filesystem (filesystems use sequences), and it is bound to machine 0.
	fsTag := names.NewFilesystemTag("0/0")
	err := s.IAASModel.SetFilesystemInfo(fsTag, state.FilesystemInfo{
		Size:         1500,
		FilesystemId: "filesystem id",
	})
	c.Assert(err, jc.ErrorIsNil)
	err = s.IAASModel.SetFilesystemAttachmentInfo(machineTag, fsTag, state.FilesystemAttachmentInfo{
		MountPoint: "/mnt/foo",
		ReadOnly:   true,
	})
	c.Assert(err, jc.ErrorIsNil)

	model, err := s.State.Export()
	c.Assert(err, jc.ErrorIsNil)

	filesystems := model.Filesystems()
	c.Assert(filesystems, gc.HasLen, 2)
	provisioned, notProvisioned := filesystems[0], filesystems[1]

	c.Check(provisioned.Tag(), gc.Equals, fsTag)
	c.Check(provisioned.Volume(), gc.Equals, names.VolumeTag{})
	c.Check(provisioned.Storage(), gc.Equals, names.StorageTag{})
	c.Check(provisioned.Provisioned(), jc.IsTrue)
	c.Check(provisioned.Size(), gc.Equals, uint64(1500))
	c.Check(provisioned.Pool(), gc.Equals, "rootfs")
	c.Check(provisioned.FilesystemID(), gc.Equals, "filesystem id")
	attachments := provisioned.Attachments()
	c.Assert(attachments, gc.HasLen, 1)
	attachment := attachments[0]
	c.Check(attachment.Machine(), gc.Equals, machineTag)
	c.Check(attachment.Provisioned(), jc.IsTrue)
	c.Check(attachment.ReadOnly(), jc.IsTrue)
	c.Check(attachment.MountPoint(), gc.Equals, "/mnt/foo")

	c.Check(notProvisioned.Tag(), gc.Equals, names.NewFilesystemTag("0/1"))
	c.Check(notProvisioned.Volume(), gc.Equals, names.VolumeTag{})
	c.Check(notProvisioned.Storage(), gc.Equals, names.StorageTag{})
	c.Check(notProvisioned.Provisioned(), jc.IsFalse)
	c.Check(notProvisioned.Size(), gc.Equals, uint64(4000))
	c.Check(notProvisioned.Pool(), gc.Equals, "rootfs")
	c.Check(notProvisioned.FilesystemID(), gc.Equals, "")
	attachments = notProvisioned.Attachments()
	c.Assert(attachments, gc.HasLen, 1)
	attachment = attachments[0]
	c.Check(attachment.Machine(), gc.Equals, machineTag)
	c.Check(attachment.Provisioned(), jc.IsFalse)
	c.Check(attachment.ReadOnly(), jc.IsFalse)
	c.Check(attachment.MountPoint(), gc.Equals, "")

	// Make sure there is a status.
	status := provisioned.Status()
	c.Check(status.Value(), gc.Equals, "pending")
}

func (s *MigrationExportSuite) TestStorage(c *gc.C) {
	_, u, storageTag := s.makeUnitWithStorage(c)

	model, err := s.State.Export()
	c.Assert(err, jc.ErrorIsNil)

	apps := model.Applications()
	c.Assert(apps, gc.HasLen, 1)
	constraints := apps[0].StorageConstraints()
	c.Assert(constraints, gc.HasLen, 2)
	cons, found := constraints["data"]
	c.Assert(found, jc.IsTrue)
	c.Check(cons.Pool(), gc.Equals, "modelscoped")
	c.Check(cons.Size(), gc.Equals, uint64(0x400))
	c.Check(cons.Count(), gc.Equals, uint64(1))
	cons, found = constraints["allecto"]
	c.Assert(found, jc.IsTrue)
	c.Check(cons.Pool(), gc.Equals, "loop")
	c.Check(cons.Size(), gc.Equals, uint64(0x400))
	c.Check(cons.Count(), gc.Equals, uint64(0))

	storages := model.Storages()
	c.Assert(storages, gc.HasLen, 1)

	storage := storages[0]

	c.Check(storage.Tag(), gc.Equals, storageTag)
	c.Check(storage.Kind(), gc.Equals, "block")
	owner, err := storage.Owner()
	c.Check(err, jc.ErrorIsNil)
	c.Check(owner, gc.Equals, u.Tag())
	c.Check(storage.Name(), gc.Equals, "data")
	c.Check(storage.Attachments(), jc.DeepEquals, []names.UnitTag{
		u.UnitTag(),
	})
}

func (s *MigrationExportSuite) TestStoragePools(c *gc.C) {
	pm := poolmanager.New(state.NewStateSettings(s.State), provider.CommonStorageProviders())
	_, err := pm.Create("test-pool", provider.LoopProviderType, map[string]interface{}{
		"value": 42,
	})
	c.Assert(err, jc.ErrorIsNil)

	model, err := s.State.Export()
	c.Assert(err, jc.ErrorIsNil)

	pools := model.StoragePools()
	c.Assert(pools, gc.HasLen, 1)
	pool := pools[0]
	c.Assert(pool.Name(), gc.Equals, "test-pool")
	c.Assert(pool.Provider(), gc.Equals, "loop")
	c.Assert(pool.Attributes(), jc.DeepEquals, map[string]interface{}{
		"value": 42,
	})
}

func (s *MigrationExportSuite) TestPayloads(c *gc.C) {
	unit := s.Factory.MakeUnit(c, nil)
	up, err := s.State.UnitPayloads(unit)
	c.Assert(err, jc.ErrorIsNil)
	original := payload.Payload{
		PayloadClass: charm.PayloadClass{
			Name: "something",
			Type: "special",
		},
		ID:     "42",
		Status: "running",
		Labels: []string{"foo", "bar"},
	}
	err = up.Track(original)
	c.Assert(err, jc.ErrorIsNil)

	model, err := s.State.Export()
	c.Assert(err, jc.ErrorIsNil)

	applications := model.Applications()
	c.Assert(applications, gc.HasLen, 1)

	units := applications[0].Units()
	c.Assert(units, gc.HasLen, 1)

	payloads := units[0].Payloads()
	c.Assert(payloads, gc.HasLen, 1)

	payload := payloads[0]
	c.Check(payload.Name(), gc.Equals, original.Name)
	c.Check(payload.Type(), gc.Equals, original.Type)
	c.Check(payload.RawID(), gc.Equals, original.ID)
	c.Check(payload.State(), gc.Equals, original.Status)
	c.Check(payload.Labels(), jc.DeepEquals, original.Labels)
}

func (s *MigrationExportSuite) TestResources(c *gc.C) {
	app := s.Factory.MakeApplication(c, nil)
	unit1 := s.Factory.MakeUnit(c, &factory.UnitParams{
		Application: app,
	})
	unit2 := s.Factory.MakeUnit(c, &factory.UnitParams{
		Application: app,
	})

	st, err := s.State.Resources()
	c.Assert(err, jc.ErrorIsNil)

	setUnitResource := func(u *state.Unit) {
		_, reader, err := st.OpenResourceForUniter(u, "spam")
		c.Assert(err, jc.ErrorIsNil)
		defer reader.Close()
		_, err = ioutil.ReadAll(reader) // Need to read the content to set the resource for the unit.
		c.Assert(err, jc.ErrorIsNil)
	}

	const body = "ham"
	const bodySize = int64(len(body))

	// Initially set revision 1 for the application.
	res1 := s.newResource(c, app.Name(), "spam", 1, body)
	res1, err = st.SetResource(app.Name(), res1.Username, res1.Resource, bytes.NewBufferString(body))
	c.Assert(err, jc.ErrorIsNil)

	// Unit 1 gets revision 1.
	setUnitResource(unit1)

	// Now set revision 2 for the application.
	res2 := s.newResource(c, app.Name(), "spam", 2, body)
	res2, err = st.SetResource(app.Name(), res2.Username, res2.Resource, bytes.NewBufferString(body))
	c.Assert(err, jc.ErrorIsNil)

	// Unit 2 gets revision 2.
	setUnitResource(unit2)

	// Revision 3 is in the charmstore.
	res3 := resourcetesting.NewCharmResource(c, "spam", body)
	res3.Revision = 3
	err = st.SetCharmStoreResources(app.Name(), []charmresource.Resource{res3}, time.Now())
	c.Assert(err, jc.ErrorIsNil)

	model, err := s.State.Export()
	c.Assert(err, jc.ErrorIsNil)

	applications := model.Applications()
	c.Assert(applications, gc.HasLen, 1)
	exApp := applications[0]

	exResources := exApp.Resources()
	c.Assert(exResources, gc.HasLen, 1)

	exResource := exResources[0]
	c.Check(exResource.Name(), gc.Equals, "spam")

	checkExRevBase := func(exRev description.ResourceRevision, res charmresource.Resource) {
		c.Check(exRev.Revision(), gc.Equals, res.Revision)
		c.Check(exRev.Type(), gc.Equals, res.Type.String())
		c.Check(exRev.Path(), gc.Equals, res.Path)
		c.Check(exRev.Description(), gc.Equals, res.Description)
		c.Check(exRev.Origin(), gc.Equals, res.Origin.String())
		c.Check(exRev.FingerprintHex(), gc.Equals, res.Fingerprint.Hex())
		c.Check(exRev.Size(), gc.Equals, bodySize)
	}

	checkExRev := func(exRev description.ResourceRevision, res resource.Resource) {
		checkExRevBase(exRev, res.Resource)
		c.Check(exRev.Timestamp().UTC(), gc.Equals, truncateDBTime(res.Timestamp))
		c.Check(exRev.Username(), gc.Equals, res.Username)
	}

	checkExRev(exResource.ApplicationRevision(), res2)

	csRev := exResource.CharmStoreRevision()
	checkExRevBase(csRev, res3)
	// These shouldn't be set for charmstore only revisions.
	c.Check(csRev.Timestamp(), gc.Equals, time.Time{})
	c.Check(csRev.Username(), gc.Equals, "")

	// Units
	units := exApp.Units()
	c.Assert(units, gc.HasLen, 2)

	checkUnitRes := func(exUnit description.Unit, unit *state.Unit, res resource.Resource) {
		c.Assert(exUnit.Name(), gc.Equals, unit.Name())
		exResources := exUnit.Resources()
		c.Assert(exResources, gc.HasLen, 1)
		exRes := exResources[0]
		c.Check(exRes.Name(), gc.Equals, "spam")
		checkExRev(exRes.Revision(), res)
	}
	checkUnitRes(units[0], unit1, res1)
	checkUnitRes(units[1], unit2, res2)
}

func (s *MigrationExportSuite) newResource(c *gc.C, appName, name string, revision int, body string) resource.Resource {
	opened := resourcetesting.NewResource(c, nil, name, appName, body)
	res := opened.Resource
	res.Revision = revision
	return res
}

func (s *MigrationExportSuite) TestRemoteApplications(c *gc.C) {
	dbApp, err := s.State.AddRemoteApplication(state.AddRemoteApplicationParams{
		Name:        "gravy-rainbow",
		URL:         "me/model.rainbow",
		SourceModel: s.IAASModel.ModelTag(),
		Token:       "charisma",
		OfferUUID:   "offer-uuid",
		Endpoints: []charm.Relation{{
			Interface: "mysql",
			Name:      "db",
			Role:      charm.RoleProvider,
			Scope:     charm.ScopeGlobal,
		}, {
			Interface: "mysql-root",
			Name:      "db-admin",
			Limit:     5,
			Role:      charm.RoleProvider,
			Scope:     charm.ScopeGlobal,
		}, {
			Interface: "logging",
			Name:      "logging",
			Role:      charm.RoleProvider,
			Scope:     charm.ScopeGlobal,
		}},
		Spaces: []*environs.ProviderSpaceInfo{{
			CloudType: "ec2",
			ProviderAttributes: map[string]interface{}{
				"thing1":  23,
				"thing2":  "halberd",
				"network": "network-1",
			},
			SpaceInfo: network.SpaceInfo{
				Name:       "public",
				ProviderId: "juju-space-public",
				Subnets: []network.SubnetInfo{{
					ProviderId:        "juju-subnet-12",
					CIDR:              "1.2.3.0/24",
					AvailabilityZones: []string{"az1", "az2"},
					SpaceProviderId:   "juju-space-public",
					ProviderNetworkId: "network-1",
				}},
			},
		}, {
			CloudType: "ec2",
			ProviderAttributes: map[string]interface{}{
				"thing1":  24,
				"thing2":  "bardiche",
				"network": "network-1",
			},
			SpaceInfo: network.SpaceInfo{
				Name:       "private",
				ProviderId: "juju-space-private",
				Subnets: []network.SubnetInfo{{
					ProviderId:        "juju-subnet-24",
					CIDR:              "1.2.4.0/24",
					AvailabilityZones: []string{"az1", "az2"},
					SpaceProviderId:   "juju-space-private",
					ProviderNetworkId: "network-1",
				}},
			},
		}},
		Bindings: map[string]string{
			"db":       "private",
			"db-admin": "private",
			"logging":  "public",
		},
		// Macaroon not exported.
		Macaroon: &macaroon.Macaroon{},
	})
	c.Assert(err, jc.ErrorIsNil)
	state.AddTestingApplication(c, s.State, "wordpress", state.AddTestingCharm(c, s.State, "wordpress"))
	eps, err := s.State.InferEndpoints("gravy-rainbow", "wordpress")
	c.Assert(err, jc.ErrorIsNil)
	_, err = s.State.AddRelation(eps...)
	c.Assert(err, jc.ErrorIsNil)

	model, err := s.State.Export()
	c.Assert(err, jc.ErrorIsNil)

	c.Assert(model.RemoteApplications(), gc.HasLen, 1)
	app := model.RemoteApplications()[0]
	c.Check(app.Tag(), gc.Equals, names.NewApplicationTag("gravy-rainbow"))
	c.Check(app.Name(), gc.Equals, "gravy-rainbow")
	c.Check(app.OfferUUID(), gc.Equals, "offer-uuid")
	c.Check(app.URL(), gc.Equals, "me/model.rainbow")
	c.Check(app.SourceModelTag(), gc.Equals, s.IAASModel.ModelTag())
	c.Check(app.IsConsumerProxy(), jc.IsFalse)
	c.Check(app.Bindings(), gc.DeepEquals, map[string]string{
		"db":       "private",
		"db-admin": "private",
		"logging":  "public",
	})

	c.Assert(app.Endpoints(), gc.HasLen, 3)
	ep := app.Endpoints()[0]
	c.Check(ep.Name(), gc.Equals, "db")
	c.Check(ep.Interface(), gc.Equals, "mysql")
	c.Check(ep.Role(), gc.Equals, "provider")
	ep = app.Endpoints()[1]
	c.Check(ep.Name(), gc.Equals, "db-admin")
	c.Check(ep.Interface(), gc.Equals, "mysql-root")
	c.Check(ep.Role(), gc.Equals, "provider")
	ep = app.Endpoints()[2]
	c.Check(ep.Name(), gc.Equals, "logging")
	c.Check(ep.Interface(), gc.Equals, "logging")
	c.Check(ep.Role(), gc.Equals, "provider")

	originalSpaces := dbApp.Spaces()
	actualSpaces := app.Spaces()
	c.Assert(actualSpaces, gc.HasLen, 2)
	checkSpaceMatches(c, actualSpaces[0], originalSpaces[0])
	checkSpaceMatches(c, actualSpaces[1], originalSpaces[1])

	c.Assert(model.Relations(), gc.HasLen, 1)
	rel := model.Relations()[0]
	c.Assert(rel.Key(), gc.Equals, "wordpress:db gravy-rainbow:db")
}

func checkSpaceMatches(c *gc.C, actual description.RemoteSpace, original state.RemoteSpace) {
	c.Check(actual.CloudType(), gc.Equals, original.CloudType)
	c.Check(actual.Name(), gc.Equals, original.Name)
	c.Check(actual.ProviderId(), gc.Equals, original.ProviderId)
	c.Check(actual.ProviderAttributes(), gc.DeepEquals, map[string]interface{}(original.ProviderAttributes))
	subnets := actual.Subnets()
	c.Assert(subnets, gc.HasLen, len(original.Subnets))
	for i, subnet := range subnets {
		c.Logf("subnet %d", i)
		checkSubnetMatches(c, subnet, original.Subnets[i])
	}
}

func checkSubnetMatches(c *gc.C, actual description.Subnet, original state.RemoteSubnet) {
	c.Check(actual.CIDR(), gc.Equals, original.CIDR)
	c.Check(actual.ProviderId(), gc.Equals, original.ProviderId)
	c.Check(actual.VLANTag(), gc.Equals, original.VLANTag)
	c.Check(actual.AvailabilityZones(), gc.DeepEquals, original.AvailabilityZones)
	c.Check(actual.ProviderSpaceId(), gc.Equals, original.ProviderSpaceId)
	c.Check(actual.ProviderNetworkId(), gc.Equals, original.ProviderNetworkId)
}

func (s *MigrationExportSuite) TestModelStatus(c *gc.C) {
	model, err := s.State.Export()
	c.Assert(err, jc.ErrorIsNil)

	c.Check(model.Status().Value(), gc.Equals, "available")
	c.Check(model.StatusHistory(), gc.HasLen, 1)
}

func (s *MigrationExportSuite) TestTooManyStatusHistories(c *gc.C) {
	// Check that we cap the history entries at 20.
	machine := s.Factory.MakeMachine(c, nil)
	s.primeStatusHistory(c, machine, status.Started, 21)

	model, err := s.State.Export()
	c.Assert(err, jc.ErrorIsNil)

	c.Assert(model.Machines(), gc.HasLen, 1)
	history := model.Machines()[0].StatusHistory()
	c.Assert(history, gc.HasLen, 20)
	s.checkStatusHistory(c, history, status.Started)
}<|MERGE_RESOLUTION|>--- conflicted
+++ resolved
@@ -169,19 +169,10 @@
 	model, err := s.State.Export()
 	c.Assert(err, jc.ErrorIsNil)
 
-<<<<<<< HEAD
 	c.Assert(model.Type(), gc.Equals, string(s.Model.Type()))
 	c.Assert(model.Tag(), gc.Equals, s.Model.ModelTag())
 	c.Assert(model.Owner(), gc.Equals, s.Model.Owner())
 	dbModelCfg, err := s.Model.Config()
-=======
-	dbModel, err := s.State.Model()
-	c.Assert(err, jc.ErrorIsNil)
-	c.Assert(model.Tag(), gc.Equals, dbModel.ModelTag())
-	c.Assert(model.Owner(), gc.Equals, dbModel.Owner())
-	c.Assert(model.Type(), gc.Equals, "iaas")
-	dbModelCfg, err := dbModel.Config()
->>>>>>> ae2506a0
 	c.Assert(err, jc.ErrorIsNil)
 	modelAttrs := dbModelCfg.AllAttrs()
 	modelCfg := model.Config()
