--- conflicted
+++ resolved
@@ -40,16 +40,11 @@
 }
 
 // Upgrader returns access to the Upgrader API
-<<<<<<< HEAD
 func (st *State) Upgrader() *upgrader.Upgrader {
 	return upgrader.New(st)
-=======
-func (st *State) Upgrader() (*upgrader.Upgrader, error) {
-	return upgrader.New(st), nil
 }
 
 // Deployer returns access to the Deployer API
 func (st *State) Deployer() (*deployer.Deployer, error) {
 	return deployer.New(st), nil
->>>>>>> 7dea1c5f
 }