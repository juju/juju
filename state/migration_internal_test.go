--- conflicted
+++ resolved
@@ -19,12 +19,9 @@
 		environmentsC,
 		envUsersC,
 		envUserLastConnectionC,
-<<<<<<< HEAD
-=======
 		// machine
 		instanceDataC,
 		machinesC,
->>>>>>> 59359708
 	)
 
 	ignoredCollections := set.NewStrings(
@@ -184,8 +181,6 @@
 	s.AssertExportedFields(c, envUserLastConnectionDoc{}, fields)
 }
 
-<<<<<<< HEAD
-=======
 func (s *MigrationSuite) TestMachineDocFields(c *gc.C) {
 	fields := set.NewStrings(
 		// DocID is the env + machine id
@@ -245,7 +240,6 @@
 	s.AssertExportedFields(c, instanceData{}, fields)
 }
 
->>>>>>> 59359708
 func (s *MigrationSuite) AssertExportedFields(c *gc.C, doc interface{}, fields set.Strings) {
 	expected := getExportedFields(doc)
 	unknown := expected.Difference(fields)
