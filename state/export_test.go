// Copyright 2012, 2013 Canonical Ltd.
// Licensed under the AGPLv3, see LICENCE file for details.

package state

import (
	"fmt"
	"io/ioutil"
	"path/filepath"

	"github.com/juju/juju/testcharms"
	"github.com/juju/names"
	jc "github.com/juju/testing/checkers"
	jujutxn "github.com/juju/txn"
	txntesting "github.com/juju/txn/testing"
	gc "gopkg.in/check.v1"
	"gopkg.in/juju/charm.v4"
	"gopkg.in/mgo.v2"
	"gopkg.in/mgo.v2/bson"
	"gopkg.in/mgo.v2/txn"
)

const (
	InstanceDataC      = instanceDataC
	MachinesC          = machinesC
	NetworkInterfacesC = networkInterfacesC
	ServicesC          = servicesC
	SettingsC          = settingsC
	UnitsC             = unitsC
	UsersC             = usersC
	BlockDevicesC      = blockDevicesC
)

var (
<<<<<<< HEAD
	ToolstorageNewStorage  = &toolstorageNewStorage
	ImageStorageNewStorage = &imageStorageNewStorage
	MachineIdLessThan      = machineIdLessThan
	NewAddress             = newAddress
	StateServerAvailable   = &stateServerAvailable
	GetOrCreatePorts       = getOrCreatePorts
	GetPorts               = getPorts
	PortsGlobalKey         = portsGlobalKey
	CurrentUpgradeId       = currentUpgradeId
	NowToTheSecond         = nowToTheSecond
	MultiEnvCollections    = multiEnvCollections
	PickAddress            = &pickAddress
=======
	ToolstorageNewStorage         = &toolstorageNewStorage
	ImageStorageNewStorage        = &imageStorageNewStorage
	MachineIdLessThan             = machineIdLessThan
	NewAddress                    = newAddress
	StateServerAvailable          = &stateServerAvailable
	GetOrCreatePorts              = getOrCreatePorts
	GetPorts                      = getPorts
	PortsGlobalKey                = portsGlobalKey
	CurrentUpgradeId              = currentUpgradeId
	NowToTheSecond                = nowToTheSecond
	PickAddress                   = &pickAddress
	CreateMachineBlockDeviceOps   = createMachineBlockDeviceOps
	SetProvisionedBlockDeviceInfo = setProvisionedBlockDeviceInfo
>>>>>>> 08213f16
)

type (
	CharmDoc       charmDoc
	MachineDoc     machineDoc
	RelationDoc    relationDoc
	ServiceDoc     serviceDoc
	UnitDoc        unitDoc
	BlockDeviceDoc blockDeviceDoc
)

func SetTestHooks(c *gc.C, st *State, hooks ...jujutxn.TestHook) txntesting.TransactionChecker {
	return txntesting.SetTestHooks(c, newMultiEnvRunnerForHooks(st), hooks...)
}

func SetBeforeHooks(c *gc.C, st *State, fs ...func()) txntesting.TransactionChecker {
	return txntesting.SetBeforeHooks(c, newMultiEnvRunnerForHooks(st), fs...)
}

func SetAfterHooks(c *gc.C, st *State, fs ...func()) txntesting.TransactionChecker {
	return txntesting.SetAfterHooks(c, newMultiEnvRunnerForHooks(st), fs...)
}

func SetRetryHooks(c *gc.C, st *State, block, check func()) txntesting.TransactionChecker {
	return txntesting.SetRetryHooks(c, newMultiEnvRunnerForHooks(st), block, check)
}

func newMultiEnvRunnerForHooks(st *State) jujutxn.Runner {
	runner := newMultiEnvRunner(st.EnvironUUID(), st.db, txnAssertEnvIsAlive)
	st.transactionRunner = runner
	return getRawRunner(runner)
}

// SetPolicy updates the State's policy field to the
// given Policy, and returns the old value.
func SetPolicy(st *State, p Policy) Policy {
	old := st.policy
	st.policy = p
	return old
}

func (doc *MachineDoc) String() string {
	m := &Machine{doc: machineDoc(*doc)}
	return m.String()
}

func ServiceSettingsRefCount(st *State, serviceName string, curl *charm.URL) (int, error) {
	settingsRefsCollection, closer := st.getCollection(settingsrefsC)
	defer closer()

	key := serviceSettingsKey(serviceName, curl)
	var doc settingsRefsDoc
	if err := settingsRefsCollection.FindId(key).One(&doc); err == nil {
		return doc.RefCount, nil
	}
	return 0, mgo.ErrNotFound
}

func AddTestingCharm(c *gc.C, st *State, name string) *Charm {
	return addCharm(c, st, "quantal", testcharms.Repo.CharmDir(name))
}

func AddTestingService(c *gc.C, st *State, name string, ch *Charm, owner names.UserTag) *Service {
	return addTestingService(c, st, name, ch, owner, nil, nil)
}

func AddTestingServiceWithNetworks(c *gc.C, st *State, name string, ch *Charm, owner names.UserTag, networks []string) *Service {
	return addTestingService(c, st, name, ch, owner, networks, nil)
}

func AddTestingServiceWithStorage(c *gc.C, st *State, name string, ch *Charm, owner names.UserTag, storage map[string]StorageConstraints) *Service {
	return addTestingService(c, st, name, ch, owner, nil, storage)
}

func addTestingService(c *gc.C, st *State, name string, ch *Charm, owner names.UserTag, networks []string, storage map[string]StorageConstraints) *Service {
	c.Assert(ch, gc.NotNil)
	service, err := st.AddService(name, owner.String(), ch, networks, storage)
	c.Assert(err, jc.ErrorIsNil)
	return service
}

func AddCustomCharm(c *gc.C, st *State, name, filename, content, series string, revision int) *Charm {
	path := testcharms.Repo.ClonedDirPath(c.MkDir(), name)
	if filename != "" {
		config := filepath.Join(path, filename)
		err := ioutil.WriteFile(config, []byte(content), 0644)
		c.Assert(err, jc.ErrorIsNil)
	}
	ch, err := charm.ReadCharmDir(path)
	c.Assert(err, jc.ErrorIsNil)
	if revision != -1 {
		ch.SetRevision(revision)
	}
	return addCharm(c, st, series, ch)
}

func addCharm(c *gc.C, st *State, series string, ch charm.Charm) *Charm {
	ident := fmt.Sprintf("%s-%s-%d", series, ch.Meta().Name, ch.Revision())
	curl := charm.MustParseURL("local:" + series + "/" + ident)
	sch, err := st.AddCharm(ch, curl, "dummy-path", ident+"-sha256")
	c.Assert(err, jc.ErrorIsNil)
	return sch
}

// SetCharmBundleURL sets the deprecated bundleurl field in the
// charm document for the charm with the specified URL.
func SetCharmBundleURL(c *gc.C, st *State, curl *charm.URL, bundleURL string) {
	ops := []txn.Op{{
		C:      charmsC,
		Id:     st.docID(curl.String()),
		Assert: txn.DocExists,
		Update: bson.D{{"$set", bson.D{{"bundleurl", bundleURL}}}},
	}}
	err := st.runTransaction(ops)
	c.Assert(err, jc.ErrorIsNil)
}

// SCHEMACHANGE
// This method is used to reset the ownertag attribute
func SetServiceOwnerTag(s *Service, ownerTag string) {
	s.doc.OwnerTag = ownerTag
}

// SCHEMACHANGE
// Get the owner directly
func GetServiceOwnerTag(s *Service) string {
	return s.doc.OwnerTag
}

func SetPasswordHash(e Authenticator, passwordHash string) error {
	type hasSetPasswordHash interface {
		setPasswordHash(string) error
	}
	return e.(hasSetPasswordHash).setPasswordHash(passwordHash)
}

// Return the underlying PasswordHash stored in the database. Used by the test
// suite to check that the PasswordHash gets properly updated to new values
// when compatibility mode is detected.
func GetPasswordHash(e Authenticator) string {
	type hasGetPasswordHash interface {
		getPasswordHash() string
	}
	return e.(hasGetPasswordHash).getPasswordHash()
}

func init() {
	logSize = logSizeTests
}

// TxnRevno returns the txn-revno field of the document
// associated with the given Id in the given collection.
func TxnRevno(st *State, coll string, id interface{}) (int64, error) {
	var doc struct {
		TxnRevno int64 `bson:"txn-revno"`
	}
	err := st.db.C(coll).FindId(id).One(&doc)
	if err != nil {
		return 0, err
	}
	return doc.TxnRevno, nil
}

// MinUnitsRevno returns the Revno of the minUnits document
// associated with the given service name.
func MinUnitsRevno(st *State, serviceName string) (int, error) {
	minUnitsCollection, closer := st.getCollection(minUnitsC)
	defer closer()
	var doc minUnitsDoc
	if err := minUnitsCollection.FindId(serviceName).One(&doc); err != nil {
		return 0, err
	}
	return doc.Revno, nil
}

func ConvertTagToCollectionNameAndId(st *State, tag names.Tag) (string, interface{}, error) {
	return st.tagToCollectionAndId(tag)
}

func RunTransaction(st *State, ops []txn.Op) error {
	return st.runTransaction(ops)
}

// Return the PasswordSalt that goes along with the PasswordHash
func GetUserPasswordSaltAndHash(u *User) (string, string) {
	return u.doc.PasswordSalt, u.doc.PasswordHash
}

func CheckUserExists(st *State, name string) (bool, error) {
	return st.checkUserExists(name)
}

func WatcherMergeIds(st *State, changeset *[]string, updates map[interface{}]bool) error {
	return mergeIds(st, changeset, updates)
}

func WatcherEnsureSuffixFn(marker string) func(string) string {
	return ensureSuffixFn(marker)
}

func WatcherMakeIdFilter(st *State, marker string, receivers ...ActionReceiver) func(interface{}) bool {
	return makeIdFilter(st, marker, receivers...)
}

func NewActionStatusWatcher(st *State, receivers []ActionReceiver, statuses ...ActionStatus) StringsWatcher {
	return newActionStatusWatcher(st, receivers, statuses...)
}

func GetAllUpgradeInfos(st *State) ([]*UpgradeInfo, error) {
	upgradeInfos, closer := st.getCollection(upgradeInfoC)
	defer closer()

	var out []*UpgradeInfo
	var doc upgradeInfoDoc
	iter := upgradeInfos.Find(nil).Iter()
	defer iter.Close()
	for iter.Next(&doc) {
		out = append(out, &UpgradeInfo{st: st, doc: doc})
	}
	if err := iter.Err(); err != nil {
		return nil, err
	}
	return out, nil
}

func DocID(st *State, id string) string {
	return st.docID(id)
}

func LocalID(st *State, id string) string {
	return st.localID(id)
}

func StrictLocalID(st *State, id string) (string, error) {
	return st.strictLocalID(id)
}

func GetUnitEnvUUID(unit *Unit) string {
	return unit.doc.EnvUUID
}

func GetCollection(st *State, name string) (stateCollection, func()) {
	return st.getCollection(name)
}

func GetRawCollection(st *State, name string) (*mgo.Collection, func()) {
	return st.getRawCollection(name)
}

func NewMultiEnvRunnerForTesting(envUUID string, baseRunner jujutxn.Runner) jujutxn.Runner {
	return &multiEnvRunner{
		rawRunner:      baseRunner,
		envUUID:        envUUID,
		assertEnvAlive: true,
	}
}

func Sequence(st *State, name string) (int, error) {
	return st.sequence(name)
}

// TODO(mjs) - This is a temporary and naive environment destruction
// function, used to test environment watching. Once the environment
// destroying work is completed it can go away.
func RemoveEnvironment(st *State, uuid string) error {
	ops := []txn.Op{{
		C:      environmentsC,
		Id:     uuid,
		Assert: txn.DocExists,
		Remove: true,
	}}
	return st.runTransaction(ops)
}<|MERGE_RESOLUTION|>--- conflicted
+++ resolved
@@ -32,20 +32,6 @@
 )
 
 var (
-<<<<<<< HEAD
-	ToolstorageNewStorage  = &toolstorageNewStorage
-	ImageStorageNewStorage = &imageStorageNewStorage
-	MachineIdLessThan      = machineIdLessThan
-	NewAddress             = newAddress
-	StateServerAvailable   = &stateServerAvailable
-	GetOrCreatePorts       = getOrCreatePorts
-	GetPorts               = getPorts
-	PortsGlobalKey         = portsGlobalKey
-	CurrentUpgradeId       = currentUpgradeId
-	NowToTheSecond         = nowToTheSecond
-	MultiEnvCollections    = multiEnvCollections
-	PickAddress            = &pickAddress
-=======
 	ToolstorageNewStorage         = &toolstorageNewStorage
 	ImageStorageNewStorage        = &imageStorageNewStorage
 	MachineIdLessThan             = machineIdLessThan
@@ -56,10 +42,10 @@
 	PortsGlobalKey                = portsGlobalKey
 	CurrentUpgradeId              = currentUpgradeId
 	NowToTheSecond                = nowToTheSecond
+	MultiEnvCollections           = multiEnvCollections
 	PickAddress                   = &pickAddress
 	CreateMachineBlockDeviceOps   = createMachineBlockDeviceOps
 	SetProvisionedBlockDeviceInfo = setProvisionedBlockDeviceInfo
->>>>>>> 08213f16
 )
 
 type (
