// Copyright 2012, 2013 Canonical Ltd.
// Licensed under the AGPLv3, see LICENCE file for details.

package state

import (
	stderrors "errors"
	"fmt"
	"time"

	"github.com/juju/loggo"
	"labix.org/v2/mgo"
	"labix.org/v2/mgo/bson"
	"labix.org/v2/mgo/txn"

	"launchpad.net/juju-core/charm"
	"launchpad.net/juju-core/constraints"
	"launchpad.net/juju-core/errors"
	"launchpad.net/juju-core/instance"
	"launchpad.net/juju-core/names"
	"launchpad.net/juju-core/state/api/params"
	"launchpad.net/juju-core/state/presence"
	"launchpad.net/juju-core/tools"
	"launchpad.net/juju-core/utils"
	"launchpad.net/juju-core/version"
)

var unitLogger = loggo.GetLogger("juju.state.unit")

// AssignmentPolicy controls what machine a unit will be assigned to.
type AssignmentPolicy string

const (
	// AssignLocal indicates that all service units should be assigned
	// to machine 0.
	AssignLocal AssignmentPolicy = "local"

	// AssignClean indicates that every service unit should be assigned
	// to a machine which never previously has hosted any units, and that
	// new machines should be launched if required.
	AssignClean AssignmentPolicy = "clean"

	// AssignCleanEmpty indicates that every service unit should be assigned
	// to a machine which never previously has hosted any units, and which is not
	// currently hosting any containers, and that new machines should be launched if required.
	AssignCleanEmpty AssignmentPolicy = "clean-empty"

	// AssignNew indicates that every service unit should be assigned to a new
	// dedicated machine.  A new machine will be launched for each new unit.
	AssignNew AssignmentPolicy = "new"
)

// ResolvedMode describes the way state transition errors
// are resolved.
type ResolvedMode string

const (
	ResolvedNone       ResolvedMode = ""
	ResolvedRetryHooks ResolvedMode = "retry-hooks"
	ResolvedNoHooks    ResolvedMode = "no-hooks"
)

// unitDoc represents the internal state of a unit in MongoDB.
// Note the correspondence with UnitInfo in state/api/params.
type unitDoc struct {
	Name           string `bson:"_id"`
	Service        string
	Series         string
	CharmURL       *charm.URL
	Principal      string
	Subordinates   []string
	PublicAddress  string
	PrivateAddress string
	MachineId      string
	Resolved       ResolvedMode
	Tools          *tools.Tools `bson:",omitempty"`
	Ports          []instance.Port
	Life           Life
	TxnRevno       int64 `bson:"txn-revno"`
	PasswordHash   string
}

// Unit represents the state of a service unit.
type Unit struct {
	st  *State
	doc unitDoc
	annotator
}

func newUnit(st *State, udoc *unitDoc) *Unit {
	unit := &Unit{
		st:  st,
		doc: *udoc,
	}
	unit.annotator = annotator{
		globalKey: unit.globalKey(),
		tag:       unit.Tag(),
		st:        st,
	}
	return unit
}

// Service returns the service.
func (u *Unit) Service() (*Service, error) {
	return u.st.Service(u.doc.Service)
}

// ConfigSettings returns the complete set of service charm config settings
// available to the unit. Unset values will be replaced with the default
// value for the associated option, and may thus be nil when no default is
// specified.
func (u *Unit) ConfigSettings() (charm.Settings, error) {
	if u.doc.CharmURL == nil {
		return nil, fmt.Errorf("unit charm not set")
	}
	settings, err := readSettings(u.st, serviceSettingsKey(u.doc.Service, u.doc.CharmURL))
	if err != nil {
		return nil, err
	}
	chrm, err := u.st.Charm(u.doc.CharmURL)
	if err != nil {
		return nil, err
	}
	result := chrm.Config().DefaultSettings()
	for name, value := range settings.Map() {
		result[name] = value
	}
	return result, nil
}

// ServiceName returns the service name.
func (u *Unit) ServiceName() string {
	return u.doc.Service
}

// Series returns the deployed charm's series.
func (u *Unit) Series() string {
	return u.doc.Series
}

// String returns the unit as string.
func (u *Unit) String() string {
	return u.doc.Name
}

// Name returns the unit name.
func (u *Unit) Name() string {
	return u.doc.Name
}

// unitGlobalKey returns the global database key for the named unit.
func unitGlobalKey(name string) string {
	return "u#" + name
}

// globalKey returns the global database key for the unit.
func (u *Unit) globalKey() string {
	return unitGlobalKey(u.doc.Name)
}

// Life returns whether the unit is Alive, Dying or Dead.
func (u *Unit) Life() Life {
	return u.doc.Life
}

// AgentTools returns the tools that the agent is currently running.
// It an error that satisfies IsNotFound if the tools have not yet been set.
func (u *Unit) AgentTools() (*tools.Tools, error) {
	if u.doc.Tools == nil {
		return nil, errors.NotFoundf("agent tools for unit %q", u)
	}
	tools := *u.doc.Tools
	return &tools, nil
}

// SetAgentVersion sets the version of juju that the agent is
// currently running.
func (u *Unit) SetAgentVersion(v version.Binary) (err error) {
	defer utils.ErrorContextf(&err, "cannot set agent version for unit %q", u)
	if err = checkVersionValidity(v); err != nil {
		return err
	}
	tools := &tools.Tools{Version: v}
	ops := []txn.Op{{
		C:      u.st.units.Name,
		Id:     u.doc.Name,
		Assert: notDeadDoc,
		Update: bson.D{{"$set", bson.D{{"tools", tools}}}},
	}}
	if err := u.st.runTransaction(ops); err != nil {
		return onAbort(err, errDead)
	}
	u.doc.Tools = tools
	return nil
}

// SetMongoPassword sets the password the agent responsible for the unit
// should use to communicate with the state servers.  Previous passwords
// are invalidated.
func (u *Unit) SetMongoPassword(password string) error {
	return u.st.setMongoPassword(u.Tag(), password)
}

// SetPassword sets the password for the machine's agent.
func (u *Unit) SetPassword(password string) error {
	if len(password) < utils.MinAgentPasswordLength {
		return fmt.Errorf("password is only %d bytes long, and is not a valid Agent password", len(password))
	}
	return u.setPasswordHash(utils.AgentPasswordHash(password))
}

// setPasswordHash sets the underlying password hash in the database directly
// to the value supplied. This is split out from SetPassword to allow direct
// manipulation in tests (to check for backwards compatibility).
func (u *Unit) setPasswordHash(passwordHash string) error {
	ops := []txn.Op{{
		C:      u.st.units.Name,
		Id:     u.doc.Name,
		Assert: notDeadDoc,
		Update: bson.D{{"$set", bson.D{{"passwordhash", passwordHash}}}},
	}}
	err := u.st.runTransaction(ops)
	if err != nil {
		return fmt.Errorf("cannot set password of unit %q: %v", u, onAbort(err, errDead))
	}
	u.doc.PasswordHash = passwordHash
	return nil
}

// Return the underlying PasswordHash stored in the database. Used by the test
// suite to check that the PasswordHash gets properly updated to new values
// when compatibility mode is detected.
func (u *Unit) getPasswordHash() string {
	return u.doc.PasswordHash
}

// PasswordValid returns whether the given password is valid
// for the given unit.
func (u *Unit) PasswordValid(password string) bool {
	agentHash := utils.AgentPasswordHash(password)
	if agentHash == u.doc.PasswordHash {
		return true
	}
	// In Juju 1.16 and older we used the slower password hash for unit
	// agents. So check to see if the supplied password matches the old
	// path, and if so, update it to the new mechanism.
	// We ignore any error in setting the password hash, as we'll just try
	// again next time
	if utils.UserPasswordHash(password, utils.CompatSalt) == u.doc.PasswordHash {
		logger.Debugf("%s logged in with old password hash, changing to AgentPasswordHash",
			u.Tag())
		u.setPasswordHash(agentHash)
		return true
	}
	return false
}

// Destroy, when called on a Alive unit, advances its lifecycle as far as
// possible; it otherwise has no effect. In most situations, the unit's
// life is just set to Dying; but if a principal unit that is not assigned
// to a provisioned machine is Destroyed, it will be removed from state
// directly.
func (u *Unit) Destroy() (err error) {
	defer func() {
		if err == nil {
			// This is a white lie; the document might actually be removed.
			u.doc.Life = Dying
		}
	}()
	unit := &Unit{st: u.st, doc: u.doc}
	for i := 0; i < 5; i++ {
		switch ops, err := unit.destroyOps(); err {
		case errRefresh:
		case errAlreadyDying:
			return nil
		case nil:
			if err := unit.st.runTransaction(ops); err != txn.ErrAborted {
				return err
			}
		default:
			return err
		}
		if err := unit.Refresh(); errors.IsNotFoundError(err) {
			return nil
		} else if err != nil {
			return err
		}
	}
	return ErrExcessiveContention
}

// destroyOps returns the operations required to destroy the unit. If it
// returns errRefresh, the unit should be refreshed and the destruction
// operations recalculated.
func (u *Unit) destroyOps() ([]txn.Op, error) {
	if u.doc.Life != Alive {
		return nil, errAlreadyDying
	}

	// Where possible, we'd like to be able to short-circuit unit destruction
	// such that units can be removed directly rather than waiting for their
	// agents to start, observe Dying, set Dead, and shut down; this takes a
	// long time and is vexing to users. This turns out to be possible if and
	// only if the unit agent has not yet set its status; this implies that the
	// most the unit could possibly have done is to run its install hook.
	//
	// There's no harm in removing a unit that's run its install hook only --
	// or, at least, there is no more harm than there is in removing a unit
	// that's run its stop hook, and that's the usual condition.
	//
	// Principals with subordinates are never eligible for this shortcut,
	// because the unit agent must inevitably have set a status before getting
	// to the point where it can actually create its subordinate.
	//
	// Subordinates should be eligible for the shortcut but are not currently
	// considered, on the basis that (1) they were created by active principals
	// and can be expected to be deployed pretty soon afterwards, so we don't
	// lose much time and (2) by maintaining this restriction, I can reduce
	// the number of tests that have to change and defer that improvement to
	// its own CL.
	minUnitsOp := minUnitsTriggerOp(u.st, u.ServiceName())
	setDyingOps := []txn.Op{{
		C:      u.st.units.Name,
		Id:     u.doc.Name,
		Assert: isAliveDoc,
		Update: bson.D{{"$set", bson.D{{"life", Dying}}}},
	}, minUnitsOp}
	if u.doc.Principal != "" {
		return setDyingOps, nil
	} else if len(u.doc.Subordinates) != 0 {
		return setDyingOps, nil
	}

	sdocId := u.globalKey()
	sdoc, err := getStatus(u.st, sdocId)
	if errors.IsNotFoundError(err) {
		return nil, errAlreadyDying
	} else if err != nil {
		return nil, err
	}
	if sdoc.Status != params.StatusPending {
		return setDyingOps, nil
	}
	ops := []txn.Op{{
		C:      u.st.statuses.Name,
		Id:     sdocId,
		Assert: bson.D{{"status", params.StatusPending}},
	}, minUnitsOp}
	removeAsserts := append(isAliveDoc, unitHasNoSubordinates...)
	removeOps, err := u.removeOps(removeAsserts)
	if err == errAlreadyRemoved {
		return nil, errAlreadyDying
	} else if err != nil {
		return nil, err
	}
	return append(ops, removeOps...), nil
}

var errAlreadyRemoved = stderrors.New("entity has already been removed")

// removeOps returns the operations necessary to remove the unit, assuming
// the supplied asserts apply to the unit document.
func (u *Unit) removeOps(asserts bson.D) ([]txn.Op, error) {
	svc, err := u.st.Service(u.doc.Service)
	if errors.IsNotFoundError(err) {
		// If the service has been removed, the unit must already have been.
		return nil, errAlreadyRemoved
	} else if err != nil {
		return nil, err
	}
	return svc.removeUnitOps(u, asserts)
}

var ErrUnitHasSubordinates = stderrors.New("unit has subordinates")

var unitHasNoSubordinates = bson.D{{
	"$or", []bson.D{
		{{"subordinates", bson.D{{"$size", 0}}}},
		{{"subordinates", bson.D{{"$exists", false}}}},
	},
}}

// EnsureDead sets the unit lifecycle to Dead if it is Alive or Dying.
// It does nothing otherwise. If the unit has subordinates, it will
// return ErrUnitHasSubordinates.
func (u *Unit) EnsureDead() (err error) {
	if u.doc.Life == Dead {
		return nil
	}
	defer func() {
		if err == nil {
			u.doc.Life = Dead
		}
	}()
	ops := []txn.Op{{
		C:      u.st.units.Name,
		Id:     u.doc.Name,
		Assert: append(notDeadDoc, unitHasNoSubordinates...),
		Update: bson.D{{"$set", bson.D{{"life", Dead}}}},
	}}
	if err := u.st.runTransaction(ops); err != txn.ErrAborted {
		return err
	}
	if notDead, err := isNotDead(u.st.units, u.doc.Name); err != nil {
		return err
	} else if !notDead {
		return nil
	}
	return ErrUnitHasSubordinates
}

// Remove removes the unit from state, and may remove its service as well, if
// the service is Dying and no other references to it exist. It will fail if
// the unit is not Dead.
func (u *Unit) Remove() (err error) {
	defer utils.ErrorContextf(&err, "cannot remove unit %q", u)
	if u.doc.Life != Dead {
		return stderrors.New("unit is not dead")
	}

	// Now the unit is Dead, we can be sure that it's impossible for it to
	// enter relation scopes (once it's Dying, we can be sure of this; but
	// EnsureDead does not require that it already be Dying, so this is the
	// only point at which we can safely backstop lp:1233457 and mitigate
	// the impact of unit agent bugs that leave relation scopes occupied).
	relations, err := serviceRelations(u.st, u.doc.Service)
	if err != nil {
		return err
	}
	for _, rel := range relations {
		ru, err := rel.Unit(u)
		if err != nil {
			return err
		}
		if err := ru.LeaveScope(); err != nil {
			return err
		}
	}

	// Now we're sure we haven't left any scopes occupied by this unit, we
	// can safely remove the document.
	unit := &Unit{st: u.st, doc: u.doc}
	for i := 0; i < 5; i++ {
		switch ops, err := unit.removeOps(isDeadDoc); err {
		case errRefresh:
		case errAlreadyRemoved:
			return nil
		case nil:
			if err := u.st.runTransaction(ops); err != txn.ErrAborted {
				return err
			}
		default:
			return err
		}
		if err := unit.Refresh(); errors.IsNotFoundError(err) {
			return nil
		} else if err != nil {
			return err
		}
	}
	return ErrExcessiveContention
}

// Resolved returns the resolved mode for the unit.
func (u *Unit) Resolved() ResolvedMode {
	return u.doc.Resolved
}

// IsPrincipal returns whether the unit is deployed in its own container,
// and can therefore have subordinate services deployed alongside it.
func (u *Unit) IsPrincipal() bool {
	return u.doc.Principal == ""
}

// SubordinateNames returns the names of any subordinate units.
func (u *Unit) SubordinateNames() []string {
	names := make([]string, len(u.doc.Subordinates))
	copy(names, u.doc.Subordinates)
	return names
}

// DeployerTag returns the tag of the agent responsible for deploying
// the unit. If no such entity can be determined, false is returned.
func (u *Unit) DeployerTag() (string, bool) {
	if u.doc.Principal != "" {
		return names.UnitTag(u.doc.Principal), true
	} else if u.doc.MachineId != "" {
		return names.MachineTag(u.doc.MachineId), true
	}
	return "", false
}

// PrincipalName returns the name of the unit's principal.
// If the unit is not a subordinate, false is returned.
func (u *Unit) PrincipalName() (string, bool) {
	return u.doc.Principal, u.doc.Principal != ""
}

// addressesOfMachine returns Addresses of the related machine if present.
func (u *Unit) addressesOfMachine() []instance.Address {
	if id, err := u.AssignedMachineId(); err != nil {
		unitLogger.Errorf("unit %v cannot get assigned machine: %v", u, err)
		return nil
	} else {
		m, err := u.st.Machine(id)
		if err == nil {
			return m.Addresses()
		}
		unitLogger.Errorf("unit %v misses machine id %v", u, id)
	}
	return nil
}

// PublicAddress returns the public address of the unit and whether it is valid.
func (u *Unit) PublicAddress() (string, bool) {
	publicAddress := u.doc.PublicAddress
	addresses := u.addressesOfMachine()
	if len(addresses) > 0 {
		publicAddress = instance.SelectPublicAddress(addresses)
	}
	return publicAddress, publicAddress != ""
}

// PrivateAddress returns the private address of the unit and whether it is valid.
func (u *Unit) PrivateAddress() (string, bool) {
	privateAddress := u.doc.PrivateAddress
	addresses := u.addressesOfMachine()
	if len(addresses) > 0 {
		privateAddress = instance.SelectInternalAddress(addresses, false)
	}
	return privateAddress, privateAddress != ""
}

// Refresh refreshes the contents of the Unit from the underlying
// state. It an error that satisfies IsNotFound if the unit has been removed.
func (u *Unit) Refresh() error {
	err := u.st.units.FindId(u.doc.Name).One(&u.doc)
	if err == mgo.ErrNotFound {
		return errors.NotFoundf("unit %q", u)
	}
	if err != nil {
		return fmt.Errorf("cannot refresh unit %q: %v", u, err)
	}
	return nil
}

// Status returns the status of the unit.
func (u *Unit) Status() (status params.Status, info string, data params.StatusData, err error) {
	doc, err := getStatus(u.st, u.globalKey())
	if err != nil {
		return "", "", nil, err
	}
	status = doc.Status
	info = doc.StatusInfo
	data = doc.StatusData
	return
}

// SetStatus sets the status of the unit. The optional values
// allow to pass additional helpful status data.
func (u *Unit) SetStatus(status params.Status, info string, data params.StatusData) error {
	doc := statusDoc{
		Status:     status,
		StatusInfo: info,
		StatusData: data,
	}
	if err := doc.validateSet(false); err != nil {
		return err
	}
	ops := []txn.Op{{
		C:      u.st.units.Name,
		Id:     u.doc.Name,
		Assert: notDeadDoc,
	},
		updateStatusOp(u.st, u.globalKey(), doc),
	}
	err := u.st.runTransaction(ops)
	if err != nil {
		return fmt.Errorf("cannot set status of unit %q: %v", u, onAbort(err, errDead))
	}
	return nil
}

// OpenPort sets the policy of the port with protocol and number to be opened.
func (u *Unit) OpenPort(protocol string, number int) (err error) {
	port := instance.Port{Protocol: protocol, Number: number}
	defer utils.ErrorContextf(&err, "cannot open port %v for unit %q", port, u)
	ops := []txn.Op{{
		C:      u.st.units.Name,
		Id:     u.doc.Name,
		Assert: notDeadDoc,
		Update: bson.D{{"$addToSet", bson.D{{"ports", port}}}},
	}}
	err = u.st.runTransaction(ops)
	if err != nil {
		return onAbort(err, errDead)
	}
	found := false
	for _, p := range u.doc.Ports {
		if p == port {
			break
		}
	}
	if !found {
		u.doc.Ports = append(u.doc.Ports, port)
	}
	return nil
}

// ClosePort sets the policy of the port with protocol and number to be closed.
func (u *Unit) ClosePort(protocol string, number int) (err error) {
	port := instance.Port{Protocol: protocol, Number: number}
	defer utils.ErrorContextf(&err, "cannot close port %v for unit %q", port, u)
	ops := []txn.Op{{
		C:      u.st.units.Name,
		Id:     u.doc.Name,
		Assert: notDeadDoc,
		Update: bson.D{{"$pull", bson.D{{"ports", port}}}},
	}}
	err = u.st.runTransaction(ops)
	if err != nil {
		return onAbort(err, errDead)
	}
	newPorts := make([]instance.Port, 0, len(u.doc.Ports))
	for _, p := range u.doc.Ports {
		if p != port {
			newPorts = append(newPorts, p)
		}
	}
	u.doc.Ports = newPorts
	return nil
}

// OpenedPorts returns a slice containing the open ports of the unit.
func (u *Unit) OpenedPorts() []instance.Port {
	ports := append([]instance.Port{}, u.doc.Ports...)
	instance.SortPorts(ports)
	return ports
}

// CharmURL returns the charm URL this unit is currently using.
func (u *Unit) CharmURL() (*charm.URL, bool) {
	if u.doc.CharmURL == nil {
		return nil, false
	}
	return u.doc.CharmURL, true
}

// SetCharmURL marks the unit as currently using the supplied charm URL.
// An error will be returned if the unit is dead, or the charm URL not known.
func (u *Unit) SetCharmURL(curl *charm.URL) (err error) {
	defer func() {
		if err == nil {
			u.doc.CharmURL = curl
		}
	}()
	if curl == nil {
		return fmt.Errorf("cannot set nil charm url")
	}
	for i := 0; i < 5; i++ {
		if notDead, err := isNotDead(u.st.units, u.doc.Name); err != nil {
			return err
		} else if !notDead {
			return fmt.Errorf("unit %q is dead", u)
		}
		sel := bson.D{{"_id", u.doc.Name}, {"charmurl", curl}}
		if count, err := u.st.units.Find(sel).Count(); err != nil {
			return err
		} else if count == 1 {
			// Already set
			return nil
		}
		if count, err := u.st.charms.FindId(curl).Count(); err != nil {
			return err
		} else if count < 1 {
			return fmt.Errorf("unknown charm url %q", curl)
		}

		// Add a reference to the service settings for the new charm.
		incOp, err := settingsIncRefOp(u.st, u.doc.Service, curl, false)
		if err != nil {
			return err
		}

		// Set the new charm URL.
		differentCharm := bson.D{{"charmurl", bson.D{{"$ne", curl}}}}
		ops := []txn.Op{
			incOp,
			{
				C:      u.st.units.Name,
				Id:     u.doc.Name,
				Assert: append(notDeadDoc, differentCharm...),
				Update: bson.D{{"$set", bson.D{{"charmurl", curl}}}},
			}}
		if u.doc.CharmURL != nil {
			// Drop the reference to the old charm.
			decOps, err := settingsDecRefOps(u.st, u.doc.Service, u.doc.CharmURL)
			if err != nil {
				return err
			}
			ops = append(ops, decOps...)
		}
		if err := u.st.runTransaction(ops); err != txn.ErrAborted {
			return err
		}
	}
	return ErrExcessiveContention
}

// AgentAlive returns whether the respective remote agent is alive.
func (u *Unit) AgentAlive() (bool, error) {
	return u.st.pwatcher.Alive(u.globalKey())
}

// Tag returns a name identifying the unit that is safe to use
// as a file name.  The returned name will be different from other
// Tag values returned by any other entities from the same state.
func (u *Unit) Tag() string {
	return names.UnitTag(u.Name())
}

// WaitAgentAlive blocks until the respective agent is alive.
func (u *Unit) WaitAgentAlive(timeout time.Duration) (err error) {
	defer utils.ErrorContextf(&err, "waiting for agent of unit %q", u)
	ch := make(chan presence.Change)
	u.st.pwatcher.Watch(u.globalKey(), ch)
	defer u.st.pwatcher.Unwatch(u.globalKey(), ch)
	for i := 0; i < 2; i++ {
		select {
		case change := <-ch:
			if change.Alive {
				return nil
			}
		case <-time.After(timeout):
			return fmt.Errorf("still not alive after timeout")
		case <-u.st.pwatcher.Dead():
			return u.st.pwatcher.Err()
		}
	}
	panic(fmt.Sprintf("presence reported dead status twice in a row for unit %q", u))
}

// SetAgentAlive signals that the agent for unit u is alive.
// It returns the started pinger.
func (u *Unit) SetAgentAlive() (*presence.Pinger, error) {
	p := presence.NewPinger(u.st.presence, u.globalKey())
	err := p.Start()
	if err != nil {
		return nil, err
	}
	return p, nil
}

// NotAssignedError indicates that a unit is not assigned to a machine (and, in
// the case of subordinate units, that the unit's principal is not assigned).
type NotAssignedError struct{ Unit *Unit }

func (e *NotAssignedError) Error() string {
	return fmt.Sprintf("unit %q is not assigned to a machine", e.Unit)
}

func IsNotAssigned(err error) bool {
	_, ok := err.(*NotAssignedError)
	return ok
}

// AssignedMachineId returns the id of the assigned machine.
func (u *Unit) AssignedMachineId() (id string, err error) {
	if u.IsPrincipal() {
		if u.doc.MachineId == "" {
			return "", &NotAssignedError{u}
		}
		return u.doc.MachineId, nil
	}
	pudoc := unitDoc{}
	err = u.st.units.Find(bson.D{{"_id", u.doc.Principal}}).One(&pudoc)
	if err == mgo.ErrNotFound {
		return "", errors.NotFoundf("principal unit %q of %q", u.doc.Principal, u)
	} else if err != nil {
		return "", err
	}
	if pudoc.MachineId == "" {
		return "", &NotAssignedError{u}
	}
	return pudoc.MachineId, nil
}

var (
	machineNotAliveErr = stderrors.New("machine is not alive")
	machineNotCleanErr = stderrors.New("machine is dirty")
	unitNotAliveErr    = stderrors.New("unit is not alive")
	alreadyAssignedErr = stderrors.New("unit is already assigned to a machine")
	inUseErr           = stderrors.New("machine is not unused")
)

// assignToMachine is the internal version of AssignToMachine,
// also used by AssignToUnusedMachine. It returns specific errors
// in some cases:
// - machineNotAliveErr when the machine is not alive.
// - unitNotAliveErr when the unit is not alive.
// - alreadyAssignedErr when the unit has already been assigned
// - inUseErr when the machine already has a unit assigned (if unused is true)
func (u *Unit) assignToMachine(m *Machine, unused bool) (err error) {
	if u.doc.Series != m.doc.Series {
		return fmt.Errorf("series does not match")
	}
	if u.doc.MachineId != "" {
		if u.doc.MachineId != m.Id() {
			return alreadyAssignedErr
		}
		return nil
	}
	if u.doc.Principal != "" {
		return fmt.Errorf("unit is a subordinate")
	}
	canHost := false
	for _, j := range m.doc.Jobs {
		if j == JobHostUnits {
			canHost = true
			break
		}
	}
	if !canHost {
		return fmt.Errorf("machine %q cannot host units", m)
	}
<<<<<<< HEAD
	// assignToMachine implies assignment to an existing machine,
	// which is only permitted if unit placement is supported.
	if err := u.st.supportsUnitPlacement(); err != nil {
		return err
	}
	assert := append(isAliveDoc, D{
		{"$or", []D{
=======
	assert := append(isAliveDoc, bson.D{
		{"$or", []bson.D{
>>>>>>> d2638745
			{{"machineid", ""}},
			{{"machineid", m.Id()}},
		}},
	}...)
	massert := isAliveDoc
	if unused {
		massert = append(massert, bson.D{{"clean", bson.D{{"$ne", false}}}}...)
	}
	ops := []txn.Op{{
		C:      u.st.units.Name,
		Id:     u.doc.Name,
		Assert: assert,
		Update: bson.D{{"$set", bson.D{{"machineid", m.doc.Id}}}},
	}, {
		C:      u.st.machines.Name,
		Id:     m.doc.Id,
		Assert: massert,
		Update: bson.D{{"$addToSet", bson.D{{"principals", u.doc.Name}}}, {"$set", bson.D{{"clean", false}}}},
	}}
	err = u.st.runTransaction(ops)
	if err == nil {
		u.doc.MachineId = m.doc.Id
		m.doc.Clean = false
		return nil
	}
	if err != txn.ErrAborted {
		return err
	}
	u0, err := u.st.Unit(u.Name())
	if err != nil {
		return err
	}
	m0, err := u.st.Machine(m.Id())
	if err != nil {
		return err
	}
	switch {
	case u0.Life() != Alive:
		return unitNotAliveErr
	case m0.Life() != Alive:
		return machineNotAliveErr
	case u0.doc.MachineId != "" || !unused:
		return alreadyAssignedErr
	}
	return inUseErr
}

func assignContextf(err *error, unit *Unit, target string) {
	if *err != nil {
		*err = fmt.Errorf("cannot assign unit %q to %s: %v", unit, target, *err)
	}
}

// AssignToMachine assigns this unit to a given machine.
func (u *Unit) AssignToMachine(m *Machine) (err error) {
	defer assignContextf(&err, u, fmt.Sprintf("machine %s", m))
	return u.assignToMachine(m, false)
}

// assignToNewMachine assigns the unit to a machine created according to
// the supplied params, with the supplied constraints.
func (u *Unit) assignToNewMachine(template MachineTemplate, parentId string, containerType instance.ContainerType) error {
	template.principals = []string{u.doc.Name}
	template.Dirty = true

	var (
		mdoc *machineDoc
		ops  []txn.Op
		err  error
	)
	switch {
	case parentId == "" && containerType == "":
		mdoc, ops, err = u.st.addMachineOps(template)
	case parentId == "":
		if containerType == "" {
			return fmt.Errorf("assignToNewMachine called without container type (should never happen)")
		}
		// The new parent machine is clean and only hosts units,
		// regardless of its child.
		parentParams := template
		parentParams.Jobs = []MachineJob{JobHostUnits}
		mdoc, ops, err = u.st.addMachineInsideNewMachineOps(template, parentParams, containerType)
	default:
		// Container type is specified but no parent id.
		mdoc, ops, err = u.st.addMachineInsideMachineOps(template, parentId, containerType)
	}
	if err != nil {
		return err
	}
	// Ensure the host machine is really clean.
	if parentId != "" {
		ops = append(ops, txn.Op{
			C:      u.st.machines.Name,
			Id:     parentId,
			Assert: bson.D{{"clean", true}},
		}, txn.Op{
			C:      u.st.containerRefs.Name,
			Id:     parentId,
			Assert: bson.D{hasNoContainersTerm},
		})
	}
	isUnassigned := bson.D{{"machineid", ""}}
	asserts := append(isAliveDoc, isUnassigned...)
	ops = append(ops, txn.Op{
		C:      u.st.units.Name,
		Id:     u.doc.Name,
		Assert: asserts,
		Update: bson.D{{"$set", bson.D{{"machineid", mdoc.Id}}}},
	})

	err = u.st.runTransaction(ops)
	if err == nil {
		u.doc.MachineId = mdoc.Id
		return nil
	} else if err != txn.ErrAborted {
		return err
	}

	// If we assume that the machine ops will never give us an
	// operation that would fail (because the machine id(s) that it
	// chooses are unique), then the only reasons that the
	// transaction could have been aborted are:
	//  * the unit is no longer alive
	//  * the unit has been assigned to a different machine
	//  * the parent machine we want to create a container on was
	//  clean but became dirty
	unit, err := u.st.Unit(u.Name())
	if err != nil {
		return err
	}
	switch {
	case unit.Life() != Alive:
		return unitNotAliveErr
	case unit.doc.MachineId != "":
		return alreadyAssignedErr
	}
	if parentId == "" {
		return fmt.Errorf("cannot add top level machine: transaction aborted for unknown reason")
	}
	m, err := u.st.Machine(parentId)
	if err != nil {
		return err
	}
	if !m.Clean() {
		return machineNotCleanErr
	}
	containers, err := m.Containers()
	if err != nil {
		return err
	}
	if len(containers) > 0 {
		return machineNotCleanErr
	}
	return fmt.Errorf("cannot add container within machine: transaction aborted for unknown reason")
}

// constraints is a helper function to return a unit's deployment constraints.
func (u *Unit) constraints() (*constraints.Value, error) {
	cons, err := readConstraints(u.st, u.globalKey())
	if errors.IsNotFoundError(err) {
		// Lack of constraints indicates lack of unit.
		return nil, errors.NotFoundf("unit")
	} else if err != nil {
		return nil, err
	}
	return &cons, nil
}

// AssignToNewMachineOrContainer assigns the unit to a new machine,
// with constraints determined according to the service and
// environment constraints at the time of unit creation. If a
// container is required, a clean, empty machine instance is required
// on which to create the container. An existing clean, empty instance
// is first searched for, and if not found, a new one is created.
func (u *Unit) AssignToNewMachineOrContainer() (err error) {
	defer assignContextf(&err, u, "new machine or container")
	if u.doc.Principal != "" {
		return fmt.Errorf("unit is a subordinate")
	}
	cons, err := u.constraints()
	if err != nil {
		return err
	}
	if !cons.HasContainer() {
		return u.AssignToNewMachine()
	}

	// Find a clean, empty machine on which to create a container.
	var host machineDoc
	hostCons := *cons
	noContainer := instance.NONE
	hostCons.Container = &noContainer
	query, err := u.findCleanMachineQuery(true, &hostCons)
	if err != nil {
		return err
	}
	err = query.One(&host)
	if err == mgo.ErrNotFound {
		// No existing clean, empty machine so create a new one.
		// The container constraint will be used by AssignToNewMachine to create the required container.
		return u.AssignToNewMachine()
	} else if err != nil {
		return err
	}
	svc, err := u.Service()
	if err != nil {
		return err
	}
	includeNetworks, excludeNetworks, err := svc.Networks()
	if err != nil {
		return err
	}
	template := MachineTemplate{
		Series:          u.doc.Series,
		Constraints:     *cons,
		Jobs:            []MachineJob{JobHostUnits},
		IncludeNetworks: includeNetworks,
		ExcludeNetworks: excludeNetworks,
	}
	err = u.assignToNewMachine(template, host.Id, *cons.Container)
	if err == machineNotCleanErr {
		// The clean machine was used before we got a chance to use it so just
		// stick the unit on a new machine.
		return u.AssignToNewMachine()
	}
	return err
}

// AssignToNewMachine assigns the unit to a new machine, with constraints
// determined according to the service and environment constraints at the
// time of unit creation.
func (u *Unit) AssignToNewMachine() (err error) {
	defer assignContextf(&err, u, "new machine")
	if u.doc.Principal != "" {
		return fmt.Errorf("unit is a subordinate")
	}
	// Get the ops necessary to create a new machine, and the machine doc that
	// will be added with those operations (which includes the machine id).
	cons, err := u.constraints()
	if err != nil {
		return err
	}
	var containerType instance.ContainerType
	// Configure to create a new container if required.
	if cons.HasContainer() {
		containerType = *cons.Container
	}
	svc, err := u.Service()
	if err != nil {
		return err
	}
	includeNetworks, excludeNetworks, err := svc.Networks()
	if err != nil {
		return err
	}
	template := MachineTemplate{
		Series:          u.doc.Series,
		Constraints:     *cons,
		Jobs:            []MachineJob{JobHostUnits},
		IncludeNetworks: includeNetworks,
		ExcludeNetworks: excludeNetworks,
	}
	return u.assignToNewMachine(template, "", containerType)
}

var noCleanMachines = stderrors.New("all eligible machines in use")

// AssignToCleanMachine assigns u to a machine which is marked as clean. A machine
// is clean if it has never had any principal units assigned to it.
// If there are no clean machines besides any machine(s) running JobHostEnviron,
// an error is returned.
// This method does not take constraints into consideration when choosing a
// machine (lp:1161919).
func (u *Unit) AssignToCleanMachine() (m *Machine, err error) {
	return u.assignToCleanMaybeEmptyMachine(false)
}

// AssignToCleanMachine assigns u to a machine which is marked as clean and is also
// not hosting any containers. A machine is clean if it has never had any principal units
// assigned to it. If there are no clean machines besides any machine(s) running JobHostEnviron,
// an error is returned.
// This method does not take constraints into consideration when choosing a
// machine (lp:1161919).
func (u *Unit) AssignToCleanEmptyMachine() (m *Machine, err error) {
	return u.assignToCleanMaybeEmptyMachine(true)
}

var hasContainerTerm = bson.DocElem{
	"$and", []bson.D{
		{{"children", bson.D{{"$not", bson.D{{"$size", 0}}}}}},
		{{"children", bson.D{{"$exists", true}}}},
	}}

var hasNoContainersTerm = bson.DocElem{
	"$or", []bson.D{
		{{"children", bson.D{{"$size", 0}}}},
		{{"children", bson.D{{"$exists", false}}}},
	}}

// findCleanMachineQuery returns a Mongo query to find clean (and possibly empty) machines with
// characteristics matching the specified constraints.
func (u *Unit) findCleanMachineQuery(requireEmpty bool, cons *constraints.Value) (*mgo.Query, error) {
	// Select all machines that can accept principal units and are clean.
	var containerRefs []machineContainers
	// If we need empty machines, first build up a list of machine ids which have containers
	// so we can exclude those.
	if requireEmpty {
		err := u.st.containerRefs.Find(bson.D{hasContainerTerm}).All(&containerRefs)
		if err != nil {
			return nil, err
		}
	}
	var machinesWithContainers = make([]string, len(containerRefs))
	for i, cref := range containerRefs {
		machinesWithContainers[i] = cref.Id
	}
	terms := bson.D{
		{"life", Alive},
		{"series", u.doc.Series},
		{"jobs", []MachineJob{JobHostUnits}},
		{"clean", true},
		{"_id", bson.D{{"$nin", machinesWithContainers}}},
	}
	// Add the container filter term if necessary.
	var containerType instance.ContainerType
	if cons.Container != nil {
		containerType = *cons.Container
	}
	if containerType == instance.NONE {
		terms = append(terms, bson.DocElem{"containertype", ""})
	} else if containerType != "" {
		terms = append(terms, bson.DocElem{"containertype", string(containerType)})
	}

	// Find the ids of machines which satisfy any required hardware
	// constraints. If there is no instanceData for a machine, that
	// machine is not considered as suitable for deploying the unit.
	// This can happen if the machine is not yet provisioned. It may
	// be that when the machine is provisioned it will be found to
	// be suitable, but we don't know that right now and it's best
	// to err on the side of caution and exclude such machines.
	var suitableInstanceData []instanceData
	var suitableTerms bson.D
	if cons.Arch != nil && *cons.Arch != "" {
		suitableTerms = append(suitableTerms, bson.DocElem{"arch", *cons.Arch})
	}
	if cons.Mem != nil && *cons.Mem > 0 {
		suitableTerms = append(suitableTerms, bson.DocElem{"mem", bson.D{{"$gte", *cons.Mem}}})
	}
	if cons.RootDisk != nil && *cons.RootDisk > 0 {
		suitableTerms = append(suitableTerms, bson.DocElem{"rootdisk", bson.D{{"$gte", *cons.RootDisk}}})
	}
	if cons.CpuCores != nil && *cons.CpuCores > 0 {
		suitableTerms = append(suitableTerms, bson.DocElem{"cpucores", bson.D{{"$gte", *cons.CpuCores}}})
	}
	if cons.CpuPower != nil && *cons.CpuPower > 0 {
		suitableTerms = append(suitableTerms, bson.DocElem{"cpupower", bson.D{{"$gte", *cons.CpuPower}}})
	}
	if cons.Tags != nil && len(*cons.Tags) > 0 {
		suitableTerms = append(suitableTerms, bson.DocElem{"tags", bson.D{{"$all", *cons.Tags}}})
	}
	if len(suitableTerms) > 0 {
		err := u.st.instanceData.Find(suitableTerms).Select(bson.M{"_id": 1}).All(&suitableInstanceData)
		if err != nil {
			return nil, err
		}
		var suitableIds = make([]string, len(suitableInstanceData))
		for i, m := range suitableInstanceData {
			suitableIds[i] = m.Id
		}
		terms = append(terms, bson.DocElem{"_id", bson.D{{"$in", suitableIds}}})
	}
	return u.st.machines.Find(terms), nil
}

// assignToCleanMaybeEmptyMachine implements AssignToCleanMachine and AssignToCleanEmptyMachine.
// A 'machine' may be a machine instance or container depending on the service constraints.
func (u *Unit) assignToCleanMaybeEmptyMachine(requireEmpty bool) (m *Machine, err error) {
	context := "clean"
	if requireEmpty {
		context += ", empty"
	}
	context += " machine"

	if u.doc.Principal != "" {
		err = fmt.Errorf("unit is a subordinate")
		assignContextf(&err, u, context)
		return nil, err
	}

	// Get the unit constraints to see what deployment requirements we have to adhere to.
	cons, err := u.constraints()
	if err != nil {
		assignContextf(&err, u, context)
		return nil, err
	}
	query, err := u.findCleanMachineQuery(requireEmpty, cons)
	if err != nil {
		assignContextf(&err, u, context)
		return nil, err
	}

	// TODO(rog) Fix so this is more efficient when there are concurrent uses.
	// Possible solution: pick the highest and the smallest id of all
	// unused machines, and try to assign to the first one >= a random id in the
	// middle.
	iter := query.Batch(1).Prefetch(0).Iter()
	var mdoc machineDoc
	for iter.Next(&mdoc) {
		m := newMachine(u.st, &mdoc)
		err := u.assignToMachine(m, true)
		if err == nil {
			return m, nil
		}
		if err != inUseErr && err != machineNotAliveErr {
			assignContextf(&err, u, context)
			return nil, err
		}
	}
	if err := iter.Err(); err != nil {
		assignContextf(&err, u, context)
		return nil, err
	}
	return nil, noCleanMachines
}

// UnassignFromMachine removes the assignment between this unit and the
// machine it's assigned to.
func (u *Unit) UnassignFromMachine() (err error) {
	// TODO check local machine id and add an assert that the
	// machine id is as expected.
	ops := []txn.Op{{
		C:      u.st.units.Name,
		Id:     u.doc.Name,
		Assert: txn.DocExists,
		Update: bson.D{{"$set", bson.D{{"machineid", ""}}}},
	}}
	if u.doc.MachineId != "" {
		ops = append(ops, txn.Op{
			C:      u.st.machines.Name,
			Id:     u.doc.MachineId,
			Assert: txn.DocExists,
			Update: bson.D{{"$pull", bson.D{{"principals", u.doc.Name}}}},
		})
	}
	err = u.st.runTransaction(ops)
	if err != nil {
		return fmt.Errorf("cannot unassign unit %q from machine: %v", u, onAbort(err, errors.NotFoundf("machine")))
	}
	u.doc.MachineId = ""
	return nil
}

// SetPublicAddress sets the public address of the unit.
func (u *Unit) SetPublicAddress(address string) (err error) {
	ops := []txn.Op{{
		C:      u.st.units.Name,
		Id:     u.doc.Name,
		Assert: txn.DocExists,
		Update: bson.D{{"$set", bson.D{{"publicaddress", address}}}},
	}}
	if err := u.st.runTransaction(ops); err != nil {
		return fmt.Errorf("cannot set public address of unit %q: %v", u, onAbort(err, errors.NotFoundf("unit")))
	}
	u.doc.PublicAddress = address
	return nil
}

// SetPrivateAddress sets the private address of the unit.
func (u *Unit) SetPrivateAddress(address string) error {
	ops := []txn.Op{{
		C:      u.st.units.Name,
		Id:     u.doc.Name,
		Assert: notDeadDoc,
		Update: bson.D{{"$set", bson.D{{"privateaddress", address}}}},
	}}
	err := u.st.runTransaction(ops)
	if err != nil {
		return fmt.Errorf("cannot set private address of unit %q: %v", u, onAbort(err, errors.NotFoundf("unit")))
	}
	u.doc.PrivateAddress = address
	return nil
}

// Resolve marks the unit as having had any previous state transition
// problems resolved, and informs the unit that it may attempt to
// reestablish normal workflow. The retryHooks parameter informs
// whether to attempt to reexecute previous failed hooks or to continue
// as if they had succeeded before.
func (u *Unit) Resolve(retryHooks bool) error {
	status, _, _, err := u.Status()
	if err != nil {
		return err
	}
	if status != params.StatusError {
		return fmt.Errorf("unit %q is not in an error state", u)
	}
	mode := ResolvedNoHooks
	if retryHooks {
		mode = ResolvedRetryHooks
	}
	return u.SetResolved(mode)
}

// SetResolved marks the unit as having had any previous state transition
// problems resolved, and informs the unit that it may attempt to
// reestablish normal workflow. The resolved mode parameter informs
// whether to attempt to reexecute previous failed hooks or to continue
// as if they had succeeded before.
func (u *Unit) SetResolved(mode ResolvedMode) (err error) {
	defer utils.ErrorContextf(&err, "cannot set resolved mode for unit %q", u)
	switch mode {
	case ResolvedRetryHooks, ResolvedNoHooks:
	default:
		return fmt.Errorf("invalid error resolution mode: %q", mode)
	}
	// TODO(fwereade): assert unit has error status.
	resolvedNotSet := bson.D{{"resolved", ResolvedNone}}
	ops := []txn.Op{{
		C:      u.st.units.Name,
		Id:     u.doc.Name,
		Assert: append(notDeadDoc, resolvedNotSet...),
		Update: bson.D{{"$set", bson.D{{"resolved", mode}}}},
	}}
	if err := u.st.runTransaction(ops); err == nil {
		u.doc.Resolved = mode
		return nil
	} else if err != txn.ErrAborted {
		return err
	}
	if ok, err := isNotDead(u.st.units, u.doc.Name); err != nil {
		return err
	} else if !ok {
		return errDead
	}
	// For now, the only remaining assert is that resolved was unset.
	return fmt.Errorf("already resolved")
}

// ClearResolved removes any resolved setting on the unit.
func (u *Unit) ClearResolved() error {
	ops := []txn.Op{{
		C:      u.st.units.Name,
		Id:     u.doc.Name,
		Assert: txn.DocExists,
		Update: bson.D{{"$set", bson.D{{"resolved", ResolvedNone}}}},
	}}
	err := u.st.runTransaction(ops)
	if err != nil {
		return fmt.Errorf("cannot clear resolved mode for unit %q: %v", u, errors.NotFoundf("unit"))
	}
	u.doc.Resolved = ResolvedNone
	return nil
}<|MERGE_RESOLUTION|>--- conflicted
+++ resolved
@@ -823,18 +823,13 @@
 	if !canHost {
 		return fmt.Errorf("machine %q cannot host units", m)
 	}
-<<<<<<< HEAD
 	// assignToMachine implies assignment to an existing machine,
 	// which is only permitted if unit placement is supported.
 	if err := u.st.supportsUnitPlacement(); err != nil {
 		return err
 	}
-	assert := append(isAliveDoc, D{
-		{"$or", []D{
-=======
 	assert := append(isAliveDoc, bson.D{
 		{"$or", []bson.D{
->>>>>>> d2638745
 			{{"machineid", ""}},
 			{{"machineid", m.Id()}},
 		}},
