--- conflicted
+++ resolved
@@ -946,2437 +946,6 @@
 		return errors.Trace(err)
 	}
 
-<<<<<<< HEAD
-=======
-	var ops []txn.Op
-	var scope struct {
-		DocId     string `bson:"_id"`
-		Key       string `bson:"key"`
-		ModelUUID string `bson:"model-uuid"`
-	}
-	relationsToUpdate := set.NewStrings()
-	iter := scopesColl.Find(nil).Iter()
-	defer iter.Close()
-
-	for iter.Next(&scope) {
-		// Scope key looks like: r#<relation id>#[<principal unit for container scope>#]<role>#<unit>
-		keyParts := strings.Split(scope.Key, "#")
-		if len(keyParts) < 4 {
-			upgradesLogger.Errorf("malformed scope key %q", scope.Key)
-			continue
-		}
-
-		principalApp, found := extractPrincipalUnitApp(keyParts)
-		if !found {
-			// No change needed - this isn't a container scope.
-			continue
-		}
-		relationKey := scope.ModelUUID + ":" + keyParts[1]
-		relation, ok := relations[relationKey]
-		if !ok {
-			upgradesLogger.Errorf("orphaned relation scope %q", scope.DocId)
-			continue
-		}
-
-		if relation.endpoints.Contains(principalApp) {
-			// This scope record is fine - it's for an app that's in the relation.
-			continue
-		}
-
-		unit := keyParts[len(keyParts)-1]
-		subordinate, err := otherEndIsSubordinate(relation, unit, scope.ModelUUID, applications)
-		if err != nil {
-			return errors.Trace(err)
-		}
-		if subordinate {
-			// The other end for this unit is for a subordinate
-			// application, allow those.
-			continue
-		}
-
-		// This scope record needs to be removed and the unit count updated.
-		relation.unitCount--
-		relationsToUpdate.Add(relationKey)
-		ops = append(ops, txn.Op{
-			C:      relationScopesC,
-			Id:     scope.DocId,
-			Assert: txn.DocExists,
-			Remove: true,
-		})
-	}
-	if err := iter.Close(); err != nil {
-		return errors.Trace(err)
-	}
-
-	// Add in the updated unit counts.
-	for _, key := range relationsToUpdate.Values() {
-		relation := relations[key]
-		ops = append(ops, txn.Op{
-			C:      relationsC,
-			Id:     relation.docId,
-			Assert: txn.DocExists,
-			Update: bson.M{"$set": bson.M{"unitcount": relation.unitCount}},
-		})
-	}
-	if len(ops) > 0 {
-		return errors.Trace(st.runRawTransaction(ops))
-	}
-	return nil
-}
-
-func collectApplicationInfo(coll *mgo.Collection) (map[string]bool, error) {
-	results := make(map[string]bool)
-	var doc struct {
-		Id          string `bson:"_id"`
-		Subordinate bool   `bson:"subordinate"`
-	}
-	iter := coll.Find(nil).Iter()
-	for iter.Next(&doc) {
-		results[doc.Id] = doc.Subordinate
-	}
-	if err := iter.Close(); err != nil {
-		return nil, errors.Trace(err)
-	}
-	return results, nil
-}
-
-func collectRelationInfo(coll *mgo.Collection) (map[string]*relationUnitCountInfo, error) {
-	relations := make(map[string]*relationUnitCountInfo)
-	var doc struct {
-		DocId     string   `bson:"_id"`
-		ModelUUID string   `bson:"model-uuid"`
-		Id        int      `bson:"id"`
-		UnitCount int      `bson:"unitcount"`
-		Endpoints []bson.M `bson:"endpoints"`
-	}
-
-	iter := coll.Find(nil).Iter()
-	defer iter.Close()
-	for iter.Next(&doc) {
-		endpoints := set.NewStrings()
-		for _, epDoc := range doc.Endpoints {
-			appName, ok := epDoc["applicationname"].(string)
-			if !ok {
-				return nil, errors.Errorf("invalid application name: %v", epDoc["applicationname"])
-			}
-			endpoints.Add(appName)
-		}
-		key := fmt.Sprintf("%s:%d", doc.ModelUUID, doc.Id)
-		relations[key] = &relationUnitCountInfo{
-			docId:     doc.DocId,
-			endpoints: endpoints,
-			unitCount: doc.UnitCount,
-		}
-	}
-	if err := iter.Close(); err != nil {
-		return nil, errors.Trace(err)
-	}
-	return relations, nil
-}
-
-// unitAppName returns the name of the Application, given a Unit's name.
-func unitAppName(unitName string) string {
-	unitParts := strings.Split(unitName, "/")
-	return unitParts[0]
-}
-
-func extractPrincipalUnitApp(scopeKeyParts []string) (string, bool) {
-	if len(scopeKeyParts) < 5 {
-		return "", false
-	}
-	return unitAppName(scopeKeyParts[2]), true
-}
-
-func otherEndIsSubordinate(relation *relationUnitCountInfo, unitName, modelUUID string, applications map[string]bool) (bool, error) {
-	app, err := relation.otherEnd(unitAppName(unitName))
-	if err != nil {
-		return false, errors.Trace(err)
-	}
-	appKey := fmt.Sprintf("%s:%s", modelUUID, app)
-	res, ok := applications[appKey]
-	if !ok {
-		return false, errors.Errorf("can't determine whether %q is subordinate", appKey)
-	}
-	return res, nil
-}
-
-// AddModelEnvironVersion ensures that all model docs have an environ-version
-// field. For those that do not have one, they are seeded with version zero.
-// This will force all environ upgrade steps to be run; there are only two
-// providers (azure and vsphere) that had upgrade steps at the time, and the
-// upgrade steps are required to be idempotent anyway.
-func AddModelEnvironVersion(pool *StatePool) error {
-	st, err := pool.SystemState()
-	if err != nil {
-		return errors.Trace(err)
-	}
-	coll, closer := st.db().GetCollection(modelsC)
-	defer closer()
-
-	var doc struct {
-		UUID           string `bson:"_id"`
-		Cloud          string `bson:"cloud"`
-		EnvironVersion *int   `bson:"environ-version,omitempty"`
-	}
-
-	var ops []txn.Op
-	iter := coll.Find(nil).Iter()
-	defer iter.Close()
-	for iter.Next(&doc) {
-		if doc.EnvironVersion != nil {
-			continue
-		}
-		ops = append(ops, txn.Op{
-			C:      modelsC,
-			Id:     doc.UUID,
-			Assert: txn.DocExists,
-			Update: bson.D{{"$set", bson.D{{"environ-version", 0}}}},
-		})
-	}
-	if err := iter.Close(); err != nil {
-		return errors.Trace(err)
-	}
-	return st.db().RunTransaction(ops)
-}
-
-// AddModelType adds a "type" field to model documents which don't
-// have one. The "iaas" type is used.
-func AddModelType(pool *StatePool) error {
-	st, err := pool.SystemState()
-	if err != nil {
-		return errors.Trace(err)
-	}
-	coll, closer := st.db().GetCollection(modelsC)
-	defer closer()
-
-	var doc struct {
-		UUID string `bson:"_id"`
-		Type string `bson:"type"`
-	}
-
-	var ops []txn.Op
-	iter := coll.Find(nil).Iter()
-	defer iter.Close()
-	for iter.Next(&doc) {
-		if doc.Type != "" {
-			continue
-		}
-		ops = append(ops, txn.Op{
-			C:      modelsC,
-			Id:     doc.UUID,
-			Assert: txn.DocExists,
-			Update: bson.D{{"$set", bson.D{{"type", "iaas"}}}},
-		})
-	}
-	if err := iter.Close(); err != nil {
-		return errors.Trace(err)
-	}
-	return st.db().RunTransaction(ops)
-}
-
-// AddRelationStatus sets the initial status for existing relations
-// without a status.
-func AddRelationStatus(pool *StatePool) error {
-	return runForAllModelStates(pool, addRelationStatus)
-}
-
-func addRelationStatus(st *State) error {
-	// Newly created relations will have a status doc,
-	// so it suffices to just get the collection once
-	// up front.
-	relations, err := st.AllRelations()
-	if err != nil {
-		return errors.Trace(err)
-	}
-	now := st.clock().Now()
-	err = st.db().Run(func(int) ([]txn.Op, error) {
-		var ops []txn.Op
-		for _, rel := range relations {
-			_, err := rel.Status()
-			if err == nil {
-				continue
-			}
-			if !errors.IsNotFound(err) {
-				return nil, err
-			}
-			// Relations are marked as either
-			// joining or joined, depending
-			// on whether there are any units
-			// in scope.
-			relStatus := status.Joining
-			if rel.doc.UnitCount > 0 {
-				relStatus = status.Joined
-			}
-			relationStatusDoc := statusDoc{
-				Status:    relStatus,
-				ModelUUID: st.ModelUUID(),
-				Updated:   now.UnixNano(),
-			}
-			ops = append(ops, createStatusOp(
-				st, relationGlobalScope(rel.Id()),
-				relationStatusDoc,
-			))
-		}
-		return ops, nil
-	})
-	return errors.Annotate(err, "adding relation status")
-}
-
-// MoveOldAuditLog renames the no-longer-needed audit.log collection
-// to old-audit.log if it has any rows - if it's empty it deletes it.
-func MoveOldAuditLog(pool *StatePool) error {
-	st, err := pool.SystemState()
-	if err != nil {
-		return errors.Trace(err)
-	}
-	names, err := st.MongoSession().DB("juju").CollectionNames()
-	if err != nil {
-		return errors.Trace(err)
-	}
-	if !set.NewStrings(names...).Contains("audit.log") {
-		// No audit log collection to move.
-		return nil
-	}
-
-	coll, closer := st.db().GetRawCollection("audit.log")
-	defer closer()
-
-	rows, err := coll.Count()
-	if err != nil {
-		return errors.Trace(err)
-	}
-	if rows == 0 {
-		return errors.Trace(coll.DropCollection())
-	}
-	session := st.MongoSession()
-	renameCommand := bson.D{
-		{"renameCollection", "juju.audit.log"},
-		{"to", "juju.old-audit.log"},
-	}
-	return errors.Trace(session.Run(renameCommand, nil))
-}
-
-// DeleteCloudImageMetadata deletes any non-custom cloud
-// image metadata records from the cloudimagemetadata collection.
-func DeleteCloudImageMetadata(pool *StatePool) error {
-	st, err := pool.SystemState()
-	if err != nil {
-		return errors.Trace(err)
-	}
-	coll, closer := st.db().GetRawCollection(cloudimagemetadataC)
-	defer closer()
-
-	bulk := coll.Bulk()
-	bulk.Unordered()
-	bulk.RemoveAll(bson.D{{"source", bson.D{{"$ne", "custom"}}}})
-	_, err = bulk.Run()
-	return errors.Annotate(err, "deleting cloud image metadata records")
-}
-
-// CopyMongoSpaceToHASpaceConfig copies the Mongo space name from
-// ControllerInfo to the HA space name in ControllerConfig.
-// This only happens if the Mongo space state is valid, it is not empty,
-// and if there is no value already set for the HA space name.
-// The old keys are then deleted from ControllerInfo.
-func MoveMongoSpaceToHASpaceConfig(pool *StatePool) error {
-	st, err := pool.SystemState()
-	if err != nil {
-		return errors.Trace(err)
-	}
-	// Holds Mongo space fields removed from controllersDoc.
-	type controllersUpgradeDoc struct {
-		MongoSpaceName  string `bson:"mongo-space-name"`
-		MongoSpaceState string `bson:"mongo-space-state"`
-	}
-	var doc controllersUpgradeDoc
-
-	controllerColl, controllerCloser := st.db().GetRawCollection(controllersC)
-	defer controllerCloser()
-	err = controllerColl.Find(bson.D{{"_id", modelGlobalKey}}).One(&doc)
-	if err != nil {
-		return errors.Annotate(err, "retrieving controller info doc")
-	}
-
-	mongoSpace := doc.MongoSpaceName
-	if doc.MongoSpaceState == "valid" && mongoSpace != "" {
-		settings, err := readSettings(st.db(), controllersC, ControllerSettingsGlobalKey)
-		if err != nil {
-			return errors.Annotate(err, "cannot get controller config")
-		}
-
-		// In the unlikely event that there is already a juju-ha-space
-		// configuration setting, we do not copy over it with the old Mongo
-		// space name.
-		if haSpace, ok := settings.Get(controller.JujuHASpace); ok {
-			upgradesLogger.Debugf("not copying mongo-space-name %q to juju-ha-space - already set to %q",
-				mongoSpace, haSpace)
-		} else {
-			settings.Set(controller.JujuHASpace, mongoSpace)
-			if _, err = settings.Write(); err != nil {
-				return errors.Annotate(err, "writing controller info")
-			}
-		}
-	}
-
-	err = controllerColl.UpdateId(modelGlobalKey, bson.M{"$unset": bson.M{
-		"mongo-space-name":  1,
-		"mongo-space-state": 1,
-	}})
-	return errors.Annotate(err, "removing mongo-space-state and mongo-space-name")
-}
-
-// CreateMissingApplicationConfig ensures that all models have an application config in the db.
-func CreateMissingApplicationConfig(pool *StatePool) error {
-	st, err := pool.SystemState()
-	if err != nil {
-		return errors.Trace(err)
-	}
-	settingsColl, settingsCloser := st.db().GetRawCollection(settingsC)
-	defer settingsCloser()
-
-	var applicationConfigIDs []struct {
-		ID string `bson:"_id"`
-	}
-	err = settingsColl.Find(bson.M{
-		"_id": bson.M{"$regex": bson.RegEx{"#application$", ""}}}).All(&applicationConfigIDs)
-	if err != nil {
-		return errors.Trace(err)
-	}
-
-	allIDs := set.NewStrings()
-	for _, id := range applicationConfigIDs {
-		allIDs.Add(id.ID)
-	}
-
-	appsColl, appsCloser := st.db().GetRawCollection(applicationsC)
-	defer appsCloser()
-
-	var applicationNames []struct {
-		Name      string `bson:"name"`
-		ModelUUID string `bson:"model-uuid"`
-	}
-	if err = appsColl.Find(nil).All(&applicationNames); err != nil {
-		return errors.Trace(err)
-	}
-
-	var newAppConfigOps []txn.Op
-	emptySettings := make(map[string]interface{})
-	for _, app := range applicationNames {
-		appConfID := fmt.Sprintf("%s:%s", app.ModelUUID, applicationConfigKey(app.Name))
-		if !allIDs.Contains(appConfID) {
-			newOp := createSettingsOp(settingsC, appConfID, emptySettings)
-			// createSettingsOp assumes you're using a model-specific state, which will auto-inject the ModelUUID
-			// since we're doing this globally, cast it to the underlying type and add it.
-			newOp.Insert.(*settingsDoc).ModelUUID = app.ModelUUID
-			newAppConfigOps = append(newAppConfigOps, newOp)
-		}
-	}
-	err = st.db().RunRawTransaction(newAppConfigOps)
-	if err != nil {
-		return errors.Annotate(err, "writing application configs")
-	}
-	return nil
-}
-
-// RemoveVotingMachineIds ensures that the 'votingmachineids' field on controller info has been removed
-func RemoveVotingMachineIds(pool *StatePool) error {
-	st, err := pool.SystemState()
-	if err != nil {
-		return errors.Trace(err)
-	}
-	controllerColl, controllerCloser := st.db().GetRawCollection(controllersC)
-	defer controllerCloser()
-	// The votingmachineids field is just a denormalization of Machine.WantsVote() so we can just
-	// remove it as being redundant
-	err = controllerColl.UpdateId(modelGlobalKey, bson.M{"$unset": bson.M{"votingmachineids": 1}})
-	if err != nil {
-		return errors.Annotate(err, "removing votingmachineids")
-	}
-	return nil
-}
-
-// AddCloudModelCounts updates cloud docs to ensure the model count field is set.
-func AddCloudModelCounts(pool *StatePool) error {
-	st, err := pool.SystemState()
-	if err != nil {
-		return errors.Trace(err)
-	}
-	cloudsColl, closer := st.db().GetCollection(cloudsC)
-	defer closer()
-
-	var clouds []cloudDoc
-	err = cloudsColl.Find(nil).All(&clouds)
-	if err != nil {
-		return errors.Trace(err)
-	}
-
-	modelsColl, closer := st.db().GetCollection(modelsC)
-	defer closer()
-	refCountColl, closer := st.db().GetCollection(globalRefcountsC)
-	defer closer()
-
-	var updateOps []txn.Op
-	for _, c := range clouds {
-		n, err := modelsColl.Find(bson.D{{"cloud", c.Name}}).Count()
-		if err != nil {
-			return errors.Trace(err)
-		}
-		_, currentCount, err := countCloudModelRefOp(st, c.Name)
-		if err != nil {
-			return errors.Trace(err)
-		}
-		if n != currentCount {
-			op, err := nsRefcounts.CreateOrIncRefOp(refCountColl, cloudModelRefCountKey(c.Name), n-currentCount)
-			if err != nil {
-				return errors.Trace(err)
-			}
-			updateOps = append(updateOps, op)
-		}
-	}
-	return st.db().RunTransaction(updateOps)
-}
-
-// UpgradeDefaultContainerImageStreamConfig ensures that the config value for
-// container-image-stream is set to its default value, "released".
-func UpgradeContainerImageStreamDefault(pool *StatePool) error {
-	st, err := pool.SystemState()
-	if err != nil {
-		return errors.Trace(err)
-	}
-	err = applyToAllModelSettings(st, func(doc *settingsDoc) (bool, error) {
-		ciStreamVal, keySet := doc.Settings[config.ContainerImageStreamKey]
-		if keySet {
-			if ciStream, _ := ciStreamVal.(string); ciStream != "" {
-				return false, nil
-			}
-		}
-		doc.Settings[config.ContainerImageStreamKey] = "released"
-		return true, nil
-	})
-	if err != nil {
-		return errors.Trace(err)
-	}
-	return nil
-}
-
-// RemoveContainerImageStreamFromNonModelSettings
-// In 2.3.6 we accidentally had an upgrade step that added
-// "container-image-stream": "released" to all settings documents, not just the
-// ones relating to Model data.
-// This removes it from all the ones that aren't model docs if it is exactly
-// what we would have added in 2.3.6
-func RemoveContainerImageStreamFromNonModelSettings(pool *StatePool) error {
-	st, err := pool.SystemState()
-	if err != nil {
-		return errors.Trace(err)
-	}
-	uuids, err := st.AllModelUUIDs()
-	if err != nil {
-		return errors.Trace(err)
-	}
-
-	modelDocIDs := set.NewStrings()
-	for _, uuid := range uuids {
-		modelDocIDs.Add(uuid + ":e")
-	}
-	coll, closer := st.db().GetRawCollection(settingsC)
-	defer closer()
-
-	iter := coll.Find(nil).Iter()
-	defer iter.Close()
-
-	// This is the key for the field that was accidentally added in 2.3.6
-	// settings.container-image-stream
-	const dbSettingsKey = "settings." + config.ContainerImageStreamKey
-
-	var ops []txn.Op
-	var doc settingsDoc
-	for iter.Next(&doc) {
-		if modelDocIDs.Contains(doc.DocID) {
-			// this is a model document, whatever was set here should stay
-			continue
-		}
-		if stream, ok := doc.Settings[config.ContainerImageStreamKey]; !ok {
-			// doesn't contain ContainerImageStreamKey
-			continue
-		} else if stream != "released" {
-			// definitely wasn't set by the 2.3.6 upgrade step
-			continue
-		}
-		// We just unset the one field that we accidentally set before, so we
-		// don't have to worry about serialization of the other keys in the
-		// document.
-		ops = append(ops, txn.Op{
-			C:      settingsC,
-			Id:     doc.DocID,
-			Assert: txn.DocExists,
-			Update: bson.M{"$unset": bson.M{dbSettingsKey: 1}},
-		})
-	}
-	if err := iter.Close(); err != nil {
-		return errors.Trace(err)
-	}
-	if len(ops) > 0 {
-		return errors.Trace(st.runRawTransaction(ops))
-	}
-	return nil
-}
-
-// ReplicaSetMembers gets the members of the current Mongo replica
-// set. These are needed to bootstrap the raft cluster in an upgrade
-// and using MongoSession directly from an upgrade steps would make
-// testing difficult.
-func ReplicaSetMembers(pool *StatePool) ([]replicaset.Member, error) {
-	st, err := pool.SystemState()
-	if err != nil {
-		return nil, errors.Trace(err)
-	}
-	return replicaset.CurrentMembers(st.MongoSession())
-}
-
-// MigrateStorageMachineIdFields updates the various storage collections
-// to copy any machineid field value across to hostid.
-func MigrateStorageMachineIdFields(pool *StatePool) error {
-	return runForAllModelStates(pool, migrateStorageMachineIds)
-}
-
-func migrateStorageMachineIds(st *State) error {
-	var needsUpgradeTerm = bson.D{
-		{"machineid", bson.D{{"$exists", true}}},
-		{"hostid", bson.D{{"$exists", false}}},
-	}
-
-	var ops []txn.Op
-	addUpgradeOps := func(collName string) error {
-		storageColl, cleanup := st.db().GetCollection(collName)
-		defer cleanup()
-
-		var storageData []bson.M
-		err := storageColl.Find(needsUpgradeTerm).All(&storageData)
-		if err != nil && err != mgo.ErrNotFound {
-			return errors.Trace(err)
-		}
-
-		for _, data := range storageData {
-			machineId := data["machineid"]
-			ops = append(ops, txn.Op{
-				C:      collName,
-				Id:     data["_id"],
-				Assert: txn.DocExists,
-				Update: bson.D{
-					{"$set", bson.D{{"hostid", machineId}}},
-					{"$unset", bson.D{{"machineid", nil}}},
-				},
-			})
-		}
-		return nil
-	}
-
-	for _, collName := range []string{volumesC, filesystemsC, volumeAttachmentsC, filesystemAttachmentsC} {
-		if err := addUpgradeOps(collName); err != nil {
-			return errors.Trace(err)
-		}
-	}
-	if len(ops) > 0 {
-		return errors.Trace(st.db().RunTransaction(ops))
-	}
-	return nil
-}
-
-// MigrateAddModelPermissions converts add-model permissions on the controller
-// to add-model permissions on the controller cloud.
-func MigrateAddModelPermissions(pool *StatePool) error {
-	st, err := pool.SystemState()
-	if err != nil {
-		return errors.Trace(err)
-	}
-	controllerInfo, err := st.ControllerInfo()
-	if err != nil {
-		return errors.Trace(err)
-	}
-	coll, closer := st.db().GetRawCollection(permissionsC)
-	defer closer()
-
-	query := bson.M{
-		"_id":    bson.M{"$regex": "^" + controllerKey(st.ControllerUUID()) + "#us#.*"},
-		"access": "add-model",
-	}
-	iter := coll.Find(query).Iter()
-
-	var doc struct {
-		DocId            string `bson:"_id"`
-		ObjectGlobalKey  string `bson:"object-global-key"`
-		SubjectGlobalKey string `bson:"subject-global-key"`
-		Access           string `bson:"access"`
-	}
-	var ops []txn.Op
-
-	// Set all the existng controller add-model permissions back to login.
-	// Create a new cloud permission for add-model.
-	for iter.Next(&doc) {
-		ops = append(ops, txn.Op{
-			C:      permissionsC,
-			Id:     doc.DocId,
-			Assert: txn.DocExists,
-			Update: bson.M{"$set": bson.M{"access": "login"}},
-		})
-		ops = append(ops,
-			createPermissionOp(cloudGlobalKey(controllerInfo.CloudName), doc.SubjectGlobalKey, permission.AddModelAccess))
-	}
-
-	if err := iter.Close(); err != nil {
-		return errors.Trace(err)
-	}
-	if len(ops) > 0 {
-		return errors.Trace(st.runRawTransaction(ops))
-	}
-	return nil
-}
-
-// SetEnableDiskUUIDOnVsphere updates the settings for all vsphere
-// models to have enable-disk-uuid=false. The new default is true, but
-// this maintains the previous behaviour for upgraded models.
-func SetEnableDiskUUIDOnVsphere(pool *StatePool) error {
-	st, err := pool.SystemState()
-	if err != nil {
-		return errors.Trace(err)
-	}
-	return errors.Trace(applyToAllModelSettings(st, func(doc *settingsDoc) (bool, error) {
-		typeVal, found := doc.Settings["type"]
-		if !found {
-			return false, nil
-		}
-		typeStr, ok := typeVal.(string)
-		if !ok || typeStr != "vsphere" {
-			return false, nil
-		}
-		_, found = doc.Settings["enable-disk-uuid"]
-		if found {
-			// If the config option's already been set don't change
-			// it.
-			return false, nil
-		}
-		doc.Settings["enable-disk-uuid"] = false
-		return true, nil
-	}))
-}
-
-// UpdateInheritedControllerConfig migrates the existing global
-// settings doc keyed on "controller" to be keyed on the cloud name.
-func UpdateInheritedControllerConfig(pool *StatePool) error {
-	st, err := pool.SystemState()
-	if err != nil {
-		return errors.Trace(err)
-	}
-	model, err := st.Model()
-	if err != nil {
-		return errors.Trace(err)
-	}
-	key := cloudGlobalKey(model.CloudName())
-
-	var ops []txn.Op
-	coll, closer := st.db().GetRawCollection(globalSettingsC)
-	defer closer()
-	iter := coll.FindId("controller").Iter()
-	defer iter.Close()
-	var doc settingsDoc
-	for iter.Next(&doc) {
-		ops = append(ops, txn.Op{
-			C:      globalSettingsC,
-			Id:     doc.DocID,
-			Remove: true,
-			Assert: txn.DocExists,
-		})
-		doc.DocID = key
-		ops = append(ops, txn.Op{
-			C:      globalSettingsC,
-			Id:     key,
-			Insert: doc,
-			Assert: txn.DocMissing,
-		})
-	}
-	if err := iter.Close(); err != nil {
-		return errors.Trace(err)
-	}
-	if len(ops) > 0 {
-		err = errors.Trace(st.runRawTransaction(ops))
-		return err
-	}
-	return nil
-}
-
-// UpdateKubernetesStorageConfig sets default storage classes
-// for operator and workload storage.
-func UpdateKubernetesStorageConfig(pool *StatePool) error {
-	return runForAllModelStates(pool, updateKubernetesStorageConfig)
-}
-
-func cloudSpec(
-	st *State,
-	cloudName, regionName string,
-	credentialTag names.CloudCredentialTag,
-) (environscloudspec.CloudSpec, error) {
-	modelCloud, err := st.Cloud(cloudName)
-	if err != nil {
-		return environscloudspec.CloudSpec{}, errors.Trace(err)
-	}
-
-	var credential *cloud.Credential
-	if credentialTag != (names.CloudCredentialTag{}) {
-		credentialValue, err := st.CloudCredential(credentialTag)
-		if err != nil {
-			return environscloudspec.CloudSpec{}, errors.Trace(err)
-		}
-		cloudCredential := cloud.NewNamedCredential(credentialValue.Name,
-			cloud.AuthType(credentialValue.AuthType),
-			credentialValue.Attributes,
-			credentialValue.Revoked,
-		)
-		credential = &cloudCredential
-	}
-
-	return environscloudspec.MakeCloudSpec(modelCloud, regionName, credential)
-}
-
-// NewBroker returns a CAAS broker.
-// Override for testing.
-var NewBroker caas.NewContainerBrokerFunc = caas.New
-
-type clusterMetadataGetter interface {
-	// GetClusterMetadata returns metadata about host cloud and storage for the cluster.
-	GetClusterMetadata(storageClass string) (result *k8s.ClusterMetadata, err error)
-}
-
-func updateKubernetesStorageConfig(st *State) error {
-	model, err := st.Model()
-	if err != nil || model.Type() == ModelTypeIAAS {
-		return errors.Trace(err)
-	}
-	if model.Life() != Alive {
-		// No need to update models that are going away; they may no
-		// longer have settings to update.
-		return nil
-	}
-	cred, ok := model.CloudCredentialTag()
-	if !ok {
-		return nil
-	}
-	cfg, err := model.Config()
-	if err != nil {
-		return errors.Trace(err)
-	}
-
-	defaults, err := st.controllerInheritedConfig(model.CloudName())()
-	if err != nil {
-		return errors.Annotate(err, "getting cloud config")
-	}
-	operatorStorage, haveDefaultOperatorStorage := defaults[k8sconstants.OperatorStorageKey]
-	if !haveDefaultOperatorStorage {
-		cloudSpec, err := cloudSpec(st, model.CloudName(), model.CloudRegion(), cred)
-		if err != nil {
-			return errors.Trace(err)
-		}
-		broker, err := NewBroker(context.TODO(), environs.OpenParams{Cloud: cloudSpec, Config: cfg})
-		if err != nil {
-			return errors.Trace(err)
-		}
-		// This is implemented by the k8s provider but is not part of
-		// the caas.Broker interface. We need to do a cast check.
-		metadataGetter, supported := broker.(clusterMetadataGetter)
-		if !supported {
-			return errors.NotSupportedf("querying cluster metadata")
-		}
-		metadata, err := metadataGetter.GetClusterMetadata("")
-		if err != nil {
-			return errors.Trace(err)
-		}
-		if metadata.WorkloadStorageClass == nil {
-			return nil
-		}
-		operatorStorage = metadata.WorkloadStorageClass.Name
-		err = st.updateConfigDefaults(model.CloudName(), cloud.Attrs{
-			k8sconstants.OperatorStorageKey: operatorStorage,
-			k8sconstants.WorkloadStorageKey: operatorStorage, // use same storage for both
-		}, nil)
-		if err != nil {
-			return errors.Trace(err)
-		}
-	}
-
-	attrs := make(map[string]interface{})
-	if _, ok := cfg.AllAttrs()[k8sconstants.OperatorStorageKey]; !ok {
-		attrs[k8sconstants.OperatorStorageKey] = operatorStorage
-	}
-	if _, ok := cfg.AllAttrs()[k8sconstants.WorkloadStorageKey]; !ok {
-		attrs[k8sconstants.WorkloadStorageKey] = operatorStorage
-
-	}
-
-	if len(attrs) == 0 {
-		return nil
-	}
-
-	return model.UpdateModelConfig(attrs, nil)
-}
-
-// EnsureDefaultModificationStatus ensures that there is a modification status
-// document for every machine in the statuses.
-func EnsureDefaultModificationStatus(pool *StatePool) error {
-	st, err := pool.SystemState()
-	if err != nil {
-		return errors.Trace(err)
-	}
-	db := st.db()
-
-	machineCol, machineCloser := db.GetRawCollection(machinesC)
-	defer machineCloser()
-	machineIter := machineCol.Find(nil).Iter()
-	defer machineIter.Close()
-
-	statusCol, statusCloser := db.GetRawCollection(statusesC)
-	defer statusCloser()
-
-	var ops []txn.Op
-	var machine machineDoc
-	updatedTime := st.clock().Now().UnixNano()
-	for machineIter.Next(&machine) {
-		// Since we are using a raw collection, we need to manually
-		// ensure that we prefix the IDs with the model-uuid.
-		localID := machineGlobalModificationKey(machine.Id)
-		key := ensureModelUUID(machine.ModelUUID, localID)
-
-		// We only need to migrate machines that don't have a modification
-		// status document. So we need to first check if there is one, before
-		// creating a txn.Op for the missing document.
-		var doc statusDoc
-		err := statusCol.Find(bson.D{{"_id", key}}).Select(bson.D{{"_id", 1}}).One(&doc)
-		if err == nil {
-			continue
-		} else if err != mgo.ErrNotFound {
-			return errors.Trace(err)
-		}
-
-		rawDoc := statusDoc{
-			ModelUUID: machine.ModelUUID,
-			Status:    status.Idle,
-			Updated:   updatedTime,
-		}
-		ops = append(ops, txn.Op{
-			C:      statusesC,
-			Id:     key,
-			Assert: txn.DocMissing,
-			Insert: rawDoc,
-		})
-	}
-	if err := machineIter.Close(); err != nil {
-		return errors.Trace(err)
-	}
-	if len(ops) > 0 {
-		return errors.Trace(st.runRawTransaction(ops))
-	}
-	return nil
-}
-
-// EnsureApplicationDeviceConstraints ensures that there is a device
-// constraints document for every application.
-func EnsureApplicationDeviceConstraints(pool *StatePool) error {
-	st, err := pool.SystemState()
-	if err != nil {
-		return errors.Trace(err)
-	}
-	db := st.db()
-
-	applicationCol, applicationCloser := db.GetRawCollection(applicationsC)
-	defer applicationCloser()
-	applicationIter := applicationCol.Find(nil).Iter()
-	defer applicationIter.Close()
-
-	constraintsCol, constraintsCloser := db.GetRawCollection(deviceConstraintsC)
-	defer constraintsCloser()
-
-	var ops []txn.Op
-	var application applicationDoc
-	for applicationIter.Next(&application) {
-		// Since we are using a raw collection, we need to manually
-		// ensure that we prefix the IDs with the model-uuid.
-		localID := applicationDeviceConstraintsKey(application.Name, application.CharmURL)
-		key := ensureModelUUID(application.ModelUUID, localID)
-
-		// We only need to migrate applications that don't have a device
-		// constraints document. So we need to first check if there is one, before
-		// creating a txn.Op for the missing document.
-		var doc statusDoc
-		err := constraintsCol.Find(bson.D{{"_id", key}}).Select(bson.D{{"_id", 1}}).One(&doc)
-		if err == nil {
-			continue
-		} else if err != mgo.ErrNotFound {
-			return errors.Trace(err)
-		}
-
-		ops = append(ops, txn.Op{
-			C:      deviceConstraintsC,
-			Id:     key,
-			Assert: txn.DocMissing,
-			Insert: deviceConstraintsDoc{},
-		})
-	}
-	if err := applicationIter.Close(); err != nil {
-		return errors.Trace(err)
-	}
-	if len(ops) > 0 {
-		return errors.Trace(st.runRawTransaction(ops))
-	}
-	return nil
-}
-
-// RemoveInstanceCharmProfileDataCollection removes the
-// instanceCharmProfileData collection on upgrade.
-func RemoveInstanceCharmProfileDataCollection(pool *StatePool) error {
-	st, err := pool.SystemState()
-	if err != nil {
-		return errors.Trace(err)
-	}
-	db := st.MongoSession().DB(jujuDB)
-	instanceCharmProfileData := db.C("instanceCharmProfileData")
-	if err := instanceCharmProfileData.DropCollection(); err != nil {
-		// If the namespace is already missing, that's fine.
-		if isMgoNamespaceNotFound(err) {
-			return nil
-		}
-		return errors.Annotate(err, "failed to drop instanceCharmProfileData collection")
-	}
-	return nil
-}
-
-// UpdateK8sModelNameIndex migrates k8s model indices to be based
-// on the model owner rather than the cloud name.
-func UpdateK8sModelNameIndex(pool *StatePool) error {
-	st, err := pool.SystemState()
-	if err != nil {
-		return errors.Trace(err)
-	}
-
-	models, closer := st.db().GetCollection(modelsC)
-	defer closer()
-	usermodelNames, closer2 := st.db().GetCollection(usermodelnameC)
-	defer closer2()
-
-	var ops []txn.Op
-	var docs []bson.M
-	err = models.Find(bson.D{{"type", ModelTypeCAAS}}).Select(bson.M{"cloud": 1, "name": 1, "owner": 1}).All(&docs)
-	if err != nil {
-		return errors.Trace(err)
-	}
-
-	for _, m := range docs {
-		owner := m["owner"].(string)
-		name := m["name"].(string)
-		cloudName := m["cloud"].(string)
-		oldId := userModelNameIndex(cloudName, name)
-		expectedId := userModelNameIndex(owner, name)
-
-		n, err := usermodelNames.FindId(expectedId).Count()
-		if err != nil {
-			return errors.Trace(err)
-		}
-		if n > 0 {
-			continue
-		}
-
-		ops = append(ops, []txn.Op{{
-			C:      usermodelnameC,
-			Id:     oldId,
-			Assert: txn.DocExists,
-			Remove: true,
-		}, {
-			C:      usermodelnameC,
-			Id:     expectedId,
-			Assert: txn.DocMissing,
-			Insert: bson.M{},
-		}}...)
-	}
-	if len(ops) > 0 {
-		return errors.Trace(st.runRawTransaction(ops))
-	}
-	return nil
-}
-
-// AddModelLogsSize to controller config.
-func AddModelLogsSize(pool *StatePool) error {
-	st, err := pool.SystemState()
-	if err != nil {
-		return errors.Trace(err)
-	}
-	coll, closer := st.db().GetRawCollection(controllersC)
-	defer closer()
-	var doc settingsDoc
-	if err := coll.FindId(ControllerSettingsGlobalKey).One(&doc); err != nil {
-		if err == mgo.ErrNotFound {
-			return nil
-		}
-		return errors.Trace(err)
-	}
-
-	settingsChanged :=
-		maybeUpdateSettings(doc.Settings, controller.ModelLogsSize, fmt.Sprintf("%vM", controller.DefaultModelLogsSizeMB))
-	if settingsChanged {
-		return errors.Trace(st.runRawTransaction(
-			[]txn.Op{{
-				C:      controllersC,
-				Id:     doc.DocID,
-				Assert: txn.DocExists,
-				Update: bson.M{"$set": bson.M{"settings": doc.Settings}},
-			}}))
-	}
-	return nil
-}
-
-// AddControllerNodeDocs creates controller nodes for each
-// machine that wants to be a member of the mongo replicaset.
-func AddControllerNodeDocs(pool *StatePool) error {
-	st, err := pool.SystemState()
-	if err != nil {
-		return errors.Trace(err)
-	}
-
-	machines, closer := st.db().GetRawCollection(machinesC)
-	defer closer()
-	controllerNodes, closer2 := st.db().GetRawCollection(controllerNodesC)
-	defer closer2()
-
-	var ops []txn.Op
-	var docs []bson.M
-	err = machines.Find(
-		nil,
-	).Select(bson.M{"_id": 1, "machineid": 1, "jobs": 1, "hasvote": 1, "novote": 1}).All(&docs)
-	if err != nil {
-		return errors.Trace(err)
-	}
-
-	for _, m := range docs {
-		docId := m["_id"].(string)
-		ops = append(ops, txn.Op{
-			C:  machinesC,
-			Id: docId,
-			Update: bson.D{
-				{"$unset", bson.D{{"hasvote", nil}}},
-				{"$unset", bson.D{{"novote", nil}}},
-			},
-		})
-		jobs := m["jobs"].([]interface{})
-		isController := false
-		for _, j := range jobs {
-			job, ok := j.(int)
-			isController = ok && job == int(JobManageModel)
-			if isController {
-				break
-			}
-		}
-		if !isController {
-			continue
-		}
-
-		mid := m["machineid"].(string)
-		hasvote, _ := m["hasvote"].(bool)
-		novote, ok := m["novote"].(bool)
-		if !ok {
-			continue
-		}
-		wantsvote := !novote
-		modelUUID, _, ok := splitDocID(docId)
-		if !ok {
-			logger.Warningf("unexpected machine doc id %q", docId)
-			continue
-		}
-
-		expectedId := ensureModelUUID(modelUUID, mid)
-		n, err := controllerNodes.FindId(expectedId).Count()
-		if err != nil {
-			return errors.Trace(err)
-		}
-		if n > 0 {
-			continue
-		}
-
-		doc := &controllerNodeDoc{
-			DocID:     ensureModelUUID(modelUUID, mid),
-			HasVote:   hasvote,
-			WantsVote: wantsvote,
-		}
-		ops = append(ops, txn.Op{
-			C:      controllerNodesC,
-			Id:     doc.DocID,
-			Assert: txn.DocMissing,
-			Insert: doc,
-		})
-	}
-
-	ops = append(ops, txn.Op{
-		C:  controllersC,
-		Id: modelGlobalKey,
-		Update: bson.D{
-			{"$rename", bson.D{{"machineids", "controller-ids"}}},
-		},
-	})
-	return errors.Trace(st.runRawTransaction(ops))
-}
-
-// AddSpaceIdToSpaceDocs ensures that every space document includes a
-// a sequentially generated ID.
-// It also adds a doc for the default space (ID=0).
-func AddSpaceIdToSpaceDocs(pool *StatePool) (err error) {
-	return errors.Trace(runForAllModelStates(pool, func(st *State) error {
-		col, closer := st.db().GetCollection(spacesC)
-		defer closer()
-
-		type oldSpaceDoc struct {
-			SpaceId    string `bson:"spaceid"`
-			Life       Life   `bson:"life"`
-			Name       string `bson:"name"`
-			IsPublic   bool   `bson:"is-public"`
-			ProviderId string `bson:"providerid,omitempty"`
-		}
-
-		var docs []oldSpaceDoc
-		err := col.Find(nil).All(&docs)
-		if err != nil {
-			return errors.Trace(err)
-		}
-
-		haveDefaultSpaceDoc := false
-		var ops []txn.Op
-		for _, oldDoc := range docs {
-			haveDefaultSpaceDoc = haveDefaultSpaceDoc || oldDoc.SpaceId == network.AlphaSpaceId
-			// A doc with a space ID has already been upgraded.
-			if oldDoc.SpaceId != "" {
-				continue
-			}
-
-			// We cannot edit _id, so we need to delete and re-create each doc.
-			ops = append(ops, txn.Op{
-				C:      spacesC,
-				Id:     oldDoc.Name,
-				Assert: txn.DocExists,
-				Remove: true,
-			})
-
-			seq, err := sequenceWithMin(st, "space", 1)
-			if err != nil {
-				return errors.Trace(err)
-			}
-			id := strconv.Itoa(seq)
-
-			newDoc := spaceDoc{
-				DocId:      st.docID(id),
-				Id:         id,
-				Life:       oldDoc.Life,
-				Name:       oldDoc.Name,
-				IsPublic:   oldDoc.IsPublic,
-				ProviderId: oldDoc.ProviderId,
-			}
-
-			ops = append(ops, txn.Op{
-				C:      spacesC,
-				Id:     newDoc.DocId,
-				Insert: newDoc,
-			})
-		}
-
-		if haveDefaultSpaceDoc && len(ops) == 0 {
-			return nil
-		}
-		if !haveDefaultSpaceDoc {
-			ops = append(ops, st.createDefaultSpaceOp())
-		}
-		return errors.Trace(st.db().RunTransaction(ops))
-	}))
-}
-
-// ChangeSubnetAZtoSlice changes AvailabilityZone in every subnet document
-// to AvailabilityZones, a slice of strings.
-func ChangeSubnetAZtoSlice(pool *StatePool) (err error) {
-	return errors.Trace(runForAllModelStates(pool, func(st *State) error {
-		col, closer := st.db().GetCollection(subnetsC)
-		defer closer()
-
-		type oldSubnetDoc struct {
-			DocId            string `bson:"_id"`
-			AvailabilityZone string `bson:"availabilityzone"`
-		}
-
-		var docs []oldSubnetDoc
-		err := col.Find(nil).All(&docs)
-		if err != nil {
-			return errors.Trace(err)
-		}
-
-		var ops []txn.Op
-		for _, sDoc := range docs {
-
-			if sDoc.AvailabilityZone == "" {
-				continue
-			}
-
-			ops = append(ops, txn.Op{
-				C:  subnetsC,
-				Id: sDoc.DocId,
-				Update: bson.D{
-					{"$set", bson.D{{"availability-zones", []string{sDoc.AvailabilityZone}}}},
-					{"$unset", bson.D{{"availabilityzone", nil}}},
-				},
-			})
-		}
-
-		if len(ops) > 0 {
-			return errors.Trace(st.db().RunTransaction(ops))
-		}
-		return nil
-	}))
-}
-
-// ChangeSubnetSpaceNameToSpaceID replaces the SpaceName with the
-// SpaceID in a subnet.
-func ChangeSubnetSpaceNameToSpaceID(pool *StatePool) (err error) {
-	return errors.Trace(runForAllModelStates(pool, func(st *State) error {
-		col, closer := st.db().GetCollection(subnetsC)
-		defer closer()
-
-		type oldSubnetDoc struct {
-			DocID     string `bson:"_id"`
-			SpaceName string `bson:"space-name"`
-			SpaceID   string `bson:"space-id"`
-		}
-
-		var docs []oldSubnetDoc
-		err := col.Find(nil).All(&docs)
-		if err != nil {
-			return errors.Trace(err)
-		}
-
-		var ops []txn.Op
-		for _, sDoc := range docs {
-			if sDoc.SpaceID != "" {
-				continue
-			}
-
-			var id string
-			if sDoc.SpaceName == network.AlphaSpaceName || sDoc.SpaceName == "" {
-				id = network.AlphaSpaceId
-			} else {
-				space, err := st.SpaceByName(sDoc.SpaceName)
-				if err != nil {
-					return errors.Trace(err)
-				}
-				id = space.Id()
-			}
-
-			ops = append(ops, txn.Op{
-				C:  subnetsC,
-				Id: sDoc.DocID,
-				Update: bson.D{
-					{"$set", bson.D{{"space-id", id}}},
-					{"$unset", bson.D{{"space-name", nil}}},
-				},
-			})
-		}
-
-		if len(ops) > 0 {
-			return errors.Trace(st.db().RunTransaction(ops))
-		}
-		return nil
-	}))
-}
-
-// AddSubnetIdToSubnetDocs ensures that every subnet document includes a
-// a sequentially generated ID.
-func AddSubnetIdToSubnetDocs(pool *StatePool) (err error) {
-	return errors.Trace(runForAllModelStates(pool, func(st *State) error {
-		col, closer := st.db().GetCollection(subnetsC)
-		defer closer()
-
-		var docs []subnetDoc
-		err := col.Find(nil).All(&docs)
-		if err != nil {
-			return errors.Trace(err)
-		}
-
-		var ops []txn.Op
-		for _, oldDoc := range docs {
-			// A doc with a subnet ID has already been upgraded.
-			if oldDoc.ID != "" {
-				continue
-			}
-
-			// We cannot edit _id, so we need to delete and re-create each doc.
-			ops = append(ops, txn.Op{
-				C:      subnetsC,
-				Id:     oldDoc.DocID,
-				Assert: txn.DocExists,
-				Remove: true,
-			})
-
-			seq, err := sequence(st, "subnet")
-			if err != nil {
-				return errors.Trace(err)
-			}
-			id := strconv.Itoa(seq)
-
-			newDoc := oldDoc
-			newDoc.TxnRevno = 0
-			newDoc.DocID = st.docID(id)
-			newDoc.ID = id
-
-			ops = append(ops, txn.Op{
-				C:      subnetsC,
-				Id:     newDoc.DocID,
-				Insert: newDoc,
-			})
-		}
-
-		if len(ops) > 0 {
-			return errors.Trace(st.db().RunTransaction(ops))
-		}
-		return nil
-	}))
-}
-
-// ReplacePortsDocSubnetIDCIDR ensures that every ports document use an
-// ID rather than a CIDR for subnetID.
-func ReplacePortsDocSubnetIDCIDR(pool *StatePool) (err error) {
-	return errors.Trace(runForAllModelStates(pool, func(st *State) error {
-		col, closer := st.db().GetCollection(openedPortsC)
-		defer closer()
-
-		var docs []upgrade.OldPortsDoc28
-		err := col.Find(nil).All(&docs)
-		if err != nil {
-			return errors.Trace(err)
-		}
-
-		var ops []txn.Op
-		for _, oldDoc := range docs {
-			// A doc with a subnet ID has already been upgraded.
-			if !network.IsValidCIDR(oldDoc.SubnetID) {
-				continue
-			}
-
-			// We cannot edit _id, so we need to delete and re-create each doc.
-			ops = append(ops, txn.Op{
-				C:      openedPortsC,
-				Id:     oldDoc.DocID,
-				Assert: txn.DocExists,
-				Remove: true,
-			})
-
-			// If we're upgrading from a model which has cidrs for
-			// subnetIDs, there can be only 1 of that cidr in the model.
-			subnet, err := st.SubnetByCIDR(oldDoc.SubnetID)
-			if err != nil {
-				return errors.Trace(err)
-			}
-
-			newDoc := oldDoc
-			newDoc.TxnRevno = 0
-			newDoc.DocID = fmt.Sprintf("m#%s#%s", newDoc.MachineID, subnet.ID())
-			newDoc.SubnetID = subnet.ID()
-
-			ops = append(ops, txn.Op{
-				C:      openedPortsC,
-				Id:     newDoc.DocID,
-				Insert: newDoc,
-			})
-		}
-
-		if len(ops) > 0 {
-			return errors.Trace(st.db().RunTransaction(ops))
-		}
-		return nil
-	}))
-}
-
-// EnsureRelationApplicationSettings creates an application settings
-// doc for each endpoint in each relation if one doesn't already
-// exist.
-func EnsureRelationApplicationSettings(pool *StatePool) error {
-	return errors.Trace(runForAllModelStates(pool, func(st *State) error {
-		settingsCol, closer := st.db().GetCollection(settingsC)
-		defer closer()
-
-		allSettings := set.NewStrings()
-		settingsIter := settingsCol.Find(nil).Iter()
-		defer settingsIter.Close()
-
-		var doc struct {
-			ID string `bson:"_id"`
-		}
-		for settingsIter.Next(&doc) {
-			allSettings.Add(doc.ID)
-		}
-		if err := settingsIter.Close(); err != nil {
-			return errors.Trace(err)
-		}
-
-		relations, err := st.AllRelations()
-		if err != nil {
-			return errors.Trace(err)
-		}
-
-		var ops []txn.Op
-		for _, rel := range relations {
-			for _, ep := range rel.Endpoints() {
-				key := relationApplicationSettingsKey(rel.Id(), ep.ApplicationName)
-				id := st.docID(key)
-				if allSettings.Contains(id) {
-					continue
-				}
-				ops = append(ops, createSettingsOp(settingsC, key, map[string]interface{}{}))
-			}
-		}
-
-		if len(ops) == 0 {
-			return nil
-		}
-		return errors.Trace(st.db().RunTransaction(ops))
-	}))
-}
-
-// ConvertAddressSpaceIDs interrogates stored addresses.
-// Where such addresses include a space name or provider ID,
-// The space is retrieved and these fields are removed in favour of space's ID.
-func ConvertAddressSpaceIDs(pool *StatePool) error {
-	return errors.Trace(runForAllModelStates(pool, func(st *State) error {
-		lookup, err := st.AllSpaceInfos()
-		if err != nil {
-			return errors.Trace(err)
-		}
-
-		db := st.db()
-		ops, err := convertMachineAddressSpaceIDs(db, lookup)
-		if err != nil {
-			return errors.Annotate(err, "getting machine upgrade ops")
-		}
-
-		csOps, err := convertCloudServiceAddressSpaceIDs(db)
-		if err != nil {
-			return errors.Annotate(err, "getting cloud service upgrade ops")
-		}
-		ops = append(ops, csOps...)
-
-		ccOps, err := convertCloudContainerAddressSpaceIDs(db)
-		if err != nil {
-			return errors.Annotate(err, "getting cloud container upgrade ops")
-		}
-		ops = append(ops, ccOps...)
-
-		if len(ops) == 0 {
-			return nil
-		}
-		return errors.Trace(st.db().RunTransaction(ops))
-	}))
-}
-
-func convertMachineAddressSpaceIDs(db Database, lookup network.SpaceInfos) ([]txn.Op, error) {
-	// machine is a subset of machine document fields that we care about
-	// for updating the address fields.
-	type machine struct {
-		DocID                   string `bson:"_id"`
-		Addresses               []upgrade.OldAddress27
-		MachineAddresses        []upgrade.OldAddress27
-		PreferredPublicAddress  upgrade.OldAddress27 `bson:",omitempty"`
-		PreferredPrivateAddress upgrade.OldAddress27 `bson:",omitempty"`
-	}
-
-	col, closer := db.GetCollection(machinesC)
-	defer closer()
-
-	var err error
-	var machines []machine
-	if err = col.Find(nil).All(&machines); err != nil {
-		return nil, errors.Trace(err)
-	}
-
-	var ops []txn.Op
-	for _, machine := range machines {
-		allAddrs := [][]upgrade.OldAddress27{machine.Addresses, machine.MachineAddresses}
-		for i, addrs := range allAddrs {
-			for j, addr := range addrs {
-				if allAddrs[i][j], err = addr.Upgrade(lookup); err != nil {
-					return nil, errors.Trace(err)
-				}
-			}
-		}
-
-		if machine.PreferredPublicAddress, err = machine.PreferredPublicAddress.Upgrade(lookup); err != nil {
-			return nil, errors.Trace(err)
-		}
-		if machine.PreferredPrivateAddress, err = machine.PreferredPrivateAddress.Upgrade(lookup); err != nil {
-			return nil, errors.Trace(err)
-		}
-
-		ops = append(ops, txn.Op{
-			C:  machinesC,
-			Id: machine.DocID,
-			Update: bson.D{
-				{"$set", bson.D{{"addresses", machine.Addresses}}},
-				{"$set", bson.D{{"machineaddresses", machine.MachineAddresses}}},
-				{"$set", bson.D{{"preferredpublicaddress", machine.PreferredPublicAddress}}},
-				{"$set", bson.D{{"preferredprivateaddress", machine.PreferredPrivateAddress}}},
-			},
-		})
-	}
-
-	return ops, nil
-}
-
-func convertCloudServiceAddressSpaceIDs(db Database) ([]txn.Op, error) {
-	type cloudDoc struct {
-		DocID     string                 `bson:"_id"`
-		Addresses []upgrade.OldAddress27 `bson:"addresses"`
-	}
-
-	col, closer := db.GetCollection(cloudServicesC)
-	defer closer()
-
-	var err error
-	var docs []cloudDoc
-	if err = col.Find(nil).All(&docs); err != nil {
-		return nil, errors.Trace(err)
-	}
-
-	var ops []txn.Op
-	for _, doc := range docs {
-		for i := range doc.Addresses {
-			// CAAS addresses at this point in time are space-less.
-			// We just need to ensure that they all have the zero ID.
-			doc.Addresses[i].SpaceID = network.AlphaSpaceId
-		}
-
-		ops = append(ops, txn.Op{
-			C:  cloudServicesC,
-			Id: doc.DocID,
-			Update: bson.D{
-				{"$set", bson.D{{"addresses", doc.Addresses}}},
-			},
-		})
-	}
-
-	return ops, nil
-}
-
-func convertCloudContainerAddressSpaceIDs(db Database) ([]txn.Op, error) {
-	type cloudDoc struct {
-		DocID   string                `bson:"_id"`
-		Address *upgrade.OldAddress27 `bson:"address"`
-	}
-
-	col, closer := db.GetCollection(cloudContainersC)
-	defer closer()
-
-	var err error
-	var docs []cloudDoc
-	if err = col.Find(nil).All(&docs); err != nil {
-		return nil, errors.Trace(err)
-	}
-
-	var ops []txn.Op
-	for _, doc := range docs {
-		if doc.Address == nil {
-			continue
-		}
-
-		// CAAS addresses at this point in time are space-less.
-		// We just need to ensure that they all have the zero ID.
-		doc.Address.SpaceID = network.AlphaSpaceId
-
-		ops = append(ops, txn.Op{
-			C:  cloudContainersC,
-			Id: doc.DocID,
-			Update: bson.D{
-				{"$set", bson.D{{"address", doc.Address}}},
-			},
-		})
-	}
-
-	return ops, nil
-}
-
-// ReplaceSpaceNameWithIDEndpointBindings replaces space names with
-// space ids for endpoint bindings.
-func ReplaceSpaceNameWithIDEndpointBindings(pool *StatePool) error {
-	return errors.Trace(runForAllModelStates(pool, func(st *State) error {
-		col, closer := st.db().GetCollection(endpointBindingsC)
-		defer closer()
-
-		var docs []endpointBindingsDoc
-		err := col.Find(nil).All(&docs)
-		if err != nil {
-			return errors.Trace(err)
-		}
-
-		var ops []txn.Op
-		for _, doc := range docs {
-			bindings, err := NewBindings(st, doc.Bindings)
-			if err != nil {
-				return errors.Trace(err)
-			}
-			updatedMap := make(map[string]string, len(bindings.Map()))
-			for k, v := range bindings.Map() {
-				if v == "" {
-					v = network.AlphaSpaceId
-				}
-				updatedMap[k] = v
-			}
-			if _, haveDefault := updatedMap[""]; !haveDefault {
-				updatedMap[""] = network.AlphaSpaceId
-			}
-			ops = append(ops, txn.Op{
-				C:      endpointBindingsC,
-				Id:     doc.DocID,
-				Update: bson.M{"$set": bson.M{"bindings": updatedMap}},
-			})
-		}
-
-		if len(ops) > 0 {
-			return errors.Trace(st.db().RunTransaction(ops))
-		}
-		return nil
-	}))
-}
-
-// EnsureDefaultSpaceSetting sets the model config value for "default-space" to
-// "" if it is unset or is set to the now-deprecated value "_default".
-func EnsureDefaultSpaceSetting(pool *StatePool) error {
-	st, err := pool.SystemState()
-	if err != nil {
-		return errors.Trace(err)
-	}
-	return errors.Trace(applyToAllModelSettings(st, func(doc *settingsDoc) (bool, error) {
-		space, ok := doc.Settings[config.DefaultSpace]
-		if space == "_default" || !ok {
-			doc.Settings[config.DefaultSpace] = ""
-			return true, nil
-		}
-		return false, nil
-	}))
-}
-
-// RemoveControllerConfigMaxLogAgeAndSize deletes the controller configuration
-// settings for max-logs-age and max-logs-size if they exist.
-func RemoveControllerConfigMaxLogAgeAndSize(pool *StatePool) error {
-	st, err := pool.SystemState()
-	if err != nil {
-		return errors.Trace(err)
-	}
-	coll, closer := st.db().GetRawCollection(controllersC)
-	defer closer()
-	var doc settingsDoc
-	if err := coll.FindId(ControllerSettingsGlobalKey).One(&doc); err != nil {
-		if err == mgo.ErrNotFound {
-			return nil
-		}
-		return errors.Trace(err)
-	}
-
-	var changed bool
-	for _, key := range []string{"max-logs-age", "max-logs-size"} {
-		if _, ok := doc.Settings[key]; ok {
-			delete(doc.Settings, key)
-			changed = true
-		}
-	}
-
-	if changed {
-		return errors.Trace(st.runRawTransaction([]txn.Op{{
-			C:      controllersC,
-			Id:     doc.DocID,
-			Assert: txn.DocExists,
-			Update: bson.M{"$set": bson.M{"settings": doc.Settings}},
-		}}))
-	}
-	return nil
-}
-
-// IncrementTasksSequence adds 1 to the "tasks" sequence.
-// Previously, numbering started at 0, now it starts at 1
-// so we need to ensure that upgraded controllers do not
-// get a conflicting task id.
-func IncrementTasksSequence(pool *StatePool) error {
-	st, err := pool.SystemState()
-	if err != nil {
-		return errors.Trace(err)
-	}
-	// Only increment if there's previously been
-	// a request to get a task id.
-	sequenceColl, closer := st.db().GetRawCollection(sequenceC)
-	defer closer()
-
-	var seq struct {
-		DocId   string `bson:"_id"`
-		Counter int    `bson:"counter"`
-	}
-	iter := sequenceColl.Find(bson.M{"_id": bson.M{"$regex": ".*:tasks$"}}).Iter()
-	defer iter.Close()
-
-	for iter.Next(&seq) {
-		if err := sequenceColl.UpdateId(seq.DocId, bson.M{
-			"$set": bson.M{"counter": seq.Counter + 1},
-		}); err != nil {
-			return errors.Trace(err)
-		}
-	}
-	return nil
-}
-
-// AddMachineIDToSubordinates ensures that the subordinate units
-// have the machine ID set that matches the principal.
-func AddMachineIDToSubordinates(pool *StatePool) error {
-	st, err := pool.SystemState()
-	if err != nil {
-		return errors.Trace(err)
-	}
-	coll, closer := st.db().GetRawCollection(unitsC)
-	defer closer()
-
-	// unitDoc28 represents the unit document as at Juju version 2.8,
-	// to which this upgrade step applies.
-	// Later, in version 2.9.23, CharmURL was stored as *string
-	// instead of *charm.URL.
-	type unitDoc28 struct {
-		DocID                  string `bson:"_id"`
-		Name                   string `bson:"name"`
-		ModelUUID              string `bson:"model-uuid"`
-		Application            string
-		Series                 string
-		CharmURL               *charm.URL
-		Principal              string
-		Subordinates           []string
-		StorageAttachmentCount int `bson:"storageattachmentcount"`
-		MachineId              string
-		Resolved               ResolvedMode
-		Tools                  *tools.Tools `bson:",omitempty"`
-		Life                   Life
-		PasswordHash           string
-	}
-
-	// Load all the units into a map by full ID.
-	units := make(map[string]*unitDoc28)
-
-	var doc unitDoc28
-	iter := coll.Find(nil).Iter()
-	for iter.Next(&doc) {
-		// Make a copy of the doc and put the copy
-		// into the map.
-		unit := doc
-		units[unit.DocID] = &unit
-	}
-	if err := iter.Close(); err != nil {
-		return errors.Trace(err)
-	}
-
-	// Iterate through the map and find any subordinates.
-	// For the subordinates, look up the principal and get their
-	// machine ID. If there is a machine ID (CAAS models won't have one),
-	// we create and operation to set the machine ID on the subordinate.
-	var ops []txn.Op
-	for _, unit := range units {
-		if unit.Principal == "" {
-			continue
-		}
-		// If we already have a machine id, no need to set one.
-		if unit.MachineId != "" {
-			continue
-		}
-		key := ensureModelUUID(unit.ModelUUID, unit.Principal)
-		principal, found := units[key]
-		if !found {
-			logger.Warningf("principal unit %q not found, how?", key)
-			continue
-		}
-		if principal.MachineId == "" {
-			// Principal has no machine ID, must be a CAAS unit.
-			continue
-		}
-		ops = append(ops, txn.Op{
-			C:      unitsC,
-			Id:     unit.DocID,
-			Update: bson.M{"$set": bson.M{"machineid": principal.MachineId}},
-		})
-	}
-
-	if len(ops) == 0 {
-		return nil
-	}
-	return st.runRawTransaction(ops)
-}
-
-// AddOriginToIPAddresses ensures that all ip address have an origin associated
-// with them.
-// NOTE: See SetContainerAddressOriginToMachine for a correction to this step.
-func AddOriginToIPAddresses(pool *StatePool) error {
-	st, err := pool.SystemState()
-	if err != nil {
-		return errors.Trace(err)
-	}
-	coll, closer := st.db().GetRawCollection(ipAddressesC)
-	defer closer()
-
-	// Load all the ip addresses into a map, based on the full ID.
-	// This should prevent duplicates ever showing up.
-	ipAddresses := make(map[string]*ipAddressDoc)
-	iter := coll.Find(nil).Iter()
-
-	var doc ipAddressDoc
-	for iter.Next(&doc) {
-		// Make a copy of the ipAddressDoc and put the copy into the map.
-		ipAddress := doc
-		ipAddresses[doc.DocID] = &ipAddress
-	}
-	if err := iter.Close(); err != nil {
-		return errors.Trace(err)
-	}
-
-	var ops []txn.Op
-	for _, ipAddress := range ipAddresses {
-		// Potentially we should check if it's a valid Origin and if it's not
-		// set it to the default origin.
-		if ipAddress.Origin != "" {
-			continue
-		}
-
-		// Set the origin to OriginProvider as the default ip address origin.
-		// The expectation is that the instance poller will set all IP
-		// addresses that it knows about to OriginProvider and anything it
-		// doesn't to OriginMachine.
-		// The instance poller will quiesce on the right value after the first
-		// run.
-		//
-		// The state of the network.Origin is a state-machine as follows:
-		//
-		//     OriginProvider -> OriginMachine -> Deleted
-		//
-		ops = append(ops, txn.Op{
-			C:      ipAddressesC,
-			Id:     ipAddress.DocID,
-			Update: bson.M{"$set": bson.M{"origin": network.OriginProvider}},
-		})
-	}
-
-	if len(ops) == 0 {
-		return nil
-	}
-	return st.runRawTransaction(ops)
-}
-
-// DropPresenceDatabase removes the legacy presence database.
-func DropPresenceDatabase(pool *StatePool) error {
-	st, err := pool.SystemState()
-	if err != nil {
-		return errors.Trace(err)
-	}
-	return st.session.DB("presence").DropDatabase()
-}
-
-// RemoveUnsupportedLinkLayer removes link-layer devices and addresses where
-// the EC2 provider added them with the name "unsupported".
-func RemoveUnsupportedLinkLayer(pool *StatePool) error {
-	st, err := pool.SystemState()
-	if err != nil {
-		return errors.Trace(err)
-	}
-
-	fieldByCollection := map[string]string{
-		ipAddressesC:      "device-name",
-		linkLayerDevicesC: "name",
-	}
-
-	for colName, fieldName := range fieldByCollection {
-		err := func(colName string) error {
-			coll, closer := st.db().GetRawCollection(colName)
-			defer closer()
-
-			bulk := coll.Bulk()
-			bulk.Unordered()
-			bulk.RemoveAll(bson.D{{fieldName, bson.D{{"$regex", "^unsupported"}}}})
-			if _, err := bulk.Run(); err != nil {
-				return errors.Annotate(err, `deleting link-layer data for "unsupported" names`)
-			}
-			return nil
-		}(colName)
-		if err != nil {
-			return errors.Trace(err)
-		}
-	}
-
-	return nil
-}
-
-// AddBakeryConfig adds a bakery config doc to controllers collection
-// if it does not already exist.
-func AddBakeryConfig(pool *StatePool) error {
-	const bakeryConfigKey = "bakeryConfig"
-	st, err := pool.SystemState()
-	if err != nil {
-		return errors.Trace(err)
-	}
-	coll, closer := st.db().GetRawCollection(controllersC)
-	defer closer()
-
-	if n, err := coll.FindId(bakeryConfigKey).Count(); err != nil {
-		return errors.Trace(err)
-	} else if n > 0 {
-		return nil
-	}
-
-	bakeryConfig := st.NewBakeryConfig()
-	op, err := bakeryConfig.InitialiseBakeryConfigOp()
-	if err != nil {
-		return errors.Trace(err)
-	}
-	return errors.Trace(st.runRawTransaction([]txn.Op{op}))
-}
-
-// ReplaceNeverSetWithUnset in the status documents.
-func ReplaceNeverSetWithUnset(pool *StatePool) (err error) {
-	return errors.Trace(runForAllModelStates(pool, func(st *State) error {
-		col, closer := st.db().GetCollection(statusesC)
-		defer closer()
-		totalOps := 0
-
-		iter := col.Find(bson.M{"neverset": bson.M{"$exists": 1}}).Iter()
-
-		var ops []txn.Op
-		var oldDoc bson.M
-		for iter.Next(&oldDoc) {
-			// For docs where "neverset" is true, we update the
-			// Status and StatusInfo. For all others, we just remove
-			// the "neverset attribute".
-			value, hasAttribute := oldDoc["neverset"]
-			if !hasAttribute {
-				// Removed already.
-				continue
-			}
-			neverset, ok := value.(bool)
-			if !ok {
-				// This shouldn't happen, but if it is there,
-				// just ignore this one.
-				continue
-			}
-
-			update := bson.M{"$unset": bson.M{"neverset": nil}}
-			if neverset {
-				update["$set"] = bson.M{
-					"status":     "unset",
-					"statusinfo": "",
-				}
-			}
-
-			ops = append(ops, txn.Op{
-				C:      statusesC,
-				Id:     oldDoc["_id"],
-				Assert: txn.DocExists,
-				Update: update,
-			})
-			if len(ops) > MaxDocOps {
-				totalOps += len(ops)
-				upgradesLogger.Infof("updating %d statuses (%d total)", len(ops), totalOps)
-				err = st.db().RunTransaction(ops)
-				if err != nil {
-					_ = iter.Close()
-					return errors.Trace(err)
-				}
-				ops = ops[:0]
-			}
-		}
-		if err := iter.Close(); err != nil {
-			return errors.Trace(err)
-		}
-
-		if len(ops) > 0 {
-			totalOps += len(ops)
-			upgradesLogger.Infof("updating %d statuses (%d total)", len(ops), totalOps)
-			return errors.Trace(st.db().RunTransaction(ops))
-		}
-		return nil
-	}))
-}
-
-// ResetDefaultRelationLimitInCharmMetadata patches the persisted charm
-// metadata so that the limit attribute for each relation requirer/peer
-// endpoint is set to 0. The "provides" endpoints are left as-is.
-//
-// The charm metadata parser used in juju 2.7 (and before) would inject a limit
-// of 1 for each endpoint in the charm metadata (for requirer/peer relations)
-// when no limit was specified.  The limit was ignored prior to juju 2.8 so
-// this upgrade step allows us to reset the limit to prevent errors when
-// attempting to add new relations.
-//
-// Fixes LP1887095.
-func ResetDefaultRelationLimitInCharmMetadata(pool *StatePool) (err error) {
-	return errors.Trace(runForAllModelStates(pool, func(st *State) error {
-		col, closer := st.db().GetCollection(charmsC)
-		defer closer()
-
-		var docs []charmDoc
-		err := col.Find(nil).All(&docs)
-		if err != nil {
-			return errors.Trace(err)
-		}
-
-		var ops []txn.Op
-		for _, charmDoc := range docs {
-			if charmDoc.Meta == nil {
-				if !(charmDoc.Placeholder || charmDoc.PendingUpload) {
-					logger.Warningf(
-						"charmDoc has nil Meta and is not a placeholder/pending upload: %# v",
-						pretty.Formatter(charmDoc))
-				}
-				continue
-			}
-			for epName, rel := range charmDoc.Meta.Requires {
-				rel.Limit = 0
-				charmDoc.Meta.Requires[epName] = rel
-			}
-			for epName, rel := range charmDoc.Meta.Peers {
-				rel.Limit = 0
-				charmDoc.Meta.Peers[epName] = rel
-			}
-
-			ops = append(ops, txn.Op{
-				C:      charmsC,
-				Id:     charmDoc.DocID,
-				Assert: txn.DocExists,
-				Update: bson.M{
-					"$set": bson.M{
-						"meta": charmDoc.Meta,
-					},
-				},
-			})
-		}
-
-		if len(ops) == 0 {
-			// No need to run an empty transaction
-			return nil
-		}
-		return errors.Trace(st.db().RunTransaction(ops))
-	}))
-}
-
-// AddCharmHubToModelConfig inserts the charmhub-url into the model-config if
-// it's missing one.
-func AddCharmHubToModelConfig(pool *StatePool) error {
-	st, err := pool.SystemState()
-	if err != nil {
-		return errors.Trace(err)
-	}
-	return errors.Trace(applyToAllModelSettings(st, func(doc *settingsDoc) (bool, error) {
-		defaultServerURL := charmhub.CharmHubServerURL
-		// In older versions of 2.9 RCs the name of the charmhub-url was
-		// charm-hub-url. Ensuring that we have the right value, detect that
-		// value and remove it.
-		var changed bool
-		prior, priorKeySet := doc.Settings["charm-hub-url"]
-		if priorKeySet && prior != "" {
-			changed = true
-			defaultServerURL = prior.(string)
-		}
-		delete(doc.Settings, "charm-hub-url")
-
-		value, keySet := doc.Settings[config.CharmHubURLKey]
-		// CharmHub URL should be a valid URL.
-		if priorKeySet || (!keySet || value == "") {
-			changed = true
-			doc.Settings[config.CharmHubURLKey] = defaultServerURL
-		}
-
-		return changed, nil
-	}))
-}
-
-// RollUpAndConvertOpenedPortDocuments replaces pre-2.9 per-machine, per-subnet
-// opened port documents with a single document that references port ranges
-// by endpoint names.
-//
-// This upgrade step exploits the fact that pre-2.9 controllers open ports
-// in all subnets. As a result, the opened ports collection will always
-// contain a single document with an empty subnet ID to indicate that the
-// port ranges apply to all subnets.
-func RollUpAndConvertOpenedPortDocuments(pool *StatePool) error {
-	const allEndpoints = ""
-	return errors.Trace(runForAllModelStates(pool, func(st *State) error {
-		col, closer := st.db().GetCollection(openedPortsC)
-		defer closer()
-
-		var oldDocs []upgrade.OldPortsDoc28
-		err := col.Find(nil).All(&oldDocs)
-		if err != nil {
-			return errors.Trace(err)
-		}
-
-		// Roll up per-subnet docs (there should actually only be one
-		// per machine) and emit txn ops for removing them.
-		var ops []txn.Op
-		var newDocs = make(map[string]*machinePortRangesDoc)
-		for _, oldDoc := range oldDocs {
-			// Skip any docs without a populated "ports" field.
-			// This check makes the upgrade step idempotent as it
-			// ensures that we don't accidentally remove the
-			// documents with the new format if we run the upgrade
-			// step twice.
-			if len(oldDoc.Ports) == 0 {
-				continue
-			}
-
-			ops = append(ops, txn.Op{
-				C:      openedPortsC,
-				Id:     oldDoc.DocID,
-				Assert: txn.DocExists,
-				Remove: true,
-			})
-
-			if newDocs[oldDoc.MachineID] != nil {
-				// We should never encounter multiple docs for a
-				// given machine in a pre-2.9 controller. In the
-				// off-chance this happens emit a warning.
-				logger.Warningf("encountered multiple open port documents for machine %q; the port ranges will be rolled up and exposed to all subnets", oldDoc.MachineID)
-			} else {
-				newDocs[oldDoc.MachineID] = &machinePortRangesDoc{
-					// New docs use the machineID as their ID.
-					// whereas old docs use "machineID#subnetID".
-					DocID:      st.docID(oldDoc.MachineID),
-					MachineID:  oldDoc.MachineID,
-					ModelUUID:  oldDoc.ModelUUID,
-					UnitRanges: make(map[string]network.GroupedPortRanges),
-				}
-			}
-
-			newDoc := newDocs[oldDoc.MachineID]
-
-			// Map each port range entry of the old Doc to the new
-			// format assuming it is open for all application endpoints.
-			for _, pr := range oldDoc.Ports {
-				if newDoc.UnitRanges[pr.UnitName] == nil {
-					newDoc.UnitRanges[pr.UnitName] = make(network.GroupedPortRanges)
-				}
-
-				newDoc.UnitRanges[pr.UnitName][allEndpoints] = append(
-					newDoc.UnitRanges[pr.UnitName][allEndpoints],
-					network.PortRange{
-						FromPort: pr.FromPort,
-						ToPort:   pr.ToPort,
-						Protocol: pr.Protocol,
-					})
-			}
-		}
-
-		// Finally, generate an operation to insert the new docs.
-		for _, newDoc := range newDocs {
-			ops = append(ops, txn.Op{
-				C:      openedPortsC,
-				Id:     newDoc.DocID,
-				Assert: txn.DocMissing,
-				Insert: newDoc,
-			})
-		}
-
-		return errors.Trace(st.db().RunTransaction(ops))
-	}))
-}
-
-// AddCharmOriginToApplications adds a CharmOrigin to all applications. It will
-// attempt to deduce the source from the charmurl.
-func AddCharmOriginToApplications(pool *StatePool) error {
-	return errors.Trace(runForAllModelStates(pool, func(st *State) error {
-		col, closer := st.db().GetCollection(applicationsC)
-		defer closer()
-
-		var docs []applicationDoc
-		if err := col.Find(nil).All(&docs); err != nil {
-			return errors.Trace(err)
-		}
-
-		var ops []txn.Op
-		for _, application := range docs {
-			if application.CharmOrigin != nil {
-				continue
-			}
-
-			// It is expected that every application should have a charm URL.
-			charmURL, err := charm.ParseURL(*application.CharmURL)
-			if err != nil {
-				return errors.Annotatef(err, "parsing charm url")
-			}
-
-			var arch string
-			cons, err := readConstraints(st, applicationGlobalKey(application.Name))
-			if err == nil && cons.HasArch() {
-				arch = *cons.Arch
-			}
-			var serie string
-			if charmURL.Series != "bundle" {
-				serie = charmURL.Series
-			}
-			var os string
-			if serie != "" {
-				if osType, err := series.GetOSFromSeries(serie); err == nil {
-					os = strings.ToLower(osType.String())
-				}
-			}
-
-			var source string
-			switch charmURL.Schema {
-			case "local":
-				source = corecharm.Local.String()
-			default:
-				// CharmURL is always local or cs, never anything else.
-				source = corecharm.CharmStore.String()
-			}
-
-			// Set the CharmOrigin on the application.
-			origin := CharmOrigin{
-				Source: source,
-				Type:   "charm",
-				ID:     charmURL.String(),
-				Channel: &Channel{
-					// This is only ever set via the charm-store data, but as
-					// it's a string, we can safely set it here for local
-					// charms.
-					Risk: application.Channel,
-				},
-				Revision: &charmURL.Revision,
-				Platform: &Platform{
-					Architecture: arch,
-					OS:           os,
-					Series:       serie,
-				},
-			}
-
-			ops = append(ops, txn.Op{
-				C:      applicationsC,
-				Id:     application.DocID,
-				Assert: txn.DocExists,
-				Update: bson.D{{
-					"$set", bson.D{{
-						"charm-origin", origin,
-					}},
-				}},
-			})
-		}
-		if len(ops) > 0 {
-			return errors.Trace(st.db().RunTransaction(ops))
-		}
-		return nil
-	}))
-}
-
-// ExposeWildcardEndpointForExposedApplications adds an ExposedEndpoint entry
-// for the wildcard endpoint (to 0.0.0.0/0) for already exposed applications.
-// This ensures that all exposed applications are accessible at least one CIDR
-// and allows us to drop the fallback to 0.0.0.0/0 if no CIDRs present logic
-// from the firewaller worker.
-func ExposeWildcardEndpointForExposedApplications(pool *StatePool) error {
-	return errors.Trace(runForAllModelStates(pool, func(st *State) error {
-		col, closer := st.db().GetCollection(applicationsC)
-		defer closer()
-
-		var docs []applicationDoc
-		if err := col.Find(nil).All(&docs); err != nil {
-			return errors.Trace(err)
-		}
-
-		var implicitExposedEndpoints = map[string]ExposedEndpoint{
-			"": {
-				ExposeToCIDRs: []string{firewall.AllNetworksIPV4CIDR, firewall.AllNetworksIPV6CIDR},
-			},
-		}
-
-		var ops []txn.Op
-		for _, application := range docs {
-			if !application.Exposed {
-				continue
-			}
-
-			ops = append(ops, txn.Op{
-				C:      applicationsC,
-				Id:     application.DocID,
-				Assert: txn.DocExists,
-				Update: bson.D{{
-					"$set", bson.D{{
-						"exposed-endpoints", implicitExposedEndpoints,
-					}},
-				}},
-			})
-		}
-		if len(ops) > 0 {
-			return errors.Trace(st.db().RunTransaction(ops))
-		}
-		return nil
-	}))
-}
-
-func RemoveLinkLayerDevicesRefsCollection(pool *StatePool) error {
-	st, err := pool.SystemState()
-	if err != nil {
-		return errors.Trace(err)
-	}
-	col, closer := st.db().GetRawCollection("linklayerdevicesrefs")
-	defer closer()
-
-	// We can't test with errors.IsNotFound here.
-	err = col.DropCollection()
-	if err != nil && strings.Contains(err.Error(), "not found") {
-		return nil
-	}
-
-	return errors.Trace(err)
-}
-
-func RemoveUnusedLinkLayerDeviceProviderIDs(pool *StatePool) error {
-	st, err := pool.SystemState()
-	if err != nil {
-		return errors.Trace(err)
-	}
-
-	const idType = "linklayerdevice"
-	idTypeExp := fmt.Sprintf("^.*:%s:.*$", idType)
-
-	lldCol, lldCloser := st.db().GetRawCollection(linkLayerDevicesC)
-	defer lldCloser()
-
-	// Gather the full qualified IDs for used link-layer device provider IDs.
-	used := set.NewStrings()
-	var doc struct {
-		ModelUUID  string `bson:"model-uuid"`
-		ProviderID string `bson:"providerid"`
-	}
-	iter := lldCol.Find(bson.M{"providerid": bson.M{"$exists": true}}).Iter()
-	for iter.Next(&doc) {
-		used.Add(strings.Join([]string{doc.ModelUUID, idType, doc.ProviderID}, ":"))
-	}
-	if err := iter.Close(); err != nil {
-		return errors.Trace(err)
-	}
-
-	pidCol, pidCloser := st.db().GetRawCollection(providerIDsC)
-	defer pidCloser()
-
-	// Delete all link-layer device provider IDs we didn't find.
-	// Get a count before and after for logging the delta.
-	before, err := pidCol.Find(nil).Count()
-	if err != nil {
-		return errors.Trace(err)
-	}
-
-	_, err = pidCol.RemoveAll(bson.D{{
-		"$and", []bson.D{
-			{{"_id", bson.D{{"$regex", idTypeExp}}}},
-			{{"_id", bson.D{{"$nin", used.Values()}}}},
-		},
-	}})
-	if err != nil {
-		return errors.Trace(err)
-	}
-
->>>>>>> 59e01afc
 	after, err := pidCol.Find(nil).Count()
 	if err != nil {
 		return errors.Trace(err)
