// Copyright 2012, 2013 Canonical Ltd.
// Licensed under the AGPLv3, see LICENCE file for details.

package state

import (
	"fmt"

	"github.com/juju/errors"
	"github.com/juju/names"
	"gopkg.in/mgo.v2"
	"gopkg.in/mgo.v2/bson"
	"gopkg.in/mgo.v2/txn"

	"github.com/juju/juju/constraints"
	"github.com/juju/juju/environmentserver/authentication"
	"github.com/juju/juju/environs/config"
	"github.com/juju/juju/mongo"
	"github.com/juju/juju/replicaset"
	"github.com/juju/juju/state/api/params"
	"github.com/juju/juju/state/presence"
	"github.com/juju/juju/state/watcher"
)

// Open connects to the server described by the given
// info, waits for it to be initialized, and returns a new State
// representing the environment connected to.
//
// A policy may be provided, which will be used to validate and
// modify behaviour of certain operations in state. A nil policy
// may be provided.
//
// Open returns unauthorizedError if access is unauthorized.
func Open(info *authentication.MongoInfo, opts mongo.DialOpts) (*State, error) {
	logger.Infof("opening state, mongo addresses: %q; entity %q", info.Addrs, info.Tag)
	di, err := mongo.DialInfo(info.Info, opts)
	if err != nil {
		return nil, err
	}
	logger.Debugf("dialing mongo")
	session, err := mgo.DialWithInfo(di)
	if err != nil {
		return nil, err
	}
	logger.Debugf("connection established")

	_, err = replicaset.CurrentConfig(session)
	safe := &mgo.Safe{J: true}
	if err == nil {
		// set mongo to write-majority (writes only returned after replicated
		// to a majority of replica-set members)
		safe.WMode = "majority"
	}
	session.SetSafe(safe)

	st, err := newState(session, info)
	if err != nil {
		session.Close()
		return nil, err
	}
	session.SetSocketTimeout(mongo.SocketTimeout)
	return st, nil
}

// Initialize sets up an initial empty state and returns it.
// This needs to be performed only once for a given environment.
// It returns unauthorizedError if access is unauthorized.
func Initialize(info *authentication.MongoInfo, cfg *config.Config, opts mongo.DialOpts) (rst *State, err error) {
	st, err := Open(info, opts)
	if err != nil {
		return nil, err
	}
	defer func() {
		if err != nil {
			st.Close()
		}
	}()
	// A valid environment is used as a signal that the
	// state has already been initalized. If this is the case
	// do nothing.
	if _, err := st.Environment(); err == nil {
		return st, nil
	} else if !errors.IsNotFound(err) {
		return nil, err
	}
	logger.Infof("initializing environment")
	if err := checkEnvironConfig(cfg); err != nil {
		return nil, err
	}
	uuid, ok := cfg.UUID()
	if !ok {
		return nil, errors.Errorf("environment uuid was not supplied")
	}
	st.environTag = names.NewEnvironTag(uuid)
	ops := []txn.Op{
		createConstraintsOp(st, environGlobalKey, constraints.Value{}),
		createSettingsOp(st, environGlobalKey, cfg.AllAttrs()),
		createEnvironmentOp(st, cfg.Name(), uuid),
		{
			C:      stateServersC,
			Id:     environGlobalKey,
			Insert: &stateServersDoc{},
		}, {
			C:      stateServersC,
			Id:     apiHostPortsKey,
			Insert: &apiHostPortsDoc{},
		},
	}
	if err := st.runTransaction(ops); err == txn.ErrAborted {
		// The config was created in the meantime.
		return st, nil
	} else if err != nil {
		return nil, err
	}
	return st, nil
}

var indexes = []struct {
	collection string
	key        []string
	unique     bool
}{
	// After the first public release, do not remove entries from here
	// without adding them to a list of indexes to drop, to ensure
	// old databases are modified to have the correct indexes.
	{relationsC, []string{"endpoints.relationname"}, false},
	{relationsC, []string{"endpoints.servicename"}, false},
	{unitsC, []string{"service"}, false},
	{unitsC, []string{"principal"}, false},
	{unitsC, []string{"machineid"}, false},
	// TODO(thumper): schema change to remove this index.
	{usersC, []string{"name"}, false},
	{networksC, []string{"providerid"}, true},
	{networkInterfacesC, []string{"interfacename", "machineid"}, true},
	{networkInterfacesC, []string{"macaddress", "networkname"}, true},
	{networkInterfacesC, []string{"networkname"}, false},
	{networkInterfacesC, []string{"machineid"}, false},
}

// The capped collection used for transaction logs defaults to 10MB.
// It's tweaked in export_test.go to 1MB to avoid the overhead of
// creating and deleting the large file repeatedly in tests.
var (
	logSize      = 10000000
	logSizeTests = 1000000
)

func maybeUnauthorized(err error, msg string) error {
	if err == nil {
		return nil
	}
	if isUnauthorized(err) {
		return errors.Unauthorizedf("%s: unauthorized mongo access: %v", msg, err)
	}
	return fmt.Errorf("%s: %v", msg, err)
}

func isUnauthorized(err error) bool {
	if err == nil {
		return false
	}
	// Some unauthorized access errors have no error code,
	// just a simple error string.
	if err.Error() == "auth fails" {
		return true
	}
	if err, ok := err.(*mgo.QueryError); ok {
		return err.Code == 10057 ||
			err.Message == "need to login" ||
			err.Message == "unauthorized"
	}
	return false
}

func newState(session *mgo.Session, mongoInfo *authentication.MongoInfo) (*State, error) {
	db := session.DB("juju")
	pdb := session.DB("presence")
	admin := session.DB("admin")
	authenticated := false
	if mongoInfo.Tag != nil {
		if err := db.Login(mongoInfo.Tag.String(), mongoInfo.Password); err != nil {
			return nil, maybeUnauthorized(err, fmt.Sprintf("cannot log in to juju database as %q", mongoInfo.Tag))
		}
		if err := pdb.Login(mongoInfo.Tag.String(), mongoInfo.Password); err != nil {
			return nil, maybeUnauthorized(err, fmt.Sprintf("cannot log in to presence database as %q", mongoInfo.Tag))
		}
		if err := admin.Login(mongoInfo.Tag.String(), mongoInfo.Password); err != nil {
			return nil, maybeUnauthorized(err, fmt.Sprintf("cannot log in to admin database as %q", mongoInfo.Tag))
		}
		authenticated = true
	} else if mongoInfo.Password != "" {
		if err := admin.Login(AdminUser, mongoInfo.Password); err != nil {
			return nil, maybeUnauthorized(err, "cannot log in to admin database")
		}
		authenticated = true
	}

	st := &State{
<<<<<<< HEAD
		mongoInfo:         mongoInfo,
		db:                db,
		environments:      db.C("environments"),
		charms:            db.C("charms"),
		machines:          db.C("machines"),
		containerRefs:     db.C("containerRefs"),
		instanceData:      db.C("instanceData"),
		relations:         db.C("relations"),
		relationScopes:    db.C("relationscopes"),
		services:          db.C("services"),
		requestedNetworks: db.C("requestednetworks"),
		networks:          db.C("networks"),
		networkInterfaces: db.C("networkinterfaces"),
		minUnits:          db.C("minunits"),
		settings:          db.C("settings"),
		settingsrefs:      db.C("settingsrefs"),
		constraints:       db.C("constraints"),
		units:             db.C("units"),
		actions:           db.C("actions"),
		actionresults:     db.C("actionresults"),
		users:             db.C("users"),
		presence:          pdb.C("presence"),
		cleanups:          db.C("cleanups"),
		annotations:       db.C("annotations"),
		statuses:          db.C("statuses"),
		stateServers:      db.C("stateServers"),
		openedPorts:       db.C("openedPorts"),
	}

	log := db.C("txns.log")
=======
		mongoInfo:     mongoInfo,
		policy:        policy,
		authenticated: authenticated,
		db:            db,
	}
	log := db.C(txnLogC)
>>>>>>> ff6e12c5
	logInfo := mgo.CollectionInfo{Capped: true, MaxBytes: logSize}
	// The lack of error code for this error was reported upstream:
	//     https://jira.klmongodb.org/browse/SERVER-6992
	err := log.Create(&logInfo)
	if err != nil && err.Error() != "collection already exists" {
		return nil, maybeUnauthorized(err, "cannot create log collection")
	}
	txns := db.C(txnsC)
	err = txns.Create(&mgo.CollectionInfo{})
	if err != nil && err.Error() != "collection already exists" {
		return nil, maybeUnauthorized(err, "cannot create transaction collection")
	}

	st.watcher = watcher.New(log)
	st.pwatcher = presence.NewWatcher(pdb.C(presenceC))
	for _, item := range indexes {
		index := mgo.Index{Key: item.key, Unique: item.unique}
		if err := db.C(item.collection).EnsureIndex(index); err != nil {
			return nil, fmt.Errorf("cannot create database index: %v", err)
		}
	}

	// TODO(rog) delete this when we can assume there are no
	// pre-1.18 environments running.
	if err := st.createStateServersDoc(); err != nil {
		return nil, fmt.Errorf("cannot create state servers document: %v", err)
	}
	if err := st.createAPIAddressesDoc(); err != nil {
		return nil, fmt.Errorf("cannot create API addresses document: %v", err)
	}
	if err := st.createStateServingInfoDoc(); err != nil {
		return nil, fmt.Errorf("cannot create state serving info document: %v", err)
	}
	return st, nil
}

// createStateServersDoc creates the state servers document
// if it does not already exist. This is necessary to cope with
// legacy environments that have not created the document
// at initialization time.
func (st *State) createStateServersDoc() error {
	// Quick check to see if we need to do anything so
	// that we can avoid transaction overhead in most cases.
	// We don't care what the error is - if it's something
	// unexpected, it'll be picked up again below.
	if info, err := st.StateServerInfo(); err == nil {
		if len(info.MachineIds) > 0 && len(info.VotingMachineIds) > 0 {
			return nil
		}
	}
	logger.Infof("adding state server info to legacy environment")
	// Find all current state servers and add the state servers
	// record containing them. We don't need to worry about
	// this being concurrent-safe, because in the juju versions
	// we're concerned about, there is only ever one state connection
	// (from the single bootstrap machine).
	var machineDocs []machineDoc
	err := st.db.C(machinesC).Find(bson.D{{"jobs", JobManageEnviron}}).All(&machineDocs)
	if err != nil {
		return err
	}
	var doc stateServersDoc
	for _, m := range machineDocs {
		doc.MachineIds = append(doc.MachineIds, m.Id)
	}
	doc.VotingMachineIds = doc.MachineIds
	logger.Infof("found existing state servers %v", doc.MachineIds)

	// We update the document before inserting it because
	// an earlier version of this code did not insert voting machine
	// ids or maintain the ids correctly. If that was the case,
	// the insert will be a no-op.
	ops := []txn.Op{{
		C:  stateServersC,
		Id: environGlobalKey,
		Update: bson.D{{"$set", bson.D{
			{"machineids", doc.MachineIds},
			{"votingmachineids", doc.VotingMachineIds},
		}}},
	}, {
		C:      stateServersC,
		Id:     environGlobalKey,
		Insert: &doc,
	}}

	return st.runTransaction(ops)
}

// MongoConnectionInfo returns information for connecting to mongo
func (st *State) MongoConnectionInfo() *authentication.MongoInfo {
	return st.mongoInfo
}

// createAPIAddressesDoc creates the API addresses document
// if it does not already exist. This is necessary to cope with
// legacy environments that have not created the document
// at initialization time.
func (st *State) createAPIAddressesDoc() error {
	var doc apiHostPortsDoc
	ops := []txn.Op{{
		C:      stateServersC,
		Id:     apiHostPortsKey,
		Assert: txn.DocMissing,
		Insert: &doc,
	}}
	return onAbort(st.runTransaction(ops), nil)
}

// createStateServingInfoDoc creates the state serving info document
// if it does not already exist
func (st *State) createStateServingInfoDoc() error {
	var info params.StateServingInfo
	ops := []txn.Op{{
		C:      stateServersC,
		Id:     stateServingInfoKey,
		Assert: txn.DocMissing,
		Insert: &info,
	}}
	return onAbort(st.runTransaction(ops), nil)
}

// CACert returns the certificate used to validate the state connection.
func (st *State) CACert() string {
	return st.mongoInfo.CACert
}

func (st *State) Close() error {
	err1 := st.watcher.Stop()
	err2 := st.pwatcher.Stop()
	st.mu.Lock()
	var err3 error
	if st.allManager != nil {
		err3 = st.allManager.Stop()
	}
	st.mu.Unlock()
	st.db.Session.Close()
	for _, err := range []error{err1, err2, err3} {
		if err != nil {
			return err
		}
	}
	return nil
}<|MERGE_RESOLUTION|>--- conflicted
+++ resolved
@@ -196,45 +196,11 @@
 	}
 
 	st := &State{
-<<<<<<< HEAD
-		mongoInfo:         mongoInfo,
-		db:                db,
-		environments:      db.C("environments"),
-		charms:            db.C("charms"),
-		machines:          db.C("machines"),
-		containerRefs:     db.C("containerRefs"),
-		instanceData:      db.C("instanceData"),
-		relations:         db.C("relations"),
-		relationScopes:    db.C("relationscopes"),
-		services:          db.C("services"),
-		requestedNetworks: db.C("requestednetworks"),
-		networks:          db.C("networks"),
-		networkInterfaces: db.C("networkinterfaces"),
-		minUnits:          db.C("minunits"),
-		settings:          db.C("settings"),
-		settingsrefs:      db.C("settingsrefs"),
-		constraints:       db.C("constraints"),
-		units:             db.C("units"),
-		actions:           db.C("actions"),
-		actionresults:     db.C("actionresults"),
-		users:             db.C("users"),
-		presence:          pdb.C("presence"),
-		cleanups:          db.C("cleanups"),
-		annotations:       db.C("annotations"),
-		statuses:          db.C("statuses"),
-		stateServers:      db.C("stateServers"),
-		openedPorts:       db.C("openedPorts"),
-	}
-
-	log := db.C("txns.log")
-=======
 		mongoInfo:     mongoInfo,
-		policy:        policy,
 		authenticated: authenticated,
 		db:            db,
 	}
 	log := db.C(txnLogC)
->>>>>>> ff6e12c5
 	logInfo := mgo.CollectionInfo{Capped: true, MaxBytes: logSize}
 	// The lack of error code for this error was reported upstream:
 	//     https://jira.klmongodb.org/browse/SERVER-6992
