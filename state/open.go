package state

import (
	"crypto/tls"
	"crypto/x509"
	"errors"
	"fmt"
	"net"
	"time"

	"labix.org/v2/mgo"
	"labix.org/v2/mgo/txn"
	"launchpad.net/juju-core/cert"
	"launchpad.net/juju-core/constraints"
	"launchpad.net/juju-core/environs/config"
	"launchpad.net/juju-core/log"
	"launchpad.net/juju-core/state/presence"
	"launchpad.net/juju-core/state/watcher"
)

// Info encapsulates information about cluster of
// servers holding juju state and can be used to make a
// connection to that cluster.
type Info struct {
	// Addrs gives the addresses of the MongoDB servers for the state.
	// Each address should be in the form address:port.
	Addrs []string

	// CACert holds the CA certificate that will be used
	// to validate the state server's certificate, in PEM format.
	CACert []byte

	// Tag holds the name of the entity that is connecting.
	// It should be empty when connecting as an administrator.
	Tag string

	// Password holds the password for the connecting entity.
	Password string
}

// DialOpts holds configuration parameters that control the
// Dialing behavior when connecting to a state server.
type DialOpts struct {
	// Timeout is the amount of time to wait contacting
	// a state server.
	Timeout time.Duration

	// RetryDelay is the amount of time to wait between
	// unsucssful connection attempts.
	RetryDelay time.Duration
}

// DefaultDialOpts returns a DialOpts representing the default
// parameters for contacting a state server.
func DefaultDialOpts() DialOpts {
	return DialOpts{
		Timeout:    10 * time.Minute,
		RetryDelay: 2 * time.Second,
	}
}

// Open connects to the server described by the given
// info, waits for it to be initialized, and returns a new State
// representing the environment connected to.
// It returns unauthorizedError if access is unauthorized.
<<<<<<< HEAD
func Open(info *Info, opts DialOpts) (*State, error) {
	log.Infof("state: opening state; mongo addresses: %q; entity %q", info.Addrs, info.EntityName)
=======
func Open(info *Info, dialTimeout time.Duration) (*State, error) {
	log.Infof("state: opening state; mongo addresses: %q; entity %q", info.Addrs, info.Tag)
>>>>>>> ca792966
	if len(info.Addrs) == 0 {
		return nil, errors.New("no mongo addresses")
	}
	if len(info.CACert) == 0 {
		return nil, errors.New("missing CA certificate")
	}
	xcert, err := cert.ParseCert(info.CACert)
	if err != nil {
		return nil, fmt.Errorf("cannot parse CA certificate: %v", err)
	}
	pool := x509.NewCertPool()
	pool.AddCert(xcert)
	tlsConfig := &tls.Config{
		RootCAs:    pool,
		ServerName: "anything",
	}
	dial := func(addr net.Addr) (net.Conn, error) {
		log.Infof("state: connecting to %v", addr)
		c, err := net.Dial("tcp", addr.String())
		if err != nil {
			log.Errorf("state: connection failed, paused for %v: %v", opts.RetryDelay, err)
			time.Sleep(opts.RetryDelay)
			return nil, err
		}
		cc := tls.Client(c, tlsConfig)
		if err := cc.Handshake(); err != nil {
			log.Errorf("state: TLS handshake failed: %v", err)
			return nil, err
		}
		log.Infof("state: connection established")
		return cc, nil
	}
	session, err := mgo.DialWithInfo(&mgo.DialInfo{
		Addrs:   info.Addrs,
		Timeout: opts.Timeout,
		Dial:    dial,
	})
	if err != nil {
		return nil, err
	}
	st, err := newState(session, info)
	if err != nil {
		session.Close()
		return nil, err
	}
	return st, nil
}

// Initialize sets up an initial empty state and returns it.
// This needs to be performed only once for a given environment.
// It returns unauthorizedError if access is unauthorized.
func Initialize(info *Info, cfg *config.Config, opts DialOpts) (rst *State, err error) {
	st, err := Open(info, opts)
	if err != nil {
		return nil, err
	}
	defer func() {
		if err != nil {
			st.Close()
		}
	}()
	// A valid environment config is used as a signal that the
	// state has already been initalized. If this is the case
	// do nothing.
	if _, err := st.EnvironConfig(); err == nil {
		return st, nil
	} else if !IsNotFound(err) {
		return nil, err
	}
	log.Infof("state: initializing environment")
	if cfg.AdminSecret() != "" {
		return nil, fmt.Errorf("admin-secret should never be written to the state")
	}
	ops := []txn.Op{
		createConstraintsOp(st, "e", constraints.Value{}),
		createSettingsOp(st, "e", cfg.AllAttrs()),
	}
	if err := st.runner.Run(ops, "", nil); err == txn.ErrAborted {
		// The config was created in the meantime.
		return st, nil
	} else if err != nil {
		return nil, err
	}
	return st, nil
}

var indexes = []struct {
	collection string
	key        []string
}{
	// After the first public release, do not remove entries from here
	// without adding them to a list of indexes to drop, to ensure
	// old databases are modified to have the correct indexes.
	{"relations", []string{"endpoints.relationname"}},
	{"relations", []string{"endpoints.servicename"}},
	{"units", []string{"service"}},
	{"units", []string{"principal"}},
	{"units", []string{"machineid"}},
	{"users", []string{"name"}},
}

// The capped collection used for transaction logs defaults to 10MB.
// It's tweaked in export_test.go to 1MB to avoid the overhead of
// creating and deleting the large file repeatedly in tests.
var (
	logSize      = 10000000
	logSizeTests = 1000000
)

// unauthorizedError represents the error that an operation is unauthorized.
// Use IsUnauthorized() to determine if the error was related to authorization failure.
type unauthorizedError struct {
	msg string
	error
}

func IsUnauthorizedError(err error) bool {
	_, ok := err.(*unauthorizedError)
	return ok
}

func (e *unauthorizedError) Error() string {
	if e.error != nil {
		return fmt.Sprintf("%s: %v", e.msg, e.error.Error())
	}
	return e.msg
}

// Unauthorizedf returns an error for which IsUnauthorizedError returns true.
// It is mainly used for testing.
func Unauthorizedf(format string, args ...interface{}) error {
	return &unauthorizedError{fmt.Sprintf(format, args...), nil}
}

func maybeUnauthorized(err error, msg string) error {
	if err == nil {
		return nil
	}
	// Unauthorized access errors have no error code,
	// just a simple error string.
	if err.Error() == "auth fails" {
		return &unauthorizedError{msg, err}
	}
	if err, ok := err.(*mgo.QueryError); ok && err.Code == 10057 {
		return &unauthorizedError{msg, err}
	}
	return fmt.Errorf("%s: %v", msg, err)
}

func newState(session *mgo.Session, info *Info) (*State, error) {
	db := session.DB("juju")
	pdb := session.DB("presence")
	if info.Tag != "" {
		if err := db.Login(info.Tag, info.Password); err != nil {
			return nil, maybeUnauthorized(err, "cannot log in to juju database")
		}
		if err := pdb.Login(info.Tag, info.Password); err != nil {
			return nil, maybeUnauthorized(err, "cannot log in to presence database")
		}
	} else if info.Password != "" {
		admin := session.DB("admin")
		if err := admin.Login("admin", info.Password); err != nil {
			return nil, maybeUnauthorized(err, "cannot log in to admin database")
		}
	}
	st := &State{
		info:           info,
		db:             db,
		charms:         db.C("charms"),
		machines:       db.C("machines"),
		relations:      db.C("relations"),
		relationScopes: db.C("relationscopes"),
		services:       db.C("services"),
		settings:       db.C("settings"),
		settingsrefs:   db.C("settingsrefs"),
		constraints:    db.C("constraints"),
		units:          db.C("units"),
		users:          db.C("users"),
		presence:       pdb.C("presence"),
		cleanups:       db.C("cleanups"),
		annotations:    db.C("annotations"),
	}
	log := db.C("txns.log")
	logInfo := mgo.CollectionInfo{Capped: true, MaxBytes: logSize}
	// The lack of error code for this error was reported upstream:
	//     https://jira.klmongodb.org/browse/SERVER-6992
	err := log.Create(&logInfo)
	if err != nil && err.Error() != "collection already exists" {
		return nil, maybeUnauthorized(err, "cannot create log collection")
	}
	st.runner = txn.NewRunner(db.C("txns"))
	st.runner.ChangeLog(db.C("txns.log"))
	st.watcher = watcher.New(db.C("txns.log"))
	st.pwatcher = presence.NewWatcher(pdb.C("presence"))
	for _, item := range indexes {
		index := mgo.Index{Key: item.key}
		if err := db.C(item.collection).EnsureIndex(index); err != nil {
			return nil, fmt.Errorf("cannot create database index: %v", err)
		}
	}
	st.allWatcher = newAllWatcher(newAllWatcherStateBacking(st))
	go st.allWatcher.run()
	return st, nil
}

// Addresses returns the list of addresses used to connect to the state.
func (st *State) Addresses() (addrs []string) {
	return append(addrs, st.info.Addrs...)
}

// CACert returns the certificate used to validate the state connection.
func (st *State) CACert() (cert []byte) {
	return append(cert, st.info.CACert...)
}

func (st *State) Close() error {
	err1 := st.watcher.Stop()
	err2 := st.pwatcher.Stop()
	err3 := st.allWatcher.Stop()
	st.db.Session.Close()
	for _, err := range []error{err1, err2, err3} {
		if err != nil {
			return err
		}
	}
	return nil
}<|MERGE_RESOLUTION|>--- conflicted
+++ resolved
@@ -63,13 +63,8 @@
 // info, waits for it to be initialized, and returns a new State
 // representing the environment connected to.
 // It returns unauthorizedError if access is unauthorized.
-<<<<<<< HEAD
 func Open(info *Info, opts DialOpts) (*State, error) {
-	log.Infof("state: opening state; mongo addresses: %q; entity %q", info.Addrs, info.EntityName)
-=======
-func Open(info *Info, dialTimeout time.Duration) (*State, error) {
 	log.Infof("state: opening state; mongo addresses: %q; entity %q", info.Addrs, info.Tag)
->>>>>>> ca792966
 	if len(info.Addrs) == 0 {
 		return nil, errors.New("no mongo addresses")
 	}
