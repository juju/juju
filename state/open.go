package state

import (
	"errors"
	"fmt"
	"strings"
	"time"

	"labix.org/v2/mgo"
	"labix.org/v2/mgo/txn"
	"launchpad.net/juju-core/environs/config"
	"launchpad.net/juju-core/log"
	"launchpad.net/juju-core/state/presence"
	"launchpad.net/juju-core/state/watcher"
)

// Info encapsulates information about cluster of
// servers holding juju state and can be used to make a
// connection to that cluster.
type Info struct {
	// Addrs gives the addresses of the MongoDB servers for the state.
	// Each address should be in the form address:port.
	Addrs []string

	// UseSSH specifies whether MongoDB should be contacted through an
	// SSH tunnel.
	UseSSH bool
}

// Open connects to the server described by the given
// info, waits for it to be initialized, and returns a new State
// representing the environment connected to.
func Open(info *Info) (*State, error) {
	log.Printf("state: opening state; mongo addresses: %q", info.Addrs)
	if len(info.Addrs) == 0 {
		return nil, errors.New("no mongo addresses")
	}
	if !info.UseSSH {
<<<<<<< HEAD
		session, err := mgo.DialWithTimeout(strings.Join(info.Addrs, ","), 10 * time.Minute)
=======
		session, err := mgo.DialWithTimeout(strings.Join(info.Addrs, ","), 10*time.Minute)
>>>>>>> b20160e4
		if err != nil {
			return nil, err
		}
		return newState(session, nil)
	}
	if len(info.Addrs) > 1 {
		return nil, errors.New("ssh connect does not support multiple addresses")
	}
	fwd, session, err := sshDial(info.Addrs[0], "")
	if err != nil {
		return nil, err
	}
	st, err := newState(session, fwd)
	if err != nil {
		return nil, err
	}
	return st, err
}

// Initialize sets up an initial empty state and returns it. 
// This needs to be performed only once for a given environment.
func Initialize(info *Info, cfg *config.Config) (*State, error) {
	st, err := Open(info)
	if err != nil {
		return nil, err
	}
	// A valid environment config is used as a signal that the
	// state has already been initalized. If this is the case
	// do nothing.
	_, err = st.EnvironConfig()
	if err == nil {
		return st, nil
	}
	log.Printf("state: storing no-secrets environment configuration")
	err = st.SetEnvironConfig(cfg)
	if err != nil {
		st.Close()
		return nil, err
	}
	return st, nil
}

var indexes = []struct {
	collection string
	key        []string
}{
	// After the first public release, do not remove entries from here
	// without adding them to a list of indexes to drop, to ensure
	// old databases are modified to have the correct indexes.
	{"relations", []string{"endpoints.relationname"}},
	{"relations", []string{"endpoints.servicename"}},
	{"units", []string{"service"}},
	{"units", []string{"principal"}},
	{"units", []string{"machineid"}},
}

// The capped collection used for transaction logs defaults to 10MB.
// It's tweaked in export_test.go to 1MB to avoid the overhead of
// creating and deleting the large file repeatedly in tests.
var (
	logSize      = 10000000
	logSizeTests = 1000000
)

func newState(session *mgo.Session, fwd *sshForwarder) (*State, error) {
	db := session.DB("juju")
	pdb := session.DB("presence")
	st := &State{
		db:             db,
		charms:         db.C("charms"),
		machines:       db.C("machines"),
		relations:      db.C("relations"),
		relationScopes: db.C("relationscopes"),
		services:       db.C("services"),
		settings:       db.C("settings"),
		units:          db.C("units"),
		presence:       pdb.C("presence"),
		fwd:            fwd,
	}
	log := db.C("txns.log")
	info := mgo.CollectionInfo{Capped: true, MaxBytes: logSize}
	// The lack of error code for this error was reported upstream:
	//     https://jira.mongodb.org/browse/SERVER-6992
	if err := log.Create(&info); err != nil && err.Error() != "collection already exists" {
		return nil, fmt.Errorf("cannot create log collection: %v", err)
	}
	st.runner = txn.NewRunner(db.C("txns"))
	st.runner.ChangeLog(db.C("txns.log"))
	st.watcher = watcher.New(db.C("txns.log"))
	st.pwatcher = presence.NewWatcher(pdb.C("presence"))
	for _, item := range indexes {
		index := mgo.Index{Key: item.key}
		if err := db.C(item.collection).EnsureIndex(index); err != nil {
			return nil, fmt.Errorf("cannot create database index: %v", err)
		}
	}
	return st, nil
}

func (st *State) Close() error {
	err1 := st.watcher.Stop()
	err2 := st.pwatcher.Stop()
	st.db.Session.Close()
	for _, err := range []error{err1, err2} {
		if err != nil {
			return err
		}
	}
	return nil
}<|MERGE_RESOLUTION|>--- conflicted
+++ resolved
@@ -36,11 +36,7 @@
 		return nil, errors.New("no mongo addresses")
 	}
 	if !info.UseSSH {
-<<<<<<< HEAD
-		session, err := mgo.DialWithTimeout(strings.Join(info.Addrs, ","), 10 * time.Minute)
-=======
 		session, err := mgo.DialWithTimeout(strings.Join(info.Addrs, ","), 10*time.Minute)
->>>>>>> b20160e4
 		if err != nil {
 			return nil, err
 		}
