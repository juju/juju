// Copyright 2014 Canonical Ltd.
// Licensed under the AGPLv3, see LICENCE file for details.

// backups contains all the stand-alone backup-related functionality for
// juju state.
package backups

import (
	"compress/gzip"
	"fmt"
	"io"
<<<<<<< HEAD
	"io/ioutil"
	"os"
	"path/filepath"
=======
	"os"
	"os/user"
	"path/filepath"
	"strings"
	"time"
>>>>>>> 8eef9927

	"github.com/juju/errors"
	"github.com/juju/loggo"
	"github.com/juju/utils/filestorage"
<<<<<<< HEAD
	"github.com/juju/utils/tar"

	"github.com/juju/juju/agent"
	"github.com/juju/juju/instance"
	"github.com/juju/juju/network"
	"github.com/juju/juju/state"
	"github.com/juju/juju/state/backups/db"
	"github.com/juju/juju/state/backups/files"
	"github.com/juju/juju/state/backups/metadata"
=======
)

const (
	// FilenamePrefix is the prefix used for backup archive files.
	FilenamePrefix = "juju-backup-"

	// FilenameTemplate is used with time.Time.Format to generate a filename.
	FilenameTemplate = FilenamePrefix + "20060102-150405.tar.gz"
>>>>>>> 8eef9927
)

var logger = loggo.GetLogger("juju.state.backups")

var (
	getFilesToBackUp = GetFilesToBackUp
	getDBDumper      = NewDBDumper
	runCreate        = create
	finishMeta       = func(meta *Metadata, result *createResult) error {
		return meta.MarkComplete(result.size, result.checksum)
	}
	storeArchive = StoreArchive
)

// StoreArchive sends the backup archive and its metadata to storage.
// It also sets the metadata's ID and Stored values.
func StoreArchive(stor filestorage.FileStorage, meta *Metadata, file io.Reader) error {
	id, err := stor.Add(meta, file)
	if err != nil {
		return errors.Trace(err)
	}
	meta.SetID(id)
	stored, err := stor.Metadata(id)
	if err != nil {
		return errors.Trace(err)
	}
	meta.SetStored(stored.Stored())
	return nil
}

// Backups is an abstraction around all juju backup-related functionality.
type Backups interface {
<<<<<<< HEAD
	// Create creates and stores a new juju backup archive and returns
	// its associated metadata.
	Create(paths files.Paths, dbInfo db.Info, origin metadata.Origin, notes string) (*metadata.Metadata, error)
=======

	// Create creates and stores a new juju backup archive. It updates
	// the provided metadata.
	Create(meta *Metadata, paths *Paths, dbInfo *DBInfo) error

>>>>>>> 8eef9927
	// Get returns the metadata and archive file associated with the ID.
	Get(id string) (*Metadata, io.ReadCloser, error)

	// List returns the metadata for all stored backups.
	List() ([]*Metadata, error)

	// Remove deletes the backup from storage.
	Remove(id string) error
	// Restore updates juju's state to the contents of the backup archive.
	Restore(io.ReadCloser, *metadata.Metadata, string, instance.Id) error
}

type backups struct {
	storage filestorage.FileStorage
}

<<<<<<< HEAD
// NewBackups returns a new backups based on the state.
func NewBackupsFromState(st *state.State) (Backups, io.Closer) {
	stor := state.NewBackupStorage(st)

	backups := NewBackups(stor)
	return backups, stor
}

// NewBackups returns a new Backups value using the provided DB info and
// file storage.
=======
// NewBackups creates a new Backups value using the FileStorage provided.
>>>>>>> 8eef9927
func NewBackups(stor filestorage.FileStorage) Backups {
	b := backups{
		storage: stor,
	}
	return &b
}

// Create creates and stores a new juju backup archive and updates the
// provided metadata.
func (b *backups) Create(meta *Metadata, paths *Paths, dbInfo *DBInfo) error {
	meta.Started = time.Now().UTC()

	// The metadata file will not contain the ID or the "finished" data.
	// However, that information is not as critical. The alternatives
	// are either adding the metadata file to the archive after the fact
	// or adding placeholders here for the finished data and filling
	// them in afterward.  Neither is particularly trivial.
	metadataFile, err := meta.AsJSONBuffer()
	if err != nil {
		return errors.Annotate(err, "while preparing the metadata")
	}

	// Create the archive.
	filesToBackUp, err := getFilesToBackUp("", paths)
	if err != nil {
		return errors.Annotate(err, "while listing files to back up")
	}
	dumper, err := getDBDumper(dbInfo)
	if err != nil {
		return errors.Annotate(err, "while preparing for DB dump")
	}
	args := createArgs{filesToBackUp, dumper, metadataFile}
	result, err := runCreate(&args)
	if err != nil {
		return errors.Annotate(err, "while creating backup archive")
	}
	defer result.archiveFile.Close()

	// Finalize the metadata.
	err = finishMeta(meta, result)
	if err != nil {
		return errors.Annotate(err, "while updating metadata")
	}

	// Store the archive.
	err = storeArchive(b.storage, meta, result.archiveFile)
	if err != nil {
		return errors.Annotate(err, "while storing backup archive")
	}

	return nil
}

// Get pulls the associated metadata and archive file from environment storage.
func (b *backups) Get(id string) (*Metadata, io.ReadCloser, error) {
	if strings.HasPrefix(id, uploadedPrefix) {
		archiveFile, err := openUploaded(id)
		if err != nil {
			return nil, nil, errors.Trace(err)
		}
		// TODO(ericsnow) Extract the metadata from the file.
		return nil, archiveFile, nil
	}

	rawmeta, archiveFile, err := b.storage.Get(id)
	if err != nil {
		return nil, nil, errors.Trace(err)
	}

	meta, ok := rawmeta.(*Metadata)
	if !ok {
		return nil, nil, errors.New("did not get a backups.Metadata value from storage")
	}

	return meta, archiveFile, nil
}

// List returns the metadata for all stored backups.
func (b *backups) List() ([]*Metadata, error) {
	metaList, err := b.storage.List()
	if err != nil {
		return nil, errors.Trace(err)
	}
	result := make([]*Metadata, len(metaList))
	for i, meta := range metaList {
		m, ok := meta.(*Metadata)
		if !ok {
			msg := "expected backups.Metadata value from storage for %q, got %T"
			return nil, errors.Errorf(msg, meta.ID(), meta)
		}
		result[i] = m
	}
	return result, nil
}

// Remove deletes the backup from storage.
func (b *backups) Remove(id string) error {
	return errors.Trace(b.storage.Remove(id))
}

<<<<<<< HEAD
// Restore handles either returning or creating a state server to a backed up status:
// * extracts the content of the given backup file and:
// * runs mongorestore with the backed up mongo dump
// * updates and writes configuration files
// * updates existing db entries to make sure they hold no references to
// old instances
// * updates config in all agents.
func (b *backups) Restore(backupFile io.ReadCloser, backupMetadata *metadata.Metadata, privateAddress string, newInstId instance.Id) error {
	workDir, err := ioutil.TempDir("", "juju-backup")
	if err != nil {
		return errors.Annotate(err, "cannot create temp folder")
	}
	defer os.Remove(workDir)

	// Extract outer container (a juju-backup folder inside the tar)
	tarFile, err := gzip.NewReader(backupFile)
	if err != nil {
		return errors.Trace(err)
	}
	if err := tar.UntarFiles(tarFile, workDir); err != nil {
		return errors.Trace(err)
	}

	backupFilesPath := filepath.Join(workDir, "juju-backup")
	// just in case, we dont want to leave these sensitive files hanging around.

	version, err := backupVersion(backupMetadata, backupFilesPath)
	if err != nil {
		return errors.Errorf("this is not a valid backup file")
	}

	// Extract inner container (root.tar inside the juju-backup)
	innerBackup := filepath.Join(backupFilesPath, "root.tar")
	var innerBackupHandler io.ReadSeeker
	innerBackupHandler, err = os.Open(innerBackup)
	if err != nil {
		return errors.Annotatef(err, "cannot open the backups inner tar file %q", innerBackup)
	}

	// Load configuration values that are to remain
	// without these values, lets leave before doing any possible damage on the system
	_, agentConfFile, err := tar.FindFile(innerBackupHandler, "var/lib/juju/agents/machine-0/agent.conf")
	if err != nil {
		return errors.Annotatef(err, "could not find agent configuration in tar file")
	}

	var agentConfig agent.ConfigSetterWriter
	agentConfig, err = agent.ParseConfig(agentConfFile, nil, "")
	if err != nil {
		return errors.Annotate(err, "cannot obtain agent configuration information")
	}

	// delete all the files to be replaced
	if err := files.PrepareMachineForRestore(); err != nil {
		return errors.Annotate(err, "cannot delete existing files")
	}

	// Reset cursor to 0 since tar wont do this
	innerBackupHandler.Seek(0, 0)

	if err := tar.UntarFiles(innerBackupHandler, filesystemRoot()); err != nil {
		return errors.Annotate(err, "cannot obtain system files from backup")
	}
	if agentConfig, err = agent.ReadConfig("/var/lib/juju/agents/machine-0/agent.conf"); err != nil {
		return errors.Annotate(err, "cannot load agent config from disk")
	}
	ssi, ok := agentConfig.StateServingInfo()
	if !ok {
		return errors.Errorf("cannot determine state serving info")
	}

	APIHostPort := network.HostPort{Address: network.Address{
		Value: privateAddress,
		Type:  network.DeriveAddressType(privateAddress),
	},
		Port: ssi.APIPort}
	agentConfig.SetAPIHostPorts([][]network.HostPort{{APIHostPort}})
	if err := agentConfig.Write(); err != nil {
		return errors.Annotate(err, "cannot write new agent configuration")
	}

	// Restore backed up mongo
	mongoDump := filepath.Join(backupFilesPath, "dump")
	if err := db.PlaceNewMongo(mongoDump, version); err != nil {
		return errors.Annotate(err, "error restoring state from backup")
	}

	// Re-start replicaset with the new value for server address
	dialInfo, err := newDialInfo(privateAddress, agentConfig)
	if err != nil {
		return errors.Annotate(err, "cannot produce dial information")
	}

	memberHostPort := fmt.Sprintf("%s:%d", privateAddress, ssi.StatePort)
	err = resetReplicaSet(dialInfo, memberHostPort)
	if err != nil {
		return errors.Annotate(err, "cannot reset replicaSet")
	}

	// Update entries for machine 0 to point to the newest instance
	err = updateMongoEntries(newInstId, dialInfo)
	if err != nil {
		return errors.Annotate(err, "cannot update mongo entries")
	}

	// From here we work with the restored state server
	st, err := newStateConnection(agentConfig)
	if err != nil {
		return errors.Trace(err)
	}
	defer st.Close()

	// update all agents known to the new state server.
	err = updateAllMachines(privateAddress, st)
	if err != nil {
		return errors.Annotate(err, "cannot update agents")
	}

	rInfo, err := st.EnsureRestoreInfo()

	if err != nil {
		return errors.Trace(err)
	}

	// Mark restoreInfo as Finished so upon restart of the apiserver
	// the client can reconnect and determine if we where succesful.
	err = rInfo.SetStatus(state.RestoreFinished)

	return errors.Annotate(err, "failed to set status to finished")
=======
// The following code is temporary and in support of the initial
// restore patch.  Once we have an HTTP-based upload this code will
// be removed.

const (
	uploadedPrefix = "file://"
	sshUsername    = "ubuntu"
)

type sendFunc func(host, filename string, archive io.Reader) error

// SimpleUpload sends the backup archive to the server where it is saved
// in the home directory of the SSH user.  The returned ID may be used
// to locate the file on the server.
func SimpleUpload(publicAddress string, archive io.Reader, send sendFunc) (string, error) {
	filename := time.Now().UTC().Format(FilenameTemplate)
	host := sshUsername + "@" + publicAddress
	err := send(host, filename, archive)
	return uploadedPrefix + filename, errors.Trace(err)
}

func resolveUploaded(id string) (string, error) {
	filename := strings.TrimPrefix(id, uploadedPrefix)
	filename = filepath.FromSlash(filename)
	if !strings.HasPrefix(filepath.Base(filename), FilenamePrefix) {
		return "", errors.Errorf("invalid ID for uploaded file: %q", id)
	}
	if filepath.IsAbs(filename) {
		return "", errors.Errorf("expected relative path in ID, got %q", id)
	}

	sshUser, err := user.Lookup(sshUsername)
	if err != nil {
		return "", errors.Trace(err)
	}
	filename = filepath.Join(sshUser.HomeDir, filename)
	return filename, nil
}

func openUploaded(id string) (io.ReadCloser, error) {
	filename, err := resolveUploaded(id)
	if err != nil {
		return nil, errors.Trace(err)
	}
	archive, err := os.Open(filename)
	return archive, errors.Trace(err)
>>>>>>> 8eef9927
}<|MERGE_RESOLUTION|>--- conflicted
+++ resolved
@@ -9,22 +9,16 @@
 	"compress/gzip"
 	"fmt"
 	"io"
-<<<<<<< HEAD
 	"io/ioutil"
-	"os"
-	"path/filepath"
-=======
 	"os"
 	"os/user"
 	"path/filepath"
 	"strings"
 	"time"
->>>>>>> 8eef9927
 
 	"github.com/juju/errors"
 	"github.com/juju/loggo"
 	"github.com/juju/utils/filestorage"
-<<<<<<< HEAD
 	"github.com/juju/utils/tar"
 
 	"github.com/juju/juju/agent"
@@ -34,7 +28,6 @@
 	"github.com/juju/juju/state/backups/db"
 	"github.com/juju/juju/state/backups/files"
 	"github.com/juju/juju/state/backups/metadata"
-=======
 )
 
 const (
@@ -43,7 +36,6 @@
 
 	// FilenameTemplate is used with time.Time.Format to generate a filename.
 	FilenameTemplate = FilenamePrefix + "20060102-150405.tar.gz"
->>>>>>> 8eef9927
 )
 
 var logger = loggo.GetLogger("juju.state.backups")
@@ -76,17 +68,10 @@
 
 // Backups is an abstraction around all juju backup-related functionality.
 type Backups interface {
-<<<<<<< HEAD
-	// Create creates and stores a new juju backup archive and returns
-	// its associated metadata.
-	Create(paths files.Paths, dbInfo db.Info, origin metadata.Origin, notes string) (*metadata.Metadata, error)
-=======
-
 	// Create creates and stores a new juju backup archive. It updates
 	// the provided metadata.
 	Create(meta *Metadata, paths *Paths, dbInfo *DBInfo) error
 
->>>>>>> 8eef9927
 	// Get returns the metadata and archive file associated with the ID.
 	Get(id string) (*Metadata, io.ReadCloser, error)
 
@@ -103,20 +88,7 @@
 	storage filestorage.FileStorage
 }
 
-<<<<<<< HEAD
-// NewBackups returns a new backups based on the state.
-func NewBackupsFromState(st *state.State) (Backups, io.Closer) {
-	stor := state.NewBackupStorage(st)
-
-	backups := NewBackups(stor)
-	return backups, stor
-}
-
-// NewBackups returns a new Backups value using the provided DB info and
-// file storage.
-=======
 // NewBackups creates a new Backups value using the FileStorage provided.
->>>>>>> 8eef9927
 func NewBackups(stor filestorage.FileStorage) Backups {
 	b := backups{
 		storage: stor,
@@ -217,7 +189,6 @@
 	return errors.Trace(b.storage.Remove(id))
 }
 
-<<<<<<< HEAD
 // Restore handles either returning or creating a state server to a backed up status:
 // * extracts the content of the given backup file and:
 // * runs mongorestore with the backed up mongo dump
@@ -347,7 +318,8 @@
 	err = rInfo.SetStatus(state.RestoreFinished)
 
 	return errors.Annotate(err, "failed to set status to finished")
-=======
+}
+
 // The following code is temporary and in support of the initial
 // restore patch.  Once we have an HTTP-based upload this code will
 // be removed.
@@ -394,5 +366,4 @@
 	}
 	archive, err := os.Open(filename)
 	return archive, errors.Trace(err)
->>>>>>> 8eef9927
 }