// Copyright 2013 Canonical Ltd.
// Licensed under the AGPLv3, see LICENCE file for details.

package state

import (
	"fmt"
	"reflect"
	"strings"

	"github.com/juju/errors"
	"gopkg.in/mgo.v2"

	"github.com/juju/juju/apiserver/params"
	"github.com/juju/juju/state/multiwatcher"
	"github.com/juju/juju/state/watcher"
)

// allWatcherStateBacking implements allWatcherBacking by
// fetching entities from the State.
type allWatcherStateBacking struct {
	st *State
	// collections
	collectionByName map[string]allWatcherStateCollection
}

type backingMachine machineDoc

func (m *backingMachine) updated(st *State, store *multiwatcher.Store, id interface{}) error {
	info := &params.MachineInfo{
		Id:                       m.Id,
		Life:                     params.Life(m.Life.String()),
		Series:                   m.Series,
		Jobs:                     paramsJobsFromJobs(m.Jobs),
		Addresses:                mergedAddresses(m.MachineAddresses, m.Addresses),
		SupportedContainers:      m.SupportedContainers,
		SupportedContainersKnown: m.SupportedContainersKnown,
	}

	oldInfo := store.Get(info.EntityId().(multiwatcher.EntityId))
	if oldInfo == nil {
		// We're adding the entry for the first time,
		// so fetch the associated machine status.
		sdoc, err := getStatus(st, machineGlobalKey(m.Id))
		if err != nil {
			return err
		}
		info.Status = params.Status(sdoc.Status)
		info.StatusInfo = sdoc.StatusInfo
	} else {
		// The entry already exists, so preserve the current status and
		// instance data.
		oldInfo := oldInfo.(*params.MachineInfo)
		info.Status = oldInfo.Status
		info.StatusInfo = oldInfo.StatusInfo
		info.InstanceId = oldInfo.InstanceId
		info.HardwareCharacteristics = oldInfo.HardwareCharacteristics
	}
	// If the machine is been provisioned, fetch the instance id as required,
	// and set instance id and hardware characteristics.
	if m.Nonce != "" && info.InstanceId == "" {
		instanceData, err := getInstanceData(st, m.Id)
		if err == nil {
			info.InstanceId = string(instanceData.InstanceId)
			info.HardwareCharacteristics = hardwareCharacteristics(instanceData)
		} else if !errors.IsNotFound(err) {
			return err
		}
	}
	store.Update(info)
	return nil
}

<<<<<<< HEAD
func (svc *backingMachine) removed(st *State, store *multiwatcher.Store, id interface{}) {
	store.Remove(params.NewEntityId("machine", id))
=======
func (m *backingMachine) removed(st *State, store *multiwatcher.Store, id interface{}) {
	// TODO(mjs) This isn't correct - the store should be using
	// environment UUID prefixed ids but we can't fix it properly
	// until davecheney smashes the allwatcher to apiserver/params
	// dependency.
	store.Remove(params.EntityId{
		Kind: "machine",
		Id:   st.localID(id.(string)),
	})
>>>>>>> f5856e96
}

func (m *backingMachine) mongoId() interface{} {
	return m.DocID
}

type backingUnit unitDoc

func (u *backingUnit) updated(st *State, store *multiwatcher.Store, id interface{}) error {
	info := &params.UnitInfo{
		Name:        u.Name,
		Service:     u.Service,
		Series:      u.Series,
		MachineId:   u.MachineId,
		Ports:       u.Ports,
		Subordinate: u.Principal != "",
	}
	if u.CharmURL != nil {
		info.CharmURL = u.CharmURL.String()
	}
	oldInfo := store.Get(info.EntityId().(multiwatcher.EntityId))
	if oldInfo == nil {
		// We're adding the entry for the first time,
		// so fetch the associated unit status.
		sdoc, err := getStatus(st, unitGlobalKey(u.Name))
		if err != nil {
			return err
		}
		info.Status = params.Status(sdoc.Status)
		info.StatusInfo = sdoc.StatusInfo
	} else {
		// The entry already exists, so preserve the current status.
		oldInfo := oldInfo.(*params.UnitInfo)
		info.Status = oldInfo.Status
		info.StatusInfo = oldInfo.StatusInfo
	}
	publicAddress, privateAddress, err := getUnitAddresses(st, u.Name)
	if err != nil {
		return err
	}
	info.PublicAddress = publicAddress
	info.PrivateAddress = privateAddress
	store.Update(info)
	return nil
}

// getUnitAddresses returns the public and private addresses on a given unit.
// As of 1.18, the addresses are stored on the assigned machine but we retain
// this approach for backwards compatibility.
func getUnitAddresses(st *State, unitName string) (publicAddress, privateAddress string, err error) {
	u, err := st.Unit(unitName)
	if err != nil {
		return "", "", err
	}
	publicAddress, _ = u.PublicAddress()
	privateAddress, _ = u.PrivateAddress()
	return publicAddress, privateAddress, nil
}

<<<<<<< HEAD
func (svc *backingUnit) removed(st *State, store *multiwatcher.Store, id interface{}) {
	store.Remove(params.NewEntityId("unit", id))
=======
func (u *backingUnit) removed(st *State, store *multiwatcher.Store, id interface{}) {
	// TODO(mjs) as per backingMachine.removed()
	store.Remove(params.EntityId{
		Kind: "unit",
		Id:   st.localID(id.(string)),
	})
>>>>>>> f5856e96
}

func (u *backingUnit) mongoId() interface{} {
	return u.DocID
}

type backingService serviceDoc

func (svc *backingService) updated(st *State, store *multiwatcher.Store, id interface{}) error {
	if svc.CharmURL == nil {
		return errors.Errorf("charm url is nil")
	}
	env, err := st.Environment()
	if err != nil {
		return errors.Trace(err)
	}
	info := &params.ServiceInfo{
		Name:        svc.Name,
		Exposed:     svc.Exposed,
		CharmURL:    svc.CharmURL.String(),
		OwnerTag:    svc.fixOwnerTag(env),
		Life:        params.Life(svc.Life.String()),
		MinUnits:    svc.MinUnits,
		Subordinate: svc.Subordinate,
	}
	oldInfo := store.Get(info.EntityId().(multiwatcher.EntityId))
	needConfig := false
	if oldInfo == nil {
		// We're adding the entry for the first time,
		// so fetch the associated child documents.
		c, err := readConstraints(st, serviceGlobalKey(svc.Name))
		if err != nil {
			return err
		}
		info.Constraints = c
		needConfig = true
	} else {
		// The entry already exists, so preserve the current status.
		oldInfo := oldInfo.(*params.ServiceInfo)
		info.Constraints = oldInfo.Constraints
		if info.CharmURL == oldInfo.CharmURL {
			// The charm URL remains the same - we can continue to
			// use the same config settings.
			info.Config = oldInfo.Config
		} else {
			// The charm URL has changed - we need to fetch the
			// settings from the new charm's settings doc.
			needConfig = true
		}
	}
	if needConfig {
		var err error
		info.Config, _, err = readSettingsDoc(st, serviceSettingsKey(svc.Name, svc.CharmURL))
		if err != nil {
			return err
		}
	}
	store.Update(info)
	return nil
}

func (svc *backingService) removed(st *State, store *multiwatcher.Store, id interface{}) {
<<<<<<< HEAD
	store.Remove(params.NewEntityId("service", id))
=======
	// TODO(mjs) as per backingMachine.removed()
	store.Remove(params.EntityId{
		Kind: "service",
		Id:   st.localID(id.(string)),
	})
>>>>>>> f5856e96
}

// SCHEMACHANGE
// TODO(mattyw) remove when schema upgrades are possible
func (svc *backingService) fixOwnerTag(env *Environment) string {
	if svc.OwnerTag != "" {
		return svc.OwnerTag
	}
	return env.Owner().String()
}

func (svc *backingService) mongoId() interface{} {
	return svc.DocID
}

type backingRelation relationDoc

func (r *backingRelation) updated(st *State, store *multiwatcher.Store, id interface{}) error {
	eps := make([]params.Endpoint, len(r.Endpoints))
	for i, ep := range r.Endpoints {
		eps[i] = params.Endpoint{
			ServiceName: ep.ServiceName,
			Relation:    ep.Relation,
		}
	}
	info := &params.RelationInfo{
		Key:       r.Key,
		Id:        r.Id,
		Endpoints: eps,
	}
	store.Update(info)
	return nil
}

<<<<<<< HEAD
func (svc *backingRelation) removed(st *State, store *multiwatcher.Store, id interface{}) {
	store.Remove(params.NewEntityId("relation", id))
=======
func (r *backingRelation) removed(st *State, store *multiwatcher.Store, id interface{}) {
	store.Remove(params.EntityId{
		Kind: "relation",
		Id:   id,
	})
>>>>>>> f5856e96
}

func (r *backingRelation) mongoId() interface{} {
	return r.Key
}

type backingAnnotation annotatorDoc

func (a *backingAnnotation) updated(st *State, store *multiwatcher.Store, id interface{}) error {
	info := &params.AnnotationInfo{
		Tag:         a.Tag,
		Annotations: a.Annotations,
	}
	store.Update(info)
	return nil
}

func (a *backingAnnotation) removed(st *State, store *multiwatcher.Store, id interface{}) {
	tag, ok := tagForGlobalKey(id.(string))
	if !ok {
		panic(fmt.Errorf("unknown global key %q in state", id))
	}
	store.Remove(params.NewEntityId("annotation", tag))
}

func (a *backingAnnotation) mongoId() interface{} {
	return a.GlobalKey
}

type backingStatus statusDoc

func (s *backingStatus) updated(st *State, store *multiwatcher.Store, id interface{}) error {
	parentId, ok := backingEntityIdForGlobalKey(id.(string))
	if !ok {
		return nil
	}
	info0 := store.Get(parentId)
	switch info := info0.(type) {
	case nil:
		// The parent info doesn't exist. Ignore the status until it does.
		return nil
	case *params.UnitInfo:
		newInfo := *info
		newInfo.Status = params.Status(s.Status)
		newInfo.StatusInfo = s.StatusInfo
		newInfo.StatusData = s.StatusData
		info0 = &newInfo
	case *params.MachineInfo:
		newInfo := *info
		newInfo.Status = params.Status(s.Status)
		newInfo.StatusInfo = s.StatusInfo
		newInfo.StatusData = s.StatusData
		info0 = &newInfo
	default:
		panic(fmt.Errorf("status for unexpected entity with id %q; type %T", id, info))
	}
	store.Update(info0)
	return nil
}

func (s *backingStatus) removed(st *State, store *multiwatcher.Store, id interface{}) {
	// If the status is removed, the parent will follow not long after,
	// so do nothing.
}

func (s *backingStatus) mongoId() interface{} {
	panic("cannot find mongo id from status document")
}

type backingConstraints constraintsDoc

func (c *backingConstraints) updated(st *State, store *multiwatcher.Store, id interface{}) error {
	parentId, ok := backingEntityIdForGlobalKey(id.(string))
	if !ok {
		return nil
	}
	info0 := store.Get(parentId)
	switch info := info0.(type) {
	case nil:
		// The parent info doesn't exist. Ignore the status until it does.
		return nil
	case *params.UnitInfo, *params.MachineInfo:
		// We don't (yet) publish unit or machine constraints.
		return nil
	case *params.ServiceInfo:
		newInfo := *info
		newInfo.Constraints = constraintsDoc(*c).value()
		info0 = &newInfo
	default:
		panic(fmt.Errorf("status for unexpected entity with id %q; type %T", id, info))
	}
	store.Update(info0)
	return nil
}

func (c *backingConstraints) removed(st *State, store *multiwatcher.Store, id interface{}) {}

func (c *backingConstraints) mongoId() interface{} {
	panic("cannot find mongo id from constraints document")
}

type backingSettings map[string]interface{}

func (s *backingSettings) updated(st *State, store *multiwatcher.Store, id interface{}) error {
	parentId, url, ok := backingEntityIdForSettingsKey(id.(string))
	if !ok {
		return nil
	}
	info0 := store.Get(parentId)
	switch info := info0.(type) {
	case nil:
		// The parent info doesn't exist. Ignore the status until it does.
		return nil
	case *params.ServiceInfo:
		// If we're seeing settings for the service with a different
		// charm URL, we ignore them - we will fetch
		// them again when the service charm changes.
		// By doing this we make sure that the settings in the
		// ServiceInfo are always consistent with the charm URL.
		if info.CharmURL != url {
			break
		}
		newInfo := *info
		cleanSettingsMap(*s)
		newInfo.Config = *s
		info0 = &newInfo
	default:
		return nil
	}
	store.Update(info0)
	return nil
}

func (s *backingSettings) removed(st *State, store *multiwatcher.Store, id interface{}) {}

func (s *backingSettings) mongoId() interface{} {
	panic("cannot find mongo id from settings document")
}

// backingEntityIdForSettingsKey returns the entity id for the given
// settings key. Any extra information in the key is returned in
// extra.
func backingEntityIdForSettingsKey(key string) (eid params.EntityId, extra string, ok bool) {
	if !strings.HasPrefix(key, "s#") {
		eid, ok = backingEntityIdForGlobalKey(key)
		return
	}
	key = key[2:]
	i := strings.Index(key, "#")
	if i == -1 {
		return nil, "", false
	}
	eid = (&params.ServiceInfo{Name: key[0:i]}).EntityId().(params.EntityId)
	extra = key[i+1:]
	ok = true
	return
}

// backingEntityIdForGlobalKey returns the entity id for the given global key.
// It returns false if the key is not recognized.
func backingEntityIdForGlobalKey(key string) (params.EntityId, bool) {
	if len(key) < 3 || key[1] != '#' {
		return nil, false
	}
	id := key[2:]
	switch key[0] {
	case 'm':
		return (&params.MachineInfo{Id: id}).EntityId().(params.EntityId), true
	case 'u':
		return (&params.UnitInfo{Name: id}).EntityId().(params.EntityId), true
	case 's':
		return (&params.ServiceInfo{Name: id}).EntityId().(params.EntityId), true
	default:
		return nil, false
	}
}

// backingEntityDoc is implemented by the documents in
// collections that the allWatcherStateBacking watches.
type backingEntityDoc interface {
	// updated is called when the document has changed.
	// The mongo _id value of the document is provided in id.
	updated(st *State, store *multiwatcher.Store, id interface{}) error

	// removed is called when the document has changed.
	// The receiving instance will not contain any data.
	// The mongo _id value of the document is provided in id.
	removed(st *State, store *multiwatcher.Store, id interface{})

	// mongoId returns the mongo _id field of the document.
	// It is currently never called for subsidiary documents.
	mongoId() interface{}
}

var (
	_ backingEntityDoc = (*backingMachine)(nil)
	_ backingEntityDoc = (*backingUnit)(nil)
	_ backingEntityDoc = (*backingService)(nil)
	_ backingEntityDoc = (*backingRelation)(nil)
	_ backingEntityDoc = (*backingAnnotation)(nil)
	_ backingEntityDoc = (*backingStatus)(nil)
	_ backingEntityDoc = (*backingConstraints)(nil)
	_ backingEntityDoc = (*backingSettings)(nil)
)

// allWatcherStateCollection holds information about a
// collection watched by an allWatcher and the
// type of value we use to store entity information
// for that collection.
type allWatcherStateCollection struct {
	*mgo.Collection

	// infoType stores the type of the info type
	// that we use for this collection.
	infoType reflect.Type
	// subsidiary is true if the collection is used only
	// to modify a primary entity.
	subsidiary bool
}

func newAllWatcherStateBacking(st *State) multiwatcher.Backing {
	collectionByType := make(map[reflect.Type]allWatcherStateCollection)
	b := &allWatcherStateBacking{
		st:               st,
		collectionByName: make(map[string]allWatcherStateCollection),
	}

	collections := []allWatcherStateCollection{{
		Collection: st.db.C(machinesC),
		infoType:   reflect.TypeOf(backingMachine{}),
	}, {
		Collection: st.db.C(unitsC),
		infoType:   reflect.TypeOf(backingUnit{}),
	}, {
		Collection: st.db.C(servicesC),
		infoType:   reflect.TypeOf(backingService{}),
	}, {
		Collection: st.db.C(relationsC),
		infoType:   reflect.TypeOf(backingRelation{}),
	}, {
		Collection: st.db.C(annotationsC),
		infoType:   reflect.TypeOf(backingAnnotation{}),
	}, {
		Collection: st.db.C(statusesC),
		infoType:   reflect.TypeOf(backingStatus{}),
		subsidiary: true,
	}, {
		Collection: st.db.C(constraintsC),
		infoType:   reflect.TypeOf(backingConstraints{}),
		subsidiary: true,
	}, {
		Collection: st.db.C(settingsC),
		infoType:   reflect.TypeOf(backingSettings{}),
		subsidiary: true,
	}}
	// Populate the collection maps from the above set of collections.
	for _, c := range collections {
		docType := c.infoType
		if _, ok := collectionByType[docType]; ok {
			panic(fmt.Errorf("duplicate collection type %s", docType))
		}
		collectionByType[docType] = c
		if _, ok := b.collectionByName[c.Name]; ok {
			panic(fmt.Errorf("duplicate collection name %q", c.Name))
		}
		b.collectionByName[c.Name] = c
	}
	return b
}

// Watch watches all the collections.
func (b *allWatcherStateBacking) Watch(in chan<- watcher.Change) {
	for _, c := range b.collectionByName {
		b.st.watcher.WatchCollection(c.Name, in)
	}
}

// Unwatch unwatches all the collections.
func (b *allWatcherStateBacking) Unwatch(in chan<- watcher.Change) {
	for _, c := range b.collectionByName {
		b.st.watcher.UnwatchCollection(c.Name, in)
	}
}

// GetAll fetches all items that we want to watch from the state.
func (b *allWatcherStateBacking) GetAll(all *multiwatcher.Store) error {
	db, closer := b.st.newDB()
	defer closer()

	// TODO(rog) fetch collections concurrently?
	for _, c := range b.collectionByName {
		if c.subsidiary {
			continue
		}
		col := db.C(c.Name)
		infoSlicePtr := reflect.New(reflect.SliceOf(c.infoType))
		if err := col.Find(nil).All(infoSlicePtr.Interface()); err != nil {
			return fmt.Errorf("cannot get all %s: %v", c.Name, err)
		}
		infos := infoSlicePtr.Elem()
		for i := 0; i < infos.Len(); i++ {
			info := infos.Index(i).Addr().Interface().(backingEntityDoc)
			info.updated(b.st, all, info.mongoId())
		}
	}
	return nil
}

// Changed updates the allWatcher's idea of the current state
// in response to the given change.
func (b *allWatcherStateBacking) Changed(all *multiwatcher.Store, change watcher.Change) error {
	db, closer := b.st.newDB()
	defer closer()

	c, ok := b.collectionByName[change.C]
	if !ok {
		panic(fmt.Errorf("unknown collection %q in fetch request", change.C))
	}
	col := db.C(c.Name)
	doc := reflect.New(c.infoType).Interface().(backingEntityDoc)

	// TODO(rog) investigate ways that this can be made more efficient
	// than simply fetching each entity in turn.
	// TODO(rog) avoid fetching documents that we have no interest
	// in, such as settings changes to entities we don't care about.
	err := col.FindId(change.Id).One(doc)
	if err == mgo.ErrNotFound {
		doc.removed(b.st, all, change.Id)
		return nil
	}
	if err != nil {
		return err
	}
	return doc.updated(b.st, all, change.Id)
}<|MERGE_RESOLUTION|>--- conflicted
+++ resolved
@@ -71,20 +71,12 @@
 	return nil
 }
 
-<<<<<<< HEAD
-func (svc *backingMachine) removed(st *State, store *multiwatcher.Store, id interface{}) {
-	store.Remove(params.NewEntityId("machine", id))
-=======
 func (m *backingMachine) removed(st *State, store *multiwatcher.Store, id interface{}) {
 	// TODO(mjs) This isn't correct - the store should be using
 	// environment UUID prefixed ids but we can't fix it properly
 	// until davecheney smashes the allwatcher to apiserver/params
 	// dependency.
-	store.Remove(params.EntityId{
-		Kind: "machine",
-		Id:   st.localID(id.(string)),
-	})
->>>>>>> f5856e96
+	store.Remove(params.NewEntityId("machine", id))
 }
 
 func (m *backingMachine) mongoId() interface{} {
@@ -144,17 +136,9 @@
 	return publicAddress, privateAddress, nil
 }
 
-<<<<<<< HEAD
-func (svc *backingUnit) removed(st *State, store *multiwatcher.Store, id interface{}) {
-	store.Remove(params.NewEntityId("unit", id))
-=======
 func (u *backingUnit) removed(st *State, store *multiwatcher.Store, id interface{}) {
 	// TODO(mjs) as per backingMachine.removed()
-	store.Remove(params.EntityId{
-		Kind: "unit",
-		Id:   st.localID(id.(string)),
-	})
->>>>>>> f5856e96
+	store.Remove(params.NewEntityId("unit", id))
 }
 
 func (u *backingUnit) mongoId() interface{} {
@@ -217,15 +201,8 @@
 }
 
 func (svc *backingService) removed(st *State, store *multiwatcher.Store, id interface{}) {
-<<<<<<< HEAD
+	// TODO(mjs) as per backingMachine.removed()
 	store.Remove(params.NewEntityId("service", id))
-=======
-	// TODO(mjs) as per backingMachine.removed()
-	store.Remove(params.EntityId{
-		Kind: "service",
-		Id:   st.localID(id.(string)),
-	})
->>>>>>> f5856e96
 }
 
 // SCHEMACHANGE
@@ -260,16 +237,8 @@
 	return nil
 }
 
-<<<<<<< HEAD
-func (svc *backingRelation) removed(st *State, store *multiwatcher.Store, id interface{}) {
+func (r *backingRelation) removed(st *State, store *multiwatcher.Store, id interface{}) {
 	store.Remove(params.NewEntityId("relation", id))
-=======
-func (r *backingRelation) removed(st *State, store *multiwatcher.Store, id interface{}) {
-	store.Remove(params.EntityId{
-		Kind: "relation",
-		Id:   id,
-	})
->>>>>>> f5856e96
 }
 
 func (r *backingRelation) mongoId() interface{} {
