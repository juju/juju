--- conflicted
+++ resolved
@@ -7,7 +7,6 @@
 	"fmt"
 
 	"github.com/juju/errors"
-	"github.com/waigani/xxx"
 
 	"github.com/juju/juju/constraints"
 	"github.com/juju/juju/environs/config"
@@ -181,12 +180,7 @@
 	if errors.IsNotImplemented(err) {
 		return nil
 	} else if err != nil {
-<<<<<<< HEAD
-		xxx.Print("here")
-		return err
-=======
 		return errors.Trace(err)
->>>>>>> 08213f16
 	}
 	if capability == nil {
 		return fmt.Errorf("policy returned nil EnvironCapability without an error")
