// Copyright 2012, 2013 Canonical Ltd.
// Licensed under the AGPLv3, see LICENCE file for details.

package state_test

import (
	"fmt"
	"net/url"
	"strconv"
	"strings"
	"time"

	"github.com/juju/charm"
	charmtesting "github.com/juju/charm/testing"
	"github.com/juju/errors"
	"github.com/juju/loggo"
	"github.com/juju/names"
	gitjujutesting "github.com/juju/testing"
	jc "github.com/juju/testing/checkers"
	"github.com/juju/utils"
	"labix.org/v2/mgo"
	"labix.org/v2/mgo/bson"
	gc "launchpad.net/gocheck"

	"github.com/juju/juju/constraints"
	"github.com/juju/juju/environs/config"
	"github.com/juju/juju/instance"
	"github.com/juju/juju/mongo"
	"github.com/juju/juju/network"
	"github.com/juju/juju/replicaset"
	"github.com/juju/juju/state"
	"github.com/juju/juju/state/api/params"
	statetesting "github.com/juju/juju/state/testing"
	"github.com/juju/juju/state/txn"
	"github.com/juju/juju/testing"
	"github.com/juju/juju/testing/factory"
	"github.com/juju/juju/version"
	"github.com/juju/juju/worker/peergrouper"
)

var goodPassword = "foo-12345678901234567890"
var alternatePassword = "bar-12345678901234567890"

// preventUnitDestroyRemove sets a non-pending status on the unit, and hence
// prevents it from being unceremoniously removed from state on Destroy. This
// is useful because several tests go through a unit's lifecycle step by step,
// asserting the behaviour of a given method in each state, and the unit quick-
// remove change caused many of these to fail.
func preventUnitDestroyRemove(c *gc.C, u *state.Unit) {
	err := u.SetStatus(params.StatusStarted, "", nil)
	c.Assert(err, gc.IsNil)
}

type StateSuite struct {
	ConnSuite
}

var _ = gc.Suite(&StateSuite{})

func (s *StateSuite) SetUpTest(c *gc.C) {
	s.ConnSuite.SetUpTest(c)
	s.policy.GetConstraintsValidator = func(*config.Config) (constraints.Validator, error) {
		validator := constraints.NewValidator()
		validator.RegisterConflicts([]string{constraints.InstanceType}, []string{constraints.Mem})
		validator.RegisterUnsupported([]string{constraints.CpuPower})
		return validator, nil
	}
}

func (s *StateSuite) TestDialAgain(c *gc.C) {
	// Ensure idempotent operations on Dial are working fine.
	for i := 0; i < 2; i++ {
		st, err := state.Open(state.TestingStateInfo(), state.TestingDialOpts(), state.Policy(nil))
		c.Assert(err, gc.IsNil)
		c.Assert(st.Close(), gc.IsNil)
	}
}

func (s *StateSuite) TestMongoSession(c *gc.C) {
	session := s.State.MongoSession()
	c.Assert(session.Ping(), gc.IsNil)
}

func (s *StateSuite) TestAddresses(c *gc.C) {
	var err error
	machines := make([]*state.Machine, 4)
	machines[0], err = s.State.AddMachine("quantal", state.JobManageEnviron, state.JobHostUnits)
	c.Assert(err, gc.IsNil)
	machines[1], err = s.State.AddMachine("quantal", state.JobHostUnits)
	c.Assert(err, gc.IsNil)
	changes, err := s.State.EnsureAvailability(3, constraints.Value{}, "quantal")
	c.Assert(err, gc.IsNil)
	c.Assert(changes.Added, gc.HasLen, 3)

	machines[2], err = s.State.Machine("2")
	c.Assert(err, gc.IsNil)
	machines[3], err = s.State.Machine("3")
	c.Assert(err, gc.IsNil)

	for i, m := range machines {
		err := m.SetAddresses(network.Address{
			Type:  network.IPv4Address,
			Scope: network.ScopeCloudLocal,
			Value: fmt.Sprintf("10.0.0.%d", i),
		}, network.Address{
			Type:  network.IPv6Address,
			Scope: network.ScopeCloudLocal,
			Value: "::1",
		}, network.Address{
			Type:  network.IPv4Address,
			Scope: network.ScopeMachineLocal,
			Value: "127.0.0.1",
		}, network.Address{
			Type:  network.IPv4Address,
			Scope: network.ScopePublic,
			Value: "5.4.3.2",
		})
		c.Assert(err, gc.IsNil)
	}
	envConfig, err := s.State.EnvironConfig()
	c.Assert(err, gc.IsNil)

	addrs, err := s.State.Addresses()
	c.Assert(err, gc.IsNil)
	c.Assert(addrs, gc.HasLen, 3)
	c.Assert(addrs, jc.SameContents, []string{
		fmt.Sprintf("10.0.0.0:%d", envConfig.StatePort()),
		fmt.Sprintf("10.0.0.2:%d", envConfig.StatePort()),
		fmt.Sprintf("10.0.0.3:%d", envConfig.StatePort()),
	})

	addrs, err = s.State.APIAddressesFromMachines()
	c.Assert(err, gc.IsNil)
	c.Assert(addrs, gc.HasLen, 3)
	c.Assert(addrs, jc.SameContents, []string{
		fmt.Sprintf("10.0.0.0:%d", envConfig.APIPort()),
		fmt.Sprintf("10.0.0.2:%d", envConfig.APIPort()),
		fmt.Sprintf("10.0.0.3:%d", envConfig.APIPort()),
	})
}

func (s *StateSuite) TestPing(c *gc.C) {
	c.Assert(s.State.Ping(), gc.IsNil)
	gitjujutesting.MgoServer.Restart()
	c.Assert(s.State.Ping(), gc.NotNil)
}

func (s *StateSuite) TestIsNotFound(c *gc.C) {
	err1 := fmt.Errorf("unrelated error")
	err2 := errors.NotFoundf("foo")
	c.Assert(err1, gc.Not(jc.Satisfies), errors.IsNotFound)
	c.Assert(err2, jc.Satisfies, errors.IsNotFound)
}

func (s *StateSuite) dummyCharm(c *gc.C, curlOverride string) (ch charm.Charm, curl *charm.URL, bundleURL *url.URL, bundleSHA256 string) {
	var err error
	ch = charmtesting.Charms.Dir("dummy")
	if curlOverride != "" {
		curl = charm.MustParseURL(curlOverride)
	} else {
		curl = charm.MustParseURL(
			fmt.Sprintf("local:quantal/%s-%d", ch.Meta().Name, ch.Revision()),
		)
	}
	bundleURL, err = url.Parse("http://bundles.testing.invalid/dummy-1")
	c.Assert(err, gc.IsNil)
	bundleSHA256 = "dummy-1-sha256"
	return ch, curl, bundleURL, bundleSHA256
}

func (s *StateSuite) TestAddCharm(c *gc.C) {
	// Check that adding charms from scratch works correctly.
	ch, curl, bundleURL, bundleSHA256 := s.dummyCharm(c, "")
	dummy, err := s.State.AddCharm(ch, curl, bundleURL, bundleSHA256)
	c.Assert(err, gc.IsNil)
	c.Assert(dummy.URL().String(), gc.Equals, curl.String())

	doc := state.CharmDoc{}
	err = s.charms.FindId(curl).One(&doc)
	c.Assert(err, gc.IsNil)
	c.Logf("%#v", doc)
	c.Assert(doc.URL, gc.DeepEquals, curl)
}

func (s *StateSuite) TestAddCharmUpdatesPlaceholder(c *gc.C) {
	// Check that adding charms updates any existing placeholder charm
	// with the same URL.
	ch := charmtesting.Charms.Dir("dummy")

	// Add a placeholder charm.
	curl := charm.MustParseURL("cs:quantal/dummy-1")
	err := s.State.AddStoreCharmPlaceholder(curl)
	c.Assert(err, gc.IsNil)

	// Add a deployed charm.
	bundleURL, err := url.Parse("http://bundles.testing.invalid/dummy-1")
	c.Assert(err, gc.IsNil)
	bundleSHA256 := "dummy-1-sha256"
	dummy, err := s.State.AddCharm(ch, curl, bundleURL, bundleSHA256)
	c.Assert(err, gc.IsNil)
	c.Assert(dummy.URL().String(), gc.Equals, curl.String())

	// Charm doc has been updated.
	var docs []state.CharmDoc
	err = s.charms.FindId(curl).All(&docs)
	c.Assert(err, gc.IsNil)
	c.Assert(docs, gc.HasLen, 1)
	c.Assert(docs[0].URL, gc.DeepEquals, curl)
	c.Assert(docs[0].BundleURL, gc.DeepEquals, bundleURL)

	// No more placeholder charm.
	_, err = s.State.LatestPlaceholderCharm(curl)
	c.Assert(err, jc.Satisfies, errors.IsNotFound)
}

func (s *StateSuite) assertPendingCharmExists(c *gc.C, curl *charm.URL) {
	// Find charm directly and verify only the charm URL and
	// PendingUpload are set.
	doc := state.CharmDoc{}
	err := s.charms.FindId(curl).One(&doc)
	c.Assert(err, gc.IsNil)
	c.Logf("%#v", doc)
	c.Assert(doc.URL, gc.DeepEquals, curl)
	c.Assert(doc.PendingUpload, jc.IsTrue)
	c.Assert(doc.Placeholder, jc.IsFalse)
	c.Assert(doc.Meta, gc.IsNil)
	c.Assert(doc.Config, gc.IsNil)
	c.Assert(doc.BundleURL, gc.IsNil)
	c.Assert(doc.BundleSha256, gc.Equals, "")

	// Make sure we can't find it with st.Charm().
	_, err = s.State.Charm(curl)
	c.Assert(err, jc.Satisfies, errors.IsNotFound)
}

func (s *StateSuite) TestPrepareLocalCharmUpload(c *gc.C) {
	// First test the sanity checks.
	curl, err := s.State.PrepareLocalCharmUpload(charm.MustParseURL("local:quantal/dummy"))
	c.Assert(err, gc.ErrorMatches, "expected charm URL with revision, got .*")
	c.Assert(curl, gc.IsNil)
	curl, err = s.State.PrepareLocalCharmUpload(charm.MustParseURL("cs:quantal/dummy"))
	c.Assert(err, gc.ErrorMatches, "expected charm URL with local schema, got .*")
	c.Assert(curl, gc.IsNil)

	// No charm in state, so the call should respect given revision.
	testCurl := charm.MustParseURL("local:quantal/missing-123")
	curl, err = s.State.PrepareLocalCharmUpload(testCurl)
	c.Assert(err, gc.IsNil)
	c.Assert(curl, gc.DeepEquals, testCurl)

	s.assertPendingCharmExists(c, curl)

	// Try adding it again with the same revision and ensure it gets bumped.
	curl, err = s.State.PrepareLocalCharmUpload(curl)
	c.Assert(err, gc.IsNil)
	c.Assert(curl.Revision, gc.Equals, 124)

	// Also ensure the revision cannot decrease.
	curl, err = s.State.PrepareLocalCharmUpload(curl.WithRevision(42))
	c.Assert(err, gc.IsNil)
	c.Assert(curl.Revision, gc.Equals, 125)

	// Check the given revision is respected.
	curl, err = s.State.PrepareLocalCharmUpload(curl.WithRevision(1234))
	c.Assert(err, gc.IsNil)
	c.Assert(curl.Revision, gc.Equals, 1234)
}

func (s *StateSuite) TestPrepareStoreCharmUpload(c *gc.C) {
	// First test the sanity checks.
	sch, err := s.State.PrepareStoreCharmUpload(charm.MustParseURL("cs:quantal/dummy"))
	c.Assert(err, gc.ErrorMatches, "expected charm URL with revision, got .*")
	c.Assert(sch, gc.IsNil)
	sch, err = s.State.PrepareStoreCharmUpload(charm.MustParseURL("local:quantal/dummy"))
	c.Assert(err, gc.ErrorMatches, "expected charm URL with cs schema, got .*")
	c.Assert(sch, gc.IsNil)

	// No charm in state, so the call should respect given revision.
	testCurl := charm.MustParseURL("cs:quantal/missing-123")
	sch, err = s.State.PrepareStoreCharmUpload(testCurl)
	c.Assert(err, gc.IsNil)
	c.Assert(sch.URL(), gc.DeepEquals, testCurl)
	c.Assert(sch.IsUploaded(), jc.IsFalse)

	s.assertPendingCharmExists(c, sch.URL())

	// Try adding it again with the same revision and ensure we get the same document.
	schCopy, err := s.State.PrepareStoreCharmUpload(testCurl)
	c.Assert(err, gc.IsNil)
	c.Assert(sch, jc.DeepEquals, schCopy)

	// Now add a charm and try again - we should get the same result
	// as with AddCharm.
	ch, curl, bundleURL, bundleSHA256 := s.dummyCharm(c, "cs:precise/dummy-2")
	sch, err = s.State.AddCharm(ch, curl, bundleURL, bundleSHA256)
	c.Assert(err, gc.IsNil)
	schCopy, err = s.State.PrepareStoreCharmUpload(curl)
	c.Assert(err, gc.IsNil)
	c.Assert(sch, jc.DeepEquals, schCopy)

	// Finally, try poking around the state with a placeholder and
	// bundlesha256 to make sure we do the right thing.
	curl = curl.WithRevision(999)
	first := txn.TestHook{
		Before: func() {
			err := s.State.AddStoreCharmPlaceholder(curl)
			c.Assert(err, gc.IsNil)
		},
		After: func() {
			err := s.charms.RemoveId(curl)
			c.Assert(err, gc.IsNil)
		},
	}
	second := txn.TestHook{
		Before: func() {
			err := s.State.AddStoreCharmPlaceholder(curl)
			c.Assert(err, gc.IsNil)
		},
		After: func() {
			err := s.charms.UpdateId(curl, bson.D{{"$set", bson.D{
				{"bundlesha256", "fake"}},
			}})
			c.Assert(err, gc.IsNil)
		},
	}
	defer state.SetTestHooks(c, s.State, first, second, first).Check()

	_, err = s.State.PrepareStoreCharmUpload(curl)
	c.Assert(err, gc.Equals, txn.ErrExcessiveContention)
}

func (s *StateSuite) TestUpdateUploadedCharm(c *gc.C) {
	ch, curl, bundleURL, bundleSHA256 := s.dummyCharm(c, "")
	_, err := s.State.AddCharm(ch, curl, bundleURL, bundleSHA256)
	c.Assert(err, gc.IsNil)

	// Test with already uploaded and a missing charms.
	sch, err := s.State.UpdateUploadedCharm(ch, curl, bundleURL, bundleSHA256)
	c.Assert(err, gc.ErrorMatches, fmt.Sprintf("charm %q already uploaded", curl))
	c.Assert(sch, gc.IsNil)
	missingCurl := charm.MustParseURL("local:quantal/missing-1")
	sch, err = s.State.UpdateUploadedCharm(ch, missingCurl, bundleURL, "missing")
	c.Assert(err, jc.Satisfies, errors.IsNotFound)
	c.Assert(sch, gc.IsNil)

	// Test with with an uploaded local charm.
	_, err = s.State.PrepareLocalCharmUpload(missingCurl)
	c.Assert(err, gc.IsNil)
	sch, err = s.State.UpdateUploadedCharm(ch, missingCurl, bundleURL, "missing")
	c.Assert(err, gc.IsNil)
	c.Assert(sch.URL(), gc.DeepEquals, missingCurl)
	c.Assert(sch.Revision(), gc.Equals, missingCurl.Revision)
	c.Assert(sch.IsUploaded(), jc.IsTrue)
	c.Assert(sch.IsPlaceholder(), jc.IsFalse)
	c.Assert(sch.Meta(), gc.DeepEquals, ch.Meta())
	c.Assert(sch.Config(), gc.DeepEquals, ch.Config())
	c.Assert(sch.BundleURL(), gc.DeepEquals, bundleURL)
	c.Assert(sch.BundleSha256(), gc.Equals, "missing")
}

func (s *StateSuite) assertPlaceholderCharmExists(c *gc.C, curl *charm.URL) {
	// Find charm directly and verify only the charm URL and
	// Placeholder are set.
	doc := state.CharmDoc{}
	err := s.charms.FindId(curl).One(&doc)
	c.Assert(err, gc.IsNil)
	c.Assert(doc.URL, gc.DeepEquals, curl)
	c.Assert(doc.PendingUpload, jc.IsFalse)
	c.Assert(doc.Placeholder, jc.IsTrue)
	c.Assert(doc.Meta, gc.IsNil)
	c.Assert(doc.Config, gc.IsNil)
	c.Assert(doc.BundleURL, gc.IsNil)
	c.Assert(doc.BundleSha256, gc.Equals, "")

	// Make sure we can't find it with st.Charm().
	_, err = s.State.Charm(curl)
	c.Assert(err, jc.Satisfies, errors.IsNotFound)
}

func (s *StateSuite) TestLatestPlaceholderCharm(c *gc.C) {
	// Add a deployed charm
	ch, curl, bundleURL, bundleSHA256 := s.dummyCharm(c, "cs:quantal/dummy-1")
	_, err := s.State.AddCharm(ch, curl, bundleURL, bundleSHA256)
	c.Assert(err, gc.IsNil)

	// Deployed charm not found.
	_, err = s.State.LatestPlaceholderCharm(curl)
	c.Assert(err, jc.Satisfies, errors.IsNotFound)

	// Add a charm reference
	curl2 := charm.MustParseURL("cs:quantal/dummy-2")
	err = s.State.AddStoreCharmPlaceholder(curl2)
	c.Assert(err, gc.IsNil)
	s.assertPlaceholderCharmExists(c, curl2)

	// Use a URL with an arbitrary rev to search.
	curl = charm.MustParseURL("cs:quantal/dummy-23")
	pending, err := s.State.LatestPlaceholderCharm(curl)
	c.Assert(err, gc.IsNil)
	c.Assert(pending.URL(), gc.DeepEquals, curl2)
	c.Assert(pending.IsPlaceholder(), jc.IsTrue)
	c.Assert(pending.Meta(), gc.IsNil)
	c.Assert(pending.Config(), gc.IsNil)
	c.Assert(pending.BundleURL(), gc.IsNil)
	c.Assert(pending.BundleSha256(), gc.Equals, "")
}

func (s *StateSuite) TestAddStoreCharmPlaceholderErrors(c *gc.C) {
	ch := charmtesting.Charms.Dir("dummy")
	curl := charm.MustParseURL(
		fmt.Sprintf("local:quantal/%s-%d", ch.Meta().Name, ch.Revision()),
	)
	err := s.State.AddStoreCharmPlaceholder(curl)
	c.Assert(err, gc.ErrorMatches, "expected charm URL with cs schema, got .*")

	curl = charm.MustParseURL("cs:quantal/dummy")
	err = s.State.AddStoreCharmPlaceholder(curl)
	c.Assert(err, gc.ErrorMatches, "expected charm URL with revision, got .*")
}

func (s *StateSuite) TestAddStoreCharmPlaceholder(c *gc.C) {
	curl := charm.MustParseURL("cs:quantal/dummy-1")
	err := s.State.AddStoreCharmPlaceholder(curl)
	c.Assert(err, gc.IsNil)
	s.assertPlaceholderCharmExists(c, curl)

	// Add the same one again, should be a no-op
	err = s.State.AddStoreCharmPlaceholder(curl)
	c.Assert(err, gc.IsNil)
	s.assertPlaceholderCharmExists(c, curl)
}

func (s *StateSuite) assertAddStoreCharmPlaceholder(c *gc.C) (*charm.URL, *charm.URL, *state.Charm) {
	// Add a deployed charm
	ch, curl, bundleURL, bundleSHA256 := s.dummyCharm(c, "cs:quantal/dummy-1")
	dummy, err := s.State.AddCharm(ch, curl, bundleURL, bundleSHA256)
	c.Assert(err, gc.IsNil)

	// Add a charm placeholder
	curl2 := charm.MustParseURL("cs:quantal/dummy-2")
	err = s.State.AddStoreCharmPlaceholder(curl2)
	c.Assert(err, gc.IsNil)
	s.assertPlaceholderCharmExists(c, curl2)

	// Deployed charm is still there.
	existing, err := s.State.Charm(curl)
	c.Assert(err, gc.IsNil)
	c.Assert(existing, jc.DeepEquals, dummy)

	return curl, curl2, dummy
}

func (s *StateSuite) TestAddStoreCharmPlaceholderLeavesDeployedCharmsAlone(c *gc.C) {
	s.assertAddStoreCharmPlaceholder(c)
}

func (s *StateSuite) TestAddStoreCharmPlaceholderDeletesOlder(c *gc.C) {
	curl, curlOldRef, dummy := s.assertAddStoreCharmPlaceholder(c)

	// Add a new charm placeholder
	curl3 := charm.MustParseURL("cs:quantal/dummy-3")
	err := s.State.AddStoreCharmPlaceholder(curl3)
	c.Assert(err, gc.IsNil)
	s.assertPlaceholderCharmExists(c, curl3)

	// Deployed charm is still there.
	existing, err := s.State.Charm(curl)
	c.Assert(err, gc.IsNil)
	c.Assert(existing, jc.DeepEquals, dummy)

	// Older charm placeholder is gone.
	doc := state.CharmDoc{}
	err = s.charms.FindId(curlOldRef).One(&doc)
	c.Assert(err, gc.Equals, mgo.ErrNotFound)
}

func (s *StateSuite) AssertMachineCount(c *gc.C, expect int) {
	ms, err := s.State.AllMachines()
	c.Assert(err, gc.IsNil)
	c.Assert(len(ms), gc.Equals, expect)
}

var jobStringTests = []struct {
	job state.MachineJob
	s   string
}{
	{state.JobHostUnits, "JobHostUnits"},
	{state.JobManageEnviron, "JobManageEnviron"},
	{state.JobManageStateDeprecated, "JobManageState"},
	{0, "<unknown job 0>"},
	{5, "<unknown job 5>"},
}

func (s *StateSuite) TestJobString(c *gc.C) {
	for _, t := range jobStringTests {
		c.Check(t.job.String(), gc.Equals, t.s)
	}
}

func (s *StateSuite) TestAddMachineErrors(c *gc.C) {
	_, err := s.State.AddMachine("")
	c.Assert(err, gc.ErrorMatches, "cannot add a new machine: no series specified")
	_, err = s.State.AddMachine("quantal")
	c.Assert(err, gc.ErrorMatches, "cannot add a new machine: no jobs specified")
	_, err = s.State.AddMachine("quantal", state.JobHostUnits, state.JobHostUnits)
	c.Assert(err, gc.ErrorMatches, "cannot add a new machine: duplicate job: .*")
}

func (s *StateSuite) TestAddMachine(c *gc.C) {
	allJobs := []state.MachineJob{
		state.JobHostUnits,
		state.JobManageEnviron,
	}
	m0, err := s.State.AddMachine("quantal", allJobs...)
	c.Assert(err, gc.IsNil)
	check := func(m *state.Machine, id, series string, jobs []state.MachineJob) {
		c.Assert(m.Id(), gc.Equals, id)
		c.Assert(m.Series(), gc.Equals, series)
		c.Assert(m.Jobs(), gc.DeepEquals, jobs)
		s.assertMachineContainers(c, m, nil)
	}
	check(m0, "0", "quantal", allJobs)
	m0, err = s.State.Machine("0")
	c.Assert(err, gc.IsNil)
	check(m0, "0", "quantal", allJobs)

	oneJob := []state.MachineJob{state.JobHostUnits}
	m1, err := s.State.AddMachine("blahblah", oneJob...)
	c.Assert(err, gc.IsNil)
	check(m1, "1", "blahblah", oneJob)

	m1, err = s.State.Machine("1")
	c.Assert(err, gc.IsNil)
	check(m1, "1", "blahblah", oneJob)

	m, err := s.State.AllMachines()
	c.Assert(err, gc.IsNil)
	c.Assert(m, gc.HasLen, 2)
	check(m[0], "0", "quantal", allJobs)
	check(m[1], "1", "blahblah", oneJob)
}

func (s *StateSuite) TestAddMachines(c *gc.C) {
	oneJob := []state.MachineJob{state.JobHostUnits}
	cons := constraints.MustParse("mem=4G")
	hc := instance.MustParseHardware("mem=2G")
	machineTemplate := state.MachineTemplate{
		Series:                  "precise",
		Constraints:             cons,
		HardwareCharacteristics: hc,
		InstanceId:              "inst-id",
		Nonce:                   "nonce",
		Jobs:                    oneJob,
	}
	machines, err := s.State.AddMachines(machineTemplate)
	c.Assert(err, gc.IsNil)
	c.Assert(machines, gc.HasLen, 1)
	m, err := s.State.Machine(machines[0].Id())
	c.Assert(err, gc.IsNil)
	instId, err := m.InstanceId()
	c.Assert(err, gc.IsNil)
	c.Assert(string(instId), gc.Equals, "inst-id")
	c.Assert(m.CheckProvisioned("nonce"), jc.IsTrue)
	c.Assert(m.Series(), gc.Equals, "precise")
	mcons, err := m.Constraints()
	c.Assert(err, gc.IsNil)
	c.Assert(mcons, gc.DeepEquals, cons)
	mhc, err := m.HardwareCharacteristics()
	c.Assert(err, gc.IsNil)
	c.Assert(*mhc, gc.DeepEquals, hc)
	// Clear the deprecated machineDoc InstanceId attribute and do it again.
	// still works as expected with the new data model.
	state.SetMachineInstanceId(m, "")
	instId, err = m.InstanceId()
	c.Assert(err, gc.IsNil)
	c.Assert(string(instId), gc.Equals, "inst-id")
}

func (s *StateSuite) TestAddMachinesEnvironmentDying(c *gc.C) {
	_, err := s.State.AddMachine("quantal", state.JobHostUnits)
	c.Assert(err, gc.IsNil)
	env, err := s.State.Environment()
	c.Assert(err, gc.IsNil)
	err = env.Destroy()
	c.Assert(err, gc.IsNil)
	// Check that machines cannot be added if the environment is initially Dying.
	_, err = s.State.AddMachine("quantal", state.JobHostUnits)
	c.Assert(err, gc.ErrorMatches, "cannot add a new machine: environment is no longer alive")
}

func (s *StateSuite) TestAddMachinesEnvironmentDyingAfterInitial(c *gc.C) {
	_, err := s.State.AddMachine("quantal", state.JobHostUnits)
	c.Assert(err, gc.IsNil)
	env, err := s.State.Environment()
	c.Assert(err, gc.IsNil)
	// Check that machines cannot be added if the environment is initially
	// Alive but set to Dying immediately before the transaction is run.
	defer state.SetBeforeHooks(c, s.State, func() {
		c.Assert(env.Life(), gc.Equals, state.Alive)
		c.Assert(env.Destroy(), gc.IsNil)
	}).Check()
	_, err = s.State.AddMachine("quantal", state.JobHostUnits)
	c.Assert(err, gc.ErrorMatches, "cannot add a new machine: environment is no longer alive")
}

func (s *StateSuite) TestAddMachineExtraConstraints(c *gc.C) {
	err := s.State.SetEnvironConstraints(constraints.MustParse("mem=4G"))
	c.Assert(err, gc.IsNil)
	oneJob := []state.MachineJob{state.JobHostUnits}
	extraCons := constraints.MustParse("cpu-cores=4")
	m, err := s.State.AddOneMachine(state.MachineTemplate{
		Series:      "quantal",
		Constraints: extraCons,
		Jobs:        oneJob,
	})
	c.Assert(err, gc.IsNil)
	c.Assert(m.Id(), gc.Equals, "0")
	c.Assert(m.Series(), gc.Equals, "quantal")
	c.Assert(m.Jobs(), gc.DeepEquals, oneJob)
	expectedCons := constraints.MustParse("cpu-cores=4 mem=4G")
	mcons, err := m.Constraints()
	c.Assert(err, gc.IsNil)
	c.Assert(mcons, gc.DeepEquals, expectedCons)
}

func (s *StateSuite) assertMachineContainers(c *gc.C, m *state.Machine, containers []string) {
	mc, err := m.Containers()
	c.Assert(err, gc.IsNil)
	c.Assert(mc, gc.DeepEquals, containers)
}

func (s *StateSuite) TestAddContainerToNewMachine(c *gc.C) {
	oneJob := []state.MachineJob{state.JobHostUnits}

	template := state.MachineTemplate{
		Series: "quantal",
		Jobs:   oneJob,
	}
	parentTemplate := state.MachineTemplate{
		Series: "raring",
		Jobs:   oneJob,
	}
	m, err := s.State.AddMachineInsideNewMachine(template, parentTemplate, instance.LXC)
	c.Assert(err, gc.IsNil)
	c.Assert(m.Id(), gc.Equals, "0/lxc/0")
	c.Assert(m.Series(), gc.Equals, "quantal")
	c.Assert(m.ContainerType(), gc.Equals, instance.LXC)
	mcons, err := m.Constraints()
	c.Assert(err, gc.IsNil)
	c.Assert(&mcons, jc.Satisfies, constraints.IsEmpty)
	c.Assert(m.Jobs(), gc.DeepEquals, oneJob)

	m, err = s.State.Machine("0")
	c.Assert(err, gc.IsNil)
	s.assertMachineContainers(c, m, []string{"0/lxc/0"})
	c.Assert(m.Series(), gc.Equals, "raring")

	m, err = s.State.Machine("0/lxc/0")
	c.Assert(err, gc.IsNil)
	s.assertMachineContainers(c, m, nil)
	c.Assert(m.Jobs(), gc.DeepEquals, oneJob)
}

func (s *StateSuite) TestAddContainerToExistingMachine(c *gc.C) {
	oneJob := []state.MachineJob{state.JobHostUnits}
	m0, err := s.State.AddMachine("quantal", oneJob...)
	c.Assert(err, gc.IsNil)
	m1, err := s.State.AddMachine("quantal", oneJob...)
	c.Assert(err, gc.IsNil)

	// Add first container.
	m, err := s.State.AddMachineInsideMachine(state.MachineTemplate{
		Series: "quantal",
		Jobs:   []state.MachineJob{state.JobHostUnits},
	}, "1", instance.LXC)
	c.Assert(err, gc.IsNil)
	c.Assert(m.Id(), gc.Equals, "1/lxc/0")
	c.Assert(m.Series(), gc.Equals, "quantal")
	c.Assert(m.ContainerType(), gc.Equals, instance.LXC)
	mcons, err := m.Constraints()
	c.Assert(err, gc.IsNil)
	c.Assert(&mcons, jc.Satisfies, constraints.IsEmpty)
	c.Assert(m.Jobs(), gc.DeepEquals, oneJob)
	s.assertMachineContainers(c, m1, []string{"1/lxc/0"})

	s.assertMachineContainers(c, m0, nil)
	s.assertMachineContainers(c, m1, []string{"1/lxc/0"})
	m, err = s.State.Machine("1/lxc/0")
	c.Assert(err, gc.IsNil)
	s.assertMachineContainers(c, m, nil)

	// Add second container.
	m, err = s.State.AddMachineInsideMachine(state.MachineTemplate{
		Series: "quantal",
		Jobs:   []state.MachineJob{state.JobHostUnits},
	}, "1", instance.LXC)
	c.Assert(err, gc.IsNil)
	c.Assert(m.Id(), gc.Equals, "1/lxc/1")
	c.Assert(m.Series(), gc.Equals, "quantal")
	c.Assert(m.ContainerType(), gc.Equals, instance.LXC)
	c.Assert(m.Jobs(), gc.DeepEquals, oneJob)
	s.assertMachineContainers(c, m1, []string{"1/lxc/0", "1/lxc/1"})
}

func (s *StateSuite) TestAddContainerToMachineWithKnownSupportedContainers(c *gc.C) {
	oneJob := []state.MachineJob{state.JobHostUnits}
	host, err := s.State.AddMachine("quantal", oneJob...)
	c.Assert(err, gc.IsNil)
	err = host.SetSupportedContainers([]instance.ContainerType{instance.KVM})
	c.Assert(err, gc.IsNil)

	m, err := s.State.AddMachineInsideMachine(state.MachineTemplate{
		Series: "quantal",
		Jobs:   []state.MachineJob{state.JobHostUnits},
	}, "0", instance.KVM)
	c.Assert(err, gc.IsNil)
	c.Assert(m.Id(), gc.Equals, "0/kvm/0")
	s.assertMachineContainers(c, host, []string{"0/kvm/0"})
}

func (s *StateSuite) TestAddInvalidContainerToMachineWithKnownSupportedContainers(c *gc.C) {
	oneJob := []state.MachineJob{state.JobHostUnits}
	host, err := s.State.AddMachine("quantal", oneJob...)
	c.Assert(err, gc.IsNil)
	err = host.SetSupportedContainers([]instance.ContainerType{instance.KVM})
	c.Assert(err, gc.IsNil)

	_, err = s.State.AddMachineInsideMachine(state.MachineTemplate{
		Series: "quantal",
		Jobs:   []state.MachineJob{state.JobHostUnits},
	}, "0", instance.LXC)
	c.Assert(err, gc.ErrorMatches, "cannot add a new machine: machine 0 cannot host lxc containers")
	s.assertMachineContainers(c, host, nil)
}

func (s *StateSuite) TestAddContainerToMachineSupportingNoContainers(c *gc.C) {
	oneJob := []state.MachineJob{state.JobHostUnits}
	host, err := s.State.AddMachine("quantal", oneJob...)
	c.Assert(err, gc.IsNil)
	err = host.SupportsNoContainers()
	c.Assert(err, gc.IsNil)

	_, err = s.State.AddMachineInsideMachine(state.MachineTemplate{
		Series: "quantal",
		Jobs:   []state.MachineJob{state.JobHostUnits},
	}, "0", instance.LXC)
	c.Assert(err, gc.ErrorMatches, "cannot add a new machine: machine 0 cannot host lxc containers")
	s.assertMachineContainers(c, host, nil)
}

func (s *StateSuite) TestInvalidAddMachineParams(c *gc.C) {
	instIdTemplate := state.MachineTemplate{
		Series:     "quantal",
		Jobs:       []state.MachineJob{state.JobHostUnits},
		InstanceId: "i-foo",
	}
	normalTemplate := state.MachineTemplate{
		Series: "quantal",
		Jobs:   []state.MachineJob{state.JobHostUnits},
	}
	_, err := s.State.AddMachineInsideMachine(instIdTemplate, "0", instance.LXC)
	c.Check(err, gc.ErrorMatches, "cannot add a new machine: cannot specify instance id for a new container")

	_, err = s.State.AddMachineInsideNewMachine(instIdTemplate, normalTemplate, instance.LXC)
	c.Check(err, gc.ErrorMatches, "cannot add a new machine: cannot specify instance id for a new container")

	_, err = s.State.AddMachineInsideNewMachine(normalTemplate, instIdTemplate, instance.LXC)
	c.Check(err, gc.ErrorMatches, "cannot add a new machine: cannot specify instance id for a new container")

	_, err = s.State.AddOneMachine(instIdTemplate)
	c.Check(err, gc.ErrorMatches, "cannot add a new machine: cannot add a machine with an instance id and no nonce")

	_, err = s.State.AddOneMachine(state.MachineTemplate{
		Series:     "quantal",
		Jobs:       []state.MachineJob{state.JobHostUnits, state.JobHostUnits},
		InstanceId: "i-foo",
		Nonce:      "nonce",
	})
	c.Check(err, gc.ErrorMatches, fmt.Sprintf("cannot add a new machine: duplicate job: %s", state.JobHostUnits))

	noSeriesTemplate := state.MachineTemplate{
		Jobs: []state.MachineJob{state.JobHostUnits, state.JobHostUnits},
	}
	_, err = s.State.AddOneMachine(noSeriesTemplate)
	c.Check(err, gc.ErrorMatches, "cannot add a new machine: no series specified")

	_, err = s.State.AddMachineInsideNewMachine(noSeriesTemplate, normalTemplate, instance.LXC)
	c.Check(err, gc.ErrorMatches, "cannot add a new machine: no series specified")

	_, err = s.State.AddMachineInsideNewMachine(normalTemplate, noSeriesTemplate, instance.LXC)
	c.Check(err, gc.ErrorMatches, "cannot add a new machine: no series specified")

	_, err = s.State.AddMachineInsideMachine(noSeriesTemplate, "0", instance.LXC)
	c.Check(err, gc.ErrorMatches, "cannot add a new machine: no series specified")
}

func (s *StateSuite) TestAddContainerErrors(c *gc.C) {
	template := state.MachineTemplate{
		Series: "quantal",
		Jobs:   []state.MachineJob{state.JobHostUnits},
	}
	_, err := s.State.AddMachineInsideMachine(template, "10", instance.LXC)
	c.Assert(err, gc.ErrorMatches, "cannot add a new machine: machine 10 not found")
	_, err = s.State.AddMachineInsideMachine(template, "10", "")
	c.Assert(err, gc.ErrorMatches, "cannot add a new machine: no container type specified")
}

func (s *StateSuite) TestInjectMachineErrors(c *gc.C) {
	injectMachine := func(series string, instanceId instance.Id, nonce string, jobs ...state.MachineJob) error {
		_, err := s.State.AddOneMachine(state.MachineTemplate{
			Series:     series,
			Jobs:       jobs,
			InstanceId: instanceId,
			Nonce:      nonce,
		})
		return err
	}
	err := injectMachine("", "i-minvalid", state.BootstrapNonce, state.JobHostUnits)
	c.Assert(err, gc.ErrorMatches, "cannot add a new machine: no series specified")
	err = injectMachine("quantal", "", state.BootstrapNonce, state.JobHostUnits)
	c.Assert(err, gc.ErrorMatches, "cannot add a new machine: cannot specify a nonce without an instance id")
	err = injectMachine("quantal", "i-minvalid", "", state.JobHostUnits)
	c.Assert(err, gc.ErrorMatches, "cannot add a new machine: cannot add a machine with an instance id and no nonce")
	err = injectMachine("quantal", state.BootstrapNonce, "i-mlazy")
	c.Assert(err, gc.ErrorMatches, "cannot add a new machine: no jobs specified")
}

func (s *StateSuite) TestInjectMachine(c *gc.C) {
	cons := constraints.MustParse("mem=4G")
	arch := "amd64"
	mem := uint64(1024)
	disk := uint64(1024)
	tags := []string{"foo", "bar"}
	template := state.MachineTemplate{
		Series:      "quantal",
		Jobs:        []state.MachineJob{state.JobHostUnits, state.JobManageEnviron},
		Constraints: cons,
		InstanceId:  "i-mindustrious",
		Nonce:       state.BootstrapNonce,
		HardwareCharacteristics: instance.HardwareCharacteristics{
			Arch:     &arch,
			Mem:      &mem,
			RootDisk: &disk,
			Tags:     &tags,
		},
	}
	m, err := s.State.AddOneMachine(template)
	c.Assert(err, gc.IsNil)
	c.Assert(m.Jobs(), gc.DeepEquals, template.Jobs)
	instanceId, err := m.InstanceId()
	c.Assert(err, gc.IsNil)
	c.Assert(instanceId, gc.Equals, template.InstanceId)
	mcons, err := m.Constraints()
	c.Assert(err, gc.IsNil)
	c.Assert(cons, gc.DeepEquals, mcons)
	characteristics, err := m.HardwareCharacteristics()
	c.Assert(err, gc.IsNil)
	c.Assert(*characteristics, gc.DeepEquals, template.HardwareCharacteristics)

	// Make sure the bootstrap nonce value is set.
	c.Assert(m.CheckProvisioned(template.Nonce), gc.Equals, true)
}

func (s *StateSuite) TestAddContainerToInjectedMachine(c *gc.C) {
	oneJob := []state.MachineJob{state.JobHostUnits}
	template := state.MachineTemplate{
		Series:     "quantal",
		InstanceId: "i-mindustrious",
		Nonce:      state.BootstrapNonce,
		Jobs:       []state.MachineJob{state.JobHostUnits, state.JobManageEnviron},
	}
	m0, err := s.State.AddOneMachine(template)
	c.Assert(err, gc.IsNil)

	// Add first container.
	template = state.MachineTemplate{
		Series: "quantal",
		Jobs:   []state.MachineJob{state.JobHostUnits},
	}
	m, err := s.State.AddMachineInsideMachine(template, "0", instance.LXC)
	c.Assert(err, gc.IsNil)
	c.Assert(m.Id(), gc.Equals, "0/lxc/0")
	c.Assert(m.Series(), gc.Equals, "quantal")
	c.Assert(m.ContainerType(), gc.Equals, instance.LXC)
	mcons, err := m.Constraints()
	c.Assert(err, gc.IsNil)
	c.Assert(&mcons, jc.Satisfies, constraints.IsEmpty)
	c.Assert(m.Jobs(), gc.DeepEquals, oneJob)
	s.assertMachineContainers(c, m0, []string{"0/lxc/0"})

	// Add second container.
	m, err = s.State.AddMachineInsideMachine(template, "0", instance.LXC)
	c.Assert(err, gc.IsNil)
	c.Assert(m.Id(), gc.Equals, "0/lxc/1")
	c.Assert(m.Series(), gc.Equals, "quantal")
	c.Assert(m.ContainerType(), gc.Equals, instance.LXC)
	c.Assert(m.Jobs(), gc.DeepEquals, oneJob)
	s.assertMachineContainers(c, m0, []string{"0/lxc/0", "0/lxc/1"})
}

func (s *StateSuite) TestAddMachineCanOnlyAddStateServerForMachine0(c *gc.C) {
	template := state.MachineTemplate{
		Series: "quantal",
		Jobs:   []state.MachineJob{state.JobManageEnviron},
	}
	// Check that we can add the bootstrap machine.
	m, err := s.State.AddOneMachine(template)
	c.Assert(err, gc.IsNil)
	c.Assert(m.Id(), gc.Equals, "0")
	c.Assert(m.WantsVote(), jc.IsTrue)
	c.Assert(m.Jobs(), gc.DeepEquals, []state.MachineJob{state.JobManageEnviron})

	// Check that the state server information is correct.
	info, err := s.State.StateServerInfo()
	c.Assert(err, gc.IsNil)
	c.Assert(info.MachineIds, gc.DeepEquals, []string{"0"})
	c.Assert(info.VotingMachineIds, gc.DeepEquals, []string{"0"})

	const errCannotAdd = "cannot add a new machine: state server jobs specified without calling EnsureAvailability"
	m, err = s.State.AddOneMachine(template)
	c.Assert(err, gc.ErrorMatches, errCannotAdd)

	m, err = s.State.AddMachineInsideMachine(template, "0", instance.LXC)
	c.Assert(err, gc.ErrorMatches, errCannotAdd)

	m, err = s.State.AddMachineInsideNewMachine(template, template, instance.LXC)
	c.Assert(err, gc.ErrorMatches, errCannotAdd)
}

func (s *StateSuite) TestReadMachine(c *gc.C) {
	machine, err := s.State.AddMachine("quantal", state.JobHostUnits)
	c.Assert(err, gc.IsNil)
	expectedId := machine.Id()
	machine, err = s.State.Machine(expectedId)
	c.Assert(err, gc.IsNil)
	c.Assert(machine.Id(), gc.Equals, expectedId)
}

func (s *StateSuite) TestMachineNotFound(c *gc.C) {
	_, err := s.State.Machine("0")
	c.Assert(err, gc.ErrorMatches, "machine 0 not found")
	c.Assert(err, jc.Satisfies, errors.IsNotFound)
}

func (s *StateSuite) TestMachineIdLessThan(c *gc.C) {
	c.Assert(state.MachineIdLessThan("0", "0"), gc.Equals, false)
	c.Assert(state.MachineIdLessThan("0", "1"), gc.Equals, true)
	c.Assert(state.MachineIdLessThan("1", "0"), gc.Equals, false)
	c.Assert(state.MachineIdLessThan("10", "2"), gc.Equals, false)
	c.Assert(state.MachineIdLessThan("0", "0/lxc/0"), gc.Equals, true)
	c.Assert(state.MachineIdLessThan("0/lxc/0", "0"), gc.Equals, false)
	c.Assert(state.MachineIdLessThan("1", "0/lxc/0"), gc.Equals, false)
	c.Assert(state.MachineIdLessThan("0/lxc/0", "1"), gc.Equals, true)
	c.Assert(state.MachineIdLessThan("0/lxc/0/lxc/1", "0/lxc/0"), gc.Equals, false)
	c.Assert(state.MachineIdLessThan("0/kvm/0", "0/lxc/0"), gc.Equals, true)
}

func (s *StateSuite) TestAllMachines(c *gc.C) {
	numInserts := 42
	for i := 0; i < numInserts; i++ {
		m, err := s.State.AddMachine("quantal", state.JobHostUnits)
		c.Assert(err, gc.IsNil)
		err = m.SetProvisioned(instance.Id(fmt.Sprintf("foo-%d", i)), "fake_nonce", nil)
		c.Assert(err, gc.IsNil)
		err = m.SetAgentVersion(version.MustParseBinary("7.8.9-foo-bar"))
		c.Assert(err, gc.IsNil)
		err = m.Destroy()
		c.Assert(err, gc.IsNil)
	}
	s.AssertMachineCount(c, numInserts)
	ms, _ := s.State.AllMachines()
	for i, m := range ms {
		c.Assert(m.Id(), gc.Equals, strconv.Itoa(i))
		instId, err := m.InstanceId()
		c.Assert(err, gc.IsNil)
		c.Assert(string(instId), gc.Equals, fmt.Sprintf("foo-%d", i))
		tools, err := m.AgentTools()
		c.Check(err, gc.IsNil)
		c.Check(tools.Version, gc.DeepEquals, version.MustParseBinary("7.8.9-foo-bar"))
		c.Assert(m.Life(), gc.Equals, state.Dying)
	}
}

func (s *StateSuite) TestAllRelations(c *gc.C) {
	const numRelations = 32
	_, err := s.State.AddMachine("quantal", state.JobHostUnits)
	c.Assert(err, gc.IsNil)
	mysql := s.AddTestingService(c, "mysql", s.AddTestingCharm(c, "mysql"))
	_, err = mysql.AddUnit()
	c.Assert(err, gc.IsNil)
	wordpressCharm := s.AddTestingCharm(c, "wordpress")
	for i := 0; i < numRelations; i++ {
		serviceName := fmt.Sprintf("wordpress%d", i)
		wordpress := s.AddTestingService(c, serviceName, wordpressCharm)
		_, err = wordpress.AddUnit()
		c.Assert(err, gc.IsNil)
		eps, err := s.State.InferEndpoints([]string{serviceName, "mysql"})
		c.Assert(err, gc.IsNil)
		_, err = s.State.AddRelation(eps...)
		c.Assert(err, gc.IsNil)
	}

	relations, _ := s.State.AllRelations()

	c.Assert(len(relations), gc.Equals, numRelations)
	for i, relation := range relations {
		c.Assert(relation.Id(), gc.Equals, i)
		c.Assert(relation, gc.Matches, fmt.Sprintf("wordpress%d:.+ mysql:.+", i))
	}
}

var addNetworkErrorsTests = []struct {
	args      state.NetworkInfo
	expectErr string
}{{
	state.NetworkInfo{"", "provider-id", "0.3.1.0/24", 0},
	`cannot add network "": name must be not empty`,
}, {
	state.NetworkInfo{"-invalid-", "provider-id", "0.3.1.0/24", 0},
	`cannot add network "-invalid-": invalid name`,
}, {
	state.NetworkInfo{"net2", "", "0.3.1.0/24", 0},
	`cannot add network "net2": provider id must be not empty`,
}, {
	state.NetworkInfo{"net2", "provider-id", "invalid", 0},
	`cannot add network "net2": invalid CIDR address: invalid`,
}, {
	state.NetworkInfo{"net2", "provider-id", "0.3.1.0/24", -1},
	`cannot add network "net2": invalid VLAN tag -1: must be between 0 and 4094`,
}, {
	state.NetworkInfo{"net2", "provider-id", "0.3.1.0/24", 9999},
	`cannot add network "net2": invalid VLAN tag 9999: must be between 0 and 4094`,
}, {
	state.NetworkInfo{"net1", "provider-id", "0.3.1.0/24", 0},
	`cannot add network "net1": network "net1" already exists`,
}, {
	state.NetworkInfo{"net42", "provider-net1", "0.3.1.0/24", 0},
	`cannot add network "net42": network with provider id "provider-net1" already exists`,
}}

func (s *StateSuite) TestAddNetworkErrors(c *gc.C) {
	includeNetworks := []string{"net1", "net2", "net3", "net4"}
	machine, err := s.State.AddOneMachine(state.MachineTemplate{
		Series:            "quantal",
		Jobs:              []state.MachineJob{state.JobHostUnits},
		Constraints:       constraints.MustParse("networks=net3,net4,^net5,^net6"),
		RequestedNetworks: includeNetworks[:2], // net1, net2
	})
	c.Assert(err, gc.IsNil)

	for i, netName := range includeNetworks {
		stateNet, _ := addNetworkAndInterface(
			c, s.State, machine,
			netName, "provider-"+netName, fmt.Sprintf("0.%02d.2.0/24", i), 0, false,
			fmt.Sprintf("aa:%02x:cc:dd:ee:f0", i), fmt.Sprintf("eth%d", i))

		net, err := s.State.Network(netName)
		c.Check(err, gc.IsNil)
		c.Check(net, gc.DeepEquals, stateNet)
		c.Check(net.Name(), gc.Equals, netName)
		c.Check(string(net.ProviderId()), gc.Equals, "provider-"+netName)
	}
	_, err = s.State.Network("missing")
	c.Assert(err, jc.Satisfies, errors.IsNotFound)
	c.Assert(err, gc.ErrorMatches, `network "missing" not found`)

	for i, test := range addNetworkErrorsTests {
		c.Logf("test %d: %#v", i, test.args)
		_, err := s.State.AddNetwork(test.args)
		c.Check(err, gc.ErrorMatches, test.expectErr)
		if strings.Contains(test.expectErr, "already exists") {
			c.Check(err, jc.Satisfies, errors.IsAlreadyExists)
		}
	}
}

func (s *StateSuite) TestAllNetworks(c *gc.C) {
	machine1, err := s.State.AddOneMachine(state.MachineTemplate{
		Series:            "quantal",
		Jobs:              []state.MachineJob{state.JobHostUnits},
		Constraints:       constraints.MustParse("networks=^net3,^net4"),
		RequestedNetworks: []string{"net1", "net2"},
	})
	c.Assert(err, gc.IsNil)
	machine2, err := s.State.AddOneMachine(state.MachineTemplate{
		Series:            "quantal",
		Jobs:              []state.MachineJob{state.JobHostUnits},
		Constraints:       constraints.MustParse("networks=^net1,^net2"),
		RequestedNetworks: []string{"net3", "net4"},
	})
	c.Assert(err, gc.IsNil)

	networks := []*state.Network{}
	for i := 0; i < 4; i++ {
		netName := fmt.Sprintf("net%d", i+1)
		cidr := fmt.Sprintf("0.1.%d.0/24", i)
		ifaceName := fmt.Sprintf("eth%d", i%2)
		macAddress := fmt.Sprintf("aa:bb:cc:dd:ee:f%d", i)
		machine := machine1
		if i >= 2 {
			machine = machine2
		}
		network, _ := addNetworkAndInterface(
			c, s.State, machine,
			netName, "provider-"+netName, cidr, i, false,
			macAddress, ifaceName)
		networks = append(networks, network)

		allNetworks, err := s.State.AllNetworks()
		c.Assert(err, gc.IsNil)
		c.Assert(allNetworks, gc.HasLen, len(networks))
		c.Assert(allNetworks, jc.DeepEquals, networks)
	}
}

func (s *StateSuite) TestAddService(c *gc.C) {
	charm := s.AddTestingCharm(c, "dummy")
	_, err := s.State.AddService("haha/borken", "user-admin", charm, nil)
	c.Assert(err, gc.ErrorMatches, `cannot add service "haha/borken": invalid name`)
	_, err = s.State.Service("haha/borken")
	c.Assert(err, gc.ErrorMatches, `"haha/borken" is not a valid service name`)

	// set that a nil charm is handled correctly
	_, err = s.State.AddService("umadbro", "user-admin", nil, nil)
	c.Assert(err, gc.ErrorMatches, `cannot add service "umadbro": charm is nil`)

	wordpress, err := s.State.AddService("wordpress", "user-admin", charm, nil)
	c.Assert(err, gc.IsNil)
	c.Assert(wordpress.Name(), gc.Equals, "wordpress")
	mysql, err := s.State.AddService("mysql", "user-admin", charm, nil)
	c.Assert(err, gc.IsNil)
	c.Assert(mysql.Name(), gc.Equals, "mysql")

	// Check that retrieving the new created services works correctly.
	wordpress, err = s.State.Service("wordpress")
	c.Assert(err, gc.IsNil)
	c.Assert(wordpress.Name(), gc.Equals, "wordpress")
	ch, _, err := wordpress.Charm()
	c.Assert(err, gc.IsNil)
	c.Assert(ch.URL(), gc.DeepEquals, charm.URL())
	mysql, err = s.State.Service("mysql")
	c.Assert(err, gc.IsNil)
	c.Assert(mysql.Name(), gc.Equals, "mysql")
	ch, _, err = mysql.Charm()
	c.Assert(err, gc.IsNil)
	c.Assert(ch.URL(), gc.DeepEquals, charm.URL())
}

func (s *StateSuite) TestAddServiceEnvironmentDying(c *gc.C) {
	charm := s.AddTestingCharm(c, "dummy")
	s.AddTestingService(c, "s0", charm)
	// Check that services cannot be added if the environment is initially Dying.
	env, err := s.State.Environment()
	c.Assert(err, gc.IsNil)
	err = env.Destroy()
	c.Assert(err, gc.IsNil)
	_, err = s.State.AddService("s1", "user-admin", charm, nil)
	c.Assert(err, gc.ErrorMatches, `cannot add service "s1": environment is no longer alive`)
}

func (s *StateSuite) TestAddServiceEnvironmentDyingAfterInitial(c *gc.C) {
	charm := s.AddTestingCharm(c, "dummy")
	s.AddTestingService(c, "s0", charm)
	env, err := s.State.Environment()
	c.Assert(err, gc.IsNil)
	// Check that services cannot be added if the environment is initially
	// Alive but set to Dying immediately before the transaction is run.
	defer state.SetBeforeHooks(c, s.State, func() {
		c.Assert(env.Life(), gc.Equals, state.Alive)
		c.Assert(env.Destroy(), gc.IsNil)
	}).Check()
	_, err = s.State.AddService("s1", "user-admin", charm, nil)
	c.Assert(err, gc.ErrorMatches, `cannot add service "s1": environment is no longer alive`)
}

func (s *StateSuite) TestServiceNotFound(c *gc.C) {
	_, err := s.State.Service("bummer")
	c.Assert(err, gc.ErrorMatches, `service "bummer" not found`)
	c.Assert(err, jc.Satisfies, errors.IsNotFound)
}

func (s *StateSuite) TestAddServiceNoTag(c *gc.C) {
	charm := s.AddTestingCharm(c, "dummy")
	_, err := s.State.AddService("wordpress", state.AdminUser, charm, nil)
	c.Assert(err, gc.ErrorMatches, "cannot add service \"wordpress\": Invalid ownertag admin: \"admin\" is not a valid tag")
}

func (s *StateSuite) TestAddServiceNotUserTag(c *gc.C) {
	charm := s.AddTestingCharm(c, "dummy")
	_, err := s.State.AddService("wordpress", "machine-3", charm, nil)
	c.Assert(err, gc.ErrorMatches, "cannot add service \"wordpress\": Invalid ownertag machine-3: \"machine-3\" is not a valid user tag")
}

func (s *StateSuite) TestAddServiceNonExistentUser(c *gc.C) {
	charm := s.AddTestingCharm(c, "dummy")
	_, err := s.State.AddService("wordpress", "user-notAuser", charm, nil)
	c.Assert(err, gc.ErrorMatches, "cannot add service \"wordpress\": user notAuser doesn't exist")
}

func (s *StateSuite) TestAllServices(c *gc.C) {
	charm := s.AddTestingCharm(c, "dummy")
	services, err := s.State.AllServices()
	c.Assert(err, gc.IsNil)
	c.Assert(len(services), gc.Equals, 0)

	// Check that after adding services the result is ok.
	_, err = s.State.AddService("wordpress", "user-admin", charm, nil)
	c.Assert(err, gc.IsNil)
	services, err = s.State.AllServices()
	c.Assert(err, gc.IsNil)
	c.Assert(len(services), gc.Equals, 1)

	_, err = s.State.AddService("mysql", "user-admin", charm, nil)
	c.Assert(err, gc.IsNil)
	services, err = s.State.AllServices()
	c.Assert(err, gc.IsNil)
	c.Assert(len(services), gc.Equals, 2)

	// Check the returned service, order is defined by sorted keys.
	c.Assert(services[0].Name(), gc.Equals, "wordpress")
	c.Assert(services[1].Name(), gc.Equals, "mysql")
}

var inferEndpointsTests = []struct {
	summary string
	inputs  [][]string
	eps     []state.Endpoint
	err     string
}{
	{
		summary: "insane args",
		inputs:  [][]string{nil},
		err:     `cannot relate 0 endpoints`,
	}, {
		summary: "insane args",
		inputs:  [][]string{{"blah", "blur", "bleurgh"}},
		err:     `cannot relate 3 endpoints`,
	}, {
		summary: "invalid args",
		inputs: [][]string{
			{"ping:"},
			{":pong"},
			{":"},
		},
		err: `invalid endpoint ".*"`,
	}, {
		summary: "unknown service",
		inputs:  [][]string{{"wooble"}},
		err:     `service "wooble" not found`,
	}, {
		summary: "invalid relations",
		inputs: [][]string{
			{"lg", "lg"},
			{"ms", "ms"},
			{"wp", "wp"},
			{"rk1", "rk1"},
			{"rk1", "rk2"},
		},
		err: `no relations found`,
	}, {
		summary: "valid peer relation",
		inputs: [][]string{
			{"rk1"},
			{"rk1:ring"},
		},
		eps: []state.Endpoint{{
			ServiceName: "rk1",
			Relation: charm.Relation{
				Name:      "ring",
				Interface: "riak",
				Limit:     1,
				Role:      charm.RolePeer,
				Scope:     charm.ScopeGlobal,
			},
		}},
	}, {
		summary: "ambiguous provider/requirer relation",
		inputs: [][]string{
			{"ms", "wp"},
			{"ms", "wp:db"},
		},
		err: `ambiguous relation: ".*" could refer to "wp:db ms:dev"; "wp:db ms:prod"`,
	}, {
		summary: "unambiguous provider/requirer relation",
		inputs: [][]string{
			{"ms:dev", "wp"},
			{"ms:dev", "wp:db"},
		},
		eps: []state.Endpoint{{
			ServiceName: "ms",
			Relation: charm.Relation{
				Interface: "mysql",
				Name:      "dev",
				Role:      charm.RoleProvider,
				Scope:     charm.ScopeGlobal,
				Limit:     2,
			},
		}, {
			ServiceName: "wp",
			Relation: charm.Relation{
				Interface: "mysql",
				Name:      "db",
				Role:      charm.RoleRequirer,
				Scope:     charm.ScopeGlobal,
				Limit:     1,
			},
		}},
	}, {
		summary: "explicit logging relation is preferred over implicit juju-info",
		inputs:  [][]string{{"lg", "wp"}},
		eps: []state.Endpoint{{
			ServiceName: "lg",
			Relation: charm.Relation{
				Interface: "logging",
				Name:      "logging-directory",
				Role:      charm.RoleRequirer,
				Scope:     charm.ScopeContainer,
				Limit:     1,
			},
		}, {
			ServiceName: "wp",
			Relation: charm.Relation{
				Interface: "logging",
				Name:      "logging-dir",
				Role:      charm.RoleProvider,
				Scope:     charm.ScopeContainer,
			},
		}},
	}, {
		summary: "implict relations can be chosen explicitly",
		inputs: [][]string{
			{"lg:info", "wp"},
			{"lg", "wp:juju-info"},
			{"lg:info", "wp:juju-info"},
		},
		eps: []state.Endpoint{{
			ServiceName: "lg",
			Relation: charm.Relation{
				Interface: "juju-info",
				Name:      "info",
				Role:      charm.RoleRequirer,
				Scope:     charm.ScopeContainer,
				Limit:     1,
			},
		}, {
			ServiceName: "wp",
			Relation: charm.Relation{
				Interface: "juju-info",
				Name:      "juju-info",
				Role:      charm.RoleProvider,
				Scope:     charm.ScopeGlobal,
			},
		}},
	}, {
		summary: "implicit relations will be chosen if there are no other options",
		inputs:  [][]string{{"lg", "ms"}},
		eps: []state.Endpoint{{
			ServiceName: "lg",
			Relation: charm.Relation{
				Interface: "juju-info",
				Name:      "info",
				Role:      charm.RoleRequirer,
				Scope:     charm.ScopeContainer,
				Limit:     1,
			},
		}, {
			ServiceName: "ms",
			Relation: charm.Relation{
				Interface: "juju-info",
				Name:      "juju-info",
				Role:      charm.RoleProvider,
				Scope:     charm.ScopeGlobal,
			},
		}},
	},
}

func (s *StateSuite) TestInferEndpoints(c *gc.C) {
	s.AddTestingService(c, "ms", s.AddTestingCharm(c, "mysql-alternative"))
	s.AddTestingService(c, "wp", s.AddTestingCharm(c, "wordpress"))
	s.AddTestingService(c, "lg", s.AddTestingCharm(c, "logging"))
	riak := s.AddTestingCharm(c, "riak")
	s.AddTestingService(c, "rk1", riak)
	s.AddTestingService(c, "rk2", riak)

	for i, t := range inferEndpointsTests {
		c.Logf("test %d", i)
		for j, input := range t.inputs {
			c.Logf("  input %d", j)
			eps, err := s.State.InferEndpoints(input)
			if t.err == "" {
				c.Assert(err, gc.IsNil)
				c.Assert(eps, gc.DeepEquals, t.eps)
			} else {
				c.Assert(err, gc.ErrorMatches, t.err)
			}
		}
	}
}

func (s *StateSuite) TestEnvironConfig(c *gc.C) {
	attrs := map[string]interface{}{
		"authorized-keys": "different-keys",
		"arbitrary-key":   "shazam!",
	}
	cfg, err := s.State.EnvironConfig()
	c.Assert(err, gc.IsNil)
	err = s.State.UpdateEnvironConfig(attrs, nil, nil)
	c.Assert(err, gc.IsNil)
	cfg, err = cfg.Apply(attrs)
	c.Assert(err, gc.IsNil)
	oldCfg, err := s.State.EnvironConfig()
	c.Assert(err, gc.IsNil)

	c.Assert(oldCfg, gc.DeepEquals, cfg)
}

func (s *StateSuite) TestEnvironConstraints(c *gc.C) {
	// Environ constraints start out empty (for now).
	cons, err := s.State.EnvironConstraints()
	c.Assert(err, gc.IsNil)
	c.Assert(&cons, jc.Satisfies, constraints.IsEmpty)

	// Environ constraints can be set.
	cons2 := constraints.Value{Mem: uint64p(1024)}
	err = s.State.SetEnvironConstraints(cons2)
	c.Assert(err, gc.IsNil)
	cons3, err := s.State.EnvironConstraints()
	c.Assert(err, gc.IsNil)
	c.Assert(cons3, gc.DeepEquals, cons2)

	// Environ constraints are completely overwritten when re-set.
	cons4 := constraints.Value{CpuPower: uint64p(250)}
	err = s.State.SetEnvironConstraints(cons4)
	c.Assert(err, gc.IsNil)
	cons5, err := s.State.EnvironConstraints()
	c.Assert(err, gc.IsNil)
	c.Assert(cons5, gc.DeepEquals, cons4)
}

func (s *StateSuite) TestSetInvalidConstraints(c *gc.C) {
	cons := constraints.MustParse("mem=4G instance-type=foo")
	err := s.State.SetEnvironConstraints(cons)
	c.Assert(err, gc.ErrorMatches, `ambiguous constraints: "instance-type" overlaps with "mem"`)
}

func (s *StateSuite) TestSetUnsupportedConstraintsWarning(c *gc.C) {
	defer loggo.ResetWriters()
	logger := loggo.GetLogger("test")
	logger.SetLogLevel(loggo.DEBUG)
	tw := &loggo.TestWriter{}
	c.Assert(loggo.RegisterWriter("constraints-tester", tw, loggo.DEBUG), gc.IsNil)

	cons := constraints.MustParse("mem=4G cpu-power=10")
	err := s.State.SetEnvironConstraints(cons)
	c.Assert(err, gc.IsNil)
	c.Assert(tw.Log, jc.LogMatches, jc.SimpleMessages{{
		loggo.WARNING,
		`setting environment constraints: unsupported constraints: cpu-power`},
	})
	econs, err := s.State.EnvironConstraints()
	c.Assert(err, gc.IsNil)
	c.Assert(econs, gc.DeepEquals, cons)
}

func (s *StateSuite) TestWatchServicesBulkEvents(c *gc.C) {
	// Alive service...
	dummyCharm := s.AddTestingCharm(c, "dummy")
	alive := s.AddTestingService(c, "service0", dummyCharm)

	// Dying service...
	dying := s.AddTestingService(c, "service1", dummyCharm)
	keepDying, err := dying.AddUnit()
	c.Assert(err, gc.IsNil)
	err = dying.Destroy()
	c.Assert(err, gc.IsNil)

	// Dead service (actually, gone, Dead == removed in this case).
	gone := s.AddTestingService(c, "service2", dummyCharm)
	err = gone.Destroy()
	c.Assert(err, gc.IsNil)

	// All except gone are reported in initial event.
	w := s.State.WatchServices()
	defer statetesting.AssertStop(c, w)
	wc := statetesting.NewStringsWatcherC(c, s.State, w)
	wc.AssertChange(alive.Name(), dying.Name())
	wc.AssertNoChange()

	// Remove them all; alive/dying changes reported.
	err = alive.Destroy()
	c.Assert(err, gc.IsNil)
	err = keepDying.Destroy()
	c.Assert(err, gc.IsNil)
	wc.AssertChange(alive.Name(), dying.Name())
	wc.AssertNoChange()
}

func (s *StateSuite) TestWatchServicesLifecycle(c *gc.C) {
	// Initial event is empty when no services.
	w := s.State.WatchServices()
	defer statetesting.AssertStop(c, w)
	wc := statetesting.NewStringsWatcherC(c, s.State, w)
	wc.AssertChange()
	wc.AssertNoChange()

	// Add a service: reported.
	service := s.AddTestingService(c, "service", s.AddTestingCharm(c, "dummy"))
	wc.AssertChange("service")
	wc.AssertNoChange()

	// Change the service: not reported.
	keepDying, err := service.AddUnit()
	c.Assert(err, gc.IsNil)
	wc.AssertNoChange()

	// Make it Dying: reported.
	err = service.Destroy()
	c.Assert(err, gc.IsNil)
	wc.AssertChange("service")
	wc.AssertNoChange()

	// Make it Dead(/removed): reported.
	err = keepDying.Destroy()
	c.Assert(err, gc.IsNil)
	wc.AssertChange("service")
	wc.AssertNoChange()
}

func (s *StateSuite) TestWatchServicesDiesOnStateClose(c *gc.C) {
	// This test is testing logic in watcher.lifecycleWatcher,
	// which is also used by:
	//     Service.WatchUnits
	//     Service.WatchRelations
	//     State.WatchEnviron
	//     Machine.WatchContainers
	testWatcherDiesWhenStateCloses(c, func(c *gc.C, st *state.State) waiter {
		w := st.WatchServices()
		<-w.Changes()
		return w
	})
}

func (s *StateSuite) TestWatchMachinesBulkEvents(c *gc.C) {
	// Alive machine...
	alive, err := s.State.AddMachine("quantal", state.JobHostUnits)
	c.Assert(err, gc.IsNil)

	// Dying machine...
	dying, err := s.State.AddMachine("quantal", state.JobHostUnits)
	c.Assert(err, gc.IsNil)
	err = dying.SetProvisioned(instance.Id("i-blah"), "fake-nonce", nil)
	c.Assert(err, gc.IsNil)
	err = dying.Destroy()
	c.Assert(err, gc.IsNil)

	// Dead machine...
	dead, err := s.State.AddMachine("quantal", state.JobHostUnits)
	c.Assert(err, gc.IsNil)
	err = dead.EnsureDead()
	c.Assert(err, gc.IsNil)

	// Gone machine.
	gone, err := s.State.AddMachine("quantal", state.JobHostUnits)
	c.Assert(err, gc.IsNil)
	err = gone.EnsureDead()
	c.Assert(err, gc.IsNil)
	err = gone.Remove()
	c.Assert(err, gc.IsNil)

	// All except gone machine are reported in initial event.
	w := s.State.WatchEnvironMachines()
	defer statetesting.AssertStop(c, w)
	wc := statetesting.NewStringsWatcherC(c, s.State, w)
	wc.AssertChange(alive.Id(), dying.Id(), dead.Id())
	wc.AssertNoChange()

	// Remove them all; alive/dying changes reported; dead never mentioned again.
	err = alive.Destroy()
	c.Assert(err, gc.IsNil)
	err = dying.EnsureDead()
	c.Assert(err, gc.IsNil)
	err = dying.Remove()
	c.Assert(err, gc.IsNil)
	err = dead.Remove()
	c.Assert(err, gc.IsNil)
	wc.AssertChange(alive.Id(), dying.Id())
	wc.AssertNoChange()
}

func (s *StateSuite) TestWatchMachinesLifecycle(c *gc.C) {
	// Initial event is empty when no machines.
	w := s.State.WatchEnvironMachines()
	defer statetesting.AssertStop(c, w)
	wc := statetesting.NewStringsWatcherC(c, s.State, w)
	wc.AssertChange()
	wc.AssertNoChange()

	// Add a machine: reported.
	machine, err := s.State.AddMachine("quantal", state.JobHostUnits)
	c.Assert(err, gc.IsNil)
	wc.AssertChange("0")
	wc.AssertNoChange()

	// Change the machine: not reported.
	err = machine.SetProvisioned(instance.Id("i-blah"), "fake-nonce", nil)
	c.Assert(err, gc.IsNil)
	wc.AssertNoChange()

	// Make it Dying: reported.
	err = machine.Destroy()
	c.Assert(err, gc.IsNil)
	wc.AssertChange("0")
	wc.AssertNoChange()

	// Make it Dead: reported.
	err = machine.EnsureDead()
	c.Assert(err, gc.IsNil)
	wc.AssertChange("0")
	wc.AssertNoChange()

	// Remove it: not reported.
	err = machine.Remove()
	c.Assert(err, gc.IsNil)
	wc.AssertNoChange()
}

func (s *StateSuite) TestWatchMachinesIncludesOldMachines(c *gc.C) {
	// Older versions of juju do not write the "containertype" field.
	// This has caused machines to not be detected in the initial event.
	machine, err := s.State.AddMachine("quantal", state.JobHostUnits)
	c.Assert(err, gc.IsNil)
	err = s.machines.Update(
		bson.D{{"_id", machine.Id()}},
		bson.D{{"$unset", bson.D{{"containertype", 1}}}},
	)
	c.Assert(err, gc.IsNil)

	w := s.State.WatchEnvironMachines()
	defer statetesting.AssertStop(c, w)
	wc := statetesting.NewStringsWatcherC(c, s.State, w)
	wc.AssertChange(machine.Id())
	wc.AssertNoChange()
}

func (s *StateSuite) TestWatchMachinesIgnoresContainers(c *gc.C) {
	// Initial event is empty when no machines.
	w := s.State.WatchEnvironMachines()
	defer statetesting.AssertStop(c, w)
	wc := statetesting.NewStringsWatcherC(c, s.State, w)
	wc.AssertChange()
	wc.AssertNoChange()

	// Add a machine: reported.
	template := state.MachineTemplate{
		Series: "quantal",
		Jobs:   []state.MachineJob{state.JobHostUnits},
	}
	machines, err := s.State.AddMachines(template)
	c.Assert(err, gc.IsNil)
	c.Assert(machines, gc.HasLen, 1)
	machine := machines[0]
	wc.AssertChange("0")
	wc.AssertNoChange()

	// Add a container: not reported.
	m, err := s.State.AddMachineInsideMachine(template, machine.Id(), instance.LXC)
	c.Assert(err, gc.IsNil)
	wc.AssertNoChange()

	// Make the container Dying: not reported.
	err = m.Destroy()
	c.Assert(err, gc.IsNil)
	wc.AssertNoChange()

	// Make the container Dead: not reported.
	err = m.EnsureDead()
	c.Assert(err, gc.IsNil)
	wc.AssertNoChange()

	// Remove the container: not reported.
	err = m.Remove()
	c.Assert(err, gc.IsNil)
	wc.AssertNoChange()
}

func (s *StateSuite) TestWatchContainerLifecycle(c *gc.C) {
	// Add a host machine.
	template := state.MachineTemplate{
		Series: "quantal",
		Jobs:   []state.MachineJob{state.JobHostUnits},
	}
	machine, err := s.State.AddOneMachine(template)
	c.Assert(err, gc.IsNil)

	otherMachine, err := s.State.AddOneMachine(template)
	c.Assert(err, gc.IsNil)

	// Initial event is empty when no containers.
	w := machine.WatchContainers(instance.LXC)
	defer statetesting.AssertStop(c, w)
	wAll := machine.WatchAllContainers()
	defer statetesting.AssertStop(c, wAll)

	wc := statetesting.NewStringsWatcherC(c, s.State, w)
	wc.AssertChange()
	wc.AssertNoChange()

	wcAll := statetesting.NewStringsWatcherC(c, s.State, wAll)
	wcAll.AssertChange()
	wcAll.AssertNoChange()

	// Add a container of the required type: reported.
	m, err := s.State.AddMachineInsideMachine(template, machine.Id(), instance.LXC)
	c.Assert(err, gc.IsNil)
	wc.AssertChange("0/lxc/0")
	wc.AssertNoChange()
	wcAll.AssertChange("0/lxc/0")
	wcAll.AssertNoChange()

	// Add a container of a different type: not reported.
	m1, err := s.State.AddMachineInsideMachine(template, machine.Id(), instance.KVM)
	c.Assert(err, gc.IsNil)
	wc.AssertNoChange()
	// But reported by the all watcher.
	wcAll.AssertChange("0/kvm/0")
	wcAll.AssertNoChange()

	// Add a nested container of the right type: not reported.
	mchild, err := s.State.AddMachineInsideMachine(template, m.Id(), instance.LXC)
	c.Assert(err, gc.IsNil)
	wc.AssertNoChange()
	wcAll.AssertNoChange()

	// Add a container of a different machine: not reported.
	m2, err := s.State.AddMachineInsideMachine(template, otherMachine.Id(), instance.LXC)
	c.Assert(err, gc.IsNil)
	wc.AssertNoChange()
	statetesting.AssertStop(c, w)
	wcAll.AssertNoChange()
	statetesting.AssertStop(c, wAll)

	w = machine.WatchContainers(instance.LXC)
	defer statetesting.AssertStop(c, w)
	wc = statetesting.NewStringsWatcherC(c, s.State, w)
	wAll = machine.WatchAllContainers()
	defer statetesting.AssertStop(c, wAll)
	wcAll = statetesting.NewStringsWatcherC(c, s.State, wAll)
	wc.AssertChange("0/lxc/0")
	wc.AssertNoChange()
	wcAll.AssertChange("0/kvm/0", "0/lxc/0")
	wcAll.AssertNoChange()

	// Make the container Dying: cannot because of nested container.
	err = m.Destroy()
	c.Assert(err, gc.ErrorMatches, `machine .* is hosting containers ".*"`)

	err = mchild.EnsureDead()
	c.Assert(err, gc.IsNil)
	err = mchild.Remove()
	c.Assert(err, gc.IsNil)

	// Make the container Dying: reported.
	err = m.Destroy()
	c.Assert(err, gc.IsNil)
	wc.AssertChange("0/lxc/0")
	wc.AssertNoChange()
	wcAll.AssertChange("0/lxc/0")
	wcAll.AssertNoChange()

	// Make the other containers Dying: not reported.
	err = m1.Destroy()
	c.Assert(err, gc.IsNil)
	err = m2.Destroy()
	c.Assert(err, gc.IsNil)
	wc.AssertNoChange()
	// But reported by the all watcher.
	wcAll.AssertChange("0/kvm/0")
	wcAll.AssertNoChange()

	// Make the container Dead: reported.
	err = m.EnsureDead()
	c.Assert(err, gc.IsNil)
	wc.AssertChange("0/lxc/0")
	wc.AssertNoChange()
	wcAll.AssertChange("0/lxc/0")
	wcAll.AssertNoChange()

	// Make the other containers Dead: not reported.
	err = m1.EnsureDead()
	c.Assert(err, gc.IsNil)
	err = m2.EnsureDead()
	c.Assert(err, gc.IsNil)
	wc.AssertNoChange()
	// But reported by the all watcher.
	wcAll.AssertChange("0/kvm/0")
	wcAll.AssertNoChange()

	// Remove the container: not reported.
	err = m.Remove()
	c.Assert(err, gc.IsNil)
	wc.AssertNoChange()
	wcAll.AssertNoChange()
}

func (s *StateSuite) TestWatchMachineHardwareCharacteristics(c *gc.C) {
	// Add a machine: reported.
	machine, err := s.State.AddMachine("quantal", state.JobHostUnits)
	c.Assert(err, gc.IsNil)
	w := machine.WatchHardwareCharacteristics()
	defer statetesting.AssertStop(c, w)

	// Initial event.
	wc := statetesting.NewNotifyWatcherC(c, s.State, w)
	wc.AssertOneChange()

	// Provision a machine: reported.
	err = machine.SetProvisioned(instance.Id("i-blah"), "fake-nonce", nil)
	c.Assert(err, gc.IsNil)
	wc.AssertOneChange()

	// Alter the machine: not reported.
	vers := version.MustParseBinary("1.2.3-gutsy-ppc")
	err = machine.SetAgentVersion(vers)
	c.Assert(err, gc.IsNil)
	wc.AssertNoChange()
}

func (s *StateSuite) TestWatchStateServerInfo(c *gc.C) {
	_, err := s.State.AddMachine("quantal", state.JobManageEnviron)
	c.Assert(err, gc.IsNil)

	w := s.State.WatchStateServerInfo()
	defer statetesting.AssertStop(c, w)

	// Initial event.
	wc := statetesting.NewNotifyWatcherC(c, s.State, w)
	wc.AssertOneChange()

	info, err := s.State.StateServerInfo()
	c.Assert(err, gc.IsNil)
	c.Assert(info, jc.DeepEquals, &state.StateServerInfo{
		MachineIds:       []string{"0"},
		VotingMachineIds: []string{"0"},
	})

	s.PatchValue(state.StateServerAvailable, func(m *state.Machine) (bool, error) {
		return true, nil
	})

	changes, err := s.State.EnsureAvailability(3, constraints.Value{}, "quantal")
	c.Assert(err, gc.IsNil)
	c.Assert(changes.Added, gc.HasLen, 2)

	wc.AssertOneChange()

	info, err = s.State.StateServerInfo()
	c.Assert(err, gc.IsNil)
	c.Assert(info, jc.DeepEquals, &state.StateServerInfo{
		MachineIds:       []string{"0", "1", "2"},
		VotingMachineIds: []string{"0", "1", "2"},
	})
}

func (s *StateSuite) TestAdditionalValidation(c *gc.C) {
	updateAttrs := map[string]interface{}{"logging-config": "juju=ERROR"}
	configValidator1 := func(updateAttrs map[string]interface{}, removeAttrs []string, oldConfig *config.Config) error {
		c.Assert(updateAttrs, gc.DeepEquals, map[string]interface{}{"logging-config": "juju=ERROR"})
		if _, found := updateAttrs["logging-config"]; found {
			return fmt.Errorf("cannot change logging-config")
		}
		return nil
	}
	removeAttrs := []string{"logging-config"}
	configValidator2 := func(updateAttrs map[string]interface{}, removeAttrs []string, oldConfig *config.Config) error {
		c.Assert(removeAttrs, gc.DeepEquals, []string{"logging-config"})
		for _, i := range removeAttrs {
			if i == "logging-config" {
				return fmt.Errorf("cannot remove logging-config")
			}
		}
		return nil
	}
	configValidator3 := func(updateAttrs map[string]interface{}, removeAttrs []string, oldConfig *config.Config) error {
		return nil
	}

	err := s.State.UpdateEnvironConfig(updateAttrs, nil, configValidator1)
	c.Assert(err, gc.ErrorMatches, "cannot change logging-config")
	err = s.State.UpdateEnvironConfig(nil, removeAttrs, configValidator2)
	c.Assert(err, gc.ErrorMatches, "cannot remove logging-config")
	err = s.State.UpdateEnvironConfig(updateAttrs, nil, configValidator3)
	c.Assert(err, gc.IsNil)
}

type attrs map[string]interface{}

func (s *StateSuite) TestWatchEnvironConfig(c *gc.C) {
	w := s.State.WatchEnvironConfig()
	defer statetesting.AssertStop(c, w)

	// TODO(fwereade) just use a NotifyWatcher and NotifyWatcherC to test it.
	assertNoChange := func() {
		s.State.StartSync()
		select {
		case got := <-w.Changes():
			c.Fatalf("got unexpected change: %#v", got)
		case <-time.After(testing.ShortWait):
		}
	}
	assertChange := func(change attrs) {
		cfg, err := s.State.EnvironConfig()
		c.Assert(err, gc.IsNil)
		cfg, err = cfg.Apply(change)
		c.Assert(err, gc.IsNil)
		if change != nil {
			err = s.State.UpdateEnvironConfig(change, nil, nil)
			c.Assert(err, gc.IsNil)
		}
		s.State.StartSync()
		select {
		case got, ok := <-w.Changes():
			c.Assert(ok, gc.Equals, true)
			c.Assert(got.AllAttrs(), gc.DeepEquals, cfg.AllAttrs())
		case <-time.After(testing.LongWait):
			c.Fatalf("did not get change: %#v", change)
		}
		assertNoChange()
	}
	assertChange(nil)
	assertChange(attrs{"default-series": "another-series"})
	assertChange(attrs{"fancy-new-key": "arbitrary-value"})
}

func (s *StateSuite) TestWatchEnvironConfigDiesOnStateClose(c *gc.C) {
	testWatcherDiesWhenStateCloses(c, func(c *gc.C, st *state.State) waiter {
		w := st.WatchEnvironConfig()
		<-w.Changes()
		return w
	})
}

func (s *StateSuite) TestWatchForEnvironConfigChanges(c *gc.C) {
	cur := version.Current.Number
	err := statetesting.SetAgentVersion(s.State, cur)
	c.Assert(err, gc.IsNil)
	w := s.State.WatchForEnvironConfigChanges()
	defer statetesting.AssertStop(c, w)

	wc := statetesting.NewNotifyWatcherC(c, s.State, w)
	// Initially we get one change notification
	wc.AssertOneChange()

	// Multiple changes will only result in a single change notification
	newVersion := cur
	newVersion.Minor += 1
	err = statetesting.SetAgentVersion(s.State, newVersion)
	c.Assert(err, gc.IsNil)

	newerVersion := newVersion
	newerVersion.Minor += 1
	err = statetesting.SetAgentVersion(s.State, newerVersion)
	c.Assert(err, gc.IsNil)
	wc.AssertOneChange()

	// Setting it to the same value does not trigger a change notification
	err = statetesting.SetAgentVersion(s.State, newerVersion)
	c.Assert(err, gc.IsNil)
	wc.AssertNoChange()
}

func (s *StateSuite) TestWatchEnvironConfigCorruptConfig(c *gc.C) {
	cfg, err := s.State.EnvironConfig()
	c.Assert(err, gc.IsNil)

	// Corrupt the environment configuration.
	settings := s.Session.DB("juju").C("settings")
	err = settings.UpdateId("e", bson.D{{"$unset", bson.D{{"name", 1}}}})
	c.Assert(err, gc.IsNil)

	s.State.StartSync()

	// Start watching the configuration.
	watcher := s.State.WatchEnvironConfig()
	defer watcher.Stop()
	done := make(chan *config.Config)
	go func() {
		select {
		case cfg, ok := <-watcher.Changes():
			if !ok {
				c.Errorf("watcher channel closed")
			} else {
				done <- cfg
			}
		case <-time.After(5 * time.Second):
			c.Fatalf("no environment configuration observed")
		}
	}()

	s.State.StartSync()

	// The invalid configuration must not have been generated.
	select {
	case <-done:
		c.Fatalf("configuration returned too soon")
	case <-time.After(testing.ShortWait):
	}

	// Fix the configuration.
	err = settings.UpdateId("e", bson.D{{"$set", bson.D{{"name", "foo"}}}})
	c.Assert(err, gc.IsNil)
	fixed := cfg.AllAttrs()
	err = s.State.UpdateEnvironConfig(fixed, nil, nil)
	c.Assert(err, gc.IsNil)

	s.State.StartSync()
	select {
	case got := <-done:
		c.Assert(got.AllAttrs(), gc.DeepEquals, fixed)
	case <-time.After(5 * time.Second):
		c.Fatalf("no environment configuration observed")
	}
}

func (s *StateSuite) TestAddAndGetEquivalence(c *gc.C) {
	// The equivalence tested here isn't necessarily correct, and
	// comparing private details is discouraged in the project.
	// The implementation might choose to cache information, or
	// to have different logic when adding or removing, and the
	// comparison might fail despite it being correct.
	// That said, we've had bugs with txn-revno being incorrect
	// before, so this testing at least ensures we're conscious
	// about such changes.

	m1, err := s.State.AddMachine("quantal", state.JobHostUnits)
	c.Assert(err, gc.IsNil)
	m2, err := s.State.Machine(m1.Id())
	c.Assert(m1, jc.DeepEquals, m2)

	charm1 := s.AddTestingCharm(c, "wordpress")
	charm2, err := s.State.Charm(charm1.URL())
	c.Assert(err, gc.IsNil)
	c.Assert(charm1, jc.DeepEquals, charm2)

	wordpress1 := s.AddTestingService(c, "wordpress", charm1)
	wordpress2, err := s.State.Service("wordpress")
	c.Assert(err, gc.IsNil)
	c.Assert(wordpress1, jc.DeepEquals, wordpress2)

	unit1, err := wordpress1.AddUnit()
	c.Assert(err, gc.IsNil)
	unit2, err := s.State.Unit("wordpress/0")
	c.Assert(err, gc.IsNil)
	c.Assert(unit1, jc.DeepEquals, unit2)

	s.AddTestingService(c, "mysql", s.AddTestingCharm(c, "mysql"))
	c.Assert(err, gc.IsNil)
	eps, err := s.State.InferEndpoints([]string{"wordpress", "mysql"})
	c.Assert(err, gc.IsNil)
	relation1, err := s.State.AddRelation(eps...)
	c.Assert(err, gc.IsNil)
	relation2, err := s.State.EndpointsRelation(eps...)
	c.Assert(relation1, jc.DeepEquals, relation2)
	relation3, err := s.State.Relation(relation1.Id())
	c.Assert(relation1, jc.DeepEquals, relation3)
}

func tryOpenState(info *state.Info) error {
	st, err := state.Open(info, state.TestingDialOpts(), state.Policy(nil))
	if err == nil {
		st.Close()
	}
	return err
}

func (s *StateSuite) TestOpenWithoutSetMongoPassword(c *gc.C) {
	info := state.TestingStateInfo()
	info.Tag, info.Password = "arble", "bar"
	err := tryOpenState(info)
	c.Assert(err, jc.Satisfies, errors.IsUnauthorized)

	info.Tag, info.Password = "arble", ""
	err = tryOpenState(info)
	c.Assert(err, jc.Satisfies, errors.IsUnauthorized)

	info.Tag, info.Password = "", ""
	err = tryOpenState(info)
	c.Assert(err, gc.IsNil)
}

func (s *StateSuite) TestOpenDoesnotSetWriteMajority(c *gc.C) {
	info := state.TestingStateInfo()
	st, err := state.Open(info, state.TestingDialOpts(), state.Policy(nil))
	c.Assert(err, gc.IsNil)
	defer st.Close()

	session := st.MongoSession()
	safe := session.Safe()
	c.Assert(safe.WMode, gc.Not(gc.Equals), "majority")
	c.Assert(safe.J, gc.Equals, true)
}

func (s *StateSuite) TestOpenSetsWriteMajority(c *gc.C) {
	inst := gitjujutesting.MgoInstance{Params: []string{"--replSet", "juju"}}
	err := inst.Start(testing.Certs)
	c.Assert(err, gc.IsNil)
	defer inst.Destroy()

	info := inst.DialInfo()
	args := peergrouper.InitiateMongoParams{
		DialInfo:       info,
		MemberHostPort: inst.Addr(),
	}

	err = peergrouper.MaybeInitiateMongoServer(args)
	c.Assert(err, gc.IsNil)

	stateInfo := &state.Info{Info: mongo.Info{Addrs: []string{inst.Addr()}, CACert: testing.CACert}}
	dialOpts := mongo.DialOpts{Timeout: time.Second * 30}
	st, err := state.Open(stateInfo, dialOpts, state.Policy(nil))
	c.Assert(err, gc.IsNil)
	defer st.Close()

	stateSession := st.MongoSession()
	safe := stateSession.Safe()
	c.Assert(safe.WMode, gc.Equals, "majority")
	c.Assert(safe.J, gc.Equals, true)
}

func (s *StateSuite) TestOpenBadAddress(c *gc.C) {
	info := state.TestingStateInfo()
	info.Addrs = []string{"0.1.2.3:1234"}
	st, err := state.Open(info, mongo.DialOpts{
		Timeout: 1 * time.Millisecond,
	}, state.Policy(nil))
	if err == nil {
		st.Close()
	}
	c.Assert(err, gc.ErrorMatches, "no reachable servers")
}

func (s *StateSuite) TestOpenDelaysRetryBadAddress(c *gc.C) {
	// Default mgo retry delay
	retryDelay := 500 * time.Millisecond
	info := state.TestingStateInfo()
	info.Addrs = []string{"0.1.2.3:1234"}

	t0 := time.Now()
	st, err := state.Open(info, mongo.DialOpts{
		Timeout: 1 * time.Millisecond,
	}, state.Policy(nil))
	if err == nil {
		st.Close()
	}
	c.Assert(err, gc.ErrorMatches, "no reachable servers")
	// tryOpenState should have delayed for at least retryDelay
	// internally mgo will try three times in a row before returning
	// to the caller.
	if t1 := time.Since(t0); t1 < 3*retryDelay {
		c.Errorf("mgo.Dial only paused for %v, expected at least %v", t1, 3*retryDelay)
	}
}

func testSetPassword(c *gc.C, getEntity func() (state.Authenticator, error)) {
	e, err := getEntity()
	c.Assert(err, gc.IsNil)

	c.Assert(e.PasswordValid(goodPassword), gc.Equals, false)
	err = e.SetPassword(goodPassword)
	c.Assert(err, gc.IsNil)
	c.Assert(e.PasswordValid(goodPassword), gc.Equals, true)

	// Check a newly-fetched entity has the same password.
	e2, err := getEntity()
	c.Assert(err, gc.IsNil)
	c.Assert(e2.PasswordValid(goodPassword), gc.Equals, true)

	err = e.SetPassword(alternatePassword)
	c.Assert(err, gc.IsNil)
	c.Assert(e.PasswordValid(goodPassword), gc.Equals, false)
	c.Assert(e.PasswordValid(alternatePassword), gc.Equals, true)

	// Check that refreshing fetches the new password
	err = e2.Refresh()
	c.Assert(err, gc.IsNil)
	c.Assert(e2.PasswordValid(alternatePassword), gc.Equals, true)

	if le, ok := e.(lifer); ok {
		testWhenDying(c, le, noErr, deadErr, func() error {
			return e.SetPassword("arble-farble-dying-yarble")
		})
	}
}

func testSetAgentCompatPassword(c *gc.C, entity state.Authenticator) {
	// In Juju versions 1.16 and older we used UserPasswordHash(password,CompatSalt)
	// for Machine and Unit agents. This was determined to be overkill
	// (since we know that Unit agents will actually use
	// utils.RandomPassword() and get 18 bytes of entropy, and thus won't
	// be brute-forced.)
	c.Assert(entity.PasswordValid(goodPassword), jc.IsFalse)
	agentHash := utils.AgentPasswordHash(goodPassword)
	err := state.SetPasswordHash(entity, agentHash)
	c.Assert(err, gc.IsNil)
	c.Assert(entity.PasswordValid(goodPassword), jc.IsTrue)
	c.Assert(entity.PasswordValid(alternatePassword), jc.IsFalse)
	c.Assert(state.GetPasswordHash(entity), gc.Equals, agentHash)

	backwardsCompatibleHash := utils.UserPasswordHash(goodPassword, utils.CompatSalt)
	c.Assert(backwardsCompatibleHash, gc.Not(gc.Equals), agentHash)
	err = state.SetPasswordHash(entity, backwardsCompatibleHash)
	c.Assert(err, gc.IsNil)
	c.Assert(entity.PasswordValid(alternatePassword), jc.IsFalse)
	c.Assert(state.GetPasswordHash(entity), gc.Equals, backwardsCompatibleHash)
	// After succeeding to log in with the old compatible hash, the db
	// should be updated with the new hash
	c.Assert(entity.PasswordValid(goodPassword), jc.IsTrue)
	c.Assert(state.GetPasswordHash(entity), gc.Equals, agentHash)
	c.Assert(entity.PasswordValid(goodPassword), jc.IsTrue)

	// Agents are unable to set short passwords
	err = entity.SetPassword("short")
	c.Check(err, gc.ErrorMatches, "password is only 5 bytes long, and is not a valid Agent password")
	// Grandfather clause. Agents that have short passwords are allowed if
	// it was done in the compatHash form
	agentHash = utils.AgentPasswordHash("short")
	backwardsCompatibleHash = utils.UserPasswordHash("short", utils.CompatSalt)
	err = state.SetPasswordHash(entity, backwardsCompatibleHash)
	c.Assert(err, gc.IsNil)
	c.Assert(entity.PasswordValid("short"), jc.IsTrue)
	// We'll still update the hash, but now it points to the hash of the
	// shorter password. Agents still can't set the password to it
	c.Assert(state.GetPasswordHash(entity), gc.Equals, agentHash)
	// Still valid with the shorter password
	c.Assert(entity.PasswordValid("short"), jc.IsTrue)
}

type entity interface {
	state.Entity
	state.Lifer
	state.Authenticator
	state.MongoPassworder
}

func testSetMongoPassword(c *gc.C, getEntity func(st *state.State) (entity, error)) {
	info := state.TestingStateInfo()
	st, err := state.Open(info, state.TestingDialOpts(), state.Policy(nil))
	c.Assert(err, gc.IsNil)
	defer st.Close()
	// Turn on fully-authenticated mode.
	err = st.SetAdminMongoPassword("admin-secret")
	c.Assert(err, gc.IsNil)

	// Set the password for the entity
	ent, err := getEntity(st)
	c.Assert(err, gc.IsNil)
	err = ent.SetMongoPassword("foo")
	c.Assert(err, gc.IsNil)

	// Check that we cannot log in with the wrong password.
	info.Tag = ent.Tag().String()
	info.Password = "bar"
	err = tryOpenState(info)
	c.Assert(err, jc.Satisfies, errors.IsUnauthorized)

	// Check that we can log in with the correct password.
	info.Password = "foo"
	st1, err := state.Open(info, state.TestingDialOpts(), state.Policy(nil))
	c.Assert(err, gc.IsNil)
	defer st1.Close()

	// Change the password with an entity derived from the newly
	// opened and authenticated state.
	ent, err = getEntity(st)
	c.Assert(err, gc.IsNil)
	err = ent.SetMongoPassword("bar")
	c.Assert(err, gc.IsNil)

	// Check that we cannot log in with the old password.
	info.Password = "foo"
	err = tryOpenState(info)
	c.Assert(err, jc.Satisfies, errors.IsUnauthorized)

	// Check that we can log in with the correct password.
	info.Password = "bar"
	err = tryOpenState(info)
	c.Assert(err, gc.IsNil)

	// Check that the administrator can still log in.
	info.Tag, info.Password = "", "admin-secret"
	err = tryOpenState(info)
	c.Assert(err, gc.IsNil)

	// Remove the admin password so that the test harness can reset the state.
	err = st.SetAdminMongoPassword("")
	c.Assert(err, gc.IsNil)
}

func (s *StateSuite) TestSetAdminMongoPassword(c *gc.C) {
	// Check that we can SetAdminMongoPassword to nothing when there's
	// no password currently set.
	err := s.State.SetAdminMongoPassword("")
	c.Assert(err, gc.IsNil)

	err = s.State.SetAdminMongoPassword("foo")
	c.Assert(err, gc.IsNil)
	defer s.State.SetAdminMongoPassword("")
	info := state.TestingStateInfo()
	err = tryOpenState(info)
	c.Assert(err, jc.Satisfies, errors.IsUnauthorized)

	info.Password = "foo"
	err = tryOpenState(info)
	c.Assert(err, gc.IsNil)

	err = s.State.SetAdminMongoPassword("")
	c.Assert(err, gc.IsNil)

	// Check that removing the password is idempotent.
	err = s.State.SetAdminMongoPassword("")
	c.Assert(err, gc.IsNil)

	info.Password = ""
	err = tryOpenState(info)
	c.Assert(err, gc.IsNil)
}

type findEntityTest struct {
	tag string
	err string
}

var findEntityTests = []findEntityTest{{
	tag: "",
	err: `"" is not a valid tag`,
}, {
	tag: "machine",
	err: `"machine" is not a valid tag`,
}, {
	tag: "-foo",
	err: `"-foo" is not a valid tag`,
}, {
	tag: "foo-",
	err: `"foo-" is not a valid tag`,
}, {
	tag: "---",
	err: `"---" is not a valid tag`,
}, {
	tag: "machine-bad",
	err: `"machine-bad" is not a valid machine tag`,
}, {
	tag: "unit-123",
	err: `"unit-123" is not a valid unit tag`,
}, {
	tag: "relation-blah",
	err: `"relation-blah" is not a valid relation tag`,
}, {
	tag: "relation-svc1.rel1#svc2.rel2",
	err: `relation "svc1:rel1 svc2:rel2" not found`,
}, {
	tag: "unit-foo",
	err: `"unit-foo" is not a valid unit tag`,
}, {
	tag: "service-",
	err: `"service-" is not a valid service tag`,
}, {
	tag: "service-foo/bar",
	err: `"service-foo/bar" is not a valid service tag`,
}, {
	tag: "environment-9f484882-2f18-4fd2-967d-db9663db7bea",
	err: `environment "9f484882-2f18-4fd2-967d-db9663db7bea" not found`,
}, {
	tag: "machine-1234",
	err: `machine 1234 not found`,
}, {
	tag: "unit-foo-654",
	err: `unit "foo/654" not found`,
}, {
	tag: "unit-foo-bar-654",
	err: `unit "foo-bar/654" not found`,
}, {
	tag: "machine-0",
}, {
	tag: "service-ser-vice2",
}, {
	tag: "relation-wordpress.db#ser-vice2.server",
}, {
	tag: "unit-ser-vice2-0",
}, {
	tag: "user-arble",
}, {
	tag: "network-missing",
	err: `network "missing" not found`,
}, {
	tag: "network-",
	err: `"network-" is not a valid network tag`,
}, {
	tag: "network-net1",
}, {
	tag: "action-",
	err: `"action-" is not a valid action tag`,
}, {
	tag: "action-ser-vice2/0" + names.ActionMarker + "0",
}, {
	// TODO(axw) 2013-12-04 #1257587
	// remove backwards compatibility for environment-tag; see state.go
	tag: "environment-notauuid",
	//err: `"environment-notauuid" is not a valid environment tag`,
}, {
	tag: "environment-testenv",
	//err: `"environment-testenv" is not a valid environment tag`,
}}

var entityTypes = map[string]interface{}{
	names.UserTagKind:     (*state.User)(nil),
	names.EnvironTagKind:  (*state.Environment)(nil),
	names.ServiceTagKind:  (*state.Service)(nil),
	names.UnitTagKind:     (*state.Unit)(nil),
	names.MachineTagKind:  (*state.Machine)(nil),
	names.RelationTagKind: (*state.Relation)(nil),
	names.NetworkTagKind:  (*state.Network)(nil),
	names.ActionTagKind:   (*state.Action)(nil),
}

func (s *StateSuite) TestFindEntity(c *gc.C) {
	_, err := s.State.AddMachine("quantal", state.JobHostUnits)
	c.Assert(err, gc.IsNil)
	svc := s.AddTestingService(c, "ser-vice2", s.AddTestingCharm(c, "mysql"))
	unit, err := svc.AddUnit()
	c.Assert(err, gc.IsNil)
	_, err = unit.AddAction("fakeaction", nil)
	c.Assert(err, gc.IsNil)
	s.factory.MakeUser(factory.UserParams{Username: "arble"})
	c.Assert(err, gc.IsNil)
	s.AddTestingService(c, "wordpress", s.AddTestingCharm(c, "wordpress"))
	eps, err := s.State.InferEndpoints([]string{"wordpress", "ser-vice2"})
	c.Assert(err, gc.IsNil)
	rel, err := s.State.AddRelation(eps...)
	c.Assert(err, gc.IsNil)
	c.Assert(rel.String(), gc.Equals, "wordpress:db ser-vice2:server")
	net1, err := s.State.AddNetwork(state.NetworkInfo{
		Name:       "net1",
		ProviderId: "provider-id",
		CIDR:       "0.1.2.0/24",
		VLANTag:    0,
	})
	c.Assert(err, gc.IsNil)
	c.Assert(net1.Tag().String(), gc.Equals, "network-net1")
	c.Assert(string(net1.ProviderId()), gc.Equals, "provider-id")

	// environment tag is dynamically generated
	env, err := s.State.Environment()
	c.Assert(err, gc.IsNil)
	findEntityTests = append([]findEntityTest{}, findEntityTests...)
	findEntityTests = append(findEntityTests, findEntityTest{
		tag: "environment-" + env.UUID(),
	})

	for i, test := range findEntityTests {
		c.Logf("test %d: %q", i, test.tag)
		e, err := s.State.FindEntity(test.tag)
		if test.err != "" {
			c.Assert(err, gc.ErrorMatches, test.err)
		} else {
			c.Assert(err, gc.IsNil)
			kind, err := names.TagKind(test.tag)
			c.Assert(err, gc.IsNil)
			c.Assert(e, gc.FitsTypeOf, entityTypes[kind])
			if kind == "environment" {
				// TODO(axw) 2013-12-04 #1257587
				// We *should* only be able to get the entity with its tag, but
				// for backwards-compatibility we accept any non-UUID tag.
				c.Assert(e.Tag(), gc.Equals, env.Tag())
			} else {
				c.Assert(e.Tag().String(), gc.Equals, test.tag)
			}
		}
	}
}

func (s *StateSuite) TestParseTag(c *gc.C) {
	bad := []string{
		"",
		"machine",
		"-foo",
		"foo-",
		"---",
		"foo-bar",
		"unit-foo",
		"network",
		"network-",
		"action-wordpress",
	}
	for _, name := range bad {
		c.Logf(name)
		coll, id, err := state.ParseTag(s.State, name)
		c.Check(coll, gc.Equals, "")
		c.Check(id, gc.Equals, "")
		c.Assert(err, gc.ErrorMatches, `".*" is not a valid( [a-z]+)? tag`)
	}
}

func (s *StateSuite) TestParseMachineTag(c *gc.C) {
	m, err := s.State.AddMachine("quantal", state.JobHostUnits)
	c.Assert(err, gc.IsNil)
	coll, id, err := state.ParseTag(s.State, m.Tag().String())
	c.Assert(coll, gc.Equals, "machines")
	c.Assert(id, gc.Equals, m.Id())
	c.Assert(err, gc.IsNil)
}

func (s *StateSuite) TestParseServiceTag(c *gc.C) {
	svc := s.AddTestingService(c, "ser-vice2", s.AddTestingCharm(c, "dummy"))
<<<<<<< HEAD
	coll, id, err = state.ParseTag(s.State, svc.Tag().String())
=======
	coll, id, err := state.ParseTag(s.State, svc.Tag())
>>>>>>> 9f51957c
	c.Assert(coll, gc.Equals, "services")
	c.Assert(id, gc.Equals, svc.Name())
	c.Assert(err, gc.IsNil)
}

func (s *StateSuite) TestParseUnitTag(c *gc.C) {
	svc := s.AddTestingService(c, "service2", s.AddTestingCharm(c, "dummy"))

	u, err := svc.AddUnit()
	c.Assert(err, gc.IsNil)
<<<<<<< HEAD
	coll, id, err = state.ParseTag(s.State, u.Tag().String())
=======
	coll, id, err := state.ParseTag(s.State, u.Tag())
>>>>>>> 9f51957c
	c.Assert(coll, gc.Equals, "units")
	c.Assert(id, gc.Equals, u.Name())
	c.Assert(err, gc.IsNil)
}

func (s *StateSuite) TestParseActionTag(c *gc.C) {
	svc := s.AddTestingService(c, "service2", s.AddTestingCharm(c, "dummy"))
	u, err := svc.AddUnit()
	c.Assert(err, gc.IsNil)
<<<<<<< HEAD
	coll, id, err = state.ParseTag(s.State, user.Tag().String())
=======

	actionId, err := u.AddAction("fakeaction", nil)
	c.Assert(err, gc.IsNil)
	action, err := s.State.Action(actionId)
	c.Assert(action.Tag(), gc.Equals, "action-service2/0"+names.ActionMarker+"0")
	coll, id, err := state.ParseTag(s.State, action.Tag())
	c.Assert(coll, gc.Equals, "actions")
	c.Assert(id, gc.Equals, action.Id())
	c.Assert(err, gc.IsNil)
}

func (s *StateSuite) TestParseUserTag(c *gc.C) {
	user := s.factory.MakeAnyUser()
	coll, id, err := state.ParseTag(s.State, user.Tag())
>>>>>>> 9f51957c
	c.Assert(coll, gc.Equals, "users")
	c.Assert(id, gc.Equals, user.Name())
	c.Assert(err, gc.IsNil)
}

func (s *StateSuite) TestParseEnvironmentTag(c *gc.C) {
	env, err := s.State.Environment()
	c.Assert(err, gc.IsNil)
<<<<<<< HEAD
	coll, id, err = state.ParseTag(s.State, env.Tag().String())
=======
	coll, id, err := state.ParseTag(s.State, env.Tag())
>>>>>>> 9f51957c
	c.Assert(coll, gc.Equals, "environments")
	c.Assert(id, gc.Equals, env.UUID())
	c.Assert(err, gc.IsNil)
}

func (s *StateSuite) TestParseNetworkTag(c *gc.C) {
	net1, err := s.State.AddNetwork(state.NetworkInfo{
		Name:       "net1",
		ProviderId: "provider-id",
		CIDR:       "0.1.2.0/24",
		VLANTag:    0,
	})
	c.Assert(err, gc.IsNil)
<<<<<<< HEAD
	coll, id, err = state.ParseTag(s.State, net1.Tag().String())
=======
	coll, id, err := state.ParseTag(s.State, net1.Tag())
>>>>>>> 9f51957c
	c.Assert(coll, gc.Equals, "networks")
	c.Assert(id, gc.Equals, net1.Name())
	c.Assert(err, gc.IsNil)
}

func (s *StateSuite) TestWatchCleanups(c *gc.C) {
	// Check initial event.
	w := s.State.WatchCleanups()
	defer statetesting.AssertStop(c, w)
	wc := statetesting.NewNotifyWatcherC(c, s.State, w)
	wc.AssertOneChange()

	// Set up two relations for later use, check no events.
	s.AddTestingService(c, "wordpress", s.AddTestingCharm(c, "wordpress"))
	s.AddTestingService(c, "mysql", s.AddTestingCharm(c, "mysql"))
	eps, err := s.State.InferEndpoints([]string{"wordpress", "mysql"})
	c.Assert(err, gc.IsNil)
	relM, err := s.State.AddRelation(eps...)
	c.Assert(err, gc.IsNil)
	s.AddTestingService(c, "varnish", s.AddTestingCharm(c, "varnish"))
	c.Assert(err, gc.IsNil)
	eps, err = s.State.InferEndpoints([]string{"wordpress", "varnish"})
	c.Assert(err, gc.IsNil)
	relV, err := s.State.AddRelation(eps...)
	c.Assert(err, gc.IsNil)
	wc.AssertNoChange()

	// Destroy one relation, check one change.
	err = relM.Destroy()
	c.Assert(err, gc.IsNil)
	wc.AssertOneChange()

	// Handle that cleanup doc and create another, check one change.
	err = s.State.Cleanup()
	c.Assert(err, gc.IsNil)
	err = relV.Destroy()
	c.Assert(err, gc.IsNil)
	wc.AssertOneChange()

	// Clean up final doc, check change.
	err = s.State.Cleanup()
	c.Assert(err, gc.IsNil)
	wc.AssertOneChange()

	// Stop watcher, check closed.
	statetesting.AssertStop(c, w)
	wc.AssertClosed()
}

func (s *StateSuite) TestWatchCleanupsDiesOnStateClose(c *gc.C) {
	testWatcherDiesWhenStateCloses(c, func(c *gc.C, st *state.State) waiter {
		w := st.WatchCleanups()
		<-w.Changes()
		return w
	})
}

func (s *StateSuite) TestWatchCleanupsBulk(c *gc.C) {
	// Check initial event.
	w := s.State.WatchCleanups()
	defer statetesting.AssertStop(c, w)
	wc := statetesting.NewNotifyWatcherC(c, s.State, w)
	wc.AssertOneChange()

	// Create two peer relations by creating their services.
	riak := s.AddTestingService(c, "riak", s.AddTestingCharm(c, "riak"))
	_, err := riak.Endpoint("ring")
	c.Assert(err, gc.IsNil)
	allHooks := s.AddTestingService(c, "all-hooks", s.AddTestingCharm(c, "all-hooks"))
	_, err = allHooks.Endpoint("self")
	c.Assert(err, gc.IsNil)
	wc.AssertNoChange()

	// Destroy them both, check one change.
	err = riak.Destroy()
	c.Assert(err, gc.IsNil)
	err = allHooks.Destroy()
	c.Assert(err, gc.IsNil)
	wc.AssertOneChange()

	// Clean them both up, check one change.
	err = s.State.Cleanup()
	c.Assert(err, gc.IsNil)
	wc.AssertOneChange()
}

func (s *StateSuite) TestWatchMinUnits(c *gc.C) {
	// Check initial event.
	w := s.State.WatchMinUnits()
	defer statetesting.AssertStop(c, w)
	wc := statetesting.NewStringsWatcherC(c, s.State, w)
	wc.AssertChange()
	wc.AssertNoChange()

	// Set up services for later use.
	wordpress := s.AddTestingService(c,
		"wordpress", s.AddTestingCharm(c, "wordpress"))
	mysql := s.AddTestingService(c, "mysql", s.AddTestingCharm(c, "mysql"))
	wordpressName := wordpress.Name()

	// Add service units for later use.
	wordpress0, err := wordpress.AddUnit()
	c.Assert(err, gc.IsNil)
	wordpress1, err := wordpress.AddUnit()
	c.Assert(err, gc.IsNil)
	mysql0, err := mysql.AddUnit()
	c.Assert(err, gc.IsNil)
	// No events should occur.
	wc.AssertNoChange()

	// Add minimum units to a service; a single change should occur.
	err = wordpress.SetMinUnits(2)
	c.Assert(err, gc.IsNil)
	wc.AssertChange(wordpressName)
	wc.AssertNoChange()

	// Decrease minimum units for a service; expect no changes.
	err = wordpress.SetMinUnits(1)
	c.Assert(err, gc.IsNil)
	wc.AssertNoChange()

	// Increase minimum units for two services; a single change should occur.
	err = mysql.SetMinUnits(1)
	c.Assert(err, gc.IsNil)
	err = wordpress.SetMinUnits(3)
	c.Assert(err, gc.IsNil)
	wc.AssertChange(mysql.Name(), wordpressName)
	wc.AssertNoChange()

	// Remove minimum units for a service; expect no changes.
	err = mysql.SetMinUnits(0)
	c.Assert(err, gc.IsNil)
	wc.AssertNoChange()

	// Destroy a unit of a service with required minimum units.
	// Also avoid the unit removal. A single change should occur.
	preventUnitDestroyRemove(c, wordpress0)
	err = wordpress0.Destroy()
	c.Assert(err, gc.IsNil)
	wc.AssertChange(wordpressName)
	wc.AssertNoChange()

	// Two actions: destroy a unit and increase minimum units for a service.
	// A single change should occur, and the service name should appear only
	// one time in the change.
	err = wordpress.SetMinUnits(5)
	c.Assert(err, gc.IsNil)
	err = wordpress1.Destroy()
	c.Assert(err, gc.IsNil)
	wc.AssertChange(wordpressName)
	wc.AssertNoChange()

	// Destroy a unit of a service not requiring minimum units; expect no changes.
	err = mysql0.Destroy()
	c.Assert(err, gc.IsNil)
	wc.AssertNoChange()

	// Destroy a service with required minimum units; expect no changes.
	err = wordpress.Destroy()
	c.Assert(err, gc.IsNil)
	wc.AssertNoChange()

	// Destroy a service not requiring minimum units; expect no changes.
	err = mysql.Destroy()
	c.Assert(err, gc.IsNil)
	wc.AssertNoChange()

	// Stop watcher, check closed.
	statetesting.AssertStop(c, w)
	wc.AssertClosed()
}

func (s *StateSuite) TestWatchMinUnitsDiesOnStateClose(c *gc.C) {
	testWatcherDiesWhenStateCloses(c, func(c *gc.C, st *state.State) waiter {
		w := st.WatchMinUnits()
		<-w.Changes()
		return w
	})
}

func (s *StateSuite) TestNestingLevel(c *gc.C) {
	c.Assert(state.NestingLevel("0"), gc.Equals, 0)
	c.Assert(state.NestingLevel("0/lxc/1"), gc.Equals, 1)
	c.Assert(state.NestingLevel("0/lxc/1/kvm/0"), gc.Equals, 2)
}

func (s *StateSuite) TestTopParentId(c *gc.C) {
	c.Assert(state.TopParentId("0"), gc.Equals, "0")
	c.Assert(state.TopParentId("0/lxc/1"), gc.Equals, "0")
	c.Assert(state.TopParentId("0/lxc/1/kvm/2"), gc.Equals, "0")
}

func (s *StateSuite) TestParentId(c *gc.C) {
	c.Assert(state.ParentId("0"), gc.Equals, "")
	c.Assert(state.ParentId("0/lxc/1"), gc.Equals, "0")
	c.Assert(state.ParentId("0/lxc/1/kvm/0"), gc.Equals, "0/lxc/1")
}

func (s *StateSuite) TestContainerTypeFromId(c *gc.C) {
	c.Assert(state.ContainerTypeFromId("0"), gc.Equals, instance.ContainerType(""))
	c.Assert(state.ContainerTypeFromId("0/lxc/1"), gc.Equals, instance.LXC)
	c.Assert(state.ContainerTypeFromId("0/lxc/1/kvm/0"), gc.Equals, instance.KVM)
}

func (s *StateSuite) TestSetEnvironAgentVersionErrors(c *gc.C) {
	// Get the agent-version set in the environment.
	envConfig, err := s.State.EnvironConfig()
	c.Assert(err, gc.IsNil)
	agentVersion, ok := envConfig.AgentVersion()
	c.Assert(ok, jc.IsTrue)
	stringVersion := agentVersion.String()

	// Add 4 machines: one with a different version, one with an
	// empty version, one with the current version, and one with
	// the new version.
	machine0, err := s.State.AddMachine("series", state.JobHostUnits)
	c.Assert(err, gc.IsNil)
	err = machine0.SetAgentVersion(version.MustParseBinary("9.9.9-series-arch"))
	c.Assert(err, gc.IsNil)
	machine1, err := s.State.AddMachine("series", state.JobHostUnits)
	c.Assert(err, gc.IsNil)
	machine2, err := s.State.AddMachine("series", state.JobHostUnits)
	c.Assert(err, gc.IsNil)
	err = machine2.SetAgentVersion(version.MustParseBinary(stringVersion + "-series-arch"))
	c.Assert(err, gc.IsNil)
	machine3, err := s.State.AddMachine("series", state.JobHostUnits)
	c.Assert(err, gc.IsNil)
	err = machine3.SetAgentVersion(version.MustParseBinary("4.5.6-series-arch"))
	c.Assert(err, gc.IsNil)

	// Verify machine0 and machine1 are reported as error.
	err = s.State.SetEnvironAgentVersion(version.MustParse("4.5.6"))
	expectErr := fmt.Sprintf("some agents have not upgraded to the current environment version %s: machine-0, machine-1", stringVersion)
	c.Assert(err, gc.ErrorMatches, expectErr)
	c.Assert(err, jc.Satisfies, state.IsVersionInconsistentError)

	// Add a service and 4 units: one with a different version, one
	// with an empty version, one with the current version, and one
	// with the new version.
	service, err := s.State.AddService("wordpress", "user-admin", s.AddTestingCharm(c, "wordpress"), nil)
	c.Assert(err, gc.IsNil)
	unit0, err := service.AddUnit()
	c.Assert(err, gc.IsNil)
	err = unit0.SetAgentVersion(version.MustParseBinary("6.6.6-series-arch"))
	c.Assert(err, gc.IsNil)
	_, err = service.AddUnit()
	c.Assert(err, gc.IsNil)
	unit2, err := service.AddUnit()
	c.Assert(err, gc.IsNil)
	err = unit2.SetAgentVersion(version.MustParseBinary(stringVersion + "-series-arch"))
	c.Assert(err, gc.IsNil)
	unit3, err := service.AddUnit()
	c.Assert(err, gc.IsNil)
	err = unit3.SetAgentVersion(version.MustParseBinary("4.5.6-series-arch"))
	c.Assert(err, gc.IsNil)

	// Verify unit0 and unit1 are reported as error, along with the
	// machines from before.
	err = s.State.SetEnvironAgentVersion(version.MustParse("4.5.6"))
	expectErr = fmt.Sprintf("some agents have not upgraded to the current environment version %s: machine-0, machine-1, unit-wordpress-0, unit-wordpress-1", stringVersion)
	c.Assert(err, gc.ErrorMatches, expectErr)
	c.Assert(err, jc.Satisfies, state.IsVersionInconsistentError)

	// Now remove the machines.
	for _, machine := range []*state.Machine{machine0, machine1, machine2} {
		err = machine.EnsureDead()
		c.Assert(err, gc.IsNil)
		err = machine.Remove()
		c.Assert(err, gc.IsNil)
	}

	// Verify only the units are reported as error.
	err = s.State.SetEnvironAgentVersion(version.MustParse("4.5.6"))
	expectErr = fmt.Sprintf("some agents have not upgraded to the current environment version %s: unit-wordpress-0, unit-wordpress-1", stringVersion)
	c.Assert(err, gc.ErrorMatches, expectErr)
	c.Assert(err, jc.Satisfies, state.IsVersionInconsistentError)
}

func (s *StateSuite) prepareAgentVersionTests(c *gc.C) (*config.Config, string) {
	// Get the agent-version set in the environment.
	envConfig, err := s.State.EnvironConfig()
	c.Assert(err, gc.IsNil)
	agentVersion, ok := envConfig.AgentVersion()
	c.Assert(ok, jc.IsTrue)
	currentVersion := agentVersion.String()

	// Add a machine and a unit with the current version.
	machine, err := s.State.AddMachine("series", state.JobHostUnits)
	c.Assert(err, gc.IsNil)
	service, err := s.State.AddService("wordpress", "user-admin", s.AddTestingCharm(c, "wordpress"), nil)
	c.Assert(err, gc.IsNil)
	unit, err := service.AddUnit()
	c.Assert(err, gc.IsNil)

	err = machine.SetAgentVersion(version.MustParseBinary(currentVersion + "-series-arch"))
	c.Assert(err, gc.IsNil)
	err = unit.SetAgentVersion(version.MustParseBinary(currentVersion + "-series-arch"))
	c.Assert(err, gc.IsNil)

	return envConfig, currentVersion
}

func (s *StateSuite) changeEnviron(c *gc.C, envConfig *config.Config, name string, value interface{}) {
	attrs := envConfig.AllAttrs()
	attrs[name] = value
	c.Assert(s.State.UpdateEnvironConfig(attrs, nil, nil), gc.IsNil)
}

func (s *StateSuite) assertAgentVersion(c *gc.C, envConfig *config.Config, vers string) {
	envConfig, err := s.State.EnvironConfig()
	c.Assert(err, gc.IsNil)
	agentVersion, ok := envConfig.AgentVersion()
	c.Assert(ok, jc.IsTrue)
	c.Assert(agentVersion.String(), gc.Equals, vers)
}

func (s *StateSuite) TestSetEnvironAgentVersionRetriesOnConfigChange(c *gc.C) {
	envConfig, _ := s.prepareAgentVersionTests(c)

	// Set up a transaction hook to change something
	// other than the version, and make sure it retries
	// and passes.
	defer state.SetBeforeHooks(c, s.State, func() {
		s.changeEnviron(c, envConfig, "default-series", "foo")
	}).Check()

	// Change the agent-version and ensure it has changed.
	err := s.State.SetEnvironAgentVersion(version.MustParse("4.5.6"))
	c.Assert(err, gc.IsNil)
	s.assertAgentVersion(c, envConfig, "4.5.6")
}

func (s *StateSuite) TestSetEnvironAgentVersionSucceedsWithSameVersion(c *gc.C) {
	envConfig, _ := s.prepareAgentVersionTests(c)

	// Set up a transaction hook to change the version
	// to the new one, and make sure it retries
	// and passes.
	defer state.SetBeforeHooks(c, s.State, func() {
		s.changeEnviron(c, envConfig, "agent-version", "4.5.6")
	}).Check()

	// Change the agent-version and verify.
	err := s.State.SetEnvironAgentVersion(version.MustParse("4.5.6"))
	c.Assert(err, gc.IsNil)
	s.assertAgentVersion(c, envConfig, "4.5.6")
}

func (s *StateSuite) TestSetEnvironAgentVersionExcessiveContention(c *gc.C) {
	envConfig, currentVersion := s.prepareAgentVersionTests(c)

	// Set a hook to change the config 3 times
	// to test we return ErrExcessiveContention.
	changeFuncs := []func(){
		func() { s.changeEnviron(c, envConfig, "default-series", "1") },
		func() { s.changeEnviron(c, envConfig, "default-series", "2") },
		func() { s.changeEnviron(c, envConfig, "default-series", "3") },
	}
	defer state.SetBeforeHooks(c, s.State, changeFuncs...).Check()
	err := s.State.SetEnvironAgentVersion(version.MustParse("4.5.6"))
	c.Assert(errors.Cause(err), gc.Equals, txn.ErrExcessiveContention)
	// Make sure the version remained the same.
	s.assertAgentVersion(c, envConfig, currentVersion)
}

type waiter interface {
	Wait() error
}

// testWatcherDiesWhenStateCloses calls the given function to start a watcher,
// closes the state and checks that the watcher dies with the expected error.
// The watcher should already have consumed the first
// event, otherwise the watcher's initialisation logic may
// interact with the closed state, causing it to return an
// unexpected error (often "Closed explictly").
func testWatcherDiesWhenStateCloses(c *gc.C, startWatcher func(c *gc.C, st *state.State) waiter) {
	st, err := state.Open(state.TestingStateInfo(), state.TestingDialOpts(), state.Policy(nil))
	c.Assert(err, gc.IsNil)
	watcher := startWatcher(c, st)
	err = st.Close()
	c.Assert(err, gc.IsNil)
	done := make(chan error)
	go func() {
		done <- watcher.Wait()
	}()
	select {
	case err := <-done:
		c.Assert(err, gc.Equals, state.ErrStateClosed)
	case <-time.After(testing.LongWait):
		c.Fatalf("watcher %T did not exit when state closed", watcher)
	}
}

func (s *StateSuite) TestStateServerInfo(c *gc.C) {
	ids, err := s.State.StateServerInfo()
	c.Assert(err, gc.IsNil)
	c.Assert(ids.MachineIds, gc.HasLen, 0)
	c.Assert(ids.VotingMachineIds, gc.HasLen, 0)

	// TODO(rog) more testing here when we can actually add
	// state servers.
}

func (s *StateSuite) TestOpenCreatesStateServersDoc(c *gc.C) {
	m0, err := s.State.AddMachine("quantal", state.JobHostUnits, state.JobManageEnviron)
	c.Assert(err, gc.IsNil)

	// Delete the stateServers collection to pretend this
	// is an older environment that had not created it
	// already.
	err = s.stateServers.DropCollection()
	c.Assert(err, gc.IsNil)

	// Sanity check that we have in fact deleted the right info.
	info, err := s.State.StateServerInfo()
	c.Assert(err, gc.NotNil)
	c.Assert(info, gc.IsNil)

	st, err := state.Open(state.TestingStateInfo(), state.TestingDialOpts(), state.Policy(nil))
	c.Assert(err, gc.IsNil)
	defer st.Close()

	expectIds := []string{m0.Id()}
	expectStateServerInfo := &state.StateServerInfo{
		MachineIds:       expectIds,
		VotingMachineIds: expectIds,
	}
	info, err = st.StateServerInfo()
	c.Assert(err, gc.IsNil)
	c.Assert(info, gc.DeepEquals, expectStateServerInfo)
}

func (s *StateSuite) TestOpenCreatesAPIHostPortsDoc(c *gc.C) {
	// Delete the stateServers collection to pretend this
	// is an older environment that had not created it
	// already.
	err := s.stateServers.DropCollection()
	c.Assert(err, gc.IsNil)

	// Sanity check that we have in fact deleted the right info.
	addrs, err := s.State.APIHostPorts()
	c.Assert(err, gc.NotNil)
	c.Assert(addrs, gc.IsNil)

	st, err := state.Open(state.TestingStateInfo(), state.TestingDialOpts(), state.Policy(nil))
	c.Assert(err, gc.IsNil)
	defer st.Close()

	addrs, err = s.State.APIHostPorts()
	c.Assert(err, gc.IsNil)
	c.Assert(addrs, gc.HasLen, 0)
}

func (s *StateSuite) TestReopenWithNoMachines(c *gc.C) {
	info, err := s.State.StateServerInfo()
	c.Assert(err, gc.IsNil)
	c.Assert(info, jc.DeepEquals, &state.StateServerInfo{})

	st, err := state.Open(state.TestingStateInfo(), state.TestingDialOpts(), state.Policy(nil))
	c.Assert(err, gc.IsNil)
	defer st.Close()

	info, err = s.State.StateServerInfo()
	c.Assert(err, gc.IsNil)
	c.Assert(info, jc.DeepEquals, &state.StateServerInfo{})
}

func (s *StateSuite) TestOpenReplacesOldStateServersDoc(c *gc.C) {
	m0, err := s.State.AddMachine("quantal", state.JobHostUnits, state.JobManageEnviron)
	c.Assert(err, gc.IsNil)

	// Clear the voting machine ids from the stateServers collection
	// to pretend this is a semi-old environment that had
	// created the collection but not the voting ids.
	_, err = s.stateServers.UpdateAll(nil, bson.D{{
		"$set",
		bson.D{
			{"votingmachineids", nil},
			{"machineids", nil},
		},
	}})
	c.Assert(err, gc.IsNil)

	// Sanity check that they have actually been removed.
	info, err := s.State.StateServerInfo()
	c.Assert(err, gc.IsNil)
	c.Assert(info.MachineIds, gc.HasLen, 0)
	c.Assert(info.VotingMachineIds, gc.HasLen, 0)

	st, err := state.Open(state.TestingStateInfo(), state.TestingDialOpts(), state.Policy(nil))
	c.Assert(err, gc.IsNil)
	defer st.Close()

	info, err = s.State.StateServerInfo()
	c.Assert(err, gc.IsNil)
	expectIds := []string{m0.Id()}
	c.Assert(info, gc.DeepEquals, &state.StateServerInfo{
		MachineIds:       expectIds,
		VotingMachineIds: expectIds,
	})
}

func (s *StateSuite) TestEnsureAvailabilityFailsWithBadCount(c *gc.C) {
	for _, n := range []int{-1, 2, 6} {
		changes, err := s.State.EnsureAvailability(n, constraints.Value{}, "")
		c.Assert(err, gc.ErrorMatches, "number of state servers must be odd and non-negative")
		c.Assert(changes.Added, gc.HasLen, 0)
	}
	_, err := s.State.EnsureAvailability(replicaset.MaxPeers+2, constraints.Value{}, "")
	c.Assert(err, gc.ErrorMatches, `state server count is too large \(allowed \d+\)`)
}

func (s *StateSuite) TestEnsureAvailabilityAddsNewMachines(c *gc.C) {
	// Don't use agent presence to decide on machine availability.
	s.PatchValue(state.StateServerAvailable, func(m *state.Machine) (bool, error) {
		return true, nil
	})

	ids := make([]string, 3)
	m0, err := s.State.AddMachine("quantal", state.JobHostUnits, state.JobManageEnviron)
	c.Assert(err, gc.IsNil)
	ids[0] = m0.Id()

	// Add a non-state-server machine just to make sure.
	_, err = s.State.AddMachine("quantal", state.JobHostUnits)
	c.Assert(err, gc.IsNil)

	s.assertStateServerInfo(c, []string{"0"}, []string{"0"})

	cons := constraints.Value{
		Mem: newUint64(100),
	}
	changes, err := s.State.EnsureAvailability(3, cons, "quantal")
	c.Assert(err, gc.IsNil)
	c.Assert(changes.Added, gc.HasLen, 2)

	for i := 1; i < 3; i++ {
		m, err := s.State.Machine(fmt.Sprint(i + 1))
		c.Assert(err, gc.IsNil)
		c.Assert(m.Jobs(), gc.DeepEquals, []state.MachineJob{
			state.JobHostUnits,
			state.JobManageEnviron,
		})
		gotCons, err := m.Constraints()
		c.Assert(err, gc.IsNil)
		c.Assert(gotCons, gc.DeepEquals, cons)
		c.Assert(m.WantsVote(), jc.IsTrue)
		ids[i] = m.Id()
	}
	s.assertStateServerInfo(c, ids, ids)
}

func newUint64(i uint64) *uint64 {
	return &i
}

func (s *StateSuite) assertStateServerInfo(c *gc.C, machineIds []string, votingMachineIds []string) {
	info, err := s.State.StateServerInfo()
	c.Assert(err, gc.IsNil)
	c.Assert(info.MachineIds, jc.SameContents, machineIds)
	c.Assert(info.VotingMachineIds, jc.SameContents, votingMachineIds)
}

func (s *StateSuite) TestEnsureAvailabilityDemotesUnavailableMachines(c *gc.C) {
	changes, err := s.State.EnsureAvailability(3, constraints.Value{}, "quantal")
	c.Assert(err, gc.IsNil)
	c.Assert(changes.Added, gc.HasLen, 3)
	s.assertStateServerInfo(c, []string{"0", "1", "2"}, []string{"0", "1", "2"})
	s.PatchValue(state.StateServerAvailable, func(m *state.Machine) (bool, error) {
		return m.Id() != "0", nil
	})
	changes, err = s.State.EnsureAvailability(3, constraints.Value{}, "quantal")
	c.Assert(err, gc.IsNil)
	c.Assert(changes.Added, gc.HasLen, 1)
	c.Assert(changes.Maintained, gc.HasLen, 2)

	// New state server machine "3" is created; "0" still exists in MachineIds,
	// but no longer in VotingMachineIds.
	s.assertStateServerInfo(c, []string{"0", "1", "2", "3"}, []string{"1", "2", "3"})
	m0, err := s.State.Machine("0")
	c.Assert(err, gc.IsNil)
	c.Assert(m0.WantsVote(), jc.IsFalse)
	c.Assert(m0.IsManager(), jc.IsTrue) // job still intact for now
	m3, err := s.State.Machine("3")
	c.Assert(err, gc.IsNil)
	c.Assert(m3.WantsVote(), jc.IsTrue)
	c.Assert(m3.IsManager(), jc.IsTrue)
}

func (s *StateSuite) TestEnsureAvailabilityPromotesAvailableMachines(c *gc.C) {
	changes, err := s.State.EnsureAvailability(3, constraints.Value{}, "quantal")
	c.Assert(err, gc.IsNil)
	c.Assert(changes.Added, gc.HasLen, 3)
	s.assertStateServerInfo(c, []string{"0", "1", "2"}, []string{"0", "1", "2"})
	s.PatchValue(state.StateServerAvailable, func(m *state.Machine) (bool, error) {
		return m.Id() != "0", nil
	})
	changes, err = s.State.EnsureAvailability(3, constraints.Value{}, "quantal")
	c.Assert(err, gc.IsNil)
	c.Assert(changes.Added, gc.HasLen, 1)
	c.Assert(changes.Demoted, gc.DeepEquals, []string{"0"})
	c.Assert(changes.Maintained, gc.HasLen, 2)

	// New state server machine "3" is created; "0" still exists in MachineIds,
	// but no longer in VotingMachineIds.
	s.assertStateServerInfo(c, []string{"0", "1", "2", "3"}, []string{"1", "2", "3"})
	m0, err := s.State.Machine("0")
	c.Assert(err, gc.IsNil)
	c.Assert(m0.WantsVote(), jc.IsFalse)

	// Mark machine 0 as having a vote, so it doesn't get removed, and make it
	// available once more.
	err = m0.SetHasVote(true)
	c.Assert(err, gc.IsNil)
	s.PatchValue(state.StateServerAvailable, func(m *state.Machine) (bool, error) {
		return true, nil
	})
	changes, err = s.State.EnsureAvailability(3, constraints.Value{}, "quantal")
	c.Assert(err, gc.IsNil)
	c.Assert(changes.Added, gc.HasLen, 0)

	// No change; we've got as many voting machines as we need.
	s.assertStateServerInfo(c, []string{"0", "1", "2", "3"}, []string{"1", "2", "3"})

	// Make machine 3 unavailable; machine 0 should be promoted, and two new
	// machines created.
	s.PatchValue(state.StateServerAvailable, func(m *state.Machine) (bool, error) {
		return m.Id() != "3", nil
	})
	changes, err = s.State.EnsureAvailability(5, constraints.Value{}, "quantal")
	c.Assert(err, gc.IsNil)
	c.Assert(changes.Added, gc.HasLen, 2)
	c.Assert(changes.Demoted, gc.DeepEquals, []string{"3"})
	s.assertStateServerInfo(c, []string{"0", "1", "2", "3", "4", "5"}, []string{"0", "1", "2", "4", "5"})
	err = m0.Refresh()
	c.Assert(err, gc.IsNil)
	c.Assert(m0.WantsVote(), jc.IsTrue)
}

func (s *StateSuite) TestEnsureAvailabilityRemovesUnavailableMachines(c *gc.C) {
	changes, err := s.State.EnsureAvailability(3, constraints.Value{}, "quantal")
	c.Assert(err, gc.IsNil)
	c.Assert(changes.Added, gc.HasLen, 3)

	s.assertStateServerInfo(c, []string{"0", "1", "2"}, []string{"0", "1", "2"})
	s.PatchValue(state.StateServerAvailable, func(m *state.Machine) (bool, error) {
		return m.Id() != "0", nil
	})
	changes, err = s.State.EnsureAvailability(3, constraints.Value{}, "quantal")
	c.Assert(err, gc.IsNil)
	c.Assert(changes.Added, gc.HasLen, 1)
	s.assertStateServerInfo(c, []string{"0", "1", "2", "3"}, []string{"1", "2", "3"})
	// machine 0 does not have a vote, so another call to EnsureAvailability
	// will remove machine 0's JobEnvironManager job.
	changes, err = s.State.EnsureAvailability(3, constraints.Value{}, "quantal")
	c.Assert(changes.Removed, gc.HasLen, 1)
	c.Assert(changes.Maintained, gc.HasLen, 3)
	c.Assert(err, gc.IsNil)
	s.assertStateServerInfo(c, []string{"1", "2", "3"}, []string{"1", "2", "3"})
	m0, err := s.State.Machine("0")
	c.Assert(err, gc.IsNil)
	c.Assert(m0.IsManager(), jc.IsFalse)
}

func (s *StateSuite) TestEnsureAvailabilityMaintainsVoteList(c *gc.C) {
	changes, err := s.State.EnsureAvailability(5, constraints.Value{}, "quantal")
	c.Assert(err, gc.IsNil)
	c.Assert(changes.Added, gc.HasLen, 5)

	s.assertStateServerInfo(c,
		[]string{"0", "1", "2", "3", "4"},
		[]string{"0", "1", "2", "3", "4"})
	// Mark machine-0 as dead, so we'll want to create another one again
	s.PatchValue(state.StateServerAvailable, func(m *state.Machine) (bool, error) {
		return m.Id() != "0", nil
	})
	changes, err = s.State.EnsureAvailability(0, constraints.Value{}, "quantal")
	c.Assert(err, gc.IsNil)
	c.Assert(changes.Added, gc.HasLen, 1)

	// New state server machine "5" is created; "0" still exists in MachineIds,
	// but no longer in VotingMachineIds.
	s.assertStateServerInfo(c,
		[]string{"0", "1", "2", "3", "4", "5"},
		[]string{"1", "2", "3", "4", "5"})
	m0, err := s.State.Machine("0")
	c.Assert(err, gc.IsNil)
	c.Assert(m0.WantsVote(), jc.IsFalse)
	c.Assert(m0.IsManager(), jc.IsTrue) // job still intact for now
	m3, err := s.State.Machine("5")
	c.Assert(err, gc.IsNil)
	c.Assert(m3.WantsVote(), jc.IsTrue)
	c.Assert(m3.IsManager(), jc.IsTrue)
}

func (s *StateSuite) TestEnsureAvailabilityDefaultsTo3(c *gc.C) {
	changes, err := s.State.EnsureAvailability(0, constraints.Value{}, "quantal")
	c.Assert(err, gc.IsNil)
	c.Assert(changes.Added, gc.HasLen, 3)
	s.assertStateServerInfo(c, []string{"0", "1", "2"}, []string{"0", "1", "2"})
	// Mark machine-0 as dead, so we'll want to create it again
	s.PatchValue(state.StateServerAvailable, func(m *state.Machine) (bool, error) {
		return m.Id() != "0", nil
	})
	changes, err = s.State.EnsureAvailability(0, constraints.Value{}, "quantal")
	c.Assert(err, gc.IsNil)
	c.Assert(changes.Added, gc.HasLen, 1)

	// New state server machine "3" is created; "0" still exists in MachineIds,
	// but no longer in VotingMachineIds.
	s.assertStateServerInfo(c,
		[]string{"0", "1", "2", "3"},
		[]string{"1", "2", "3"})
	m0, err := s.State.Machine("0")
	c.Assert(err, gc.IsNil)
	c.Assert(m0.WantsVote(), jc.IsFalse)
	c.Assert(m0.IsManager(), jc.IsTrue) // job still intact for now
	m3, err := s.State.Machine("3")
	c.Assert(err, gc.IsNil)
	c.Assert(m3.WantsVote(), jc.IsTrue)
	c.Assert(m3.IsManager(), jc.IsTrue)
}

func (s *StateSuite) TestEnsureAvailabilityConcurrentSame(c *gc.C) {
	s.PatchValue(state.StateServerAvailable, func(m *state.Machine) (bool, error) {
		return true, nil
	})

	defer state.SetBeforeHooks(c, s.State, func() {
		changes, err := s.State.EnsureAvailability(3, constraints.Value{}, "quantal")
		c.Assert(err, gc.IsNil)
		// The outer EnsureAvailability call will allocate IDs 0..2,
		// and the inner one 3..5.
		c.Assert(changes.Added, gc.HasLen, 3)
		expected := []string{"3", "4", "5"}
		s.assertStateServerInfo(c, expected, expected)
	}).Check()

	changes, err := s.State.EnsureAvailability(3, constraints.Value{}, "quantal")
	c.Assert(err, gc.IsNil)
	c.Assert(changes.Added, gc.DeepEquals, []string{"0", "1", "2"})
	s.assertStateServerInfo(c, []string{"3", "4", "5"}, []string{"3", "4", "5"})

	// Machine 0 should never have been created.
	_, err = s.State.Machine("0")
	c.Assert(err, jc.Satisfies, errors.IsNotFound)
}

func (s *StateSuite) TestEnsureAvailabilityConcurrentLess(c *gc.C) {
	s.PatchValue(state.StateServerAvailable, func(m *state.Machine) (bool, error) {
		return true, nil
	})

	defer state.SetBeforeHooks(c, s.State, func() {
		changes, err := s.State.EnsureAvailability(3, constraints.Value{}, "quantal")
		c.Assert(err, gc.IsNil)
		c.Assert(changes.Added, gc.HasLen, 3)
		// The outer EnsureAvailability call will initially allocate IDs 0..4,
		// and the inner one 5..7.
		expected := []string{"5", "6", "7"}
		s.assertStateServerInfo(c, expected, expected)
	}).Check()

	// This call to EnsureAvailability will initially attempt to allocate
	// machines 0..4, and fail due to the concurrent change. It will then
	// allocate machines 8..9 to make up the difference from the concurrent
	// EnsureAvailability call.
	changes, err := s.State.EnsureAvailability(5, constraints.Value{}, "quantal")
	c.Assert(err, gc.IsNil)
	c.Assert(changes.Added, gc.HasLen, 2)
	expected := []string{"5", "6", "7", "8", "9"}
	s.assertStateServerInfo(c, expected, expected)

	// Machine 0 should never have been created.
	_, err = s.State.Machine("0")
	c.Assert(err, jc.Satisfies, errors.IsNotFound)
}

func (s *StateSuite) TestEnsureAvailabilityConcurrentMore(c *gc.C) {
	s.PatchValue(state.StateServerAvailable, func(m *state.Machine) (bool, error) {
		return true, nil
	})

	defer state.SetBeforeHooks(c, s.State, func() {
		changes, err := s.State.EnsureAvailability(5, constraints.Value{}, "quantal")
		c.Assert(err, gc.IsNil)
		c.Assert(changes.Added, gc.HasLen, 5)
		// The outer EnsureAvailability call will allocate IDs 0..2,
		// and the inner one 3..7.
		expected := []string{"3", "4", "5", "6", "7"}
		s.assertStateServerInfo(c, expected, expected)
	}).Check()

	// This call to EnsureAvailability will initially attempt to allocate
	// machines 0..2, and fail due to the concurrent change. It will then
	// find that the number of voting machines in state is greater than
	// what we're attempting to ensure, and fail.
	changes, err := s.State.EnsureAvailability(3, constraints.Value{}, "quantal")
	c.Assert(err, gc.ErrorMatches, "failed to create new state server machines: cannot reduce state server count")
	c.Assert(changes.Added, gc.HasLen, 0)

	// Machine 0 should never have been created.
	_, err = s.State.Machine("0")
	c.Assert(err, jc.Satisfies, errors.IsNotFound)
}

func (s *StateSuite) TestStateServingInfo(c *gc.C) {
	info, err := s.State.StateServingInfo()
	c.Assert(err, gc.ErrorMatches, "state serving info not found")
	c.Assert(err, jc.Satisfies, errors.IsNotFound)

	data := params.StateServingInfo{
		APIPort:      69,
		StatePort:    80,
		Cert:         "Some cert",
		PrivateKey:   "Some key",
		SharedSecret: "Some Keyfile",
	}
	err = s.State.SetStateServingInfo(data)
	c.Assert(err, gc.IsNil)

	info, err = s.State.StateServingInfo()
	c.Assert(err, gc.IsNil)
	c.Assert(info, jc.DeepEquals, data)
}

var setStateServingInfoWithInvalidInfoTests = []func(info *params.StateServingInfo){
	func(info *params.StateServingInfo) { info.APIPort = 0 },
	func(info *params.StateServingInfo) { info.StatePort = 0 },
	func(info *params.StateServingInfo) { info.Cert = "" },
	func(info *params.StateServingInfo) { info.PrivateKey = "" },
}

func (s *StateSuite) TestSetStateServingInfoWithInvalidInfo(c *gc.C) {
	origData := params.StateServingInfo{
		APIPort:      69,
		StatePort:    80,
		Cert:         "Some cert",
		PrivateKey:   "Some key",
		SharedSecret: "Some Keyfile",
	}
	for i, test := range setStateServingInfoWithInvalidInfoTests {
		c.Logf("test %d", i)
		data := origData
		test(&data)
		err := s.State.SetStateServingInfo(data)
		c.Assert(err, gc.ErrorMatches, "incomplete state serving info set in state")
	}
}

func (s *StateSuite) TestOpenCreatesStateServingInfoDoc(c *gc.C) {
	// Delete the stateServers collection to pretend this
	// is an older environment that had not created it
	// already.
	err := s.stateServers.DropCollection()
	c.Assert(err, gc.IsNil)

	st, err := state.Open(state.TestingStateInfo(), state.TestingDialOpts(), state.Policy(nil))
	c.Assert(err, gc.IsNil)
	defer st.Close()

	info, err := st.StateServingInfo()
	c.Assert(err, jc.Satisfies, errors.IsNotFound)
	c.Assert(info, gc.DeepEquals, params.StateServingInfo{})
}

func (s *StateSuite) TestSetAPIHostPorts(c *gc.C) {
	addrs, err := s.State.APIHostPorts()
	c.Assert(err, gc.IsNil)
	c.Assert(addrs, gc.HasLen, 0)

	newHostPorts := [][]network.HostPort{{{
		Address: network.Address{
			Value:       "0.2.4.6",
			Type:        network.IPv4Address,
			NetworkName: "net",
			Scope:       network.ScopeCloudLocal,
		},
		Port: 1,
	}, {
		Address: network.Address{
			Value:       "0.4.8.16",
			Type:        network.IPv4Address,
			NetworkName: "foo",
			Scope:       network.ScopePublic,
		},
		Port: 2,
	}}, {{
		Address: network.Address{
			Value:       "0.6.1.2",
			Type:        network.IPv4Address,
			NetworkName: "net",
			Scope:       network.ScopeCloudLocal,
		},
		Port: 5,
	}}}
	err = s.State.SetAPIHostPorts(newHostPorts)
	c.Assert(err, gc.IsNil)

	gotHostPorts, err := s.State.APIHostPorts()
	c.Assert(err, gc.IsNil)
	c.Assert(gotHostPorts, jc.DeepEquals, newHostPorts)

	newHostPorts = [][]network.HostPort{{{
		Address: network.Address{
			Value:       "0.2.4.6",
			Type:        network.IPv6Address,
			NetworkName: "net",
			Scope:       network.ScopeCloudLocal,
		},
		Port: 13,
	}}}
	err = s.State.SetAPIHostPorts(newHostPorts)
	c.Assert(err, gc.IsNil)

	gotHostPorts, err = s.State.APIHostPorts()
	c.Assert(err, gc.IsNil)
	c.Assert(gotHostPorts, jc.DeepEquals, newHostPorts)
}

func (s *StateSuite) TestWatchAPIHostPorts(c *gc.C) {
	w := s.State.WatchAPIHostPorts()
	defer statetesting.AssertStop(c, w)

	// Initial event.
	wc := statetesting.NewNotifyWatcherC(c, s.State, w)
	wc.AssertOneChange()

	err := s.State.SetAPIHostPorts([][]network.HostPort{{{
		Address: network.NewAddress("0.1.2.3", network.ScopeUnknown),
		Port:    99,
	}}})
	c.Assert(err, gc.IsNil)

	wc.AssertOneChange()

	// Stop, check closed.
	statetesting.AssertStop(c, w)
	wc.AssertClosed()
}

func (s *StateSuite) TestUnitActionsFindsRightActions(c *gc.C) {
	// Add simple service and two units
	mysql := s.AddTestingService(c, "mysql", s.AddTestingCharm(c, "mysql"))

	unit1, err := mysql.AddUnit()
	c.Assert(err, gc.IsNil)

	unit2, err := mysql.AddUnit()
	c.Assert(err, gc.IsNil)

	// Add 3 actions to first unit, and 2 to the second unit
	_, err = unit1.AddAction("action1.1", nil)
	c.Assert(err, gc.IsNil)
	_, err = unit1.AddAction("action1.2", nil)
	c.Assert(err, gc.IsNil)
	_, err = unit1.AddAction("action1.3", nil)
	c.Assert(err, gc.IsNil)

	_, err = unit2.AddAction("action2.1", nil)
	c.Assert(err, gc.IsNil)
	_, err = unit2.AddAction("action2.2", nil)
	c.Assert(err, gc.IsNil)

	// Verify that calling UnitActions with unit1.Name() returns only
	// the three actions added to unit1
	actions1, err := s.State.UnitActions(unit1.Name())
	c.Assert(err, gc.IsNil)
	c.Assert(len(actions1), gc.Equals, 3)
	for _, action := range actions1 {
		c.Assert(action.Name(), gc.Matches, "^action1\\..")
	}

	// Verify that calling UnitActions with unit2.Name() returns only
	// the two actions added to unit1
	actions2, err := s.State.UnitActions(unit2.Name())
	c.Assert(err, gc.IsNil)
	c.Assert(len(actions2), gc.Equals, 2)
	for _, action := range actions2 {
		c.Assert(action.Name(), gc.Matches, "^action2\\..")
	}
}<|MERGE_RESOLUTION|>--- conflicted
+++ resolved
@@ -2511,11 +2511,7 @@
 
 func (s *StateSuite) TestParseServiceTag(c *gc.C) {
 	svc := s.AddTestingService(c, "ser-vice2", s.AddTestingCharm(c, "dummy"))
-<<<<<<< HEAD
-	coll, id, err = state.ParseTag(s.State, svc.Tag().String())
-=======
-	coll, id, err := state.ParseTag(s.State, svc.Tag())
->>>>>>> 9f51957c
+	coll, id, err := state.ParseTag(s.State, svc.Tag().String())
 	c.Assert(coll, gc.Equals, "services")
 	c.Assert(id, gc.Equals, svc.Name())
 	c.Assert(err, gc.IsNil)
@@ -2523,14 +2519,9 @@
 
 func (s *StateSuite) TestParseUnitTag(c *gc.C) {
 	svc := s.AddTestingService(c, "service2", s.AddTestingCharm(c, "dummy"))
-
 	u, err := svc.AddUnit()
 	c.Assert(err, gc.IsNil)
-<<<<<<< HEAD
-	coll, id, err = state.ParseTag(s.State, u.Tag().String())
-=======
-	coll, id, err := state.ParseTag(s.State, u.Tag())
->>>>>>> 9f51957c
+	coll, id, err := state.ParseTag(s.State, u.Tag().String())
 	c.Assert(coll, gc.Equals, "units")
 	c.Assert(id, gc.Equals, u.Name())
 	c.Assert(err, gc.IsNil)
@@ -2540,15 +2531,11 @@
 	svc := s.AddTestingService(c, "service2", s.AddTestingCharm(c, "dummy"))
 	u, err := svc.AddUnit()
 	c.Assert(err, gc.IsNil)
-<<<<<<< HEAD
-	coll, id, err = state.ParseTag(s.State, user.Tag().String())
-=======
-
 	actionId, err := u.AddAction("fakeaction", nil)
 	c.Assert(err, gc.IsNil)
 	action, err := s.State.Action(actionId)
-	c.Assert(action.Tag(), gc.Equals, "action-service2/0"+names.ActionMarker+"0")
-	coll, id, err := state.ParseTag(s.State, action.Tag())
+	c.Assert(action.Tag(), gc.Equals, names.NewActionTag("service2/0"+names.ActionMarker+"0"))
+	coll, id, err := state.ParseTag(s.State, action.Tag().String())
 	c.Assert(coll, gc.Equals, "actions")
 	c.Assert(id, gc.Equals, action.Id())
 	c.Assert(err, gc.IsNil)
@@ -2556,8 +2543,7 @@
 
 func (s *StateSuite) TestParseUserTag(c *gc.C) {
 	user := s.factory.MakeAnyUser()
-	coll, id, err := state.ParseTag(s.State, user.Tag())
->>>>>>> 9f51957c
+	coll, id, err := state.ParseTag(s.State, user.Tag().String())
 	c.Assert(coll, gc.Equals, "users")
 	c.Assert(id, gc.Equals, user.Name())
 	c.Assert(err, gc.IsNil)
@@ -2566,11 +2552,7 @@
 func (s *StateSuite) TestParseEnvironmentTag(c *gc.C) {
 	env, err := s.State.Environment()
 	c.Assert(err, gc.IsNil)
-<<<<<<< HEAD
-	coll, id, err = state.ParseTag(s.State, env.Tag().String())
-=======
-	coll, id, err := state.ParseTag(s.State, env.Tag())
->>>>>>> 9f51957c
+	coll, id, err := state.ParseTag(s.State, env.Tag().String())
 	c.Assert(coll, gc.Equals, "environments")
 	c.Assert(id, gc.Equals, env.UUID())
 	c.Assert(err, gc.IsNil)
@@ -2584,11 +2566,7 @@
 		VLANTag:    0,
 	})
 	c.Assert(err, gc.IsNil)
-<<<<<<< HEAD
-	coll, id, err = state.ParseTag(s.State, net1.Tag().String())
-=======
-	coll, id, err := state.ParseTag(s.State, net1.Tag())
->>>>>>> 9f51957c
+	coll, id, err := state.ParseTag(s.State, net1.Tag().String())
 	c.Assert(coll, gc.Equals, "networks")
 	c.Assert(id, gc.Equals, net1.Name())
 	c.Assert(err, gc.IsNil)
