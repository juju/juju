// launchpad.net/juju/state
//
// Copyright (c) 2011-2012 Canonical Ltd.

// The state package enables reading, observing, and changing
// the state stored in ZooKeeper of a whole environment
// managed by juju.
package state

import (
	"fmt"
	"launchpad.net/goyaml"
	"launchpad.net/gozk/zookeeper"
	"launchpad.net/juju/go/charm"
	"net/url"
	"strings"
)

// State represents the state of an environment
// managed by juju.
type State struct {
	zk *zookeeper.Conn
}

// AddMachine creates a new machine state.
func (s *State) AddMachine() (*Machine, error) {
	path, err := s.zk.Create("/machines/machine-", "", zookeeper.SEQUENCE, zkPermAll)
	if err != nil {
		return nil, err
	}
	key := strings.Split(path, "/")[2]
	addMachine := func(t *topology) error {
		return t.AddMachine(key)
	}
	if err = retryTopologyChange(s.zk, addMachine); err != nil {
		return nil, err
	}
	return &Machine{s.zk, key}, nil
}

<<<<<<< HEAD
// RemoveMachine removes the machine with the given id.
func (s *State) RemoveMachine(id int) (bool, error) {
	key := fmt.Sprintf("machine-%010d", id)
	mustDelete := false
	removeMachine := func(t *topology) error {
		// Removing a non-existing machine again won't fail, since
		// the end intention is preserved. This makes dealing
		// with concurrency easier.
		if t.HasMachine(key) {
			hasUnits, err := t.MachineHasUnits(key)
			if err != nil {
				return err
			}
			if hasUnits {
				return fmt.Errorf("machine %d in use", id)
			}
			t.RemoveMachine(key)
			mustDelete = true
		} else {
			mustDelete = false
		}
		return nil
	}
	if err := retryTopologyChange(s.zk, removeMachine); err != nil {
		return false, err
	}
	if mustDelete {
		// The node has to be deleted. If this is interrupted
		// here, the node will stay around. This is not a big
		// deal since it's not being referenced by the topology
		// anymore.
		zkRemoveTree(s.zk, fmt.Sprintf("/machines/%s", key))
	}
	return mustDelete, nil
}

// Machine returns the machine with the given id.
func (s *State) Machine(id int) (*Machine, error) {
	key := fmt.Sprintf("machine-%010d", id)
	topology, err := readTopology(s.zk)
	if err != nil {
		return nil, err
	}
	if !topology.HasMachine(key) {
		return nil, fmt.Errorf("machine %d not found", id)
	}
	return &Machine{s.zk, key}, nil
}

// AllMachines returns all machines in the environment.
func (s *State) AllMachines() ([]*Machine, error) {
	topology, err := readTopology(s.zk)
	if err != nil {
		return nil, err
	}
	machines := []*Machine{}
	for _, key := range topology.MachineKeys() {
		machines = append(machines, &Machine{s.zk, key})
	}
	return machines, nil
}

// AddCharm creates a new charm state based on a charm, its URL
// and its bundle URL.
func (s *State) AddCharm(ch charm.Charm, curl *charm.URL, url string) (*Charm, error) {
=======
// AddCharm adds the ch charm with curl to the state.
// bundleUrl must be set to a URL where the bundle for ch
// may be downloaded from.
// On success the newly added charm state is returned.
func (s *State) AddCharm(ch charm.Charm, curl *charm.URL, bundleURL *url.URL) (*Charm, error) {
>>>>>>> 3560fa82
	data := &charmData{
		Meta:      ch.Meta(),
		Config:    ch.Config(),
		BundleURL: bundleURL.String(),
	}
	yaml, err := goyaml.Marshal(data)
	if err != nil {
		return nil, err
	}
	path, err := charmPath(curl)
	if err != nil {
		return nil, err
	}
	_, err = s.zk.Create(path, string(yaml), 0, zkPermAll)
	if err != nil {
		return nil, err
	}
	return newCharm(s, curl, data)
}

// Charm returns a charm by the given id.
func (s *State) Charm(curl *charm.URL) (*Charm, error) {
	path, err := charmPath(curl)
	if err != nil {
		return nil, err
	}
	yaml, _, err := s.zk.Get(path)
	if err == zookeeper.ZNONODE {
		return nil, fmt.Errorf("charm not found: %q", curl)
	}
	if err != nil {
		return nil, err
	}
	data := &charmData{}
	if err := goyaml.Unmarshal([]byte(yaml), data); err != nil {
		return nil, err
	}
	return newCharm(s, curl, data)
}

// AddService creates a new service with the given unique name
// and the charm state.
func (s *State) AddService(name string, ch *Charm) (*Service, error) {
	details := map[string]interface{}{"charm": ch.URL().String()}
	yaml, err := goyaml.Marshal(details)
	if err != nil {
		return nil, err
	}
	path, err := s.zk.Create("/services/service-", string(yaml), zookeeper.SEQUENCE, zkPermAll)
	if err != nil {
		return nil, err
	}
	key := strings.Split(path, "/")[2]
	service := &Service{s, key, name}
	// Create an empty configuration node.
	_, err = createConfigNode(s.zk, service.zkConfigPath(), map[string]interface{}{})
	if err != nil {
		return nil, err
	}
	addService := func(t *topology) error {
		if _, err := t.ServiceKey(name); err == nil {
			// No error, so service name already in use.
			return fmt.Errorf("service name %q is already in use", name)
		}
		return t.AddService(key, name)
	}
	if err = retryTopologyChange(s.zk, addService); err != nil {
		return nil, err
	}
	return service, nil
}

// RemoveService removes a service from the state. It will
// also remove all its units and break any of its existing
// relations.
func (s *State) RemoveService(svc *Service) error {
	// TODO Remove relations first, to prevent spurious hook execution.

	// Remove the units.
	units, err := svc.AllUnits()
	if err != nil {
		return err
	}
	for _, unit := range units {
		if err = svc.RemoveUnit(unit); err != nil {
			return err
		}
	}
	// Remove the service from the topology.
	removeService := func(t *topology) error {
		if !t.HasService(svc.key) {
			return stateChanged
		}
		t.RemoveService(svc.key)
		return nil
	}
	if err = retryTopologyChange(s.zk, removeService); err != nil {
		return err
	}
	return zkRemoveTree(s.zk, svc.zkPath())
}

// Service returns a service state by name.
func (s *State) Service(name string) (*Service, error) {
	topology, err := readTopology(s.zk)
	if err != nil {
		return nil, err
	}
	key, err := topology.ServiceKey(name)
	if err != nil {
		return nil, err
	}
	return &Service{s, key, name}, nil
}

// AllServices returns all deployed services in the environment.
func (s *State) AllServices() ([]*Service, error) {
	topology, err := readTopology(s.zk)
	if err != nil {
		return nil, err
	}
	services := []*Service{}
	for _, key := range topology.ServiceKeys() {
		name, err := topology.ServiceName(key)
		if err != nil {
			return nil, err
		}
		services = append(services, &Service{s, key, name})
	}
	return services, nil
}

// Unit returns a unit by name.
func (s *State) Unit(name string) (*Unit, error) {
	serviceName, _, err := parseUnitName(name)
	if err != nil {
		return nil, err
	}
	service, err := s.Service(serviceName)
	if err != nil {
		return nil, err
	}
	return service.Unit(name)
}

// Initialize performs an initialization of the ZooKeeper nodes.
func (s *State) Initialize() error {
	stat, err := s.zk.Exists("/initialized")
	if err != nil {
		return err
	}
	if stat != nil {
		return nil
	}
	// Create new nodes.
	if _, err := s.zk.Create("/charms", "", 0, zkPermAll); err != nil {
		return err
	}
	if _, err := s.zk.Create("/services", "", 0, zkPermAll); err != nil {
		return err
	}
	if _, err := s.zk.Create("/machines", "", 0, zkPermAll); err != nil {
		return err
	}
	if _, err := s.zk.Create("/units", "", 0, zkPermAll); err != nil {
		return err
	}
	if _, err := s.zk.Create("/relations", "", 0, zkPermAll); err != nil {
		return err
	}
	// TODO Create node for bootstrap machine.

	// TODO Setup default global settings information.

	// Finally creation of /initialized as marker.
	if _, err := s.zk.Create("/initialized", "", 0, zkPermAll); err != nil {
		return err
	}
	return nil
}<|MERGE_RESOLUTION|>--- conflicted
+++ resolved
@@ -38,7 +38,6 @@
 	return &Machine{s.zk, key}, nil
 }
 
-<<<<<<< HEAD
 // RemoveMachine removes the machine with the given id.
 func (s *State) RemoveMachine(id int) (bool, error) {
 	key := fmt.Sprintf("machine-%010d", id)
@@ -101,16 +100,11 @@
 	return machines, nil
 }
 
-// AddCharm creates a new charm state based on a charm, its URL
-// and its bundle URL.
-func (s *State) AddCharm(ch charm.Charm, curl *charm.URL, url string) (*Charm, error) {
-=======
 // AddCharm adds the ch charm with curl to the state.
 // bundleUrl must be set to a URL where the bundle for ch
 // may be downloaded from.
 // On success the newly added charm state is returned.
 func (s *State) AddCharm(ch charm.Charm, curl *charm.URL, bundleURL *url.URL) (*Charm, error) {
->>>>>>> 3560fa82
 	data := &charmData{
 		Meta:      ch.Meta(),
 		Config:    ch.Config(),
@@ -151,7 +145,7 @@
 	return newCharm(s, curl, data)
 }
 
-// AddService creates a new service with the given unique name
+// AddService creates a new service state with the given unique name
 // and the charm state.
 func (s *State) AddService(name string, ch *Charm) (*Service, error) {
 	details := map[string]interface{}{"charm": ch.URL().String()}
