--- conflicted
+++ resolved
@@ -10,13 +10,12 @@
 
 	"github.com/juju/charm/v10"
 	"github.com/juju/collections/set"
+	"github.com/juju/description/v4"
 	"github.com/juju/errors"
 	"github.com/juju/featureflag"
 	"github.com/juju/loggo"
 	"github.com/juju/mgo/v3/bson"
 	"github.com/juju/names/v4"
-
-	"github.com/juju/description/v4"
 
 	"github.com/juju/juju/core/arch"
 	corecharm "github.com/juju/juju/core/charm"
@@ -1784,19 +1783,12 @@
 	for _, rev := range allRevisions {
 		id, _ := splitSecretRevision(e.st.localID(rev.DocID))
 		revArg := description.SecretRevisionArgs{
-<<<<<<< HEAD
 			Number:        rev.Revision,
 			Created:       rev.CreateTime,
 			Updated:       rev.UpdateTime,
 			ExpireTime:    rev.ExpireTime,
 			Obsolete:      rev.Obsolete,
 			PendingDelete: rev.PendingDelete,
-=======
-			Number:     rev.Revision,
-			Created:    rev.CreateTime,
-			Updated:    rev.UpdateTime,
-			ExpireTime: rev.ExpireTime,
->>>>>>> ab70c576
 		}
 		if len(rev.Data) > 0 {
 			revArg.Content = make(secrets.SecretData)
