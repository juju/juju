--- conflicted
+++ resolved
@@ -403,17 +403,11 @@
 	if args.NumUnits < 1 {
 		return nil, fmt.Errorf("must add at least one unit")
 	}
-<<<<<<< HEAD
-	if args.NumUnits > 1 && args.ToMachineSpec != "" {
-		return nil, fmt.Errorf("cannot use NumUnits with ToMachineSpec")
-	}
+	/// ALLOW --to X -n 10
+	///if args.NumUnits > 1 && args.ToMachineSpec != "" {
+	///	return nil, fmt.Errorf("cannot use NumUnits with ToMachineSpec")
+	///}
 	return juju.AddUnits(state, service, args.NumUnits, args.ToMachineSpec)
-=======
-	/// if args.NumUnits > 1 && args.ToMachineSpec != "" {
-	/// 	return nil, errors.New("cannot use NumUnits with ToMachineSpec")
-	/// }
-	return conn.AddUnits(service, args.NumUnits, args.ToMachineSpec)
->>>>>>> 19ed6798
 }
 
 // AddServiceUnits adds a given number of units to a service.
