// Copyright 2016 Canonical Ltd.
// Licensed under the AGPLv3, see LICENCE file for details.

package state

import (
	"fmt"
	"math/rand"
	"net"

	"github.com/juju/errors"
	"github.com/juju/utils/set"
	"gopkg.in/mgo.v2"
	"gopkg.in/mgo.v2/bson"
	"gopkg.in/mgo.v2/txn"

	"github.com/juju/juju/network"
)

// defaultSpaceName is the name of the default space to assign containers.
// Currently hard-coded to 'default', we may consider making this a model
// config
const defaultSpaceName = "default"

// LinkLayerDevice returns the link-layer device matching the given name. An
// error satisfying errors.IsNotFound() is returned when no such device exists
// on the machine.
func (m *Machine) LinkLayerDevice(name string) (*LinkLayerDevice, error) {
	linkLayerDevices, closer := m.st.getCollection(linkLayerDevicesC)
	defer closer()

	linkLayerDeviceDocID := m.linkLayerDeviceDocIDFromName(name)
	deviceAsString := m.deviceAsStringFromName(name)

	var doc linkLayerDeviceDoc
	err := linkLayerDevices.FindId(linkLayerDeviceDocID).One(&doc)
	if err == mgo.ErrNotFound {
		return nil, errors.NotFoundf("%s", deviceAsString)
	} else if err != nil {
		return nil, errors.Annotatef(err, "cannot get %s", deviceAsString)
	}
	return newLinkLayerDevice(m.st, doc), nil
}

func (m *Machine) linkLayerDeviceDocIDFromName(deviceName string) string {
	return m.st.docID(m.linkLayerDeviceGlobalKeyFromName(deviceName))
}

func (m *Machine) linkLayerDeviceGlobalKeyFromName(deviceName string) string {
	return linkLayerDeviceGlobalKey(m.doc.Id, deviceName)
}

func (m *Machine) deviceAsStringFromName(deviceName string) string {
	return fmt.Sprintf("device %q on machine %q", deviceName, m.doc.Id)
}

// AllLinkLayerDevices returns all exiting link-layer devices of the machine.
func (m *Machine) AllLinkLayerDevices() ([]*LinkLayerDevice, error) {
	var allDevices []*LinkLayerDevice
	callbackFunc := func(resultDoc *linkLayerDeviceDoc) {
		allDevices = append(allDevices, newLinkLayerDevice(m.st, *resultDoc))
	}

	if err := m.forEachLinkLayerDeviceDoc(nil, callbackFunc); err != nil {
		return nil, errors.Trace(err)
	}
	return allDevices, nil
}

func (m *Machine) forEachLinkLayerDeviceDoc(docFieldsToSelect bson.D, callbackFunc func(resultDoc *linkLayerDeviceDoc)) error {
	linkLayerDevices, closer := m.st.getCollection(linkLayerDevicesC)
	defer closer()

	query := linkLayerDevices.Find(bson.D{{"machine-id", m.doc.Id}})
	if docFieldsToSelect != nil {
		query = query.Select(docFieldsToSelect)
	}
	iter := query.Iter()

	var resultDoc linkLayerDeviceDoc
	for iter.Next(&resultDoc) {
		callbackFunc(&resultDoc)
	}

	return errors.Trace(iter.Close())
}

// AllProviderInterfaceInfos returns the provider details for all of
// the link layer devices belonging to this machine. These can be used
// to identify the devices when interacting with the provider
// directly (for example, releasing container addresses).
func (m *Machine) AllProviderInterfaceInfos() ([]network.ProviderInterfaceInfo, error) {
	devices, err := m.AllLinkLayerDevices()
	if err != nil {
		return nil, errors.Trace(err)
	}
	result := make([]network.ProviderInterfaceInfo, len(devices))
	for i, device := range devices {
		result[i].InterfaceName = device.Name()
		result[i].MACAddress = device.MACAddress()
		result[i].ProviderId = device.ProviderID()
	}
	return result, nil
}

// RemoveAllLinkLayerDevices removes all existing link-layer devices of the
// machine in a single transaction. No error is returned when some or all of the
// devices were already removed.
func (m *Machine) RemoveAllLinkLayerDevices() error {
	ops, err := m.removeAllLinkLayerDevicesOps()
	if err != nil {
		return errors.Trace(err)
	}

	return m.st.runTransaction(ops)
}

func (m *Machine) removeAllLinkLayerDevicesOps() ([]txn.Op, error) {
	var ops []txn.Op
	callbackFunc := func(resultDoc *linkLayerDeviceDoc) {
		removeOps := removeLinkLayerDeviceUnconditionallyOps(resultDoc.DocID)
		ops = append(ops, removeOps...)
		if resultDoc.ProviderID != "" {
			providerId := network.Id(resultDoc.ProviderID)
			op := m.st.networkEntityGlobalKeyRemoveOp("linklayerdevice", providerId)
			ops = append(ops, op)
		}
	}

	selectDocIDOnly := bson.D{{"_id", 1}}
	if err := m.forEachLinkLayerDeviceDoc(selectDocIDOnly, callbackFunc); err != nil {
		return nil, errors.Trace(err)
	}

	return ops, nil
}

// LinkLayerDeviceArgs contains the arguments accepted by Machine.SetLinkLayerDevices().
type LinkLayerDeviceArgs struct {
	// Name is the name of the device as it appears on the machine.
	Name string

	// MTU is the maximum transmission unit the device can handle.
	MTU uint

	// ProviderID is a provider-specific ID of the device. Empty when not
	// supported by the provider. Cannot be cleared once set.
	ProviderID network.Id

	// Type is the type of the underlying link-layer device.
	Type LinkLayerDeviceType

	// MACAddress is the media access control address for the device.
	MACAddress string

	// IsAutoStart is true if the device should be activated on boot.
	IsAutoStart bool

	// IsUp is true when the device is up (enabled).
	IsUp bool

	// ParentName is the name of the parent device, which may be empty. If set,
	// it needs to be an existing device on the same machine, unless the current
	// device is inside a container, in which case ParentName can be a global
	// key of a BridgeDevice on the host machine of the container. Traffic
	// originating from a device egresses from its parent device.
	ParentName string
}

// SetLinkLayerDevices sets link-layer devices on the machine, adding or
// updating existing devices as needed, in a single transaction. ProviderID
// field can be empty if not supported by the provider, but when set must be
// unique within the model, and cannot be unset once set. Errors are returned in
// the following cases:
// - Machine is no longer alive or is missing;
// - Model no longer alive;
// - errors.NotValidError, when any of the fields in args contain invalid values;
// - ErrProviderIDNotUnique, when one or more specified ProviderIDs are not unique;
// Setting new parent devices must be done in a separate call than setting their
// children on the same machine.
func (m *Machine) SetLinkLayerDevices(devicesArgs ...LinkLayerDeviceArgs) (err error) {
	defer errors.DeferredAnnotatef(&err, "cannot set link-layer devices to machine %q", m.doc.Id)

	if len(devicesArgs) == 0 {
		logger.Warningf("no device addresses to set")
		return nil
	}

	buildTxn := func(attempt int) ([]txn.Op, error) {
		newDocs, err := m.prepareToSetLinkLayerDevices(devicesArgs)
		if err != nil {
			return nil, errors.Trace(err)
		}

		if attempt > 0 {
			if err := checkModelActive(m.st); err != nil {
				return nil, errors.Trace(err)
			}
			if err := m.isStillAlive(); err != nil {
				return nil, errors.Trace(err)
			}
			allIds, err := m.st.allProviderIDsForLinkLayerDevices()
			if err != nil {
				return nil, errors.Trace(err)
			}
			for _, args := range devicesArgs {
				if allIds.Contains(string(args.ProviderID)) {
					err := NewProviderIDNotUniqueError(args.ProviderID)
					return nil, errors.Annotatef(err, "invalid device %q", args.Name)
				}
			}
		}

		ops := []txn.Op{
			assertModelActiveOp(m.st.ModelUUID()),
			m.assertAliveOp(),
		}

		setDevicesOps, err := m.setDevicesFromDocsOps(newDocs)
		if err != nil {
			return nil, errors.Trace(err)
		}
		return append(ops, setDevicesOps...), nil
	}
	if err := m.st.run(buildTxn); err != nil {
		return errors.Trace(err)
	}
	return nil
}

func (st *State) allProviderIDsForLinkLayerDevices() (set.Strings, error) {
	return st.allProviderIDsForEntity("linklayerdevice")
}

func (st *State) allProviderIDsForAddresses() (set.Strings, error) {
	return st.allProviderIDsForEntity("address")
}

func (st *State) allProviderIDsForEntity(entityName string) (set.Strings, error) {
	idCollection, closer := st.getCollection(providerIDsC)
	defer closer()

	allProviderIDs := set.NewStrings()
	var doc struct {
		ID string `bson:"_id"`
	}

	pattern := fmt.Sprintf("^%s:%s:.+$", st.ModelUUID(), entityName)
	modelProviderIDs := bson.D{{"_id", bson.D{{"$regex", pattern}}}}
	iter := idCollection.Find(modelProviderIDs).Iter()
	for iter.Next(&doc) {
		localProviderID := st.localID(doc.ID)[len(entityName)+1:]
		allProviderIDs.Add(localProviderID)
	}
	if err := iter.Close(); err != nil {
		return nil, errors.Trace(err)
	}
	return allProviderIDs, nil
}

func (m *Machine) prepareToSetLinkLayerDevices(devicesArgs []LinkLayerDeviceArgs) ([]linkLayerDeviceDoc, error) {
	var pendingDocs []linkLayerDeviceDoc
	pendingNames := set.NewStrings()

	for _, args := range devicesArgs {
		newDoc, err := m.prepareOneSetLinkLayerDeviceArgs(&args, pendingNames)
		if err != nil {
			return nil, errors.Trace(err)
		}
		pendingNames.Add(args.Name)
		pendingDocs = append(pendingDocs, *newDoc)
	}
	return pendingDocs, nil
}

func (m *Machine) prepareOneSetLinkLayerDeviceArgs(args *LinkLayerDeviceArgs, pendingNames set.Strings) (_ *linkLayerDeviceDoc, err error) {
	defer errors.DeferredAnnotatef(&err, "invalid device %q", args.Name)

	if err := m.validateSetLinkLayerDeviceArgs(args); err != nil {
		return nil, errors.Trace(err)
	}

	if pendingNames.Contains(args.Name) {
		return nil, errors.NewNotValid(nil, "Name specified more than once")
	}

	return m.newLinkLayerDeviceDocFromArgs(args), nil
}

func (m *Machine) validateSetLinkLayerDeviceArgs(args *LinkLayerDeviceArgs) error {
	if args.Name == "" {
		return errors.NotValidf("empty Name")
	}
	if !IsValidLinkLayerDeviceName(args.Name) {
		logger.Warningf(
			"link-layer device %q on machine %q has invalid name (using anyway)",
			args.Name, m.Id(),
		)
	}

	if args.ParentName != "" {
		if err := m.validateLinkLayerDeviceParent(args); err != nil {
			return errors.Trace(err)
		}
	}

	if !IsValidLinkLayerDeviceType(string(args.Type)) {
		return errors.NotValidf("Type %q", args.Type)
	}

	if args.MACAddress != "" {
		if _, err := net.ParseMAC(args.MACAddress); err != nil {
			return errors.NotValidf("MACAddress %q", args.MACAddress)
		}
	}
	return nil
}

func (m *Machine) validateLinkLayerDeviceParent(args *LinkLayerDeviceArgs) error {
	hostMachineID, parentDeviceName, err := parseLinkLayerDeviceParentNameAsGlobalKey(args.ParentName)
	if err != nil {
		return errors.Trace(err)
	} else if hostMachineID == "" {
		// Not a global key, so validate as usual.
		if err := m.validateParentDeviceNameWhenNotAGlobalKey(args); errors.IsNotFound(err) {
			return errors.NewNotValid(err, "ParentName not valid")
		} else if err != nil {
			return errors.Trace(err)
		}
		return nil
	}
	ourParentMachineID, hasParent := m.ParentId()
	if !hasParent {
		// Using global key for ParentName not allowed for non-container machine
		// devices.
		return errors.NotValidf("ParentName %q for non-container machine %q", args.ParentName, m.Id())
	}
	if hostMachineID != ourParentMachineID {
		// ParentName as global key only allowed when the key's machine ID is
		// the container's host machine.
		return errors.NotValidf("ParentName %q on non-host machine %q", args.ParentName, hostMachineID)
	}

	err = m.verifyHostMachineParentDeviceExistsAndIsABridgeDevice(hostMachineID, parentDeviceName)
	return errors.Trace(err)
}

func parseLinkLayerDeviceParentNameAsGlobalKey(parentName string) (hostMachineID, parentDeviceName string, err error) {
	hostMachineID, parentDeviceName, canBeGlobalKey := parseLinkLayerDeviceGlobalKey(parentName)
	if !canBeGlobalKey {
		return "", "", nil
	} else if hostMachineID == "" {
		return "", "", errors.NotValidf("ParentName %q format", parentName)
	}
	return hostMachineID, parentDeviceName, nil
}

func (m *Machine) verifyHostMachineParentDeviceExistsAndIsABridgeDevice(hostMachineID, parentDeviceName string) error {
	hostMachine, err := m.st.Machine(hostMachineID)
	if errors.IsNotFound(err) || err == nil && hostMachine.Life() != Alive {
		return errors.Errorf("host machine %q of parent device %q not found or not alive", hostMachineID, parentDeviceName)
	} else if err != nil {
		return errors.Trace(err)
	}

	parentDevice, err := hostMachine.LinkLayerDevice(parentDeviceName)
	if errors.IsNotFound(err) {
		return errors.NotFoundf("parent device %q on host machine %q", parentDeviceName, hostMachineID)
	} else if err != nil {
		return errors.Trace(err)
	}

	if parentDevice.Type() != BridgeDevice {
		errorMessage := fmt.Sprintf(
			"parent device %q on host machine %q must be of type %q, not type %q",
			parentDeviceName, hostMachineID, BridgeDevice, parentDevice.Type(),
		)
		return errors.NewNotValid(nil, errorMessage)
	}
	return nil
}

func (m *Machine) validateParentDeviceNameWhenNotAGlobalKey(args *LinkLayerDeviceArgs) error {
	if !IsValidLinkLayerDeviceName(args.ParentName) {
		logger.Warningf(
			"parent link-layer device %q on machine %q has invalid name (using anyway)",
			args.ParentName, m.Id(),
		)
	}
	if args.Name == args.ParentName {
		return errors.NewNotValid(nil, "Name and ParentName must be different")
	}
	if err := m.verifyParentDeviceExists(args.ParentName); err != nil {
		return errors.Trace(err)
	}
	return nil
}

func (m *Machine) verifyParentDeviceExists(parentName string) error {
	if _, err := m.LinkLayerDevice(parentName); err != nil {
		return errors.Trace(err)
	}
	return nil
}

func (m *Machine) newLinkLayerDeviceDocFromArgs(args *LinkLayerDeviceArgs) *linkLayerDeviceDoc {
	linkLayerDeviceDocID := m.linkLayerDeviceDocIDFromName(args.Name)

	providerID := string(args.ProviderID)
	modelUUID := m.st.ModelUUID()

	return &linkLayerDeviceDoc{
		DocID:       linkLayerDeviceDocID,
		Name:        args.Name,
		ModelUUID:   modelUUID,
		MTU:         args.MTU,
		ProviderID:  providerID,
		MachineID:   m.doc.Id,
		Type:        args.Type,
		MACAddress:  args.MACAddress,
		IsAutoStart: args.IsAutoStart,
		IsUp:        args.IsUp,
		ParentName:  args.ParentName,
	}
}

func (m *Machine) isStillAlive() error {
	if machineAlive, err := isAlive(m.st, machinesC, m.doc.Id); err != nil {
		return errors.Trace(err)
	} else if !machineAlive {
		return errors.Errorf("machine not found or not alive")
	}
	return nil
}

func (m *Machine) assertAliveOp() txn.Op {
	return txn.Op{
		C:      machinesC,
		Id:     m.doc.Id,
		Assert: isAliveDoc,
	}
}

func (m *Machine) setDevicesFromDocsOps(newDocs []linkLayerDeviceDoc) ([]txn.Op, error) {
	devices, closer := m.st.getCollection(linkLayerDevicesC)
	defer closer()

	var ops []txn.Op
	for _, newDoc := range newDocs {
		var existingDoc linkLayerDeviceDoc
		if err := devices.FindId(newDoc.DocID).One(&existingDoc); err == mgo.ErrNotFound {
			// Device does not exist yet - insert it.
			insertOps, err := m.insertLinkLayerDeviceOps(&newDoc)
			if err != nil {
				return nil, errors.Trace(err)
			}
			ops = append(ops, insertOps...)
		} else if err == nil {
			// Device already exists - update what's possible.
			updateOps, err := m.updateLinkLayerDeviceOps(&existingDoc, &newDoc)
			if err != nil {
				return nil, errors.Trace(err)
			}
			ops = append(ops, updateOps...)
		} else {
			return nil, errors.Trace(err)
		}
	}
	return ops, nil
}

func (m *Machine) insertLinkLayerDeviceOps(newDoc *linkLayerDeviceDoc) ([]txn.Op, error) {
	modelUUID, linkLayerDeviceDocID := newDoc.ModelUUID, newDoc.DocID

	var ops []txn.Op
	if newDoc.ParentName != "" {
		newParentDocID, err := m.parentDocIDFromDeviceDoc(newDoc)
		if err != nil {
			return nil, errors.Trace(err)
		}
		if newParentDocID != "" {
			ops = append(ops, assertLinkLayerDeviceExistsOp(newParentDocID))
			ops = append(ops, incrementDeviceNumChildrenOp(newParentDocID))
		}
	}
	if newDoc.ProviderID != "" {
		id := network.Id(newDoc.ProviderID)
		ops = append(ops, m.st.networkEntityGlobalKeyOp("linklayerdevice", id))
	}
	return append(ops,
		insertLinkLayerDeviceDocOp(newDoc),
		insertLinkLayerDevicesRefsOp(modelUUID, linkLayerDeviceDocID),
	), nil
}

func (m *Machine) parentDocIDFromDeviceDoc(doc *linkLayerDeviceDoc) (string, error) {
	hostMachineID, parentName, err := parseLinkLayerDeviceParentNameAsGlobalKey(doc.ParentName)
	if err != nil {
		return "", errors.Trace(err)
	}
	if parentName == "" {
		// doc.ParentName is not a global key, but on the same machine.
		return m.linkLayerDeviceDocIDFromName(doc.ParentName), nil
	}
	// doc.ParentName is a global key, on a different host machine.
	return m.st.docID(linkLayerDeviceGlobalKey(hostMachineID, parentName)), nil
}

func (m *Machine) updateLinkLayerDeviceOps(existingDoc, newDoc *linkLayerDeviceDoc) (ops []txn.Op, err error) {
	var newParentDocID string
	if newDoc.ParentName != "" {
		newParentDocID, err = m.parentDocIDFromDeviceDoc(newDoc)
		if err != nil {
			return nil, errors.Trace(err)
		}
	}
	var existingParentDocID string
	if existingDoc.ParentName != "" {
		existingParentDocID, err = m.parentDocIDFromDeviceDoc(existingDoc)
		if err != nil {
			return nil, errors.Trace(err)
		}
	}

	if newParentDocID != "" && existingParentDocID != "" && newParentDocID != existingParentDocID {
		ops = append(ops,
			assertLinkLayerDeviceExistsOp(newParentDocID),
			incrementDeviceNumChildrenOp(newParentDocID),
			assertLinkLayerDeviceExistsOp(existingParentDocID),
			decrementDeviceNumChildrenOp(existingParentDocID),
		)
	} else if newParentDocID != "" && existingParentDocID == "" {
		ops = append(ops, assertLinkLayerDeviceExistsOp(newParentDocID))
		ops = append(ops, incrementDeviceNumChildrenOp(newParentDocID))
	} else if newParentDocID == "" && existingParentDocID != "" {
		ops = append(ops, assertLinkLayerDeviceExistsOp(existingParentDocID))
		ops = append(ops, decrementDeviceNumChildrenOp(existingParentDocID))
	}
	ops = append(ops, updateLinkLayerDeviceDocOp(existingDoc, newDoc))

	if newDoc.ProviderID != "" {
		if existingDoc.ProviderID != "" && existingDoc.ProviderID != newDoc.ProviderID {
			return nil, errors.Errorf("cannot change ProviderID of link layer device %q", existingDoc.Name)
		}
		if existingDoc.ProviderID != newDoc.ProviderID {
			// Need to insert the new provider id in providerIDsC
			id := network.Id(newDoc.ProviderID)
			ops = append(ops, m.st.networkEntityGlobalKeyOp("linklayerdevice", id))
		}
	}
	return ops, nil
}

// LinkLayerDeviceAddress contains an IP address assigned to a link-layer
// device.
type LinkLayerDeviceAddress struct {
	// DeviceName is the name of the link-layer device that has this address.
	DeviceName string

	// ConfigMethod is the method used to configure this address.
	ConfigMethod AddressConfigMethod

	// ProviderID is the provider-specific ID of the address. Empty when not
	// supported. Cannot be changed once set to non-empty.
	ProviderID network.Id

	// CIDRAddress is the IP address assigned to the device, in CIDR format
	// (e.g. 10.20.30.5/24 or fc00:1234::/64).
	CIDRAddress string

	// DNSServers contains a list of DNS nameservers to use, which can be empty.
	DNSServers []string

	// DNSSearchDomains contains a list of DNS domain names to qualify
	// hostnames, and can be empty.
	DNSSearchDomains []string

	// GatewayAddress is the address of the gateway to use, which can be empty.
	GatewayAddress string
}

// SetDevicesAddresses sets the addresses of all devices in devicesAddresses,
// adding new or updating existing assignments as needed, in a single
// transaction. ProviderID field can be empty if not supported by the provider,
// but when set must be unique within the model. Errors are returned in the
// following cases:
// - Machine is no longer alive or is missing;
// - Subnet inferred from any CIDRAddress field in args is known but no longer
//   alive (no error reported if the CIDRAddress does not match a known subnet);
// - Model no longer alive;
// - errors.NotValidError, when any of the fields in args contain invalid values;
// - errors.NotFoundError, when any DeviceName in args refers to unknown device;
// - ErrProviderIDNotUnique, when one or more specified ProviderIDs are not unique.
func (m *Machine) SetDevicesAddresses(devicesAddresses ...LinkLayerDeviceAddress) (err error) {
	defer errors.DeferredAnnotatef(&err, "cannot set link-layer device addresses of machine %q", m.doc.Id)

	if len(devicesAddresses) == 0 {
		logger.Warningf("no device addresses to set")
		return nil
	}

	buildTxn := func(attempt int) ([]txn.Op, error) {
		newDocs, err := m.prepareToSetDevicesAddresses(devicesAddresses)
		if err != nil {
			return nil, errors.Trace(err)
		}

		if attempt > 0 {
			if err := checkModelActive(m.st); err != nil {
				return nil, errors.Trace(err)
			}
			if err := m.isStillAlive(); err != nil {
				return nil, errors.Trace(err)
			}
			allIds, err := m.st.allProviderIDsForAddresses()
			if err != nil {
				return nil, errors.Trace(err)
			}
			for _, args := range devicesAddresses {
				if allIds.Contains(string(args.ProviderID)) {
					err := NewProviderIDNotUniqueError(args.ProviderID)
					return nil, errors.Annotatef(err, "invalid address %q", args.CIDRAddress)
				}
			}
		}

		ops := []txn.Op{
			assertModelActiveOp(m.st.ModelUUID()),
			m.assertAliveOp(),
		}

		setAddressesOps, err := m.setDevicesAddressesFromDocsOps(newDocs)
		if err != nil {
			return nil, errors.Trace(err)
		}
		return append(ops, setAddressesOps...), nil
	}
	if err := m.st.run(buildTxn); err != nil {
		return errors.Trace(err)
	}
	return nil
}

func (m *Machine) prepareToSetDevicesAddresses(devicesAddresses []LinkLayerDeviceAddress) ([]ipAddressDoc, error) {
	var pendingDocs []ipAddressDoc
	for _, args := range devicesAddresses {
		newDoc, err := m.prepareOneSetDevicesAddresses(&args)
		if err != nil {
			return nil, errors.Trace(err)
		}
		pendingDocs = append(pendingDocs, *newDoc)
	}
	return pendingDocs, nil
}

func (m *Machine) prepareOneSetDevicesAddresses(args *LinkLayerDeviceAddress) (_ *ipAddressDoc, err error) {
	defer errors.DeferredAnnotatef(&err, "invalid address %q", args.CIDRAddress)

	if err := m.validateSetDevicesAddressesArgs(args); err != nil {
		return nil, errors.Trace(err)
	}
	return m.newIPAddressDocFromArgs(args)
}

func (m *Machine) validateSetDevicesAddressesArgs(args *LinkLayerDeviceAddress) error {
	if args.CIDRAddress == "" {
		return errors.NotValidf("empty CIDRAddress")
	}
	if _, _, err := net.ParseCIDR(args.CIDRAddress); err != nil {
		return errors.NewNotValid(err, "CIDRAddress")
	}

	if args.DeviceName == "" {
		return errors.NotValidf("empty DeviceName")
	}
	if !IsValidLinkLayerDeviceName(args.DeviceName) {
		logger.Warningf(
			"address %q on machine %q has invalid device name %q (using anyway)",
			args.CIDRAddress, m.Id(), args.DeviceName,
		)
	}
	if err := m.verifyDeviceAlreadyExists(args.DeviceName); err != nil {
		return errors.Trace(err)
	}

	if !IsValidAddressConfigMethod(string(args.ConfigMethod)) {
		return errors.NotValidf("ConfigMethod %q", args.ConfigMethod)
	}

	if args.GatewayAddress != "" {
		if ip := net.ParseIP(args.GatewayAddress); ip == nil {
			return errors.NotValidf("GatewayAddress %q", args.GatewayAddress)
		}
	}

	return nil
}

func (m *Machine) verifyDeviceAlreadyExists(deviceName string) error {
	if _, err := m.LinkLayerDevice(deviceName); errors.IsNotFound(err) {
		return errors.NotFoundf("DeviceName %q on machine %q", deviceName, m.Id())
	} else if err != nil {
		return errors.Trace(err)
	}
	return nil
}

func (m *Machine) newIPAddressDocFromArgs(args *LinkLayerDeviceAddress) (*ipAddressDoc, error) {
	ip, ipNet, err := net.ParseCIDR(args.CIDRAddress)
	if err != nil {
		// We already validated CIDRAddress earlier, so this cannot happen in
		// practice, but we handle it anyway.
		return nil, errors.Trace(err)
	}
	addressValue := ip.String()
	subnetCIDR := ipNet.String()
	subnet, err := m.st.Subnet(subnetCIDR)
	if errors.IsNotFound(err) {
		logger.Infof(
			"address %q on machine %q uses unknown or machine-local subnet %q",
			addressValue, m.Id(), subnetCIDR,
		)
	} else if err != nil {
		return nil, errors.Trace(err)
	} else if err := m.verifySubnetAlive(subnet); err != nil {
		return nil, errors.Trace(err)
	}

	globalKey := ipAddressGlobalKey(m.doc.Id, args.DeviceName, addressValue)
	ipAddressDocID := m.st.docID(globalKey)
	providerID := string(args.ProviderID)

	modelUUID := m.st.ModelUUID()

	newDoc := &ipAddressDoc{
		DocID:            ipAddressDocID,
		ModelUUID:        modelUUID,
		ProviderID:       providerID,
		DeviceName:       args.DeviceName,
		MachineID:        m.doc.Id,
		SubnetCIDR:       subnetCIDR,
		ConfigMethod:     args.ConfigMethod,
		Value:            addressValue,
		DNSServers:       args.DNSServers,
		DNSSearchDomains: args.DNSSearchDomains,
		GatewayAddress:   args.GatewayAddress,
	}
	return newDoc, nil
}

func (m *Machine) verifySubnetAlive(subnet *Subnet) error {
	if subnet.Life() != Alive {
		return errors.Errorf("subnet %q is not alive", subnet.CIDR())
	}
	return nil
}

func (m *Machine) setDevicesAddressesFromDocsOps(newDocs []ipAddressDoc) ([]txn.Op, error) {
	addresses, closer := m.st.getCollection(ipAddressesC)
	defer closer()

	var ops []txn.Op

	for _, newDoc := range newDocs {
		deviceDocID := m.linkLayerDeviceDocIDFromName(newDoc.DeviceName)
		ops = append(ops, assertLinkLayerDeviceExistsOp(deviceDocID))

		var existingDoc ipAddressDoc
		err := addresses.FindId(newDoc.DocID).One(&existingDoc)
		if err == mgo.ErrNotFound {
			// Address does not exist yet - insert it.
			ops = append(ops, insertIPAddressDocOp(&newDoc))
			if newDoc.ProviderID != "" {
				id := network.Id(newDoc.ProviderID)
				ops = append(ops, m.st.networkEntityGlobalKeyOp("address", id))
			}
		} else if err == nil {
			// Address already exists - update what's possible.
			ops = append(ops, updateIPAddressDocOp(&existingDoc, &newDoc))
			if newDoc.ProviderID != "" {
				if existingDoc.ProviderID != "" && existingDoc.ProviderID != newDoc.ProviderID {
					return nil, errors.Errorf("cannot change ProviderID of link address %q", existingDoc.Value)
				}
				if existingDoc.ProviderID != newDoc.ProviderID {
					// Need to insert the new provider id in providerIDsC
					id := network.Id(newDoc.ProviderID)
					ops = append(ops, m.st.networkEntityGlobalKeyOp("address", id))
				}
			}
		} else {
			return nil, errors.Trace(err)
		}

		ops, err = m.maybeAssertSubnetAliveOps(&newDoc, ops)
		if err != nil {
			return nil, errors.Trace(err)
		}
	}
	return ops, nil
}

func (m *Machine) maybeAssertSubnetAliveOps(newDoc *ipAddressDoc, opsSoFar []txn.Op) ([]txn.Op, error) {
	subnet, err := m.st.Subnet(newDoc.SubnetCIDR)
	if errors.IsNotFound(err) {
		// Subnet is machine-local, no need to assert whether it's alive.
		return opsSoFar, nil
	} else if err != nil {
		return nil, errors.Trace(err)
	}
	if err := m.verifySubnetAlive(subnet); err != nil {
		return nil, errors.Trace(err)
	}

	// Subnet exists and is still alive, assert that is stays that way.
	return append(opsSoFar, txn.Op{
		C:      subnetsC,
		Id:     m.st.docID(newDoc.SubnetCIDR),
		Assert: isAliveDoc,
	}), nil
}

// RemoveAllAddresses removes all assigned addresses to all devices of the
// machine, in a single transaction. No error is returned when some or all of
// the addresses were already removed.
func (m *Machine) RemoveAllAddresses() error {
	ops, err := m.removeAllAddressesOps()
	if err != nil {
		return errors.Trace(err)
	}

	return m.st.runTransaction(ops)
}

func (m *Machine) removeAllAddressesOps() ([]txn.Op, error) {
	findQuery := findAddressesQuery(m.doc.Id, "")
	return m.st.removeMatchingIPAddressesDocOps(findQuery)
}

// AllAddresses returns the all addresses assigned to all devices of the
// machine.
func (m *Machine) AllAddresses() ([]*Address, error) {
	var allAddresses []*Address
	callbackFunc := func(resultDoc *ipAddressDoc) {
		allAddresses = append(allAddresses, newIPAddress(m.st, *resultDoc))
	}

	findQuery := findAddressesQuery(m.doc.Id, "")
	if err := m.st.forEachIPAddressDoc(findQuery, callbackFunc); err != nil {
		return nil, errors.Trace(err)
	}
	return allAddresses, nil
}

// AllSpaces returns the set of addresses that this machine is actively
// connected to.
func (m *Machine) AllSpaces() (set.Strings, error) {
	// TODO(jam): 2016-12-18 This should evolve to look at the
	// LinkLayerDevices directly, instead of using the Addresses the devices
	// are in to link back to spaces.
	spaces := set.NewStrings()
	addresses, err := m.AllAddresses()
	if err != nil {
		return nil, errors.Trace(err)
	}
	for _, address := range addresses {
		subnet, err := address.Subnet()
		if err != nil {
			if errors.IsNotFound(err) {
				// We don't know what this subnet is, so it can't be a space. It
				// might just be the loopback device.
				continue
			}
			return nil, errors.Trace(err)
		}
		spaceName := subnet.SpaceName()
		if spaceName != "" {
			spaces.Add(spaceName)
		}
	}
	return spaces, nil
}

// AllNetworkAddresses returns the result of AllAddresses(), but transformed to
// []network.Address.
func (m *Machine) AllNetworkAddresses() ([]network.Address, error) {
	stateAddresses, err := m.AllAddresses()
	if err != nil {
		return nil, errors.Trace(err)
	}

	networkAddresses := make([]network.Address, len(stateAddresses))
	for i := range stateAddresses {
		networkAddresses[i] = stateAddresses[i].NetworkAddress()
	}
	// TODO(jam): 20161130 NetworkAddress object has a SpaceName attribute.
	// However, we are not filling in that information here.
	return networkAddresses, nil
}

// deviceMapToSortedList takes a map from device name to LinkLayerDevice
// object, and returns the list of LinkLayerDevice object using
// NaturallySortDeviceNames
func deviceMapToSortedList(deviceMap map[string]*LinkLayerDevice) []*LinkLayerDevice {
	names := make([]string, 0, len(deviceMap))
	for name, _ := range deviceMap {
		// name must == device.Name()
		names = append(names, name)
	}
	sortedNames := network.NaturallySortDeviceNames(names...)
	result := make([]*LinkLayerDevice, len(sortedNames))
	for i, name := range sortedNames {
		result[i] = deviceMap[name]
	}
	return result
}

// LinkLayerDevicesForSpaces takes a list of spaces, and returns the devices on
// this machine that are in that space.
func (m *Machine) LinkLayerDevicesForSpaces(spaces []string) (map[string][]*LinkLayerDevice, error) {
	addresses, err := m.AllAddresses()
	if err != nil {
		return nil, errors.Trace(err)
	}
	requestedSpaces := set.NewStrings(spaces...)
	spaceToDevices := make(map[string]map[string]*LinkLayerDevice, 0)
	// TODO(jam): 2016-12-08 We look up each subnet one-by-one, and then look
	// up each Link-Layer-Device one-by-one, it feels like we should
	// 'aggregate all subnet CIDR' and then grab them in one pass, and then
	// filter them to find the link layer devices we care about, and ask for
	// them in a single pass again.
	// Further, we should be tracking this more by Layer 2 connections, rather
	// than requiring CIDR. Eventually we want to get rid of host network
	// devices from having an IP address at all, so that only the containers
	// have Layer 3 addresses.
	for _, addr := range addresses {
		subnet, err := addr.Subnet()
		if err != nil {
			if errors.IsNotFound(err) {
				// We record all addresses that we find on the
				// machine. However, some devices may have IP
				// addresses that are not in known subnets or spaces.
				// (loopback devices aren't in a space, arbitrary
				// application based addresses, etc.)
				continue
			}
			// We don't understand the error, so error out for now
			return nil, errors.Trace(err)
		}
		spaceName := subnet.SpaceName()
		if !requestedSpaces.Contains(spaceName) {
			continue
		}
		device, err := addr.Device()
		if err != nil {
			// XXX should we be omitting all other good records because this one was bad?
			return nil, errors.Trace(err)
		}
		spaceInfo, ok := spaceToDevices[spaceName]
		if !ok {
			spaceInfo = make(map[string]*LinkLayerDevice)
			spaceToDevices[spaceName] = spaceInfo
		}
		// TODO(jam): handle seeing a device with the same name twice?
		spaceInfo[device.Name()] = device
	}
	result := make(map[string][]*LinkLayerDevice, len(spaceToDevices))
	for spaceName, deviceMap := range spaceToDevices {
		result[spaceName] = deviceMapToSortedList(deviceMap)
	}
	return result, nil
}

// SetParentLinkLayerDevicesBeforeTheirChildren splits the given devicesArgs
// into multiple sets of args and calls SetLinkLayerDevices() for each set, such
// that child devices are set only after their parents.
func (m *Machine) SetParentLinkLayerDevicesBeforeTheirChildren(devicesArgs []LinkLayerDeviceArgs) error {
	seenNames := set.NewStrings("") // sentinel for empty ParentName.
	for {
		argsToSet := []LinkLayerDeviceArgs{}
		for _, args := range devicesArgs {
			if seenNames.Contains(args.Name) {
				// Already added earlier.
				continue
			}
			if seenNames.Contains(args.ParentName) {
				argsToSet = append(argsToSet, args)
			}
		}
		if len(argsToSet) == 0 {
			// We're done.
			break
		}
		logger.Debugf("setting link-layer devices %+v", argsToSet)
		if err := m.SetLinkLayerDevices(argsToSet...); IsProviderIDNotUniqueError(err) {
			// FIXME: Make updating devices with unchanged ProviderID idempotent.
			// FIXME: this obliterates the ProviderID of *all*
			// devices if any *one* of them is not unique.
			for i, args := range argsToSet {
				args.ProviderID = ""
				argsToSet[i] = args
			}
			if err := m.SetLinkLayerDevices(argsToSet...); err != nil {
				return errors.Trace(err)
			}
		} else if err != nil {
			return errors.Trace(err)
		}
		for _, args := range argsToSet {
			seenNames.Add(args.Name)
		}
	}
	return nil
}

// SetDevicesAddressesIdempotently calls SetDevicesAddresses() and if it fails
// with ErrProviderIDNotUnique, retries the call with all ProviderID fields in
// devicesAddresses set to empty.
func (m *Machine) SetDevicesAddressesIdempotently(devicesAddresses []LinkLayerDeviceAddress) error {
	if err := m.SetDevicesAddresses(devicesAddresses...); IsProviderIDNotUniqueError(err) {
		// FIXME: Make updating addresses with unchanged ProviderID idempotent.
		// FIXME: this obliterates the ProviderID of *all*
		// addresses if any *one* of them is not unique.
		for i, args := range devicesAddresses {
			args.ProviderID = ""
			devicesAddresses[i] = args
		}
		if err := m.SetDevicesAddresses(devicesAddresses...); err != nil {
			return errors.Trace(err)
		}
	} else if err != nil {
		return errors.Trace(err)
	}
	return nil
}

// inferContainerSpaces tries to find a valid space for the container to be
// on. This should only be used when the container itself doesn't have any
// valid constraints on what spaces it should be in.
// If this machine is in a single space, then that space is used. Else, if
// the machine has the default space, then that space is used.
// If neither of those conditions is true, then we return an error.
func (m *Machine) inferContainerSpaces(containerId, defaultSpaceName string) (set.Strings, error) {
	hostSpaces, err := m.AllSpaces()
	if err != nil {
		return nil, errors.Trace(err)
	}
	logger.Debugf("container %q not qualified to a space, host machine %q is using spaces %v",
		containerId, m.Id(), hostSpaces.Values())
	if len(hostSpaces) == 1 {
		return hostSpaces, nil
	}
	if hostSpaces.Contains(defaultSpaceName) {
		return set.NewStrings(defaultSpaceName), nil
	}
	return nil, errors.Errorf("no obvious space for container %q, host machine has spaces: %v",
		containerId, hostSpaces.SortedValues())
}

// SetContainerLinkLayerDevices sets the link-layer devices of the given
// containerMachine, setting each device linked to the corresponding
// BridgeDevice of the host machine. It also records when one of the
// desired spaces is available on the host machine, but not currently
// bridged.
func (m *Machine) SetContainerLinkLayerDevices(containerMachine *Machine) error {
<<<<<<< HEAD
	containerSpaces, err := containerMachine.AllSpaces()
=======
	containerSpaces, err := containerMachine.DesiredSpaces()
>>>>>>> 84656b12
	if err != nil {
		logger.Errorf("SetContainerLinkLayerDevices(%q) got error looking for container spaces: %v",
			containerMachine.Id(), err)
		return errors.Trace(err)
	}
<<<<<<< HEAD
	logger.Tracef("for container %q, found desired spaces: %v",
		containerMachine.Id(), containerSpaces)
	// XXX(jam): 2016-12-13 We should do something useful if
	// len(containerSpaces) == 0
=======
	logger.Debugf("for container %q, found desired spaces: %v",
		containerMachine.Id(), containerSpaces.SortedValues())
	if len(containerSpaces) == 0 {
		// We have determined that the container doesn't have any useful
		// constraints set on it. So lets see if we can come up with
		// something useful.
		containerSpaces, err = m.inferContainerSpaces(containerMachine.Id(), defaultSpaceName)
		if err != nil {
			return errors.Trace(err)
		}
	}
>>>>>>> 84656b12
	devicesPerSpace, err := m.LinkLayerDevicesForSpaces(containerSpaces.Values())
	if err != nil {
		logger.Errorf("SetContainerLinkLayerDevices(%q) got error looking for host spaces: %v",
			containerMachine.Id(), err)
		return errors.Trace(err)
	}
<<<<<<< HEAD
	logger.Tracef("for container %q, found host devices spaces: %s",
		containerMachine.Id(), devicesPerSpace)

	devicesByName := make(map[string]*LinkLayerDevice)
	bridgeDeviceNames := make([]string, 0)
	topHostDevicesBySpace := make(map[string][]*LinkLayerDevice)

	found := set.NewStrings()
=======
	logger.Debugf("for container %q, found host devices spaces: %s",
		containerMachine.Id(), devicesPerSpace)

	spacesFound := set.NewStrings()
	bridgeDevicesByName := make(map[string]*LinkLayerDevice)
	bridgeDeviceNames := make([]string, 0)

>>>>>>> 84656b12
	for spaceName, hostDevices := range devicesPerSpace {
		for _, hostDevice := range hostDevices {
			deviceType, name := hostDevice.Type(), hostDevice.Name()
			if deviceType == BridgeDevice {
<<<<<<< HEAD
				devicesByName[name] = hostDevice
				bridgeDeviceNames = append(bridgeDeviceNames, name)
				found.Add(spaceName)
			} else if hostDevice.ParentName() == "" {
				// Devices without a parent could be put on a bridge
				topHostDevicesBySpace[spaceName] = append(
					topHostDevicesBySpace[spaceName], hostDevice)
				devicesByName[name] = hostDevice
			}
		}
	}
	needed := make([]network.DeviceToBridge, 0)
	notFound := containerSpaces.Difference(found)
	if !notFound.IsEmpty() {
		logger.Debugf("did not find bridge devices for container %q in spaces %v",
			containerMachine.Id(), notFound.SortedValues())
		for _, spaceName := range notFound.Values() {
			hostDevices, ok := topHostDevicesBySpace[spaceName]
			if ok {
				for _, hostDevice := range hostDevices {
					// This should be an externally defined mapping
					bridgeName := fmt.Sprintf("br-%s", hostDevice.Name())
					needed = append(needed, network.DeviceToBridge{
						DeviceName: hostDevice.Name(),
						BridgeName: bridgeName,
					})
					bridgeDeviceNames = append(bridgeDeviceNames,
						bridgeName)
					// XXX: Fake BridgeDevice objects so that we can give an MTU and globalKey
				}
			} else {
				// XXX: this machine doesn't have something we can use
				return errors.Errorf("for container %q, could not find host device for space %q",
					containerMachine.Id(), spaceName)
=======
				bridgeDevicesByName[name] = hostDevice
				bridgeDeviceNames = append(bridgeDeviceNames, name)
				spacesFound.Add(spaceName)
>>>>>>> 84656b12
			}
		}
	}
	missingSpace := containerSpaces.Difference(spacesFound)
	if len(missingSpace) > 0 {
		logger.Debugf("container %q wants spaces %v could not find bridges for %v",
			containerMachine.Id(), containerSpaces.SortedValues(),
			missingSpace.SortedValues())
		return errors.Errorf("unable to find host bridge for spaces %v for container %q",
			missingSpace.SortedValues(), containerMachine.Id())
	}

	sortedBridgeDeviceNames := network.NaturallySortDeviceNames(bridgeDeviceNames...)
	logger.Debugf("for container %q using host machine %q bridge devices: %v",
		containerMachine.Id(), m.Id(), sortedBridgeDeviceNames)
	containerDevicesArgs := make([]LinkLayerDeviceArgs, len(bridgeDeviceNames))

	for i, hostBridgeName := range sortedBridgeDeviceNames {
		hostBridge := devicesByName[hostBridgeName]
		containerDevicesArgs[i] = LinkLayerDeviceArgs{
			Name:        fmt.Sprintf("eth%d", i),
			Type:        EthernetDevice,
			MACAddress:  generateMACAddress(),
			MTU:         hostBridge.MTU(),
			IsUp:        true,
			IsAutoStart: true,
			ParentName:  hostBridge.globalKey(),
		}
	}
	logger.Debugf("prepared container %q network config: %+v", containerMachine.Id(), containerDevicesArgs)

	if err := containerMachine.SetLinkLayerDevices(containerDevicesArgs...); err != nil {
		return errors.Trace(err)
	}

	logger.Debugf("container %q network config set", containerMachine.Id())
	return nil
}

// MACAddressTemplate is used to generate a unique MAC address for a
// container. Every '%x' is replaced by a random hexadecimal digit,
// while the rest is kept as-is.
const macAddressTemplate = "00:16:3e:%02x:%02x:%02x"

// generateMACAddress creates a random MAC address within the space defined by
// macAddressTemplate above.
//
// TODO(dimitern): We should make a best effort to ensure the MAC address we
// generate is unique at least within the current environment.
func generateMACAddress() string {
	digits := make([]interface{}, 3)
	for i := range digits {
		digits[i] = rand.Intn(256)
	}
	return fmt.Sprintf(macAddressTemplate, digits...)
}<|MERGE_RESOLUTION|>--- conflicted
+++ resolved
@@ -705,6 +705,33 @@
 	return nil
 }
 
+// futureBridgeDevice defines a LLD that we want to create.
+type futureBridgeDevice struct {
+	name string
+	machineID string
+	mtu uint
+}
+
+func (dev *futureBridgeDevice) Name() string {
+	return dev.name
+}
+
+func (dev *futureBridgeDevice) MTU() uint {
+	return dev.mtu
+}
+
+func (dev *futureBridgeDevice) globalKey() string {
+	return linkLayerDeviceGlobalKey(dev.machineID, dev.name)
+}
+
+func hostDeviceToFutureBridgeDevice(hostDev *LinkLayerDevice) *futureBridgeDevice {
+	return &futureBridgeDevice{
+		name: fmt.Sprintf("br-%s", hostDev.Name()),
+		machineID: hostDev.MachineID(),
+		mtu: hostDev.MTU(),
+	}
+}
+
 func (m *Machine) newIPAddressDocFromArgs(args *LinkLayerDeviceAddress) (*ipAddressDoc, error) {
 	ip, ipNet, err := net.ParseCIDR(args.CIDRAddress)
 	if err != nil {
@@ -1062,22 +1089,12 @@
 // desired spaces is available on the host machine, but not currently
 // bridged.
 func (m *Machine) SetContainerLinkLayerDevices(containerMachine *Machine) error {
-<<<<<<< HEAD
-	containerSpaces, err := containerMachine.AllSpaces()
-=======
 	containerSpaces, err := containerMachine.DesiredSpaces()
->>>>>>> 84656b12
 	if err != nil {
 		logger.Errorf("SetContainerLinkLayerDevices(%q) got error looking for container spaces: %v",
 			containerMachine.Id(), err)
 		return errors.Trace(err)
 	}
-<<<<<<< HEAD
-	logger.Tracef("for container %q, found desired spaces: %v",
-		containerMachine.Id(), containerSpaces)
-	// XXX(jam): 2016-12-13 We should do something useful if
-	// len(containerSpaces) == 0
-=======
 	logger.Debugf("for container %q, found desired spaces: %v",
 		containerMachine.Id(), containerSpaces.SortedValues())
 	if len(containerSpaces) == 0 {
@@ -1089,83 +1106,63 @@
 			return errors.Trace(err)
 		}
 	}
->>>>>>> 84656b12
 	devicesPerSpace, err := m.LinkLayerDevicesForSpaces(containerSpaces.Values())
 	if err != nil {
 		logger.Errorf("SetContainerLinkLayerDevices(%q) got error looking for host spaces: %v",
 			containerMachine.Id(), err)
 		return errors.Trace(err)
 	}
-<<<<<<< HEAD
-	logger.Tracef("for container %q, found host devices spaces: %s",
+	logger.Debugf("for container %q, found host devices spaces: %s",
 		containerMachine.Id(), devicesPerSpace)
 
-	devicesByName := make(map[string]*LinkLayerDevice)
+	devicesByName := make(map[string]interface{
+		MTU() uint
+		globalKey() string
+	})
+	spacesFound := set.NewStrings()
 	bridgeDeviceNames := make([]string, 0)
 	topHostDevicesBySpace := make(map[string][]*LinkLayerDevice)
 
-	found := set.NewStrings()
-=======
-	logger.Debugf("for container %q, found host devices spaces: %s",
-		containerMachine.Id(), devicesPerSpace)
-
-	spacesFound := set.NewStrings()
-	bridgeDevicesByName := make(map[string]*LinkLayerDevice)
-	bridgeDeviceNames := make([]string, 0)
-
->>>>>>> 84656b12
 	for spaceName, hostDevices := range devicesPerSpace {
 		for _, hostDevice := range hostDevices {
 			deviceType, name := hostDevice.Type(), hostDevice.Name()
 			if deviceType == BridgeDevice {
-<<<<<<< HEAD
 				devicesByName[name] = hostDevice
 				bridgeDeviceNames = append(bridgeDeviceNames, name)
-				found.Add(spaceName)
+				spacesFound.Add(spaceName)
 			} else if hostDevice.ParentName() == "" {
 				// Devices without a parent could be put on a bridge
 				topHostDevicesBySpace[spaceName] = append(
 					topHostDevicesBySpace[spaceName], hostDevice)
-				devicesByName[name] = hostDevice
 			}
 		}
 	}
 	needed := make([]network.DeviceToBridge, 0)
-	notFound := containerSpaces.Difference(found)
+	notFound := containerSpaces.Difference(spacesFound)
 	if !notFound.IsEmpty() {
-		logger.Debugf("did not find bridge devices for container %q in spaces %v",
+		logger.Debugf("did not find bridge devices for container %q in spaces %v looking for unbridged devices",
 			containerMachine.Id(), notFound.SortedValues())
 		for _, spaceName := range notFound.Values() {
-			hostDevices, ok := topHostDevicesBySpace[spaceName]
-			if ok {
-				for _, hostDevice := range hostDevices {
-					// This should be an externally defined mapping
-					bridgeName := fmt.Sprintf("br-%s", hostDevice.Name())
-					needed = append(needed, network.DeviceToBridge{
-						DeviceName: hostDevice.Name(),
-						BridgeName: bridgeName,
-					})
-					bridgeDeviceNames = append(bridgeDeviceNames,
-						bridgeName)
-					// XXX: Fake BridgeDevice objects so that we can give an MTU and globalKey
-				}
-			} else {
-				// XXX: this machine doesn't have something we can use
-				return errors.Errorf("for container %q, could not find host device for space %q",
-					containerMachine.Id(), spaceName)
-=======
-				bridgeDevicesByName[name] = hostDevice
-				bridgeDeviceNames = append(bridgeDeviceNames, name)
+			for _, hostDevice := range topHostDevicesBySpace[spaceName] {
+				// This should be an externally defined mapping
+				futureBridge := hostDeviceToFutureBridgeDevice(hostDevice)
+				needed = append(needed, network.DeviceToBridge{
+					DeviceName: hostDevice.Name(),
+					BridgeName: futureBridge.Name(),
+				})
+				bridgeDeviceNames = append(bridgeDeviceNames, futureBridge.Name())
+				devicesByName[futureBridge.Name()] = futureBridge
 				spacesFound.Add(spaceName)
->>>>>>> 84656b12
 			}
 		}
 	}
 	missingSpace := containerSpaces.Difference(spacesFound)
 	if len(missingSpace) > 0 {
-		logger.Debugf("container %q wants spaces %v could not find bridges for %v",
+		logger.Debugf("container %q wants spaces %v could not find bridge or host device for %v",
 			containerMachine.Id(), containerSpaces.SortedValues(),
 			missingSpace.SortedValues())
+		// XXX(jam): the lxd-broker ignores this right now (bug #1651163), would
+		//it be better to move forward with all of the ones we *can* bridge?
 		return errors.Errorf("unable to find host bridge for spaces %v for container %q",
 			missingSpace.SortedValues(), containerMachine.Id())
 	}
