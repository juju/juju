--- conflicted
+++ resolved
@@ -635,20 +635,8 @@
 	c.Assert(err, jc.ErrorIsNil)
 }
 
-<<<<<<< HEAD
-func (s *linkLayerDevicesStateSuite) setupMachineWithOneNIC(c *gc.C) {
-	_, err := s.State.AddSpace("default", "default", nil, true)
-	c.Assert(err, jc.ErrorIsNil)
-	_, err = s.State.AddSubnet(state.SubnetInfo{
-		CIDR:      "10.0.0.0/24",
-		SpaceName: "default",
-	})
-=======
 func (s *linkLayerDevicesStateSuite) createSpaceAndSubnet(c *gc.C, spaceName, CIDR string) {
 	_, err := s.State.AddSpace(spaceName, network.Id(spaceName), nil, true)
->>>>>>> 84656b12
-	c.Assert(err, jc.ErrorIsNil)
-	_, err = s.State.AddSpace("dmz", "dmz", nil, true)
 	c.Assert(err, jc.ErrorIsNil)
 	_, err = s.State.AddSubnet(state.SubnetInfo{
 		CIDR:      CIDR,
@@ -690,29 +678,10 @@
 	c.Assert(err, jc.ErrorIsNil)
 }
 
-<<<<<<< HEAD
-func (s *linkLayerDevicesStateSuite) setupMachineWithOneNICAndBridge(c *gc.C) {
-	_, err := s.State.AddSpace("default", "default", nil, true)
-	c.Assert(err, jc.ErrorIsNil)
-	_, err = s.State.AddSubnet(state.SubnetInfo{
-		CIDR:      "10.0.0.0/24",
-		SpaceName: "default",
-	})
-	c.Assert(err, jc.ErrorIsNil)
-	_, err = s.State.AddSpace("dmz", "dmz", nil, true)
-	c.Assert(err, jc.ErrorIsNil)
-	_, err = s.State.AddSubnet(state.SubnetInfo{
-		CIDR:      "10.10.0.0/24",
-		SpaceName: "dmz",
-	})
-	c.Assert(err, jc.ErrorIsNil)
-	err = s.machine.SetLinkLayerDevices(
-=======
 // createNICAndBridgeWithIP creates a network interface and a bridge on the
 // machine, and assigns the requested CIDRAddress to the bridge.
 func (s *linkLayerDevicesStateSuite) createNICAndBridgeWithIP(c *gc.C, machine *state.Machine, deviceName, bridgeName, cidrAddress string) {
 	err := machine.SetLinkLayerDevices(
->>>>>>> 84656b12
 		state.LinkLayerDeviceArgs{
 			Name:       bridgeName,
 			Type:       state.BridgeDevice,
@@ -740,61 +709,6 @@
 	c.Assert(err, jc.ErrorIsNil)
 }
 
-<<<<<<< HEAD
-func (s *linkLayerDevicesStateSuite) setupMachineInTwoSpaces(c *gc.C) {
-	_, err := s.State.AddSpace("default", "default", nil, true)
-	c.Assert(err, jc.ErrorIsNil)
-	_, err = s.State.AddSubnet(state.SubnetInfo{
-		CIDR:      "10.0.0.0/24",
-		SpaceName: "default",
-	})
-	c.Assert(err, jc.ErrorIsNil)
-	_, err = s.State.AddSpace("dmz", "dmz", nil, true)
-	c.Assert(err, jc.ErrorIsNil)
-	_, err = s.State.AddSubnet(state.SubnetInfo{
-		CIDR:      "10.10.0.0/24",
-		SpaceName: "dmz",
-	})
-	c.Assert(err, jc.ErrorIsNil)
-	err = s.machine.SetLinkLayerDevices(
-		state.LinkLayerDeviceArgs{
-			Name:       "br-ens33",
-			Type:       state.BridgeDevice,
-			ParentName: "",
-			MACAddress: "01:23:45:67:89:ab:cd:ef",
-			IsUp:       true,
-		},
-		state.LinkLayerDeviceArgs{
-			Name:       "br-ens0p10",
-			Type:       state.BridgeDevice,
-			ParentName: "",
-			MACAddress: "01:23:45:67:89:ab:cd:ef",
-			IsUp:       true,
-		},
-	)
-	err = s.machine.SetLinkLayerDevices(
-		state.LinkLayerDeviceArgs{
-			Name:       "ens0p10",
-			Type:       state.EthernetDevice,
-			MACAddress: "01:23:45:67:89:ab:cd:ef",
-			ParentName: "br-ens0p10",
-			IsUp:       true,
-		},
-	)
-	c.Assert(err, jc.ErrorIsNil)
-	err = s.machine.SetDevicesAddresses(
-		[]state.LinkLayerDeviceAddress{{
-			DeviceName:   "br-ens33",
-			CIDRAddress:  "10.0.0.20/24",
-			ConfigMethod: state.StaticAddress,
-		}, {
-			DeviceName:   "br-ens0p10",
-			CIDRAddress:  "10.10.0.10/24",
-			ConfigMethod: state.StaticAddress,
-		}}...,
-	)
-	c.Assert(err, jc.ErrorIsNil)
-=======
 func (s *linkLayerDevicesStateSuite) setupMachineWithOneNICAndBridge(c *gc.C) {
 	s.setupTwoSpaces(c)
 	// Is put into the 'default' space
@@ -805,7 +719,6 @@
 	s.setupTwoSpaces(c)
 	s.createNICAndBridgeWithIP(c, s.machine, "ens33", "br-ens33", "10.0.0.20/24")
 	s.createNICAndBridgeWithIP(c, s.machine, "ens0p10", "br-ens0p10", "10.10.0.20/24")
->>>>>>> 84656b12
 }
 
 func (s *linkLayerDevicesStateSuite) TestLinkLayerDevicesForSpaces(c *gc.C) {
@@ -865,38 +778,8 @@
 	// find. One of them is always the loopback, but we could find any
 	// other addresses that someone created on the machine that we
 	// don't know what they are.
-<<<<<<< HEAD
-	// Now add a NIC in the dmz space, but without a bridge
-	err := s.machine.SetLinkLayerDevices(
-		[]state.LinkLayerDeviceArgs{{
-			Name:       "lo",
-			Type:       state.LoopbackDevice,
-			MACAddress: "99:23:45:67:89:ab:cd:ef",
-			IsUp:       true,
-		}, {
-			Name:       "eth1",
-			Type:       state.EthernetDevice,
-			MACAddress: "11:23:45:67:89:ab:cd:ef",
-			IsUp:       true,
-		}}...
-	)
-	err = s.machine.SetDevicesAddresses(
-		[]state.LinkLayerDeviceAddress{{
-			DeviceName:   "eth1",
-			// Not one of the subnets we know about
-			CIDRAddress:  "172.99.0.20/24",
-			ConfigMethod: state.StaticAddress,
-		}, {
-			DeviceName:   "lo",
-			CIDRAddress:  "127.0.0.1/24",
-			ConfigMethod: state.StaticAddress,
-		}}...
-	)
-	c.Assert(err, jc.ErrorIsNil)
-=======
 	s.createNICWithIP(c, s.machine, "lo", "127.0.0.1/24")
 	s.createNICWithIP(c, s.machine, "ens5", "172.99.0.24/24")
->>>>>>> 84656b12
 	res, err := s.machine.LinkLayerDevicesForSpaces([]string{"default"})
 	c.Assert(err, jc.ErrorIsNil)
 	c.Check(res, gc.HasLen, 1)
@@ -1415,8 +1298,104 @@
 	}
 }
 
-<<<<<<< HEAD
-func (s *linkLayerDevicesStateSuite) TestSetContainerLinkLayerDeviceConstraintsBindOnlyOne(c *gc.C) {
+func (s *linkLayerDevicesStateSuite) TestSetContainerLinkLayerDevicesCorrectlyPaired(c *gc.C) {
+	// The device names chosen and the order are very explicit. We
+	// need to ensure that we have a list that does not sort well
+	// alphabetically. This is because SetParentLinkLayerDevices()
+	// uses a natural sort ordering and we want to verify the
+	// pairing between the container's NIC name and its parent in
+	// the host machine during this unit test.
+
+	devicesArgs := []state.LinkLayerDeviceArgs{
+		state.LinkLayerDeviceArgs{
+			Name: "br-eth10",
+			Type: state.BridgeDevice,
+		},
+		state.LinkLayerDeviceArgs{
+			Name: "br-eth1",
+			Type: state.BridgeDevice,
+		},
+		state.LinkLayerDeviceArgs{
+			Name: "br-eth10.100",
+			Type: state.BridgeDevice,
+		},
+		state.LinkLayerDeviceArgs{
+			Name: "br-eth2",
+			Type: state.BridgeDevice,
+		},
+		state.LinkLayerDeviceArgs{
+			Name: "br-eth0",
+			Type: state.BridgeDevice,
+		},
+		state.LinkLayerDeviceArgs{
+			Name: "br-eth4",
+			Type: state.BridgeDevice,
+		},
+		state.LinkLayerDeviceArgs{
+			Name: "br-eth3",
+			Type: state.BridgeDevice,
+		},
+	}
+	// Put each of those bridges into a different subnet that is part
+	// of the same space.
+	_, err := s.State.AddSpace("default", "default", nil, true)
+	c.Assert(err, jc.ErrorIsNil)
+
+	devAddresses := make([]state.LinkLayerDeviceAddress, len(devicesArgs))
+	for i, devArg := range devicesArgs {
+		subnet := i*10 + 1
+		subnetCIDR := fmt.Sprintf("10.%d.0.0/24", subnet)
+		_, err = s.State.AddSubnet(state.SubnetInfo{
+			CIDR:      subnetCIDR,
+			SpaceName: "default",
+		})
+		devAddresses[i] = state.LinkLayerDeviceAddress{
+			DeviceName:   devArg.Name,
+			CIDRAddress:  fmt.Sprintf("10.%d.0.10/24", subnet),
+			ConfigMethod: state.StaticAddress,
+		}
+	}
+
+	expectedParents := []string{
+		"br-eth0",
+		"br-eth1",
+		"br-eth2",
+		"br-eth3",
+		"br-eth4",
+		"br-eth10",
+		"br-eth10.100",
+	}
+
+	err = s.machine.SetParentLinkLayerDevicesBeforeTheirChildren(devicesArgs[:])
+	c.Assert(err, jc.ErrorIsNil)
+	err = s.machine.SetDevicesAddresses(devAddresses...)
+	c.Assert(err, jc.ErrorIsNil)
+	s.addContainerMachine(c)
+	s.assertNoDevicesOnMachine(c, s.containerMachine)
+	err = s.containerMachine.SetConstraints(constraints.Value{
+		Spaces: &[]string{"default"},
+	})
+	c.Assert(err, jc.ErrorIsNil)
+
+	err = s.machine.SetContainerLinkLayerDevices(s.containerMachine)
+	c.Assert(err, jc.ErrorIsNil)
+
+	containerDevices, err := s.containerMachine.AllLinkLayerDevices()
+	c.Assert(err, jc.ErrorIsNil)
+	c.Assert(containerDevices, gc.HasLen, len(devicesArgs))
+
+	for i, containerDevice := range containerDevices {
+		c.Check(containerDevice.Name(), gc.Matches, "eth"+strconv.Itoa(i))
+		c.Check(containerDevice.Type(), gc.Equals, state.EthernetDevice)
+		c.Check(containerDevice.MTU(), gc.Equals, uint(0)) // inherited from the parent device.
+		c.Check(containerDevice.MACAddress(), gc.Matches, "00:16:3e(:[0-9a-f]{2}){3}")
+		c.Check(containerDevice.IsUp(), jc.IsTrue)
+		c.Check(containerDevice.IsAutoStart(), jc.IsTrue)
+		c.Check(containerDevice.ParentName(), gc.Equals, fmt.Sprintf("m#0#d#%s", expectedParents[i]))
+	}
+}
+
+func (s *linkLayerDevicesStateSuite) TestSetContainerLinkLayerDevicesConstraintsBindOnlyOne(c *gc.C) {
 	s.setupMachineInTwoSpaces(c)
 	s.addContainerMachine(c)
 	s.assertNoDevicesOnMachine(c, s.containerMachine)
@@ -1424,7 +1403,7 @@
 		Spaces: &[]string{"dmz"},
 	})
 	c.Assert(err, jc.ErrorIsNil)
-	spaces, err := s.containerMachine.AllSpaces()
+	spaces, err := s.containerMachine.DesiredSpaces()
 	c.Assert(err, jc.ErrorIsNil)
 	c.Check(spaces.SortedValues(), gc.DeepEquals, []string{"dmz"})
 
@@ -1442,11 +1421,11 @@
 	c.Check(containerDevice.MACAddress(), gc.Matches, "00:16:3e(:[0-9a-f]{2}){3}")
 	c.Check(containerDevice.IsUp(), jc.IsTrue)
 	c.Check(containerDevice.IsAutoStart(), jc.IsTrue)
-	// br-ens0p10 on the host machine is in space dmz, while br-ens33 is in space defalut
+	// br-ens0p10 on the host machine is in space dmz, while br-ens33 is in space default
 	c.Check(containerDevice.ParentName(), gc.Equals, `m#0#d#br-ens0p10`)
 }
 
-func (s *linkLayerDevicesStateSuite) TestSetContainerLinkLayerDeviceUnitBindingBindOnlyOne(c *gc.C) {
+func (s *linkLayerDevicesStateSuite) TestSetContainerLinkLayerDevicesUnitBindingBindOnlyOne(c *gc.C) {
 	s.setupMachineInTwoSpaces(c)
 	s.addContainerMachine(c)
 	s.assertNoDevicesOnMachine(c, s.containerMachine)
@@ -1456,7 +1435,7 @@
 	c.Assert(err, jc.ErrorIsNil)
 	err = unit.AssignToMachine(s.containerMachine)
 	c.Assert(err, jc.ErrorIsNil)
-	spaces, err := s.containerMachine.AllSpaces()
+	spaces, err := s.containerMachine.DesiredSpaces()
 	c.Assert(err, jc.ErrorIsNil)
 	c.Check(spaces.SortedValues(), gc.DeepEquals, []string{"default"})
 
@@ -1474,53 +1453,38 @@
 	c.Check(containerDevice.MACAddress(), gc.Matches, "00:16:3e(:[0-9a-f]{2}){3}")
 	c.Check(containerDevice.IsUp(), jc.IsTrue)
 	c.Check(containerDevice.IsAutoStart(), jc.IsTrue)
-	// br-ens0p10 on the host machine is in space dmz, while br-ens33 is in space defalut
+	// br-ens0p10 on the host machine is in space dmz, while br-ens33 is in space default
 	c.Check(containerDevice.ParentName(), gc.Equals, `m#0#d#br-ens33`)
 }
 
-func (s *linkLayerDevicesStateSuite) TestSetContainerLinkLayerDeviceOneSpace(c *gc.C) {
+func (s *linkLayerDevicesStateSuite) TestSetContainerLinkLayerDevicesHostOneSpace(c *gc.C) {
 	s.setupMachineWithOneNICAndBridge(c)
+	// We change the machine to be in 'dmz' instead of 'default', but it is
+	// still in a single space. Adding a container to a machine that is in a
+	// single space puts that container into the same space.
+	err := s.machine.RemoveAllAddresses()
+	c.Assert(err, jc.ErrorIsNil)
+	err = s.machine.SetDevicesAddresses(
+		state.LinkLayerDeviceAddress{
+			DeviceName: "br-eth0",
+			// In the DMZ subnet
+			CIDRAddress:  "10.10.0.20/24",
+			ConfigMethod: state.StaticAddress,
+		},
+	)
+	c.Assert(err, jc.ErrorIsNil)
 	s.addContainerMachine(c)
 	s.assertNoDevicesOnMachine(c, s.containerMachine)
 
-	// XXX(jam): 2016-012-13 With no other information, how do we know what
-	// spaces to put the container in?
-	err := s.machine.SetContainerLinkLayerDevices(s.containerMachine)
+	err = s.machine.SetContainerLinkLayerDevices(s.containerMachine)
 	c.Assert(err, jc.ErrorIsNil)
 
 	containerDevices, err := s.containerMachine.AllLinkLayerDevices()
 	c.Assert(err, jc.ErrorIsNil)
-	c.Assert(containerDevices, gc.HasLen, 0)
-	c.Skip("known failure, we don't handle containers no bindings and no constraints")
+	// c.Assert(containerDevices, gc.HasLen, 0)
+	// c.Skip("known failure, we don't handle containers no bindings and no constraints")
 	// Ideally we would get a single container device that matches to
 	// the 'default' space.
-	c.Assert(containerDevices, gc.HasLen, 1)
-
-	containerDevice := containerDevices[0]
-	c.Check(containerDevice.Name(), gc.Matches, "eth0")
-	c.Check(containerDevice.Type(), gc.Equals, state.EthernetDevice)
-	c.Check(containerDevice.MTU(), gc.Equals, uint(0)) // inherited from the parent device.
-	c.Check(containerDevice.MACAddress(), gc.Matches, "00:16:3e(:[0-9a-f]{2}){3}")
-	c.Check(containerDevice.IsUp(), jc.IsTrue)
-	c.Check(containerDevice.IsAutoStart(), jc.IsTrue)
-	c.Check(containerDevice.ParentName(), gc.Equals, `m#0#d#br-bond0`)
-}
-
-func (s *linkLayerDevicesStateSuite) TestSetContainerLinkLayerDeviceNotAllSpaces(c *gc.C) {
-	s.setupMachineInTwoSpaces(c)
-	s.addContainerMachine(c)
-	s.assertNoDevicesOnMachine(c, s.containerMachine)
-
-	// TODO: Set a Default space somewhere?
-	// XXX(jam): 2016-012-13 With no other information, how do we know what
-	// spaces to put the container in?
-	err := s.machine.SetContainerLinkLayerDevices(s.containerMachine)
-	c.Assert(err, jc.ErrorIsNil)
-
-	containerDevices, err := s.containerMachine.AllLinkLayerDevices()
-	c.Assert(err, jc.ErrorIsNil)
-	c.Assert(containerDevices, gc.HasLen, 0)
-	c.Skip("known failure, we don't handle containers no bindings and no constraints")
 	c.Assert(containerDevices, gc.HasLen, 1)
 
 	containerDevice := containerDevices[0]
@@ -1531,6 +1495,121 @@
 	c.Check(containerDevice.IsUp(), jc.IsTrue)
 	c.Check(containerDevice.IsAutoStart(), jc.IsTrue)
 	c.Check(containerDevice.ParentName(), gc.Equals, `m#0#d#br-eth0`)
+}
+
+func (s *linkLayerDevicesStateSuite) TestSetContainerLinkLayerDevicesDefaultSpace(c *gc.C) {
+	// The host machine is in both 'default' and 'dmz', and the container is
+	// not requested to be in any particular space. But because we have
+	// access to the 'default' space, we go ahead and use that for the
+	// container.
+	s.setupMachineInTwoSpaces(c)
+	s.addContainerMachine(c)
+	s.assertNoDevicesOnMachine(c, s.containerMachine)
+
+	err := s.machine.SetContainerLinkLayerDevices(s.containerMachine)
+	c.Assert(err, jc.ErrorIsNil)
+
+	containerDevices, err := s.containerMachine.AllLinkLayerDevices()
+	c.Assert(err, jc.ErrorIsNil)
+	c.Assert(containerDevices, gc.HasLen, 1)
+
+	containerDevice := containerDevices[0]
+	c.Check(containerDevice.Name(), gc.Matches, "eth0")
+	c.Check(containerDevice.Type(), gc.Equals, state.EthernetDevice)
+	c.Check(containerDevice.MTU(), gc.Equals, uint(0)) // inherited from the parent device.
+	c.Check(containerDevice.MACAddress(), gc.Matches, "00:16:3e(:[0-9a-f]{2}){3}")
+	c.Check(containerDevice.IsUp(), jc.IsTrue)
+	c.Check(containerDevice.IsAutoStart(), jc.IsTrue)
+	// br-ens33 is the one in 'default' space
+	c.Check(containerDevice.ParentName(), gc.Equals, `m#0#d#br-ens33`)
+}
+
+func (s *linkLayerDevicesStateSuite) TestSetContainerLinkLayerDevicesNoValidSpace(c *gc.C) {
+	// The host machine will be in 2 spaces, but neither one is 'default',
+	// thus we are unable to find a valid space to put the container in.
+	s.setupMachineWithOneNICAndBridge(c)
+	// We change br-eth0 to be in 'dmz' instead of 'default'
+	err := s.machine.RemoveAllAddresses()
+	c.Assert(err, jc.ErrorIsNil)
+	err = s.machine.SetDevicesAddresses(
+		state.LinkLayerDeviceAddress{
+			DeviceName: "br-eth0",
+			// In the DMZ subnet
+			CIDRAddress:  "10.10.0.20/24",
+			ConfigMethod: state.StaticAddress,
+		},
+	)
+	// Second bridge is in the 'db' space
+	s.createSpaceAndSubnet(c, "db", "10.20.0.0/24")
+	s.createNICAndBridgeWithIP(c, s.machine, "ens4", "br-ens4", "10.20.0.10/24")
+	s.addContainerMachine(c)
+	s.assertNoDevicesOnMachine(c, s.containerMachine)
+
+	err = s.machine.SetContainerLinkLayerDevices(s.containerMachine)
+	c.Assert(err, gc.ErrorMatches, `no obvious space for container "0/lxd/0", host machine has spaces: .*`)
+
+	s.assertNoDevicesOnMachine(c, s.containerMachine)
+}
+
+func (s *linkLayerDevicesStateSuite) TestSetContainerLinkLayerDevicesMismatchConstraints(c *gc.C) {
+	// Machine is in 'default' but container wants to be in 'dmz'
+	s.setupMachineWithOneNICAndBridge(c)
+	s.addContainerMachine(c)
+	s.assertNoDevicesOnMachine(c, s.containerMachine)
+	err := s.containerMachine.SetConstraints(constraints.Value{
+		Spaces: &[]string{"dmz"},
+	})
+	c.Assert(err, jc.ErrorIsNil)
+	err = s.machine.SetContainerLinkLayerDevices(s.containerMachine)
+	c.Assert(err.Error(), gc.Equals, `unable to find host bridge for spaces [dmz] for container "0/lxd/0"`)
+
+	s.assertNoDevicesOnMachine(c, s.containerMachine)
+}
+
+func (s *linkLayerDevicesStateSuite) TestSetContainerLinkLayerDevicesMissingBridge(c *gc.C) {
+	// Machine is in 'default' and 'dmz' but doesn't have a bridge for 'dmz'
+	s.setupMachineWithOneNICAndBridge(c)
+	s.createNICWithIP(c, s.machine, "ens5", "10.20.0.10/24")
+	s.addContainerMachine(c)
+	s.assertNoDevicesOnMachine(c, s.containerMachine)
+	err := s.containerMachine.SetConstraints(constraints.Value{
+		Spaces: &[]string{"dmz"},
+	})
+	c.Assert(err, jc.ErrorIsNil)
+	// TODO(jam): 2016-12-19 Eventually this should not be an error.
+	err = s.machine.SetContainerLinkLayerDevices(s.containerMachine)
+	c.Assert(err.Error(), gc.Equals, `unable to find host bridge for spaces [dmz] for container "0/lxd/0"`)
+
+	s.assertNoDevicesOnMachine(c, s.containerMachine)
+}
+
+func (s *linkLayerDevicesStateSuite) TestSetContainerLinkLayerDevices(c *gc.C) {
+	// The host machine will be in 2 spaces, but neither one is 'default',
+	// thus we are unable to find a valid space to put the container in.
+	s.setupMachineWithOneNICAndBridge(c)
+	// We change br-eth0 to be in 'dmz' instead of 'default'
+	err := s.machine.RemoveAllAddresses()
+	c.Assert(err, jc.ErrorIsNil)
+	err = s.machine.SetDevicesAddresses(
+		state.LinkLayerDeviceAddress{
+			DeviceName: "br-eth0",
+			// In the DMZ subnet
+			CIDRAddress:  "10.10.0.20/24",
+			ConfigMethod: state.StaticAddress,
+		},
+	)
+	// Second bridge is in the 'db' space
+	s.createSpaceAndSubnet(c, "db", "10.20.0.0/24")
+	s.createNICAndBridgeWithIP(c, s.machine, "ens4", "br-ens4", "10.20.0.10/24")
+	s.addContainerMachine(c)
+	s.assertNoDevicesOnMachine(c, s.containerMachine)
+
+	err = s.machine.SetContainerLinkLayerDevices(s.containerMachine)
+	c.Assert(err, gc.ErrorMatches, `no obvious space for container "0/lxd/0", host machine has spaces: .*`)
+
+	containerDevices, err := s.containerMachine.AllLinkLayerDevices()
+	c.Assert(err, jc.ErrorIsNil)
+	c.Assert(containerDevices, gc.HasLen, 0)
 }
 
 func (s *linkLayerDevicesStateSuite) TestSetContainerLinkLayerMultipleDevicesNotBridged(c *gc.C) {
@@ -1592,334 +1671,14 @@
 	c.Check(dev.ParentName(), gc.Equals, `m#0#d#br-ens2`)
 }
 
-=======
->>>>>>> 84656b12
-func (s *linkLayerDevicesStateSuite) TestSetContainerLinkLayerDevicesCorrectlyPaired(c *gc.C) {
-	// The device names chosen and the order are very explicit. We
-	// need to ensure that we have a list that does not sort well
-	// alphabetically. This is because SetParentLinkLayerDevices()
-	// uses a natural sort ordering and we want to verify the
-	// pairing between the container's NIC name and its parent in
-	// the host machine during this unit test.
-
-	devicesArgs := []state.LinkLayerDeviceArgs{
-		state.LinkLayerDeviceArgs{
-			Name: "br-eth10",
-			Type: state.BridgeDevice,
-		},
-		state.LinkLayerDeviceArgs{
-			Name: "br-eth1",
-			Type: state.BridgeDevice,
-		},
-		state.LinkLayerDeviceArgs{
-			Name: "br-eth10.100",
-			Type: state.BridgeDevice,
-		},
-		state.LinkLayerDeviceArgs{
-			Name: "br-eth2",
-			Type: state.BridgeDevice,
-		},
-		state.LinkLayerDeviceArgs{
-			Name: "br-eth0",
-			Type: state.BridgeDevice,
-		},
-		state.LinkLayerDeviceArgs{
-			Name: "br-eth4",
-			Type: state.BridgeDevice,
-		},
-		state.LinkLayerDeviceArgs{
-			Name: "br-eth3",
-			Type: state.BridgeDevice,
-		},
-	}
-	// Put each of those bridges into a different subnet that is part
-	// of the same space.
-	_, err := s.State.AddSpace("default", "default", nil, true)
-	c.Assert(err, jc.ErrorIsNil)
-
-	devAddresses := make([]state.LinkLayerDeviceAddress, len(devicesArgs))
-	for i, devArg := range devicesArgs {
-<<<<<<< HEAD
-		subnet := i*10+1
-		subnetCIDR := fmt.Sprintf("10.%d.0.0/24", subnet)
-		_, err = s.State.AddSubnet(state.SubnetInfo{
-			CIDR: subnetCIDR,
-=======
-		subnet := i*10 + 1
-		subnetCIDR := fmt.Sprintf("10.%d.0.0/24", subnet)
-		_, err = s.State.AddSubnet(state.SubnetInfo{
-			CIDR:      subnetCIDR,
->>>>>>> 84656b12
-			SpaceName: "default",
-		})
-		devAddresses[i] = state.LinkLayerDeviceAddress{
-			DeviceName:   devArg.Name,
-			CIDRAddress:  fmt.Sprintf("10.%d.0.10/24", subnet),
-			ConfigMethod: state.StaticAddress,
-		}
-	}
-
-	expectedParents := []string{
-		"br-eth0",
-		"br-eth1",
-		"br-eth2",
-		"br-eth3",
-		"br-eth4",
-		"br-eth10",
-		"br-eth10.100",
-	}
-
-	err = s.machine.SetParentLinkLayerDevicesBeforeTheirChildren(devicesArgs[:])
-	c.Assert(err, jc.ErrorIsNil)
-	err = s.machine.SetDevicesAddresses(devAddresses...)
-	c.Assert(err, jc.ErrorIsNil)
-	s.addContainerMachine(c)
-	s.assertNoDevicesOnMachine(c, s.containerMachine)
-	err = s.containerMachine.SetConstraints(constraints.Value{
-		Spaces: &[]string{"default"},
-	})
-	c.Assert(err, jc.ErrorIsNil)
-<<<<<<< HEAD
-
-=======
->>>>>>> 84656b12
-
-	err = s.machine.SetContainerLinkLayerDevices(s.containerMachine)
-	c.Assert(err, jc.ErrorIsNil)
-
-	containerDevices, err := s.containerMachine.AllLinkLayerDevices()
-	c.Assert(err, jc.ErrorIsNil)
-	c.Assert(containerDevices, gc.HasLen, len(devicesArgs))
-
-	for i, containerDevice := range containerDevices {
-		c.Check(containerDevice.Name(), gc.Matches, "eth"+strconv.Itoa(i))
-		c.Check(containerDevice.Type(), gc.Equals, state.EthernetDevice)
-		c.Check(containerDevice.MTU(), gc.Equals, uint(0)) // inherited from the parent device.
-		c.Check(containerDevice.MACAddress(), gc.Matches, "00:16:3e(:[0-9a-f]{2}){3}")
-		c.Check(containerDevice.IsUp(), jc.IsTrue)
-		c.Check(containerDevice.IsAutoStart(), jc.IsTrue)
-		c.Check(containerDevice.ParentName(), gc.Equals, fmt.Sprintf("m#0#d#%s", expectedParents[i]))
-	}
-}
-
-<<<<<<< HEAD
+// JAM Tests to write:
+// * unbridged host device shows up as desired to be bridged with right MTU
+// * 1 bridged host device and one unbridged in the same space show up as
+//   just using the bridged device and ignoring the second one
+// * 2 bridged host devices in the same space show up as both being used for
+//   the container
+// * container wanting 2 spaces, 1 has bridge, the other has host device to be bridged
+// * container wanting 2 spaces, 1 has bridge, other not present
+// * container wanting 2 spaces, 1 has host device, other not present
 // TODO(jam): 2016-12-13 Test what happens when you have a machine that has 2
-// subnets in the same space, and you bridge that into a container
-=======
-func (s *linkLayerDevicesStateSuite) TestSetContainerLinkLayerDevicesConstraintsBindOnlyOne(c *gc.C) {
-	s.setupMachineInTwoSpaces(c)
-	s.addContainerMachine(c)
-	s.assertNoDevicesOnMachine(c, s.containerMachine)
-	err := s.containerMachine.SetConstraints(constraints.Value{
-		Spaces: &[]string{"dmz"},
-	})
-	c.Assert(err, jc.ErrorIsNil)
-	spaces, err := s.containerMachine.DesiredSpaces()
-	c.Assert(err, jc.ErrorIsNil)
-	c.Check(spaces.SortedValues(), gc.DeepEquals, []string{"dmz"})
-
-	err = s.machine.SetContainerLinkLayerDevices(s.containerMachine)
-	c.Assert(err, jc.ErrorIsNil)
-
-	containerDevices, err := s.containerMachine.AllLinkLayerDevices()
-	c.Assert(err, jc.ErrorIsNil)
-	c.Assert(containerDevices, gc.HasLen, 1)
-
-	containerDevice := containerDevices[0]
-	c.Check(containerDevice.Name(), gc.Matches, "eth0")
-	c.Check(containerDevice.Type(), gc.Equals, state.EthernetDevice)
-	c.Check(containerDevice.MTU(), gc.Equals, uint(0)) // inherited from the parent device.
-	c.Check(containerDevice.MACAddress(), gc.Matches, "00:16:3e(:[0-9a-f]{2}){3}")
-	c.Check(containerDevice.IsUp(), jc.IsTrue)
-	c.Check(containerDevice.IsAutoStart(), jc.IsTrue)
-	// br-ens0p10 on the host machine is in space dmz, while br-ens33 is in space default
-	c.Check(containerDevice.ParentName(), gc.Equals, `m#0#d#br-ens0p10`)
-}
-
-func (s *linkLayerDevicesStateSuite) TestSetContainerLinkLayerDevicesUnitBindingBindOnlyOne(c *gc.C) {
-	s.setupMachineInTwoSpaces(c)
-	s.addContainerMachine(c)
-	s.assertNoDevicesOnMachine(c, s.containerMachine)
-	svc := s.AddTestingServiceWithBindings(c, "mysql",
-		s.AddTestingCharm(c, "mysql"), map[string]string{"server": "default"})
-	unit, err := svc.AddUnit()
-	c.Assert(err, jc.ErrorIsNil)
-	err = unit.AssignToMachine(s.containerMachine)
-	c.Assert(err, jc.ErrorIsNil)
-	spaces, err := s.containerMachine.DesiredSpaces()
-	c.Assert(err, jc.ErrorIsNil)
-	c.Check(spaces.SortedValues(), gc.DeepEquals, []string{"default"})
-
-	err = s.machine.SetContainerLinkLayerDevices(s.containerMachine)
-	c.Assert(err, jc.ErrorIsNil)
-
-	containerDevices, err := s.containerMachine.AllLinkLayerDevices()
-	c.Assert(err, jc.ErrorIsNil)
-	c.Assert(containerDevices, gc.HasLen, 1)
-
-	containerDevice := containerDevices[0]
-	c.Check(containerDevice.Name(), gc.Matches, "eth0")
-	c.Check(containerDevice.Type(), gc.Equals, state.EthernetDevice)
-	c.Check(containerDevice.MTU(), gc.Equals, uint(0)) // inherited from the parent device.
-	c.Check(containerDevice.MACAddress(), gc.Matches, "00:16:3e(:[0-9a-f]{2}){3}")
-	c.Check(containerDevice.IsUp(), jc.IsTrue)
-	c.Check(containerDevice.IsAutoStart(), jc.IsTrue)
-	// br-ens0p10 on the host machine is in space dmz, while br-ens33 is in space default
-	c.Check(containerDevice.ParentName(), gc.Equals, `m#0#d#br-ens33`)
-}
-
-func (s *linkLayerDevicesStateSuite) TestSetContainerLinkLayerDevicesHostOneSpace(c *gc.C) {
-	s.setupMachineWithOneNICAndBridge(c)
-	// We change the machine to be in 'dmz' instead of 'default', but it is
-	// still in a single space. Adding a container to a machine that is in a
-	// single space puts that container into the same space.
-	err := s.machine.RemoveAllAddresses()
-	c.Assert(err, jc.ErrorIsNil)
-	err = s.machine.SetDevicesAddresses(
-		state.LinkLayerDeviceAddress{
-			DeviceName: "br-eth0",
-			// In the DMZ subnet
-			CIDRAddress:  "10.10.0.20/24",
-			ConfigMethod: state.StaticAddress,
-		},
-	)
-	c.Assert(err, jc.ErrorIsNil)
-	s.addContainerMachine(c)
-	s.assertNoDevicesOnMachine(c, s.containerMachine)
-
-	err = s.machine.SetContainerLinkLayerDevices(s.containerMachine)
-	c.Assert(err, jc.ErrorIsNil)
-
-	containerDevices, err := s.containerMachine.AllLinkLayerDevices()
-	c.Assert(err, jc.ErrorIsNil)
-	// c.Assert(containerDevices, gc.HasLen, 0)
-	// c.Skip("known failure, we don't handle containers no bindings and no constraints")
-	// Ideally we would get a single container device that matches to
-	// the 'default' space.
-	c.Assert(containerDevices, gc.HasLen, 1)
-
-	containerDevice := containerDevices[0]
-	c.Check(containerDevice.Name(), gc.Matches, "eth0")
-	c.Check(containerDevice.Type(), gc.Equals, state.EthernetDevice)
-	c.Check(containerDevice.MTU(), gc.Equals, uint(0)) // inherited from the parent device.
-	c.Check(containerDevice.MACAddress(), gc.Matches, "00:16:3e(:[0-9a-f]{2}){3}")
-	c.Check(containerDevice.IsUp(), jc.IsTrue)
-	c.Check(containerDevice.IsAutoStart(), jc.IsTrue)
-	c.Check(containerDevice.ParentName(), gc.Equals, `m#0#d#br-eth0`)
-}
-
-func (s *linkLayerDevicesStateSuite) TestSetContainerLinkLayerDevicesDefaultSpace(c *gc.C) {
-	// The host machine is in both 'default' and 'dmz', and the container is
-	// not requested to be in any particular space. But because we have
-	// access to the 'default' space, we go ahead and use that for the
-	// container.
-	s.setupMachineInTwoSpaces(c)
-	s.addContainerMachine(c)
-	s.assertNoDevicesOnMachine(c, s.containerMachine)
-
-	err := s.machine.SetContainerLinkLayerDevices(s.containerMachine)
-	c.Assert(err, jc.ErrorIsNil)
-
-	containerDevices, err := s.containerMachine.AllLinkLayerDevices()
-	c.Assert(err, jc.ErrorIsNil)
-	c.Assert(containerDevices, gc.HasLen, 1)
-
-	containerDevice := containerDevices[0]
-	c.Check(containerDevice.Name(), gc.Matches, "eth0")
-	c.Check(containerDevice.Type(), gc.Equals, state.EthernetDevice)
-	c.Check(containerDevice.MTU(), gc.Equals, uint(0)) // inherited from the parent device.
-	c.Check(containerDevice.MACAddress(), gc.Matches, "00:16:3e(:[0-9a-f]{2}){3}")
-	c.Check(containerDevice.IsUp(), jc.IsTrue)
-	c.Check(containerDevice.IsAutoStart(), jc.IsTrue)
-	// br-ens33 is the one in 'default' space
-	c.Check(containerDevice.ParentName(), gc.Equals, `m#0#d#br-ens33`)
-}
-
-func (s *linkLayerDevicesStateSuite) TestSetContainerLinkLayerDevicesNoValidSpace(c *gc.C) {
-	// The host machine will be in 2 spaces, but neither one is 'default',
-	// thus we are unable to find a valid space to put the container in.
-	s.setupMachineWithOneNICAndBridge(c)
-	// We change br-eth0 to be in 'dmz' instead of 'default'
-	err := s.machine.RemoveAllAddresses()
-	c.Assert(err, jc.ErrorIsNil)
-	err = s.machine.SetDevicesAddresses(
-		state.LinkLayerDeviceAddress{
-			DeviceName: "br-eth0",
-			// In the DMZ subnet
-			CIDRAddress:  "10.10.0.20/24",
-			ConfigMethod: state.StaticAddress,
-		},
-	)
-	// Second bridge is in the 'db' space
-	s.createSpaceAndSubnet(c, "db", "10.20.0.0/24")
-	s.createNICAndBridgeWithIP(c, s.machine, "ens4", "br-ens4", "10.20.0.10/24")
-	s.addContainerMachine(c)
-	s.assertNoDevicesOnMachine(c, s.containerMachine)
-
-	err = s.machine.SetContainerLinkLayerDevices(s.containerMachine)
-	c.Assert(err, gc.ErrorMatches, `no obvious space for container "0/lxd/0", host machine has spaces: .*`)
-
-	s.assertNoDevicesOnMachine(c, s.containerMachine)
-}
-
-func (s *linkLayerDevicesStateSuite) TestSetContainerLinkLayerDevicesMismatchConstraints(c *gc.C) {
-	// Machine is in 'default' but container wants to be in 'dmz'
-	s.setupMachineWithOneNICAndBridge(c)
-	s.addContainerMachine(c)
-	s.assertNoDevicesOnMachine(c, s.containerMachine)
-	err := s.containerMachine.SetConstraints(constraints.Value{
-		Spaces: &[]string{"dmz"},
-	})
-	c.Assert(err, jc.ErrorIsNil)
-	err = s.machine.SetContainerLinkLayerDevices(s.containerMachine)
-	c.Assert(err.Error(), gc.Equals, `unable to find host bridge for spaces [dmz] for container "0/lxd/0"`)
-
-	s.assertNoDevicesOnMachine(c, s.containerMachine)
-}
-
-func (s *linkLayerDevicesStateSuite) TestSetContainerLinkLayerDevicesMissingBridge(c *gc.C) {
-	// Machine is in 'default' and 'dmz' but doesn't have a bridge for 'dmz'
-	s.setupMachineWithOneNICAndBridge(c)
-	s.createNICWithIP(c, s.machine, "ens5", "10.20.0.10/24")
-	s.addContainerMachine(c)
-	s.assertNoDevicesOnMachine(c, s.containerMachine)
-	err := s.containerMachine.SetConstraints(constraints.Value{
-		Spaces: &[]string{"dmz"},
-	})
-	c.Assert(err, jc.ErrorIsNil)
-	// TODO(jam): 2016-12-19 Eventually this should not be an error.
-	err = s.machine.SetContainerLinkLayerDevices(s.containerMachine)
-	c.Assert(err.Error(), gc.Equals, `unable to find host bridge for spaces [dmz] for container "0/lxd/0"`)
-
-	s.assertNoDevicesOnMachine(c, s.containerMachine)
-}
-
-func (s *linkLayerDevicesStateSuite) TestSetContainerLinkLayerDevices(c *gc.C) {
-	// The host machine will be in 2 spaces, but neither one is 'default',
-	// thus we are unable to find a valid space to put the container in.
-	s.setupMachineWithOneNICAndBridge(c)
-	// We change br-eth0 to be in 'dmz' instead of 'default'
-	err := s.machine.RemoveAllAddresses()
-	c.Assert(err, jc.ErrorIsNil)
-	err = s.machine.SetDevicesAddresses(
-		state.LinkLayerDeviceAddress{
-			DeviceName: "br-eth0",
-			// In the DMZ subnet
-			CIDRAddress:  "10.10.0.20/24",
-			ConfigMethod: state.StaticAddress,
-		},
-	)
-	// Second bridge is in the 'db' space
-	s.createSpaceAndSubnet(c, "db", "10.20.0.0/24")
-	s.createNICAndBridgeWithIP(c, s.machine, "ens4", "br-ens4", "10.20.0.10/24")
-	s.addContainerMachine(c)
-	s.assertNoDevicesOnMachine(c, s.containerMachine)
-
-	err = s.machine.SetContainerLinkLayerDevices(s.containerMachine)
-	c.Assert(err, gc.ErrorMatches, `no obvious space for container "0/lxd/0", host machine has spaces: .*`)
-
-	containerDevices, err := s.containerMachine.AllLinkLayerDevices()
-	c.Assert(err, jc.ErrorIsNil)
-	c.Assert(containerDevices, gc.HasLen, 0)
-}
->>>>>>> 84656b12
+// subnets in the same space, and you bridge that into a container