--- conflicted
+++ resolved
@@ -72,13 +72,11 @@
 	iteratorFunc func() mongo.Iterator
 	log          *mgo.Collection
 
-<<<<<<< HEAD
 	// notifySync is copied from the package variable when the watcher
 	// is created.
 	notifySync func()
-=======
+
 	reportRequest chan chan map[string]interface{}
->>>>>>> c88bbe27
 
 	// syncEvents contain the events to be
 	// dispatched to the watcher channels. They're queued during
@@ -141,21 +139,13 @@
 	}
 
 	w := &TxnWatcher{
-<<<<<<< HEAD
-		hub:          config.Hub,
-		clock:        config.Clock,
-		logger:       config.Logger,
-		log:          config.ChangeLog,
-		iteratorFunc: config.IteratorFunc,
-		notifySync:   TxnPollNotifyFunc,
-=======
 		hub:           config.Hub,
 		clock:         config.Clock,
 		logger:        config.Logger,
 		log:           config.ChangeLog,
 		iteratorFunc:  config.IteratorFunc,
+		notifySync:    TxnPollNotifyFunc,
 		reportRequest: make(chan chan map[string]interface{}),
->>>>>>> c88bbe27
 	}
 	if w.iteratorFunc == nil {
 		w.iteratorFunc = w.iter
@@ -246,15 +236,13 @@
 		case <-w.tomb.Dying():
 			return errors.Trace(tomb.ErrDying)
 		case <-next:
-<<<<<<< HEAD
-			d, _ = backoff.NextSleep(w.clock.Now())
-=======
-			d, ok := backoff.NextSleep(w.clock.Now())
-			if !ok {
+			d2, ok := backoff.NextSleep(w.clock.Now())
+			if ok {
+                            d = d2
+                        } else {
 				// This shouldn't happen, but be defensive.
 				backoff = PollStrategy.NewTimer(w.clock.Now())
 			}
-			next = w.clock.After(d)
 		case resCh := <-w.reportRequest:
 			report := map[string]interface{}{
 				// How long was sync-events in our last flush
@@ -278,7 +266,6 @@
 			}
 			// This doesn't indicate we need to perform a sync
 			continue
->>>>>>> c88bbe27
 		}
 
 		added, err := w.sync()
