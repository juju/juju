// Copyright 2014 Canonical Ltd.
// Licensed under the AGPLv3, see LICENCE file for details.

package state

import (
	"fmt"
	"sort"
	"time"

	"github.com/juju/errors"
	"github.com/juju/loggo"
	"github.com/juju/testing"
	jc "github.com/juju/testing/checkers"
	"github.com/juju/utils"
	"github.com/juju/utils/set"
	gc "gopkg.in/check.v1"
	"gopkg.in/mgo.v2"
	"gopkg.in/mgo.v2/bson"

	"github.com/juju/juju/cloud"
	"github.com/juju/juju/environs/config"
	"github.com/juju/juju/storage/provider"
	coretesting "github.com/juju/juju/testing"
)

type upgradesSuite struct {
	internalStateSuite
}

var _ = gc.Suite(&upgradesSuite{})

func (s *upgradesSuite) TestStripLocalUserDomainCredentials(c *gc.C) {
	coll, closer := s.state.db().GetRawCollection(cloudCredentialsC)
	defer closer()
	err := coll.Insert(
		cloudCredentialDoc{
			DocID:      "aws#admin@local#default",
			Owner:      "user-admin@local",
			Name:       "default",
			Cloud:      "cloud-aws",
			AuthType:   "userpass",
			Attributes: map[string]string{"user": "fred"},
		},
		cloudCredentialDoc{
			DocID:      "aws#fred#default",
			Owner:      "user-mary@external",
			Name:       "default",
			Cloud:      "cloud-aws",
			AuthType:   "userpass",
			Attributes: map[string]string{"user": "fred"},
		},
	)
	c.Assert(err, jc.ErrorIsNil)

	expected := []bson.M{{
		"_id":        "aws#admin#default",
		"owner":      "user-admin",
		"cloud":      "cloud-aws",
		"name":       "default",
		"revoked":    false,
		"auth-type":  "userpass",
		"attributes": bson.M{"user": "fred"},
	}, {
		"_id":        "aws#fred#default",
		"owner":      "user-mary@external",
		"cloud":      "cloud-aws",
		"name":       "default",
		"revoked":    false,
		"auth-type":  "userpass",
		"attributes": bson.M{"user": "fred"},
	}}
	s.assertStrippedUserData(c, coll, expected)
}

func (s *upgradesSuite) TestStripLocalUserDomainModels(c *gc.C) {
	coll, closer := s.state.db().GetRawCollection(modelsC)
	defer closer()

	var initialModels []bson.M
	err := coll.Find(nil).Sort("_id").All(&initialModels)
	c.Assert(err, jc.ErrorIsNil)
	c.Assert(initialModels, gc.HasLen, 1)

	err = coll.Insert(
		modelDoc{
			Type:            ModelTypeIAAS,
			UUID:            "0000-dead-beaf-0001",
			Owner:           "user-admin@local",
			Name:            "controller",
			ControllerUUID:  "deadbeef-1bad-500d-9000-4b1d0d06f00d",
			Cloud:           "cloud-aws",
			CloudRegion:     "us-west-1",
			CloudCredential: "aws#fred@local#default",
			EnvironVersion:  0,
		},
		modelDoc{
			Type:            ModelTypeIAAS,
			UUID:            "0000-dead-beaf-0002",
			Owner:           "user-mary@external",
			Name:            "default",
			ControllerUUID:  "deadbeef-1bad-500d-9000-4b1d0d06f00d",
			Cloud:           "cloud-aws",
			CloudRegion:     "us-west-1",
			CloudCredential: "aws#mary@external#default",
			EnvironVersion:  0,
		},
	)
	c.Assert(err, jc.ErrorIsNil)

	initialModel := initialModels[0]
	delete(initialModel, "txn-queue")
	delete(initialModel, "txn-revno")
	initialModel["owner"] = "test-admin"

	expected := []bson.M{{
		"_id":              "0000-dead-beaf-0001",
		"type":             "iaas",
		"owner":            "user-admin",
		"cloud":            "cloud-aws",
		"name":             "controller",
		"cloud-region":     "us-west-1",
		"cloud-credential": "aws#fred#default",
		"controller-uuid":  "deadbeef-1bad-500d-9000-4b1d0d06f00d",
		"life":             0,
		"migration-mode":   "",
		"sla":              bson.M{"level": "", "credentials": []uint8{}},
		"meter-status":     bson.M{"code": "", "info": ""},
		"environ-version":  0,
	}, {
		"_id":              "0000-dead-beaf-0002",
		"type":             "iaas",
		"owner":            "user-mary@external",
		"cloud":            "cloud-aws",
		"name":             "default",
		"cloud-region":     "us-west-1",
		"cloud-credential": "aws#mary@external#default",
		"controller-uuid":  "deadbeef-1bad-500d-9000-4b1d0d06f00d",
		"life":             0,
		"migration-mode":   "",
		"sla":              bson.M{"level": "", "credentials": []uint8{}},
		"meter-status":     bson.M{"code": "", "info": ""},
		"environ-version":  0,
	},
		initialModel,
	}

	s.assertStrippedUserData(c, coll, expected)
}

func (s *upgradesSuite) TestStripLocalUserDomainModelNames(c *gc.C) {
	coll, closer := s.state.db().GetRawCollection(usermodelnameC)
	defer closer()

	err := coll.Insert(
		bson.M{"_id": "fred@local:test"},
		bson.M{"_id": "mary@external:test2"},
	)
	c.Assert(err, jc.ErrorIsNil)

	expected := []bson.M{{
		"_id": "fred:test",
	}, {
		"_id": "mary@external:test2",
	}, {
		"_id": "test-admin:testenv",
	}}

	s.assertStrippedUserData(c, coll, expected)
}

func (s *upgradesSuite) TestStripLocalUserDomainControllerUser(c *gc.C) {
	s.assertStripLocalUserDomainUserAccess(c, controllerUsersC)
}

func (s *upgradesSuite) TestStripLocalUserDomainModelUser(c *gc.C) {
	s.assertStripLocalUserDomainUserAccess(c, modelUsersC)
}

func (s *upgradesSuite) assertStripLocalUserDomainUserAccess(c *gc.C, collName string) {
	coll, closer := s.state.db().GetRawCollection(collName)
	defer closer()

	var initialUsers []bson.M
	err := coll.Find(nil).Sort("_id").All(&initialUsers)
	c.Assert(err, jc.ErrorIsNil)
	c.Assert(initialUsers, gc.HasLen, 1)

	now := time.Now()
	err = coll.Insert(
		userAccessDoc{
			ID:          "zfred@local",
			ObjectUUID:  "uuid1",
			UserName:    "fred@local",
			DisplayName: "Fred",
			CreatedBy:   "admin@local",
			DateCreated: now,
		},
		userAccessDoc{
			ID:          "zmary@external",
			ObjectUUID:  "uuid2",
			UserName:    "mary@external",
			DisplayName: "Mary",
			CreatedBy:   "admin@local",
			DateCreated: now,
		},
	)
	c.Assert(err, jc.ErrorIsNil)

	initialUser := initialUsers[0]
	delete(initialUser, "txn-queue")
	delete(initialUser, "txn-revno")
	initialCreated := initialUser["datecreated"].(time.Time)
	initialUser["datecreated"] = initialCreated.Truncate(time.Millisecond)

	roundedNow := now.Truncate(time.Millisecond)
	expected := []bson.M{
		initialUser,
		{
			"_id":         "zfred",
			"object-uuid": "uuid1",
			"user":        "fred",
			"displayname": "Fred",
			"createdby":   "admin",
			"datecreated": roundedNow,
		}, {
			"_id":         "zmary@external",
			"object-uuid": "uuid2",
			"user":        "mary@external",
			"displayname": "Mary",
			"createdby":   "admin",
			"datecreated": roundedNow,
		},
	}
	s.assertStrippedUserData(c, coll, expected)
}

func (s *upgradesSuite) TestStripLocalUserDomainPermissions(c *gc.C) {
	coll, closer := s.state.db().GetRawCollection(permissionsC)
	defer closer()

	var initialPermissions []bson.M
	err := coll.Find(nil).Sort("_id").All(&initialPermissions)
	c.Assert(err, jc.ErrorIsNil)
	c.Assert(initialPermissions, gc.HasLen, 2)

	err = coll.Insert(
		permissionDoc{
			ID:               "uuid#fred@local",
			ObjectGlobalKey:  "c#uuid",
			SubjectGlobalKey: "fred@local",
			Access:           "addmodel",
		},
		permissionDoc{
			ID:               "uuid#mary@external",
			ObjectGlobalKey:  "c#uuid",
			SubjectGlobalKey: "mary@external",
			Access:           "addmodel",
		},
	)
	c.Assert(err, jc.ErrorIsNil)

	for i, inital := range initialPermissions {
		perm := inital
		delete(perm, "txn-queue")
		delete(perm, "txn-revno")
		initialPermissions[i] = perm
	}

	expected := []bson.M{initialPermissions[0], initialPermissions[1], {
		"_id":                "uuid#fred",
		"object-global-key":  "c#uuid",
		"subject-global-key": "fred",
		"access":             "addmodel",
	}, {
		"_id":                "uuid#mary@external",
		"object-global-key":  "c#uuid",
		"subject-global-key": "mary@external",
		"access":             "addmodel",
	}}
	s.assertStrippedUserData(c, coll, expected)
}

func (s *upgradesSuite) TestStripLocalUserDomainLastConnection(c *gc.C) {
	coll, closer := s.state.db().GetRawCollection(modelUserLastConnectionC)
	defer closer()

	now := time.Now()
	err := coll.Insert(
		modelUserLastConnectionDoc{
			ID:             "fred@local",
			ModelUUID:      "uuid",
			UserName:       "fred@local",
			LastConnection: now,
		},
		modelUserLastConnectionDoc{
			ID:             "mary@external",
			ModelUUID:      "uuid",
			UserName:       "mary@external",
			LastConnection: now,
		},
	)
	c.Assert(err, jc.ErrorIsNil)

	roundedNow := now.Truncate(time.Millisecond)
	expected := []bson.M{{
		"_id":             "fred",
		"model-uuid":      "uuid",
		"user":            "fred",
		"last-connection": roundedNow,
	}, {
		"_id":             "mary@external",
		"model-uuid":      "uuid",
		"user":            "mary@external",
		"last-connection": roundedNow,
	}}
	s.assertStrippedUserData(c, coll, expected)
}

func (s *upgradesSuite) assertStrippedUserData(c *gc.C, coll *mgo.Collection, expected []bson.M) {
	s.assertUpgradedData(c, StripLocalUserDomain, expectUpgradedData{coll, expected})
}

type expectUpgradedData struct {
	coll     *mgo.Collection
	expected []bson.M
}

func (s *upgradesSuite) assertUpgradedData(c *gc.C, upgrade func(*State) error, expect ...expectUpgradedData) {
	// Two rounds to check idempotency.
	for i := 0; i < 2; i++ {
		err := upgrade(s.state)
		c.Assert(err, jc.ErrorIsNil)

		for _, expect := range expect {
			var docs []bson.M
			err = expect.coll.Find(nil).Sort("_id").All(&docs)
			c.Assert(err, jc.ErrorIsNil)
			for i, d := range docs {
				doc := d
				delete(doc, "txn-queue")
				delete(doc, "txn-revno")
				delete(doc, "version")
				docs[i] = doc
			}
			c.Assert(docs, jc.DeepEquals, expect.expected)
		}
	}
}

func (s *upgradesSuite) TestRenameAddModelPermission(c *gc.C) {
	coll, closer := s.state.db().GetRawCollection(permissionsC)
	defer closer()

	var initialPermissions []bson.M
	err := coll.Find(nil).Sort("_id").All(&initialPermissions)
	c.Assert(err, jc.ErrorIsNil)
	c.Assert(initialPermissions, gc.HasLen, 2)

	err = coll.Insert(
		permissionDoc{
			ID:               "uuid#fred",
			ObjectGlobalKey:  "c#uuid",
			SubjectGlobalKey: "fred",
			Access:           "superuser",
		},
		permissionDoc{
			ID:               "uuid#mary@external",
			ObjectGlobalKey:  "c#uuid",
			SubjectGlobalKey: "mary@external",
			Access:           "addmodel",
		},
	)
	c.Assert(err, jc.ErrorIsNil)

	for i, inital := range initialPermissions {
		perm := inital
		delete(perm, "txn-queue")
		delete(perm, "txn-revno")
		initialPermissions[i] = perm
	}

	expected := []bson.M{initialPermissions[0], initialPermissions[1], {
		"_id":                "uuid#fred",
		"object-global-key":  "c#uuid",
		"subject-global-key": "fred",
		"access":             "superuser",
	}, {
		"_id":                "uuid#mary@external",
		"object-global-key":  "c#uuid",
		"subject-global-key": "mary@external",
		"access":             "add-model",
	}}
	s.assertUpgradedData(c, RenameAddModelPermission, expectUpgradedData{coll, expected})
}

func (s *upgradesSuite) TestAddMigrationAttempt(c *gc.C) {
	coll, closer := s.state.db().GetRawCollection(migrationsC)
	defer closer()

	err := coll.Insert(
		bson.M{"_id": "uuid:1"},
		bson.M{"_id": "uuid:11"},
		bson.M{
			"_id":     "uuid:2",
			"attempt": 2,
		},
	)
	c.Assert(err, jc.ErrorIsNil)

	expected := []bson.M{
		bson.M{
			"_id":     "uuid:1",
			"attempt": 1,
		},
		bson.M{
			"_id":     "uuid:11",
			"attempt": 11,
		},
		bson.M{
			"_id":     "uuid:2",
			"attempt": 2,
		},
	}
	s.assertUpgradedData(c, AddMigrationAttempt, expectUpgradedData{coll, expected})
}

func (s *upgradesSuite) TestAddLocalCharmSequences(c *gc.C) {
	uuid0 := s.state.ModelUUID()
	st1 := s.newState(c)
	uuid1 := st1.ModelUUID()
	// Sort model UUIDs so that result ordering matches expected test
	// results.
	if uuid0 > uuid1 {
		uuid0, uuid1 = uuid1, uuid0
	}

	mkInput := func(uuid, curl string, life Life) bson.M {
		return bson.M{
			"_id":  uuid + ":" + curl,
			"url":  curl,
			"life": life,
		}
	}

	charms, closer := s.state.db().GetRawCollection(charmsC)
	defer closer()
	err := charms.Insert(
		mkInput(uuid0, "local:trusty/bar-2", Alive),
		mkInput(uuid0, "local:trusty/bar-1", Dead),
		mkInput(uuid0, "local:xenial/foo-1", Alive),
		mkInput(uuid0, "cs:xenial/moo-2", Alive), // Should be ignored
		mkInput(uuid1, "local:trusty/aaa-3", Alive),
		mkInput(uuid1, "local:xenial/bbb-5", Dead), //Should be handled and removed.
		mkInput(uuid1, "cs:xenial/boo-2", Alive),   // Should be ignored
	)
	c.Assert(err, jc.ErrorIsNil)

	sequences, closer := s.state.db().GetRawCollection(sequenceC)
	defer closer()

	mkExpected := func(uuid, urlBase string, counter int) bson.M {
		name := "charmrev-" + urlBase
		return bson.M{
			"_id":        uuid + ":" + name,
			"name":       name,
			"model-uuid": uuid,
			"counter":    counter,
		}
	}
	expected := []bson.M{
		mkExpected(uuid0, "local:trusty/bar", 3),
		mkExpected(uuid0, "local:xenial/foo", 2),
		mkExpected(uuid1, "local:trusty/aaa", 4),
		mkExpected(uuid1, "local:xenial/bbb", 6),
	}
	s.assertUpgradedData(
		c, AddLocalCharmSequences,
		expectUpgradedData{sequences, expected},
	)

	// Expect Dead charm documents to be removed.
	var docs []bson.M
	c.Assert(charms.Find(nil).All(&docs), jc.ErrorIsNil)
	var ids []string
	for _, doc := range docs {
		ids = append(ids, doc["_id"].(string))
	}
	c.Check(ids, jc.SameContents, []string{
		uuid0 + ":local:trusty/bar-2",
		// uuid0:local:trusty/bar-1 is gone
		uuid0 + ":local:xenial/foo-1",
		uuid0 + ":cs:xenial/moo-2",
		uuid1 + ":local:trusty/aaa-3",
		// uuid1:local:xenial/bbb-5 is gone
		uuid1 + ":cs:xenial/boo-2",
	})
}

func (s *upgradesSuite) TestUpdateLegacyLXDCloud(c *gc.C) {
	cloudColl, cloudCloser := s.state.db().GetRawCollection(cloudsC)
	defer cloudCloser()
	cloudCredColl, cloudCredCloser := s.state.db().GetRawCollection(cloudCredentialsC)
	defer cloudCredCloser()

	_, err := cloudColl.RemoveAll(nil)
	c.Assert(err, jc.ErrorIsNil)
	_, err = cloudCredColl.RemoveAll(nil)
	c.Assert(err, jc.ErrorIsNil)

	err = cloudColl.Insert(bson.M{
		"_id":        "localhost",
		"name":       "localhost",
		"type":       "lxd",
		"auth-types": []string{"empty"},
		"endpoint":   "",
		"regions": bson.M{
			"localhost": bson.M{
				"endpoint": "",
			},
		},
	})
	c.Assert(err, jc.ErrorIsNil)

	err = cloudCredColl.Insert(bson.M{
		"_id":       "localhost#admin#streetcred",
		"owner":     "admin",
		"cloud":     "localhost",
		"name":      "streetcred",
		"revoked":   false,
		"auth-type": "empty",
	})
	c.Assert(err, jc.ErrorIsNil)

	expectedClouds := []bson.M{{
		"_id":        "localhost",
		"name":       "localhost",
		"type":       "lxd",
		"auth-types": []interface{}{"certificate"},
		"endpoint":   "foo",
		"regions": bson.M{
			"localhost": bson.M{
				"endpoint": "foo",
			},
		},
	}}

	expectedCloudCreds := []bson.M{{
		"_id":       "localhost#admin#streetcred",
		"owner":     "admin",
		"cloud":     "localhost",
		"name":      "streetcred",
		"revoked":   false,
		"auth-type": "certificate",
		"attributes": bson.M{
			"foo": "bar",
			"baz": "qux",
		},
	}}

	newCred := cloud.NewCredential(cloud.CertificateAuthType, map[string]string{
		"foo": "bar",
		"baz": "qux",
	})
	f := func(st *State) error {
		return UpdateLegacyLXDCloudCredentials(st, "foo", newCred)
	}
	s.assertUpgradedData(c, f,
		expectUpgradedData{cloudColl, expectedClouds},
		expectUpgradedData{cloudCredColl, expectedCloudCreds},
	)
}

func (s *upgradesSuite) TestUpdateLegacyLXDCloudUnchanged(c *gc.C) {
	cloudColl, cloudCloser := s.state.db().GetRawCollection(cloudsC)
	defer cloudCloser()
	cloudCredColl, cloudCredCloser := s.state.db().GetRawCollection(cloudCredentialsC)
	defer cloudCredCloser()

	_, err := cloudColl.RemoveAll(nil)
	c.Assert(err, jc.ErrorIsNil)
	_, err = cloudCredColl.RemoveAll(nil)
	c.Assert(err, jc.ErrorIsNil)

	err = cloudColl.Insert(bson.M{
		// Non-LXD clouds should be altogether unchanged.
		"_id":        "foo",
		"name":       "foo",
		"type":       "dummy",
		"auth-types": []string{"empty"},
		"endpoint":   "unchanged",
	}, bson.M{
		// A LXD cloud with endpoints already set should
		// only have its auth-types updated.
		"_id":        "localhost",
		"name":       "localhost",
		"type":       "lxd",
		"auth-types": []string{"empty"},
		"endpoint":   "unchanged",
		"regions": bson.M{
			"localhost": bson.M{
				"endpoint": "unchanged",
			},
		},
	})
	c.Assert(err, jc.ErrorIsNil)

	err = cloudCredColl.Insert(bson.M{
		// Credentials for non-LXD clouds should be unchanged.
		"_id":       "foo#admin#default",
		"owner":     "admin",
		"cloud":     "foo",
		"name":      "default",
		"revoked":   false,
		"auth-type": "empty",
	}, bson.M{
		// LXD credentials with an auth-type other than
		// "empty" should be unchanged.
		"_id":       "localhost#admin#streetcred",
		"owner":     "admin",
		"cloud":     "localhost",
		"name":      "streetcred",
		"revoked":   false,
		"auth-type": "unchanged",
	})
	c.Assert(err, jc.ErrorIsNil)

	expectedClouds := []bson.M{{
		"_id":        "foo",
		"name":       "foo",
		"type":       "dummy",
		"auth-types": []interface{}{"empty"},
		"endpoint":   "unchanged",
	}, {
		"_id":        "localhost",
		"name":       "localhost",
		"type":       "lxd",
		"auth-types": []interface{}{"certificate"},
		"endpoint":   "unchanged",
		"regions": bson.M{
			"localhost": bson.M{
				"endpoint": "unchanged",
			},
		},
	}}

	expectedCloudCreds := []bson.M{{
		"_id":       "foo#admin#default",
		"owner":     "admin",
		"cloud":     "foo",
		"name":      "default",
		"revoked":   false,
		"auth-type": "empty",
	}, {
		"_id":       "localhost#admin#streetcred",
		"owner":     "admin",
		"cloud":     "localhost",
		"name":      "streetcred",
		"revoked":   false,
		"auth-type": "unchanged",
	}}

	newCred := cloud.NewCredential(cloud.CertificateAuthType, map[string]string{
		"foo": "bar",
		"baz": "qux",
	})
	f := func(st *State) error {
		return UpdateLegacyLXDCloudCredentials(st, "foo", newCred)
	}
	s.assertUpgradedData(c, f,
		expectUpgradedData{cloudColl, expectedClouds},
		expectUpgradedData{cloudCredColl, expectedCloudCreds},
	)
}

func (s *upgradesSuite) TestUpgradeNoProxy(c *gc.C) {
	settingsColl, settingsCloser := s.state.db().GetRawCollection(settingsC)
	defer settingsCloser()
	_, err := settingsColl.RemoveAll(nil)
	c.Assert(err, jc.ErrorIsNil)
	err = settingsColl.Insert(bson.M{
		"_id": "foo",
		"settings": bson.M{
			"no-proxy": "127.0.0.1,localhost,::1"},
	}, bson.M{
		"_id": "bar",
		"settings": bson.M{
			"no-proxy": "localhost"},
	}, bson.M{
		"_id": "baz",
		"settings": bson.M{
			"no-proxy":        "192.168.1.1,10.0.0.2",
			"another-setting": "anothervalue"},
	})
	c.Assert(err, jc.ErrorIsNil)

	expectedSettings := []bson.M{
		{
			"_id": "bar",
			"settings": bson.M{
				"no-proxy": "127.0.0.1,::1,localhost"},
		}, {
			"_id": "baz",
			"settings": bson.M{
				"no-proxy":        "10.0.0.2,127.0.0.1,192.168.1.1,::1,localhost",
				"another-setting": "anothervalue"},
		}, {
			"_id": "foo",
			"settings": bson.M{
				"no-proxy": "127.0.0.1,::1,localhost"},
		}}

	s.assertUpgradedData(c, UpgradeNoProxyDefaults,
		expectUpgradedData{settingsColl, expectedSettings},
	)
}

func (s *upgradesSuite) TestAddNonDetachableStorageMachineId(c *gc.C) {
	volumesColl, volumesCloser := s.state.db().GetRawCollection(volumesC)
	defer volumesCloser()
	volumeAttachmentsColl, volumeAttachmentsCloser := s.state.db().GetRawCollection(volumeAttachmentsC)
	defer volumeAttachmentsCloser()

	filesystemsColl, filesystemsCloser := s.state.db().GetRawCollection(filesystemsC)
	defer filesystemsCloser()
	filesystemAttachmentsColl, filesystemAttachmentsCloser := s.state.db().GetRawCollection(filesystemAttachmentsC)
	defer filesystemAttachmentsCloser()

	uuid := s.state.ModelUUID()

	err := volumesColl.Insert(bson.M{
		"_id":        uuid + ":0",
		"name":       "0",
		"model-uuid": uuid,
		"machineid":  "42",
	}, bson.M{
		"_id":        uuid + ":1",
		"name":       "1",
		"model-uuid": uuid,
		"info": bson.M{
			"pool": "modelscoped",
		},
	}, bson.M{
		"_id":        uuid + ":2",
		"name":       "2",
		"model-uuid": uuid,
		"params": bson.M{
			"pool": "static",
		},
	})
	c.Assert(err, jc.ErrorIsNil)

	err = volumeAttachmentsColl.Insert(bson.M{
		"_id":        uuid + ":123:2",
		"model-uuid": uuid,
		"machineid":  "123",
		"volumeid":   "2",
	})
	c.Assert(err, jc.ErrorIsNil)

	err = filesystemsColl.Insert(bson.M{
		"_id":          uuid + ":0",
		"filesystemid": "0",
		"model-uuid":   uuid,
		"machineid":    "42",
	}, bson.M{
		"_id":          uuid + ":1",
		"filesystemid": "1",
		"model-uuid":   uuid,
		"info": bson.M{
			"pool": "modelscoped",
		},
	}, bson.M{
		"_id":          uuid + ":2",
		"filesystemid": "2",
		"model-uuid":   uuid,
		"params": bson.M{
			"pool": "static",
		},
	})
	c.Assert(err, jc.ErrorIsNil)

	err = filesystemAttachmentsColl.Insert(bson.M{
		"_id":          uuid + ":123:2",
		"model-uuid":   uuid,
		"machineid":    "123",
		"filesystemid": "2",
	})
	c.Assert(err, jc.ErrorIsNil)

	// We expect that:
	//  - volume-0 and filesystem-0 are unchanged, since they
	//    already have machineid fields
	//  - volume-1 and filesystem-1 are unchanged, since they
	//    are detachable
	//  - volume-2's and filesystem-2's machineid fields are
	//    set to 123, the machine to which they are inherently
	//    bound
	expectedVolumes := []bson.M{{
		"_id":        uuid + ":0",
		"name":       "0",
		"model-uuid": uuid,
		"machineid":  "42",
	}, {
		"_id":        uuid + ":1",
		"name":       "1",
		"model-uuid": uuid,
		"info": bson.M{
			"pool": "modelscoped",
		},
	}, {
		"_id":        uuid + ":2",
		"name":       "2",
		"model-uuid": uuid,
		"params": bson.M{
			"pool": "static",
		},
		"machineid": "123",
	}}
	expectedFilesystems := []bson.M{{
		"_id":          uuid + ":0",
		"filesystemid": "0",
		"model-uuid":   uuid,
		"machineid":    "42",
	}, {
		"_id":          uuid + ":1",
		"filesystemid": "1",
		"model-uuid":   uuid,
		"info": bson.M{
			"pool": "modelscoped",
		},
	}, {
		"_id":          uuid + ":2",
		"filesystemid": "2",
		"model-uuid":   uuid,
		"params": bson.M{
			"pool": "static",
		},
		"machineid": "123",
	}}

	s.assertUpgradedData(c, AddNonDetachableStorageMachineId,
		expectUpgradedData{volumesColl, expectedVolumes},
		expectUpgradedData{filesystemsColl, expectedFilesystems},
	)
}

func (s *upgradesSuite) TestRemoveNilValueApplicationSettings(c *gc.C) {
	settingsColl, settingsCloser := s.state.db().GetRawCollection(settingsC)
	defer settingsCloser()
	_, err := settingsColl.RemoveAll(nil)
	c.Assert(err, jc.ErrorIsNil)
	err = settingsColl.Insert(bson.M{
		"_id": "modelXXX:a#dontchangeapp",
		// this document should not be affected
		"settings": bson.M{
			"keepme": "have value"},
	}, bson.M{
		"_id": "modelXXX:a#removeall",
		// this settings will become empty
		"settings": bson.M{
			"keepme":   nil,
			"removeme": nil,
		},
	}, bson.M{
		"_id": "modelXXX:a#removeone",
		// one setting needs to be removed
		"settings": bson.M{
			"keepme":   "have value",
			"removeme": nil,
		},
	}, bson.M{
		"_id": "someothersettingshouldnotbetouched",
		// non-application setting: should not be touched
		"settings": bson.M{
			"keepme":   "have value",
			"removeme": nil,
		},
	})
	c.Assert(err, jc.ErrorIsNil)

	expectedSettings := []bson.M{
		{
			"_id":      "modelXXX:a#dontchangeapp",
			"settings": bson.M{"keepme": "have value"},
		}, {
			"_id":      "modelXXX:a#removeall",
			"settings": bson.M{},
		}, {
			"_id":      "modelXXX:a#removeone",
			"settings": bson.M{"keepme": "have value"},
		}, {
			"_id": "someothersettingshouldnotbetouched",
			"settings": bson.M{
				"keepme":   "have value",
				"removeme": nil,
			},
		}}

	s.assertUpgradedData(c, RemoveNilValueApplicationSettings,
		expectUpgradedData{settingsColl, expectedSettings},
	)
}

func (s *upgradesSuite) TestAddControllerLogCollectionsSizeSettingsKeepExisting(c *gc.C) {
	settingsColl, settingsCloser := s.state.db().GetRawCollection(controllersC)
	defer settingsCloser()
	_, err := settingsColl.RemoveAll(nil)
	c.Assert(err, jc.ErrorIsNil)
	err = settingsColl.Insert(bson.M{
		"_id": "controllerSettings",
		"settings": bson.M{
			"key":              "value",
			"max-logs-age":     "96h",
			"max-logs-size":    "5G",
			"max-txn-log-size": "8G",
		},
	}, bson.M{
		"_id": "someothersettingshouldnotbetouched",
		// non-controller data: should not be touched
		"settings": bson.M{"key": "value"},
	})
	c.Assert(err, jc.ErrorIsNil)

	expectedSettings := []bson.M{
		{
			"_id": "controllerSettings",
			"settings": bson.M{
				"key":              "value",
				"max-logs-age":     "96h",
				"max-logs-size":    "5G",
				"max-txn-log-size": "8G",
			},
		}, {
			"_id":      "someothersettingshouldnotbetouched",
			"settings": bson.M{"key": "value"},
		},
	}

	s.assertUpgradedData(c, AddControllerLogCollectionsSizeSettings,
		expectUpgradedData{settingsColl, expectedSettings},
	)
}

func (s *upgradesSuite) TestAddControllerLogCollectionsSizeSettings(c *gc.C) {
	settingsColl, settingsCloser := s.state.db().GetRawCollection(controllersC)
	defer settingsCloser()
	_, err := settingsColl.RemoveAll(nil)
	c.Assert(err, jc.ErrorIsNil)
	err = settingsColl.Insert(bson.M{
		"_id":      "controllerSettings",
		"settings": bson.M{"key": "value"},
	}, bson.M{
		"_id": "someothersettingshouldnotbetouched",
		// non-controller data: should not be touched
		"settings": bson.M{"key": "value"},
	})
	c.Assert(err, jc.ErrorIsNil)

	expectedSettings := []bson.M{
		{
			"_id": "controllerSettings",
			"settings": bson.M{
				"key":              "value",
				"max-logs-age":     "72h",
				"max-logs-size":    "4096M",
				"max-txn-log-size": "10M",
			},
		}, {
			"_id":      "someothersettingshouldnotbetouched",
			"settings": bson.M{"key": "value"},
		},
	}

	s.assertUpgradedData(c, AddControllerLogCollectionsSizeSettings,
		expectUpgradedData{settingsColl, expectedSettings},
	)
}

func (s *upgradesSuite) makeModel(c *gc.C, name string, attr coretesting.Attrs) *State {
	uuid := utils.MustNewUUID()
	cfg := coretesting.CustomModelConfig(c, coretesting.Attrs{
		"name": name,
		"uuid": uuid.String(),
	}.Merge(attr))
	m, err := s.state.Model()
	c.Assert(err, jc.ErrorIsNil)
	_, st, err := s.state.NewModel(ModelArgs{
		Type:        ModelTypeIAAS,
		CloudName:   "dummy",
		CloudRegion: "dummy-region",
		Config:      cfg,
		Owner:       m.Owner(),
		StorageProviderRegistry: provider.CommonStorageProviders(),
	})
	c.Assert(err, jc.ErrorIsNil)
	return st
}

func (s *upgradesSuite) TestAddStatusHistoryPruneSettings(c *gc.C) {
	s.checkAddPruneSettings(c, "max-status-history-age", "max-status-history-size", config.DefaultStatusHistoryAge, config.DefaultStatusHistorySize, AddStatusHistoryPruneSettings)
}

func (s *upgradesSuite) TestAddActionPruneSettings(c *gc.C) {
	s.checkAddPruneSettings(c, "max-action-results-age", "max-action-results-size", config.DefaultActionResultsAge, config.DefaultActionResultsSize, AddActionPruneSettings)
}

func (s *upgradesSuite) TestAddUpdateStatusHookSettings(c *gc.C) {
	settingsColl, settingsCloser := s.state.db().GetRawCollection(settingsC)
	defer settingsCloser()
	_, err := settingsColl.RemoveAll(nil)
	c.Assert(err, jc.ErrorIsNil)

	// One model has a valid setting that is not default.
	m1 := s.makeModel(c, "m1", coretesting.Attrs{
		"update-status-hook-interval": "20m",
	})
	defer m1.Close()

	// This model is missing a setting entirely.
	m2 := s.makeModel(c, "m2", coretesting.Attrs{})
	defer m2.Close()
	// We remove the 'update-status-hook-interval' value to
	// represent an old-style model that needs updating.
	settingsKey := m2.ModelUUID() + ":e"
	err = settingsColl.UpdateId(settingsKey,
		bson.M{"$unset": bson.M{"settings.update-status-hook-interval": ""}})
	c.Assert(err, jc.ErrorIsNil)

	// And something that isn't model settings
	err = settingsColl.Insert(bson.M{
		"_id": "someothersettingshouldnotbetouched",
		// non-model setting: should not be touched
		"settings": bson.M{"key": "value"},
	})
	c.Assert(err, jc.ErrorIsNil)

	model1, err := m1.Model()
	c.Assert(err, jc.ErrorIsNil)
	cfg1, err := model1.ModelConfig()
	c.Assert(err, jc.ErrorIsNil)
	expected1 := cfg1.AllAttrs()
	expected1["resource-tags"] = ""

	model2, err := m2.Model()
	c.Assert(err, jc.ErrorIsNil)
	cfg2, err := model2.ModelConfig()
	c.Assert(err, jc.ErrorIsNil)
	expected2 := cfg2.AllAttrs()
	expected2["update-status-hook-interval"] = "5m"
	expected2["resource-tags"] = ""

	expectedSettings := bsonMById{
		{
			"_id":        m1.ModelUUID() + ":e",
			"settings":   bson.M(expected1),
			"model-uuid": m1.ModelUUID(),
		}, {
			"_id":        m2.ModelUUID() + ":e",
			"settings":   bson.M(expected2),
			"model-uuid": m2.ModelUUID(),
		}, {
			"_id":      "someothersettingshouldnotbetouched",
			"settings": bson.M{"key": "value"},
		},
	}
	sort.Sort(expectedSettings)

	s.assertUpgradedData(c, AddUpdateStatusHookSettings,
		expectUpgradedData{settingsColl, expectedSettings},
	)
}

func (s *upgradesSuite) TestAddStorageInstanceConstraints(c *gc.C) {
	storageInstancesColl, storageInstancesCloser := s.state.db().GetRawCollection(storageInstancesC)
	defer storageInstancesCloser()
	storageConstraintsColl, storageConstraintsCloser := s.state.db().GetRawCollection(storageConstraintsC)
	defer storageConstraintsCloser()
	volumesColl, volumesCloser := s.state.db().GetRawCollection(volumesC)
	defer volumesCloser()
	filesystemsColl, filesystemsCloser := s.state.db().GetRawCollection(filesystemsC)
	defer filesystemsCloser()
	unitsColl, unitsCloser := s.state.db().GetRawCollection(unitsC)
	defer unitsCloser()

	uuid := s.state.ModelUUID()

	err := storageInstancesColl.Insert(bson.M{
		"_id":         uuid + ":pgdata/0",
		"id":          "pgdata/0",
		"model-uuid":  uuid,
		"storagekind": StorageKindUnknown,
		"constraints": bson.M{
			"pool": "goodidea",
			"size": 99,
		},
	}, bson.M{
		// corresponds to volume-0
		"_id":         uuid + ":pgdata/1",
		"id":          "pgdata/1",
		"model-uuid":  uuid,
		"storagekind": StorageKindBlock,
		"storagename": "pgdata",
	}, bson.M{
		// corresponds to volume-1
		"_id":         uuid + ":pgdata/2",
		"id":          "pgdata/2",
		"model-uuid":  uuid,
		"storagekind": StorageKindBlock,
		"storagename": "pgdata",
	}, bson.M{
		// corresponds to filesystem-0
		"_id":         uuid + ":pgdata/3",
		"id":          "pgdata/3",
		"model-uuid":  uuid,
		"storagekind": StorageKindFilesystem,
		"storagename": "pgdata",
	}, bson.M{
		// corresponds to filesystem-1
		"_id":         uuid + ":pgdata/4",
		"id":          "pgdata/4",
		"model-uuid":  uuid,
		"storagekind": StorageKindFilesystem,
		"storagename": "pgdata",
	}, bson.M{
		// no volume or filesystem, owned by postgresql/0
		"_id":         uuid + ":pgdata/5",
		"id":          "pgdata/5",
		"model-uuid":  uuid,
		"storagekind": StorageKindBlock,
		"storagename": "pgdata",
		"owner":       "unit-postgresql-0",
	}, bson.M{
		// no volume, filesystem, or owner
		"_id":         uuid + ":pgdata/6",
		"id":          "pgdata/6",
		"model-uuid":  uuid,
		"storagekind": StorageKindBlock,
		"storagename": "pgdata",
	})
	c.Assert(err, jc.ErrorIsNil)

	err = volumesColl.Insert(bson.M{
		"_id":        uuid + ":0",
		"name":       "0",
		"model-uuid": uuid,
		"storageid":  "pgdata/1",
		"info": bson.M{
			"pool": "modelscoped",
			"size": 1024,
		},
	}, bson.M{
		"_id":        uuid + ":1",
		"name":       "1",
		"model-uuid": uuid,
		"storageid":  "pgdata/2",
		"params": bson.M{
			"pool": "static",
			"size": 2048,
		},
	})
	c.Assert(err, jc.ErrorIsNil)

	err = filesystemsColl.Insert(bson.M{
		"_id":          uuid + ":0",
		"filesystemid": "0",
		"model-uuid":   uuid,
		"storageid":    "pgdata/3",
		"info": bson.M{
			"pool": "modelscoped",
			"size": 4096,
		},
	}, bson.M{
		"_id":          uuid + ":1",
		"filesystemid": "1",
		"model-uuid":   uuid,
		"storageid":    "pgdata/4",
		"params": bson.M{
			"pool": "static",
			"size": 8192,
		},
	})
	c.Assert(err, jc.ErrorIsNil)

	err = unitsColl.Insert(bson.M{
		"_id":         uuid + ":postgresql/0",
		"name":        "postgresql/0",
		"model-uuid":  uuid,
		"application": "postgresql",
		"life":        Alive,
		"series":      "xenial",
		"charmurl":    "local:xenial/postgresql-1",
	})
	c.Assert(err, jc.ErrorIsNil)

	err = storageConstraintsColl.Insert(bson.M{
		"_id":        uuid + ":asc#postgresql#local:xenial/postgresql-1",
		"model-uuid": uuid,
		"constraints": bson.M{
			"pgdata": bson.M{
				"pool":  "pgdata-pool",
				"size":  1234,
				"count": 99,
			},
		},
	})
	c.Assert(err, jc.ErrorIsNil)

	// We expect that:
	//  - pgdata/0 is unchanged, since it already has a constraints field.
	//  - pgdata/1 gets constraints from volume-0's info
	//  - pgdata/2 gets constraints from volume-1's params
	//  - pgdata/3 gets constraints from filesystem-0's info
	//  - pgdata/4 gets constraints from filesystem-1's params
	//  - pgdata/5 gets constraints from the postgresql application's
	//    storage constraints.
	//  - pgdata/6 gets default constraints.

	expectedStorageInstances := []bson.M{{
		"_id":         uuid + ":pgdata/0",
		"id":          "pgdata/0",
		"model-uuid":  uuid,
		"storagekind": int(StorageKindUnknown),
		"constraints": bson.M{
			"pool": "goodidea",
			"size": 99,
		},
	}, {
		"_id":         uuid + ":pgdata/1",
		"id":          "pgdata/1",
		"model-uuid":  uuid,
		"storagekind": int(StorageKindBlock),
		"storagename": "pgdata",
		"constraints": bson.M{
			"pool": "modelscoped",
			"size": int64(1024),
		},
	}, {
		"_id":         uuid + ":pgdata/2",
		"id":          "pgdata/2",
		"model-uuid":  uuid,
		"storagekind": int(StorageKindBlock),
		"storagename": "pgdata",
		"constraints": bson.M{
			"pool": "static",
			"size": int64(2048),
		},
	}, {
		"_id":         uuid + ":pgdata/3",
		"id":          "pgdata/3",
		"model-uuid":  uuid,
		"storagekind": int(StorageKindFilesystem),
		"storagename": "pgdata",
		"constraints": bson.M{
			"pool": "modelscoped",
			"size": int64(4096),
		},
	}, {
		"_id":         uuid + ":pgdata/4",
		"id":          "pgdata/4",
		"model-uuid":  uuid,
		"storagekind": int(StorageKindFilesystem),
		"storagename": "pgdata",
		"constraints": bson.M{
			"pool": "static",
			"size": int64(8192),
		},
	}, {
		"_id":         uuid + ":pgdata/5",
		"id":          "pgdata/5",
		"model-uuid":  uuid,
		"storagekind": int(StorageKindBlock),
		"storagename": "pgdata",
		"owner":       "unit-postgresql-0",
		"constraints": bson.M{
			"pool": "pgdata-pool",
			"size": int64(1234),
		},
	}, {
		"_id":         uuid + ":pgdata/6",
		"id":          "pgdata/6",
		"model-uuid":  uuid,
		"storagekind": int(StorageKindBlock),
		"storagename": "pgdata",
		"constraints": bson.M{
			"pool": "loop",
			"size": int64(1024),
		},
	}}

	s.assertUpgradedData(c, AddStorageInstanceConstraints,
		expectUpgradedData{storageInstancesColl, expectedStorageInstances},
	)
}

type bsonMById []bson.M

func (x bsonMById) Len() int { return len(x) }

func (x bsonMById) Swap(i, j int) { x[i], x[j] = x[j], x[i] }

func (x bsonMById) Less(i, j int) bool {
	return x[i]["_id"].(string) < x[j]["_id"].(string)
}

func (s *upgradesSuite) TestSplitLogCollection(c *gc.C) {
	db := s.state.MongoSession().DB(logsDB)
	oldLogs := db.C("logs")

	uuids := []string{"fake-1", "fake-2", "fake-3"}

	expected := map[string][]bson.M{}

	for i := 0; i < 15; i++ {
		modelUUID := uuids[i%3]
		logRow := bson.M{
			"_id": fmt.Sprintf("fake-objectid-%02d", i),
			"t":   100 * i,
			"e":   modelUUID,
			"r":   "2.1.2",
			"n":   fmt.Sprintf("fake-entitiy-%d", i),
			"m":   "juju.coretesting",
			"l":   "fake-file.go:1234",
			"v":   int(loggo.DEBUG),
			"x":   "test message",
		}
		err := oldLogs.Insert(logRow)
		c.Assert(err, jc.ErrorIsNil)

		delete(logRow, "e")
		vals := expected[modelUUID]
		expected[modelUUID] = append(vals, logRow)
	}

	err := SplitLogCollections(s.state)
	c.Assert(err, jc.ErrorIsNil)

	// Now check the logs.
	for _, uuid := range uuids {
		newLogs := db.C(fmt.Sprintf("logs.%s", uuid))
		numDocs, err := newLogs.Count()
		c.Assert(err, jc.ErrorIsNil)
		c.Assert(numDocs, gc.Equals, 5)

		var docs []bson.M
		err = newLogs.Find(nil).All(&docs)
		c.Assert(err, jc.ErrorIsNil)

		sort.Sort(bsonMById(docs))
		c.Assert(docs, jc.DeepEquals, expected[uuid])
	}

	numDocs, err := oldLogs.Count()
	c.Assert(err, jc.ErrorIsNil)
	c.Assert(numDocs, gc.Equals, 0)

	// Run again, should be fine.
	err = SplitLogCollections(s.state)
	c.Logf("%#v", errors.Cause(err))
	c.Assert(err, jc.ErrorIsNil)

	// Now check the logs, just to be sure.
	for _, uuid := range uuids {
		newLogs := db.C(fmt.Sprintf("logs.%s", uuid))
		numDocs, err := newLogs.Count()
		c.Assert(err, jc.ErrorIsNil)
		c.Assert(numDocs, gc.Equals, 5)

		var docs []bson.M
		err = newLogs.Find(nil).All(&docs)
		c.Assert(err, jc.ErrorIsNil)

		sort.Sort(bsonMById(docs))
		c.Assert(docs, jc.DeepEquals, expected[uuid])
	}
}

func (s *upgradesSuite) TestSplitLogsIgnoresDupeRecordsAlreadyThere(c *gc.C) {
	db := s.state.MongoSession().DB(logsDB)
	oldLogs := db.C("logs")

	uuids := []string{"fake-1", "fake-2", "fake-3"}
	expected := map[string][]bson.M{}

	for i := 0; i < 15; i++ {
		modelUUID := uuids[i%3]
		logRow := bson.M{
			"_id": fmt.Sprintf("fake-objectid-%02d", i),
			"t":   100 * i,
			"e":   modelUUID,
			"r":   "2.1.2",
			"n":   fmt.Sprintf("fake-entitiy-%d", i),
			"m":   "juju.coretesting",
			"l":   "fake-file.go:1234",
			"v":   int(loggo.DEBUG),
			"x":   "test message",
		}
		err := oldLogs.Insert(logRow)
		c.Assert(err, jc.ErrorIsNil)

		delete(logRow, "e")
		vals := expected[modelUUID]
		expected[modelUUID] = append(vals, logRow)
	}

	// Put the first expected output row in each destination
	// collection already.
	for modelUUID, rows := range expected {
		targetColl := db.C("logs." + modelUUID)
		err := targetColl.Insert(rows[0])
		c.Assert(err, jc.ErrorIsNil)
	}

	err := SplitLogCollections(s.state)
	c.Assert(err, jc.ErrorIsNil)

	// Now check the logs - the duplicates were ignored.
	for _, uuid := range uuids {
		newLogs := db.C(fmt.Sprintf("logs.%s", uuid))
		numDocs, err := newLogs.Count()
		c.Assert(err, jc.ErrorIsNil)
		c.Assert(numDocs, gc.Equals, 5)

		var docs []bson.M
		err = newLogs.Find(nil).All(&docs)
		c.Assert(err, jc.ErrorIsNil)

		sort.Sort(bsonMById(docs))
		c.Assert(docs, jc.DeepEquals, expected[uuid])
	}

	numDocs, err := oldLogs.Count()
	c.Assert(err, jc.ErrorIsNil)
	c.Assert(numDocs, gc.Equals, 0)
}

func (s *upgradesSuite) TestSplitLogsHandlesNoLogsCollection(c *gc.C) {
	db := s.state.MongoSession().DB(logsDB)
	names, err := db.CollectionNames()
	c.Assert(err, jc.ErrorIsNil)
	c.Assert(set.NewStrings(names...).Contains("logs"), jc.IsFalse)

	err = SplitLogCollections(s.state)
	c.Assert(err, jc.ErrorIsNil)
}

func (s *upgradesSuite) TestCorrectRelationUnitCounts(c *gc.C) {
	relations, rCloser := s.state.db().GetRawCollection(relationsC)
	defer rCloser()
	scopes, sCloser := s.state.db().GetRawCollection(relationScopesC)
	defer sCloser()
	applications, aCloser := s.state.db().GetRawCollection(applicationsC)
	defer aCloser()

	// Use the non-controller model to ensure we can run the function
	// across multiple models.
	otherState := s.makeModel(c, "crack-up", coretesting.Attrs{})
	defer otherState.Close()

	uuid := otherState.ModelUUID()

	err := relations.Insert(bson.M{
		"_id":        uuid + ":min:juju-info nrpe:general-info",
		"key":        "min:juju-info nrpe:general-info",
		"model-uuid": uuid,
		"id":         4,
		"endpoints": []bson.M{{
			"applicationname": "min",
			"relation": bson.M{
				"name":      "juju-info",
				"role":      "provider",
				"interface": "juju-info",
				"optional":  false,
				"limit":     0,
				"scope":     "container",
			},
		}, {
			"applicationname": "nrpe",
			"relation": bson.M{
				"name":      "general-info",
				"role":      "requirer",
				"interface": "juju-info",
				"optional":  false,
				"limit":     1,
				"scope":     "container",
			},
		}},
		"unitcount": 6,
	}, bson.M{
		"_id":        uuid + ":ntp:ntp-peers",
		"key":        "ntp:ntp-peers",
		"model-uuid": uuid,
		"id":         3,
		"endpoints": []bson.M{{
			"applicationname": "ntp",
			"relation": bson.M{
				"name":      "ntp-peers",
				"role":      "peer",
				"interface": "ntp",
				"optional":  false,
				"limit":     1,
				"scope":     "global",
			},
		}},
		"unitcount": 2,
	}, bson.M{
		"_id":        uuid + ":ntp:juju-info nrpe:general-info",
		"key":        "ntp:juju-info nrpe:general-info",
		"model-uuid": uuid,
		"id":         5,
		"endpoints": []bson.M{{
			"applicationname": "ntp",
			"relation": bson.M{
				"name":      "juju-info",
				"role":      "provider",
				"interface": "juju-info",
				"optional":  false,
				"limit":     0,
				"scope":     "container",
			},
		}, {
			"applicationname": "nrpe",
			"relation": bson.M{
				"name":      "general-info",
				"role":      "requirer",
				"interface": "juju-info",
				"optional":  false,
				"limit":     1,
				"scope":     "container",
			},
		}},
		"unitcount": 4,
	})
	c.Assert(err, jc.ErrorIsNil)

	err = scopes.Insert(bson.M{
		"_id":        uuid + ":r#4#min/0#provider#min/0",
		"key":        "r#4#min/0#provider#min/0",
		"model-uuid": uuid,
		"departing":  false,
	}, bson.M{
		"_id":        uuid + ":r#4#min/0#requirer#nrpe/0",
		"key":        "r#4#min/0#requirer#nrpe/0",
		"model-uuid": uuid,
		"departing":  false,
	}, bson.M{
		"_id":        uuid + ":r#4#min/1#provider#min/1",
		"key":        "r#4#min/1#provider#min/1",
		"model-uuid": uuid,
		"departing":  false,
	}, bson.M{
		"_id":        uuid + ":r#4#min/1#requirer#nrpe/1",
		"key":        "r#4#min/1#requirer#nrpe/1",
		"model-uuid": uuid,
		"departing":  false,
	}, bson.M{
		"_id":        uuid + ":r#4#min2/0#requirer#nrpe/2",
		"key":        "r#4#min2/0#requirer#nrpe/2",
		"model-uuid": uuid,
		"departing":  false,
	}, bson.M{
		"_id":        uuid + ":r#4#min2/1#requirer#nrpe/3",
		"key":        "r#4#min2/1#requirer#nrpe/3",
		"model-uuid": uuid,
		"departing":  false,
	}, bson.M{
		"_id":        uuid + ":r#3#peer#ntp/0",
		"key":        "r#3#peer#ntp/0",
		"model-uuid": uuid,
		"departing":  false,
	}, bson.M{
		"_id":        uuid + ":r#3#peer#ntp/1",
		"key":        "r#3#peer#ntp/1",
		"model-uuid": uuid,
		"departing":  false,
	}, bson.M{
		"_id":        uuid + ":r#5#min/0#provider#ntp/0",
		"key":        "r#5#min/0#provider#ntp/0",
		"model-uuid": uuid,
		"departing":  false,
	}, bson.M{
		"_id":        uuid + ":r#5#min/0#requirer#nrpe/0",
		"key":        "r#5#min/0#requirer#nrpe/0",
		"model-uuid": uuid,
		"departing":  false,
	}, bson.M{
		"_id":        uuid + ":r#5#min/1#provider#ntp/1",
		"key":        "r#5#min/1#provider#ntp/1",
		"model-uuid": uuid,
		"departing":  false,
	}, bson.M{
		"_id":        uuid + ":r#5#min/1#requirer#nrpe/1",
		"key":        "r#5#min/1#requirer#nrpe/1",
		"model-uuid": uuid,
		"departing":  false,
	})
	c.Assert(err, jc.ErrorIsNil)

	err = applications.Insert(bson.M{
		"_id":         uuid + ":min",
		"name":        "min",
		"model-uuid":  uuid,
		"subordinate": false,
	}, bson.M{
		"_id":         uuid + ":ntp",
		"name":        "ntp",
		"model-uuid":  uuid,
		"subordinate": true,
	}, bson.M{
		"_id":         uuid + ":nrpe",
		"name":        "nrpe",
		"model-uuid":  uuid,
		"subordinate": true,
	})
	c.Assert(err, jc.ErrorIsNil)

	expectedRelations := []bson.M{{
		"_id":        uuid + ":min:juju-info nrpe:general-info",
		"key":        "min:juju-info nrpe:general-info",
		"model-uuid": uuid,
		"id":         4,
		"endpoints": []interface{}{bson.M{
			"applicationname": "min",
			"relation": bson.M{
				"name":      "juju-info",
				"role":      "provider",
				"interface": "juju-info",
				"optional":  false,
				"limit":     0,
				"scope":     "container",
			},
		}, bson.M{
			"applicationname": "nrpe",
			"relation": bson.M{
				"name":      "general-info",
				"role":      "requirer",
				"interface": "juju-info",
				"optional":  false,
				"limit":     1,
				"scope":     "container",
			},
		}},
		"unitcount": 4,
	}, {
		"_id":        uuid + ":ntp:juju-info nrpe:general-info",
		"key":        "ntp:juju-info nrpe:general-info",
		"model-uuid": uuid,
		"id":         5,
		"endpoints": []interface{}{bson.M{
			"applicationname": "ntp",
			"relation": bson.M{
				"name":      "juju-info",
				"role":      "provider",
				"interface": "juju-info",
				"optional":  false,
				"limit":     0,
				"scope":     "container",
			},
		}, bson.M{
			"applicationname": "nrpe",
			"relation": bson.M{
				"name":      "general-info",
				"role":      "requirer",
				"interface": "juju-info",
				"optional":  false,
				"limit":     1,
				"scope":     "container",
			},
		}},
		"unitcount": 4,
	}, {
		"_id":        uuid + ":ntp:ntp-peers",
		"key":        "ntp:ntp-peers",
		"model-uuid": uuid,
		"id":         3,
		"endpoints": []interface{}{bson.M{
			"applicationname": "ntp",
			"relation": bson.M{
				"name":      "ntp-peers",
				"role":      "peer",
				"interface": "ntp",
				"optional":  false,
				"limit":     1,
				"scope":     "global",
			},
		}},
		"unitcount": 2,
	}}
	expectedScopes := []bson.M{{
		"_id":        uuid + ":r#3#peer#ntp/0",
		"key":        "r#3#peer#ntp/0",
		"model-uuid": uuid,
		"departing":  false,
	}, {
		"_id":        uuid + ":r#3#peer#ntp/1",
		"key":        "r#3#peer#ntp/1",
		"model-uuid": uuid,
		"departing":  false,
	}, {
		"_id":        uuid + ":r#4#min/0#provider#min/0",
		"key":        "r#4#min/0#provider#min/0",
		"model-uuid": uuid,
		"departing":  false,
	}, {
		"_id":        uuid + ":r#4#min/0#requirer#nrpe/0",
		"key":        "r#4#min/0#requirer#nrpe/0",
		"model-uuid": uuid,
		"departing":  false,
	}, {
		"_id":        uuid + ":r#4#min/1#provider#min/1",
		"key":        "r#4#min/1#provider#min/1",
		"model-uuid": uuid,
		"departing":  false,
	}, {
		"_id":        uuid + ":r#4#min/1#requirer#nrpe/1",
		"key":        "r#4#min/1#requirer#nrpe/1",
		"model-uuid": uuid,
		"departing":  false,
	}, {
		"_id":        uuid + ":r#5#min/0#provider#ntp/0",
		"key":        "r#5#min/0#provider#ntp/0",
		"model-uuid": uuid,
		"departing":  false,
	}, {
		"_id":        uuid + ":r#5#min/0#requirer#nrpe/0",
		"key":        "r#5#min/0#requirer#nrpe/0",
		"model-uuid": uuid,
		"departing":  false,
	}, {
		"_id":        uuid + ":r#5#min/1#provider#ntp/1",
		"key":        "r#5#min/1#provider#ntp/1",
		"model-uuid": uuid,
		"departing":  false,
	}, {
		"_id":        uuid + ":r#5#min/1#requirer#nrpe/1",
		"key":        "r#5#min/1#requirer#nrpe/1",
		"model-uuid": uuid,
		"departing":  false,
	}}
	s.assertUpgradedData(c, CorrectRelationUnitCounts,
		expectUpgradedData{relations, expectedRelations},
		expectUpgradedData{scopes, expectedScopes},
	)
}

func (s *upgradesSuite) TestAddModelEnvironVersion(c *gc.C) {
	models, closer := s.state.db().GetRawCollection(modelsC)
	defer closer()

	err := models.RemoveId(s.state.ModelUUID())
	c.Assert(err, jc.ErrorIsNil)

	err = models.Insert(bson.M{
		"_id": "deadbeef-0bad-400d-8000-4b1d0d06f00d",
	}, bson.M{
		"_id":             "deadbeef-0bad-400d-8000-4b1d0d06f00e",
		"environ-version": 1,
	})
	c.Assert(err, jc.ErrorIsNil)

	expectedModels := []bson.M{{
		"_id":             "deadbeef-0bad-400d-8000-4b1d0d06f00d",
		"environ-version": 0,
	}, {
		"_id":             "deadbeef-0bad-400d-8000-4b1d0d06f00e",
		"environ-version": 1,
	}}
	s.assertUpgradedData(c, AddModelEnvironVersion,
		expectUpgradedData{models, expectedModels},
	)
}

func (s *upgradesSuite) TestAddModelType(c *gc.C) {
	models, closer := s.state.db().GetRawCollection(modelsC)
	defer closer()

	err := models.RemoveId(s.state.ModelUUID())
	c.Assert(err, jc.ErrorIsNil)

	err = models.Insert(
		bson.M{
			"_id": "deadbeef-0bad-400d-8000-4b1d0d06f00d",
		}, bson.M{
			"_id":  "deadbeef-0bad-400d-8000-4b1d0d06f00e",
			"type": "caas",
		})
	c.Assert(err, jc.ErrorIsNil)

	expectedModels := []bson.M{{
		"_id":  "deadbeef-0bad-400d-8000-4b1d0d06f00d",
		"type": "iaas",
	}, {
		"_id":  "deadbeef-0bad-400d-8000-4b1d0d06f00e",
		"type": "caas",
	}}
	s.assertUpgradedData(c, AddModelType,
		expectUpgradedData{models, expectedModels})
}

func (s *upgradesSuite) checkAddPruneSettings(c *gc.C, ageProp, sizeProp, defaultAge, defaultSize string, updateFunc func(st *State) error) {
	settingsColl, settingsCloser := s.state.db().GetRawCollection(settingsC)
	defer settingsCloser()
	_, err := settingsColl.RemoveAll(nil)
	c.Assert(err, jc.ErrorIsNil)

	m1 := s.makeModel(c, "m1", coretesting.Attrs{
		ageProp:  "96h",
		sizeProp: "4G",
	})
	defer m1.Close()

	m2 := s.makeModel(c, "m2", coretesting.Attrs{})
	defer m2.Close()

	err = settingsColl.Insert(bson.M{
		"_id": "someothersettingshouldnotbetouched",
		// non-model setting: should not be touched
		"settings": bson.M{"key": "value"},
	})
	c.Assert(err, jc.ErrorIsNil)

	model1, err := m1.Model()
	c.Assert(err, jc.ErrorIsNil)
	cfg1, err := model1.ModelConfig()
	c.Assert(err, jc.ErrorIsNil)
	expected1 := cfg1.AllAttrs()
	expected1["resource-tags"] = ""

	model2, err := m2.Model()
	c.Assert(err, jc.ErrorIsNil)
	cfg2, err := model2.ModelConfig()
	c.Assert(err, jc.ErrorIsNil)
	expected2 := cfg2.AllAttrs()
	expected2[ageProp] = defaultAge
	expected2[sizeProp] = defaultSize
	expected2["resource-tags"] = ""

	expectedSettings := bsonMById{
		{
			"_id":        m1.ModelUUID() + ":e",
			"settings":   bson.M(expected1),
			"model-uuid": m1.ModelUUID(),
		}, {
			"_id":        m2.ModelUUID() + ":e",
			"settings":   bson.M(expected2),
			"model-uuid": m2.ModelUUID(),
		}, {
			"_id":      "someothersettingshouldnotbetouched",
			"settings": bson.M{"key": "value"},
		},
	}
	sort.Sort(expectedSettings)

	s.assertUpgradedData(c, updateFunc,
		expectUpgradedData{settingsColl, expectedSettings},
	)
}

func (s *upgradesSuite) TestMigrateLeasesToGlobalTime(c *gc.C) {
	leases, closer := s.state.db().GetRawCollection(leasesC)
	defer closer()

	// Use the non-controller model to ensure we can run the function
	// across multiple models.
	otherState := s.makeModel(c, "crack-up", coretesting.Attrs{})
	defer otherState.Close()

	uuid := otherState.ModelUUID()

	err := leases.Insert(bson.M{
		"_id":        uuid + ":some-garbage",
		"model-uuid": uuid,
	}, bson.M{
		"_id":        uuid + ":clock#some-namespace#some-name#",
		"model-uuid": uuid,
		"type":       "clock",
	}, bson.M{
		"_id":        uuid + ":lease#some-namespace#some-name#",
		"model-uuid": uuid,
		"type":       "lease",
		"namespace":  "some-namespace",
		"name":       "some-name",
		"holder":     "hand",
		"expiry":     "later",
		"writer":     "ghost",
	})
	c.Assert(err, jc.ErrorIsNil)

	// - garbage doc is left alone has it has no "type" field
	// - clock doc is removed, but no replacement required
	// - lease doc is removed and replaced
	expectedLeases := []bson.M{{
		"_id":        uuid + ":some-garbage",
		"model-uuid": uuid,
	}, bson.M{
		"_id":        uuid + ":some-namespace#some-name#",
		"model-uuid": uuid,
		"namespace":  "some-namespace",
		"name":       "some-name",
		"holder":     "hand",
		"start":      int64(0),
		"duration":   int64(time.Minute),
		"writer":     "ghost",
	}}
	s.assertUpgradedData(c, MigrateLeasesToGlobalTime,
		expectUpgradedData{leases, expectedLeases},
	)
}

<<<<<<< HEAD
=======
func (s *upgradesSuite) TestAddRelationStatus(c *gc.C) {
	// Set a test clock so we can dictate the
	// time set in the new status doc.
	clock := testing.NewClock(time.Unix(0, 123))
	s.state.SetClockForTesting(clock)

	relations, closer := s.state.db().GetRawCollection(relationsC)
	defer closer()

	statuses, closer := s.state.db().GetRawCollection(statusesC)
	defer closer()

	err := relations.Insert(bson.M{
		"_id":        s.state.ModelUUID() + ":0",
		"id":         0,
		"model-uuid": s.state.ModelUUID(),
	}, bson.M{
		"_id":        s.state.ModelUUID() + ":1",
		"id":         1,
		"model-uuid": s.state.ModelUUID(),
		"unitcount":  1,
	}, bson.M{
		"_id":        s.state.ModelUUID() + ":2",
		"id":         2,
		"model-uuid": s.state.ModelUUID(),
	})
	c.Assert(err, jc.ErrorIsNil)

	_, err = statuses.RemoveAll(nil)
	c.Assert(err, jc.ErrorIsNil)
	err = statuses.Insert(bson.M{
		"_id":        s.state.ModelUUID() + ":r#2",
		"model-uuid": s.state.ModelUUID(),
		"status":     "broken",
		"statusdata": bson.M{},
		"statusinfo": "",
		"updated":    int64(321),
		"neverset":   false,
	})
	c.Assert(err, jc.ErrorIsNil)

	expectedStatuses := []bson.M{{
		"_id":        s.state.ModelUUID() + ":r#0",
		"model-uuid": s.state.ModelUUID(),
		"status":     "joining",
		"statusdata": bson.M{},
		"statusinfo": "",
		"updated":    int64(123),
		"neverset":   false,
	}, {
		"_id":        s.state.ModelUUID() + ":r#1",
		"model-uuid": s.state.ModelUUID(),
		"status":     "joined",
		"statusdata": bson.M{},
		"statusinfo": "",
		"updated":    int64(123),
		"neverset":   false,
	}, {
		"_id":        s.state.ModelUUID() + ":r#2",
		"model-uuid": s.state.ModelUUID(),
		"status":     "broken",
		"statusdata": bson.M{},
		"statusinfo": "",
		"updated":    int64(321),
		"neverset":   false,
	}}

	s.assertUpgradedData(c, AddRelationStatus,
		expectUpgradedData{statuses, expectedStatuses},
	)
}

>>>>>>> dadedbc6
func (s *upgradesSuite) TestMoveOldAuditLogNoRecords(c *gc.C) {
	// Ensure an empty audit log collection exists.
	auditLog, closer := s.state.db().GetRawCollection("audit.log")
	defer closer()
	err := auditLog.Create(&mgo.CollectionInfo{})
	c.Assert(err, jc.ErrorIsNil)

	// Sanity check.
	count, err := auditLog.Count()
	c.Assert(err, jc.ErrorIsNil)
	c.Assert(count, gc.Equals, 0)

	err = MoveOldAuditLog(s.state)
	c.Assert(err, jc.ErrorIsNil)

	db := s.state.MongoSession().DB("juju")
	names, err := db.CollectionNames()
	c.Assert(err, jc.ErrorIsNil)
	c.Assert(set.NewStrings(names...).Contains("audit.log"), jc.IsFalse)

	err = MoveOldAuditLog(s.state)
	c.Assert(err, jc.ErrorIsNil)
}

func (s *upgradesSuite) TestMoveOldAuditLogRename(c *gc.C) {
	auditLog, closer := s.state.db().GetRawCollection("audit.log")
	defer closer()
	oldLog, oldCloser := s.state.db().GetRawCollection("old-audit.log")
	defer oldCloser()

	// Put some rows into audit log and check that they're moved.
	data := []bson.M{
		{"_id": "band", "king": "gizzard", "lizard": "wizard"},
		{"_id": "song", "crumbling": "castle"},
	}
	err := auditLog.Insert(data[0], data[1])
	c.Assert(err, jc.ErrorIsNil)
	s.assertUpgradedData(c, MoveOldAuditLog,
		expectUpgradedData{oldLog, data},
	)

	db := s.state.MongoSession().DB("juju")
	names, err := db.CollectionNames()
	c.Assert(err, jc.ErrorIsNil)
	c.Assert(set.NewStrings(names...).Contains("audit.log"), jc.IsFalse)
}<|MERGE_RESOLUTION|>--- conflicted
+++ resolved
@@ -1907,8 +1907,6 @@
 	)
 }
 
-<<<<<<< HEAD
-=======
 func (s *upgradesSuite) TestAddRelationStatus(c *gc.C) {
 	// Set a test clock so we can dictate the
 	// time set in the new status doc.
@@ -1981,7 +1979,6 @@
 	)
 }
 
->>>>>>> dadedbc6
 func (s *upgradesSuite) TestMoveOldAuditLogNoRecords(c *gc.C) {
 	// Ensure an empty audit log collection exists.
 	auditLog, closer := s.state.db().GetRawCollection("audit.log")
