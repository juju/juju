// Copyright 2019 Canonical Ltd.
// Licensed under the AGPLv3, see LICENCE file for details.

package upgrade

import (
	"github.com/juju/errors"
	"github.com/juju/loggo"

	"github.com/juju/juju/core/network"
)

var logger = loggo.GetLogger("juju.state.upgrade")

// The purpose of this module is to house types specific to upgrades,
// without adding types to the state package.
// For small upgrade functions closed over types are sufficient,
// but where that would make steps unwieldy, types can live here.

// OldAddress27 represents the address stored prior to version 2.7 in the
// collections: machines, cloudservices and cloudcontainers.
// Note that we can reuse this type for the new form because:
// - `omitempty` on SpaceName means we can set it as "" to remove.
// - The bson field `spaceid` is the same for the old SpaceProviderId.
//   and the new SpaceID.
type OldAddress27 struct {
	Value       string `bson:"value"`
	AddressType string `bson:"addresstype"`
	Scope       string `bson:"networkscope,omitempty"`
	Origin      string `bson:"origin,omitempty"`
	SpaceName   string `bson:"spacename,omitempty"`
	SpaceID     string `bson:"spaceid,omitempty"`
}

// Upgrade accepts an address and a name-to-ID space lookup and returns a
// new address representation based on whether space name/ID are populated.
// An error is returned if the address has a non-empty space name that we
// cannot map to an ID.
func (a OldAddress27) Upgrade(lookup network.SpaceInfos) (OldAddress27, error) {
	// Ignore zero-type addresses.
	if a.Value == "" {
		return a, nil
	}

	if a.SpaceName == "" {
		// If both fields are empty, populate with the default space ID.
		if a.SpaceID == "" {
			a.SpaceID = network.AlphaSpaceId
		} else {
			// If we have a space (provider) ID and no name, which should
			// not be possible in old addresses, then this address *looks*
			// like one that has already been converted.
			// Play it safe, leave it alone and log a warning.
			logger.Warningf("not converting address %q with empty space name and ID %q", a.Value, a.SpaceID)
		}
	} else {
<<<<<<< HEAD
		spaceInfo := lookup.GetByName(a.SpaceName)
		if spaceInfo == nil {
=======
		// On old versions of Juju, we did not convert the space names
		// on addresses that the instance poller received from MAAS.
		// We need to ensure that these can be matched with the names in the
		// spaces collected, which *are* converted when reload-spaces is run.
		newID, ok := lookup[network.ConvertSpaceName(a.SpaceName, nil)]
		if !ok {
>>>>>>> 4a55d428
			return a, errors.NotFoundf("space with name: %q", a.SpaceName)
		}
		a.SpaceID = spaceInfo.ID
		a.SpaceName = ""
	}
	return a, nil
}<|MERGE_RESOLUTION|>--- conflicted
+++ resolved
@@ -54,17 +54,13 @@
 			logger.Warningf("not converting address %q with empty space name and ID %q", a.Value, a.SpaceID)
 		}
 	} else {
-<<<<<<< HEAD
-		spaceInfo := lookup.GetByName(a.SpaceName)
-		if spaceInfo == nil {
-=======
 		// On old versions of Juju, we did not convert the space names
 		// on addresses that the instance poller received from MAAS.
 		// We need to ensure that these can be matched with the names in the
 		// spaces collected, which *are* converted when reload-spaces is run.
-		newID, ok := lookup[network.ConvertSpaceName(a.SpaceName, nil)]
-		if !ok {
->>>>>>> 4a55d428
+		space := network.ConvertSpaceName(a.SpaceName, nil)
+		spaceInfo := lookup.GetByName(space)
+		if spaceInfo == nil {
 			return a, errors.NotFoundf("space with name: %q", a.SpaceName)
 		}
 		a.SpaceID = spaceInfo.ID
