package ec2

import (
	"fmt"
	"io/ioutil"
	"launchpad.net/goamz/aws"
	"launchpad.net/goamz/ec2"
	"launchpad.net/goamz/s3"
	"launchpad.net/juju-core/environs"
	"launchpad.net/juju-core/environs/cloudinit"
	"launchpad.net/juju-core/environs/config"
	"launchpad.net/juju-core/log"
	"launchpad.net/juju-core/state"
	"launchpad.net/juju-core/trivial"
	"launchpad.net/juju-core/version"
	"net/http"
	"strings"
	"sync"
	"time"
)

const mgoPort = 37017

var mgoPortSuffix = fmt.Sprintf(":%d", mgoPort)

// A request may fail to due "eventual consistency" semantics, which
// should resolve fairly quickly.  A request may also fail due to a slow
// state transition (for instance an instance taking a while to release
// a security group after termination).  The former failure mode is
// dealt with by shortAttempt, the latter by longAttempt.
var shortAttempt = trivial.AttemptStrategy{
	Total: 5 * time.Second,
	Delay: 200 * time.Millisecond,
}

var longAttempt = trivial.AttemptStrategy{
	Total: 3 * time.Minute,
	Delay: 1 * time.Second,
}

func init() {
	environs.RegisterProvider("ec2", environProvider{})
}

type environProvider struct{}

var providerInstance environProvider

type environ struct {
	name string

	// ecfgMutex protects the *Unlocked fields below.
	ecfgMutex             sync.Mutex
	ecfgUnlocked          *environConfig
	ec2Unlocked           *ec2.EC2
	s3Unlocked            *s3.S3
	storageUnlocked       *storage
	publicStorageUnlocked *storage // optional.
}

var _ environs.Environ = (*environ)(nil)

type instance struct {
	e *environ
	*ec2.Instance
}

func (inst *instance) String() string {
	return inst.Id()
}

var _ environs.Instance = (*instance)(nil)

func (inst *instance) Id() string {
	return inst.InstanceId
}

func (inst *instance) DNSName() (string, error) {
	if inst.Instance.DNSName != "" {
		return inst.Instance.DNSName, nil
	}
	// Fetch the instance information again, in case
	// the DNS information has become available.
	insts, err := inst.e.Instances([]string{inst.Id()})
	if err != nil {
		return "", err
	}
	freshInst := insts[0].(*instance).Instance
	if freshInst.DNSName == "" {
		return "", environs.ErrNoDNSName
	}
	inst.Instance.DNSName = freshInst.DNSName
	return freshInst.DNSName, nil
}

func (inst *instance) WaitDNSName() (string, error) {
	for a := longAttempt.Start(); a.Next(); {
		name, err := inst.DNSName()
		if err == nil || err != environs.ErrNoDNSName {
			return name, err
		}
	}
	return "", fmt.Errorf("timed out trying to get DNS address for %v", inst.Id())
}

func (p environProvider) Open(cfg *config.Config) (environs.Environ, error) {
	log.Printf("environs/ec2: opening environment %q", cfg.Name())
	e := new(environ)
	err := e.SetConfig(cfg)
	if err != nil {
		return nil, err
	}
	return e, nil
}

func (environProvider) SecretAttrs(cfg *config.Config) (map[string]interface{}, error) {
	m := make(map[string]interface{})
	ecfg, err := providerInstance.newConfig(cfg)
	if err != nil {
		return nil, err
	}
	m["access-key"] = ecfg.accessKey()
	m["secret-key"] = ecfg.secretKey()
	return m, nil
}

func (environProvider) PublicAddress() (string, error) {
	return fetchMetadata("public-hostname")
}

func (environProvider) PrivateAddress() (string, error) {
	return fetchMetadata("local-hostname")
}

func (e *environ) Config() *config.Config {
	return e.ecfg().Config
}

func (e *environ) SetConfig(cfg *config.Config) error {
	ecfg, err := providerInstance.newConfig(cfg)
	if err != nil {
		return err
	}
	e.ecfgMutex.Lock()
	defer e.ecfgMutex.Unlock()
	e.name = ecfg.Name()
	e.ecfgUnlocked = ecfg

	auth := aws.Auth{ecfg.accessKey(), ecfg.secretKey()}
	region := aws.Regions[ecfg.region()]
	e.ec2Unlocked = ec2.New(auth, region)
	e.s3Unlocked = s3.New(auth, region)

	// create new storage instances, existing instances continue
	// to reference their existing configuration.
	e.storageUnlocked = &storage{
		bucket: e.s3Unlocked.Bucket(ecfg.controlBucket()),
	}
	if ecfg.publicBucket() != "" {
		e.publicStorageUnlocked = &storage{
			bucket: e.s3Unlocked.Bucket(ecfg.publicBucket()),
		}
	} else {
		e.publicStorageUnlocked = nil
	}
	return nil
}

func (e *environ) ecfg() *environConfig {
	e.ecfgMutex.Lock()
	ecfg := e.ecfgUnlocked
	e.ecfgMutex.Unlock()
	return ecfg
}

func (e *environ) ec2() *ec2.EC2 {
	e.ecfgMutex.Lock()
	ec2 := e.ec2Unlocked
	e.ecfgMutex.Unlock()
	return ec2
}

func (e *environ) s3() *s3.S3 {
	e.ecfgMutex.Lock()
	s3 := e.s3Unlocked
	e.ecfgMutex.Unlock()
	return s3
}

func (e *environ) Name() string {
	return e.name
}

func (e *environ) Storage() environs.Storage {
	e.ecfgMutex.Lock()
	storage := e.storageUnlocked
	e.ecfgMutex.Unlock()
	return storage
}

func (e *environ) PublicStorage() environs.StorageReader {
	e.ecfgMutex.Lock()
	defer e.ecfgMutex.Unlock()
	if e.publicStorageUnlocked == nil {
		return environs.EmptyStorage
	}
	return e.publicStorageUnlocked
}

func (e *environ) Bootstrap(uploadTools bool, certPEM, keyPEM []byte) error {
	password := e.Config().AdminSecret()
	if password == "" {
		return fmt.Errorf("admin-secret is required for bootstrap")
	}
	log.Printf("environs/ec2: bootstrapping environment %q", e.name)
	// If the state file exists, it might actually have just been
	// removed by Destroy, and eventual consistency has not caught
	// up yet, so we retry to verify if that is happening.
	var err error
	for a := shortAttempt.Start(); a.Next(); {
		_, err = e.loadState()
		if err != nil {
			break
		}
	}
	if err == nil {
		return fmt.Errorf("environment is already bootstrapped")
	}
	if _, notFound := err.(*environs.NotFoundError); !notFound {
		return fmt.Errorf("cannot query old bootstrap state: %v", err)
	}
	var tools *state.Tools
	if uploadTools {
		tools, err = environs.PutTools(e.Storage(), nil)
		if err != nil {
			return fmt.Errorf("cannot upload tools: %v", err)
		}
	} else {
		flags := environs.HighestVersion | environs.CompatVersion
		tools, err = environs.FindTools(e, version.Current, flags)
		if err != nil {
			return fmt.Errorf("cannot find tools: %v", err)
		}
	}
	config, err := environs.BootstrapConfig(providerInstance, e.Config(), tools)
	if err != nil {
		return fmt.Errorf("unable to determine inital configuration: %v", err)
	}
	cert, hasCert := e.Config().CACert()
	if !hasCert {
		return fmt.Errorf("environ config has no CA certificate")
	}
	info := &state.Info{
		Password:  trivial.PasswordHash(password),
		CACertPEM: cert,
	}
	inst, err := e.startInstance(&startInstanceParams{
		machineId:          0,
		info:               info,
		tools:              tools,
		stateServer:        true,
		config:             config,
		stateServerCertPEM: certPEM,
		stateServerKeyPEM:  keyPEM,
	})
	if err != nil {
		return fmt.Errorf("cannot start bootstrap instance: %v", err)
	}
	err = e.saveState(&bootstrapState{
		StateInstances: []string{inst.Id()},
	})
	if err != nil {
		// ignore error on StopInstance because the previous error is
		// more important.
		e.StopInstances([]environs.Instance{inst})
		return fmt.Errorf("cannot save state: %v", err)
	}
	// TODO make safe in the case of racing Bootstraps
	// If two Bootstraps are called concurrently, there's
	// no way to use S3 to make sure that only one succeeds.
	// Perhaps consider using SimpleDB for state storage
	// which would enable that possibility.

	return nil
}

func (e *environ) StateInfo() (*state.Info, error) {
	st, err := e.loadState()
	if err != nil {
		return nil, err
	}
	cert, hasCert := e.Config().CACert()
	if !hasCert {
		return nil, fmt.Errorf("environ config has no CA certificate")
	}
	var addrs []string
	// Wait for the DNS names of any of the instances
	// to become available.
	log.Printf("environs/ec2: waiting for DNS name(s) of state server instances %v", st.StateInstances)
	for a := longAttempt.Start(); len(addrs) == 0 && a.Next(); {
		insts, err := e.Instances(st.StateInstances)
		if err != nil && err != environs.ErrPartialInstances {
			return nil, err
		}
		for _, inst := range insts {
			if inst == nil {
				continue
			}
			name := inst.(*instance).Instance.DNSName
			if name != "" {
				addrs = append(addrs, name+mgoPortSuffix)
			}
		}
	}
	if len(addrs) == 0 {
		return nil, fmt.Errorf("timed out waiting for mgo address from %v", st.StateInstances)
	}
	return &state.Info{
		Addrs:     addrs,
		CACertPEM: cert,
<<<<<<< HEAD
=======
		UseSSH:    true,
>>>>>>> f9a3741b
	}, nil
}

// AssignmentPolicy for EC2 is to deploy units only on machines without other
// units already assigned, and to launch new machines as required.
func (e *environ) AssignmentPolicy() state.AssignmentPolicy {
	return state.AssignUnused
}

func (e *environ) StartInstance(machineId int, info *state.Info, tools *state.Tools) (environs.Instance, error) {
	return e.startInstance(&startInstanceParams{
		machineId: machineId,
		info:      info,
		tools:     tools,
	})
}

func (e *environ) userData(scfg *startInstanceParams) ([]byte, error) {
	cfg := &cloudinit.MachineConfig{
		StateServer:        scfg.stateServer,
		StateInfo:          scfg.info,
		StateServerCertPEM: scfg.stateServerCertPEM,
		StateServerKeyPEM:  scfg.stateServerKeyPEM,
		InstanceIdAccessor: "$(curl http://169.254.169.254/1.0/meta-data/instance-id)",
		ProviderType:       "ec2",
		DataDir:            "/var/lib/juju",
		Tools:              scfg.tools,
		MachineId:          scfg.machineId,
		AuthorizedKeys:     e.ecfg().AuthorizedKeys(),
		Config:             scfg.config,
	}
	cloudcfg, err := cloudinit.New(cfg)
	if err != nil {
		return nil, err
	}
	return cloudcfg.Render()
}

type startInstanceParams struct {
	machineId          int
	info               *state.Info
	tools              *state.Tools
	stateServer        bool
	config             *config.Config
	stateServerCertPEM []byte
	stateServerKeyPEM  []byte
}

// startInstance is the internal version of StartInstance, used by Bootstrap
// as well as via StartInstance itself.
func (e *environ) startInstance(scfg *startInstanceParams) (environs.Instance, error) {
	if scfg.tools == nil {
		var err error
		flags := environs.HighestVersion | environs.CompatVersion
		scfg.tools, err = environs.FindTools(e, version.Current, flags)
		if err != nil {
			return nil, err
		}
	}
	log.Printf("environs/ec2: starting machine %d in %q running tools version %q from %q", scfg.machineId, e.name, scfg.tools.Binary, scfg.tools.URL)
	spec, err := findInstanceSpec(&instanceConstraint{
		series: scfg.tools.Series,
		arch:   scfg.tools.Arch,
		region: e.ecfg().region(),
	})
	if err != nil {
		return nil, fmt.Errorf("cannot find image satisfying constraints: %v", err)
	}
	// TODO quick sanity check that we can access the tools URL?
	userData, err := e.userData(scfg)
	if err != nil {
		return nil, fmt.Errorf("cannot make user data: %v", err)
	}
	log.Debugf("environs/ec2: ec2 user data: %q", userData)
	groups, err := e.setUpGroups(scfg.machineId)
	if err != nil {
		return nil, fmt.Errorf("cannot set up groups: %v", err)
	}
	var instances *ec2.RunInstancesResp

	for a := shortAttempt.Start(); a.Next(); {
		instances, err = e.ec2().RunInstances(&ec2.RunInstances{
			ImageId:        spec.imageId,
			MinCount:       1,
			MaxCount:       1,
			UserData:       userData,
			InstanceType:   "m1.small",
			SecurityGroups: groups,
		})
		if err == nil || ec2ErrCode(err) != "InvalidGroup.NotFound" {
			break
		}
	}
	if err != nil {
		return nil, fmt.Errorf("cannot run instances: %v", err)
	}
	if len(instances.Instances) != 1 {
		return nil, fmt.Errorf("expected 1 started instance, got %d", len(instances.Instances))
	}
	inst := &instance{e, &instances.Instances[0]}
	log.Printf("environs/ec2: started instance %q", inst.Id())
	return inst, nil
}

func (e *environ) StopInstances(insts []environs.Instance) error {
	ids := make([]string, len(insts))
	for i, inst := range insts {
		ids[i] = inst.(*instance).InstanceId
	}
	return e.terminateInstances(ids)
}

// gatherInstances tries to get information on each instance
// id whose corresponding insts slot is nil.
// It returns environs.ErrPartialInstances if the insts
// slice has not been completely filled.
func (e *environ) gatherInstances(ids []string, insts []environs.Instance) error {
	var need []string
	for i, inst := range insts {
		if inst == nil {
			need = append(need, ids[i])
		}
	}
	if len(need) == 0 {
		return nil
	}
	filter := ec2.NewFilter()
	filter.Add("instance-state-name", "pending", "running")
	filter.Add("group-name", e.jujuGroupName())
	filter.Add("instance-id", need...)
	resp, err := e.ec2().Instances(nil, filter)
	if err != nil {
		return err
	}
	n := 0
	// For each requested id, add it to the returned instances
	// if we find it in the response.
	for i, id := range ids {
		if insts[i] != nil {
			continue
		}
		for j := range resp.Reservations {
			r := &resp.Reservations[j]
			for k := range r.Instances {
				if r.Instances[k].InstanceId == id {
					inst := r.Instances[k]
					insts[i] = &instance{e, &inst}
					n++
				}
			}
		}
	}
	if n < len(ids) {
		return environs.ErrPartialInstances
	}
	return nil
}

func (e *environ) Instances(ids []string) ([]environs.Instance, error) {
	if len(ids) == 0 {
		return nil, nil
	}
	insts := make([]environs.Instance, len(ids))
	// Make a series of requests to cope with eventual consistency.
	// Each request will attempt to add more instances to the requested
	// set.
	var err error
	for a := shortAttempt.Start(); a.Next(); {
		err = e.gatherInstances(ids, insts)
		if err == nil || err != environs.ErrPartialInstances {
			break
		}
	}
	if err == environs.ErrPartialInstances {
		for _, inst := range insts {
			if inst != nil {
				return insts, environs.ErrPartialInstances
			}
		}
		return nil, environs.ErrNoInstances
	}
	if err != nil {
		return nil, err
	}
	return insts, nil
}

func (e *environ) AllInstances() ([]environs.Instance, error) {
	filter := ec2.NewFilter()
	filter.Add("instance-state-name", "pending", "running")
	filter.Add("group-name", e.jujuGroupName())
	resp, err := e.ec2().Instances(nil, filter)
	if err != nil {
		return nil, err
	}
	var insts []environs.Instance
	for _, r := range resp.Reservations {
		for i := range r.Instances {
			inst := r.Instances[i]
			insts = append(insts, &instance{e, &inst})
		}
	}
	return insts, nil
}

func (e *environ) Destroy(ensureInsts []environs.Instance) error {
	log.Printf("environs/ec2: destroying environment %q", e.name)
	insts, err := e.AllInstances()
	if err != nil {
		return fmt.Errorf("cannot get instances: %v", err)
	}
	found := make(map[string]bool)
	var ids []string
	for _, inst := range insts {
		ids = append(ids, inst.Id())
		found[inst.Id()] = true
	}

	// Add any instances we've been told about but haven't yet shown
	// up in the instance list.
	for _, inst := range ensureInsts {
		id := inst.(*instance).InstanceId
		if !found[id] {
			ids = append(ids, id)
			found[id] = true
		}
	}
	err = e.terminateInstances(ids)
	if err != nil {
		return err
	}

	// To properly observe e.storageUnlocked we need to get its value while
	// holding e.ecfgMutex. e.Storage() does this for us, then we convert
	// back to the (*storage) to access the private deleteAll() method.
	st := e.Storage().(*storage)
	err = st.deleteAll()
	if err != nil {
		return err
	}
	return nil
}

func portsToIPPerms(ports []state.Port) []ec2.IPPerm {
	ipPerms := make([]ec2.IPPerm, len(ports))
	for i, p := range ports {
		ipPerms[i] = ec2.IPPerm{
			Protocol:  p.Protocol,
			FromPort:  p.Number,
			ToPort:    p.Number,
			SourceIPs: []string{"0.0.0.0/0"},
		}
	}
	return ipPerms
}

func (e *environ) openPortsInGroup(name string, ports []state.Port) error {
	if len(ports) == 0 {
		return nil
	}
	// Give permissions for anyone to access the given ports.
	ipPerms := portsToIPPerms(ports)
	g := ec2.SecurityGroup{Name: name}
	_, err := e.ec2().AuthorizeSecurityGroup(g, ipPerms)
	if err != nil && ec2ErrCode(err) == "InvalidPermission.Duplicate" {
		if len(ports) == 1 {
			return nil
		}
		// If there's more than one port and we get a duplicate error,
		// then we go through authorizing each port individually,
		// otherwise the ports that were *not* duplicates will have
		// been ignored
		for i := range ipPerms {
			_, err := e.ec2().AuthorizeSecurityGroup(g, ipPerms[i:i+1])
			if err != nil && ec2ErrCode(err) != "InvalidPermission.Duplicate" {
				return fmt.Errorf("cannot open port %v: %v", ipPerms[i], err)
			}
		}
		return nil
	}
	if err != nil {
		return fmt.Errorf("cannot open ports: %v", err)
	}
	return nil
}

func (e *environ) closePortsInGroup(name string, ports []state.Port) error {
	if len(ports) == 0 {
		return nil
	}
	// Revoke permissions for anyone to access the given ports.
	// Note that ec2 allows the revocation of permissions that aren't
	// granted, so this is naturally idempotent.
	g := ec2.SecurityGroup{Name: name}
	_, err := e.ec2().RevokeSecurityGroup(g, portsToIPPerms(ports))
	if err != nil {
		return fmt.Errorf("cannot close ports: %v", err)
	}
	return nil
}

func (e *environ) portsInGroup(name string) (ports []state.Port, err error) {
	g := ec2.SecurityGroup{Name: name}
	resp, err := e.ec2().SecurityGroups([]ec2.SecurityGroup{g}, nil)
	if err != nil {
		return nil, err
	}
	if len(resp.Groups) != 1 {
		return nil, fmt.Errorf("expected one security group, got %d", len(resp.Groups))
	}
	for _, p := range resp.Groups[0].IPPerms {
		if len(p.SourceIPs) != 1 {
			log.Printf("environs/ec2: unexpected IP permission found: %v", p)
			continue
		}
		for i := p.FromPort; i <= p.ToPort; i++ {
			ports = append(ports, state.Port{
				Protocol: p.Protocol,
				Number:   i,
			})
		}
	}
	state.SortPorts(ports)
	return ports, nil
}

func (e *environ) OpenPorts(ports []state.Port) error {
	if e.Config().FirewallMode() != config.FwGlobal {
		return fmt.Errorf("invalid firewall mode for opening ports on environment: %q",
			e.Config().FirewallMode())
	}
	if err := e.openPortsInGroup(e.globalGroupName(), ports); err != nil {
		return err
	}
	log.Printf("environs/ec2: opened ports in global group: %v", ports)
	return nil
}

func (e *environ) ClosePorts(ports []state.Port) error {
	if e.Config().FirewallMode() != config.FwGlobal {
		return fmt.Errorf("invalid firewall mode for closing ports on environment: %q",
			e.Config().FirewallMode())
	}
	if err := e.closePortsInGroup(e.globalGroupName(), ports); err != nil {
		return err
	}
	log.Printf("environs/ec2: closed ports in global group: %v", ports)
	return nil
}

func (e *environ) Ports() ([]state.Port, error) {
	if e.Config().FirewallMode() != config.FwGlobal {
		return nil, fmt.Errorf("invalid firewall mode for retrieving ports from environment: %q",
			e.Config().FirewallMode())
	}
	return e.portsInGroup(e.globalGroupName())
}

func (*environ) Provider() environs.EnvironProvider {
	return &providerInstance
}

func (e *environ) terminateInstances(ids []string) error {
	if len(ids) == 0 {
		return nil
	}
	var err error
	ec2inst := e.ec2()
	for a := shortAttempt.Start(); a.Next(); {
		_, err = ec2inst.TerminateInstances(ids)
		if err == nil || ec2ErrCode(err) != "InvalidInstanceID.NotFound" {
			return err
		}
	}
	if len(ids) == 1 {
		return err
	}
	// If we get a NotFound error, it means that no instances have been
	// terminated even if some exist, so try them one by one, ignoring
	// NotFound errors.
	var firstErr error
	for _, id := range ids {
		_, err = ec2inst.TerminateInstances([]string{id})
		if ec2ErrCode(err) == "InvalidInstanceID.NotFound" {
			err = nil
		}
		if err != nil && firstErr == nil {
			firstErr = err
		}
	}
	return firstErr
}

func (e *environ) globalGroupName() string {
	return fmt.Sprintf("%s-global", e.jujuGroupName())
}

func (e *environ) machineGroupName(machineId int) string {
	return fmt.Sprintf("%s-%d", e.jujuGroupName(), machineId)
}

func (e *environ) jujuGroupName() string {
	return "juju-" + e.name
}

func (inst *instance) OpenPorts(machineId int, ports []state.Port) error {
	if inst.e.Config().FirewallMode() != config.FwInstance {
		return fmt.Errorf("invalid firewall mode for opening ports on instance: %q",
			inst.e.Config().FirewallMode())
	}
	name := inst.e.machineGroupName(machineId)
	if err := inst.e.openPortsInGroup(name, ports); err != nil {
		return err
	}
	log.Printf("environs/ec2: opened ports in security group %s: %v", name, ports)
	return nil
}

func (inst *instance) ClosePorts(machineId int, ports []state.Port) error {
	if inst.e.Config().FirewallMode() != config.FwInstance {
		return fmt.Errorf("invalid firewall mode for closing ports on instance: %q",
			inst.e.Config().FirewallMode())
	}
	name := inst.e.machineGroupName(machineId)
	if err := inst.e.closePortsInGroup(name, ports); err != nil {
		return err
	}
	log.Printf("environs/ec2: closed ports in security group %s: %v", name, ports)
	return nil
}

func (inst *instance) Ports(machineId int) ([]state.Port, error) {
	if inst.e.Config().FirewallMode() != config.FwInstance {
		return nil, fmt.Errorf("invalid firewall mode for retrieving ports from instance: %q",
			inst.e.Config().FirewallMode())
	}
	name := inst.e.machineGroupName(machineId)
	return inst.e.portsInGroup(name)
}

// setUpGroups creates the security groups for the new machine, and
// returns them.
//
// Instances are tagged with a group so they can be distinguished from
// other instances that might be running on the same EC2 account.  In
// addition, a specific machine security group is created for each
// machine, so that its firewall rules can be configured per machine.
func (e *environ) setUpGroups(machineId int) ([]ec2.SecurityGroup, error) {
	sourceGroups := []ec2.UserSecurityGroup{{Name: e.jujuGroupName()}}
	jujuGroup, err := e.ensureGroup(e.jujuGroupName(),
		[]ec2.IPPerm{
			{
				Protocol:  "tcp",
				FromPort:  22,
				ToPort:    22,
				SourceIPs: []string{"0.0.0.0/0"},
			},
			{
				Protocol:     "tcp",
				FromPort:     0,
				ToPort:       65535,
				SourceGroups: sourceGroups,
			},
			{
				Protocol:     "udp",
				FromPort:     0,
				ToPort:       65535,
				SourceGroups: sourceGroups,
			},
			{
				Protocol:     "icmp",
				FromPort:     -1,
				ToPort:       -1,
				SourceGroups: sourceGroups,
			},
		})
	if err != nil {
		return nil, err
	}
	var machineGroup ec2.SecurityGroup
	switch e.Config().FirewallMode() {
	case config.FwInstance:
		machineGroup, err = e.ensureGroup(e.machineGroupName(machineId), nil)
	case config.FwGlobal:
		machineGroup, err = e.ensureGroup(e.globalGroupName(), nil)
	}
	if err != nil {
		return nil, err
	}
	return []ec2.SecurityGroup{jujuGroup, machineGroup}, nil
}

// zeroGroup holds the zero security group.
var zeroGroup ec2.SecurityGroup

// ensureGroup returns the security group with name and perms.
// If a group with name does not exist, one will be created.
// If it exists, its permissions are set to perms.
func (e *environ) ensureGroup(name string, perms []ec2.IPPerm) (g ec2.SecurityGroup, err error) {
	ec2inst := e.ec2()
	resp, err := ec2inst.CreateSecurityGroup(name, "juju group")
	if err != nil && ec2ErrCode(err) != "InvalidGroup.Duplicate" {
		return zeroGroup, err
	}

	var have permSet
	if err == nil {
		g = resp.SecurityGroup
	} else {
		resp, err := ec2inst.SecurityGroups(ec2.SecurityGroupNames(name), nil)
		if err != nil {
			return zeroGroup, err
		}
		info := resp.Groups[0]
		// It's possible that the old group has the wrong
		// description here, but if it does it's probably due
		// to something deliberately playing games with juju,
		// so we ignore it.
		have = newPermSet(info.IPPerms)
		g = info.SecurityGroup
	}
	want := newPermSet(perms)
	revoke := make(permSet)
	for p := range have {
		if !want[p] {
			revoke[p] = true
		}
	}
	if len(revoke) > 0 {
		_, err := ec2inst.RevokeSecurityGroup(g, revoke.ipPerms())
		if err != nil {
			return zeroGroup, fmt.Errorf("cannot revoke security group: %v", err)
		}
	}

	add := make(permSet)
	for p := range want {
		if !have[p] {
			add[p] = true
		}
	}
	if len(add) > 0 {
		_, err := ec2inst.AuthorizeSecurityGroup(g, add.ipPerms())
		if err != nil {
			return zeroGroup, fmt.Errorf("cannot authorize securityGroup: %v", err)
		}
	}
	return g, nil
}

// permKey represents a permission for a group or an ip address range
// to access the given range of ports. Only one of groupName or ipAddr
// should be non-empty.
type permKey struct {
	protocol  string
	fromPort  int
	toPort    int
	groupName string
	ipAddr    string
}

type permSet map[permKey]bool

// newPermSet returns a set of all the permissions in the
// given slice of IPPerms. It ignores the name and owner
// id in source groups, using group ids only.
func newPermSet(ps []ec2.IPPerm) permSet {
	m := make(permSet)
	for _, p := range ps {
		k := permKey{
			protocol: p.Protocol,
			fromPort: p.FromPort,
			toPort:   p.ToPort,
		}
		for _, g := range p.SourceGroups {
			k.groupName = g.Name
			m[k] = true
		}
		k.groupName = ""
		for _, ip := range p.SourceIPs {
			k.ipAddr = ip
			m[k] = true
		}
	}
	return m
}

// ipPerms returns m as a slice of permissions usable
// with the ec2 package.
func (m permSet) ipPerms() (ps []ec2.IPPerm) {
	// We could compact the permissions, but it
	// hardly seems worth it.
	for p := range m {
		ipp := ec2.IPPerm{
			Protocol: p.protocol,
			FromPort: p.fromPort,
			ToPort:   p.toPort,
		}
		if p.ipAddr != "" {
			ipp.SourceIPs = []string{p.ipAddr}
		} else {
			ipp.SourceGroups = []ec2.UserSecurityGroup{{Name: p.groupName}}
		}
		ps = append(ps, ipp)
	}
	return
}

// If the err is of type *ec2.Error, ec2ErrCode returns
// its code, otherwise it returns the empty string.
func ec2ErrCode(err error) string {
	ec2err, _ := err.(*ec2.Error)
	if ec2err == nil {
		return ""
	}
	return ec2err.Code
}

// metadataHost holds the address of the instance metadata service.
// It is a variable so that tests can change it to refer to a local
// server when needed.
var metadataHost = "http://169.254.169.254"

// fetchMetadata fetches a single atom of data from the ec2 instance metadata service.
// http://docs.amazonwebservices.com/AWSEC2/latest/UserGuide/AESDG-chapter-instancedata.html
func fetchMetadata(name string) (value string, err error) {
	uri := fmt.Sprintf("%s/2011-01-01/meta-data/%s", metadataHost, name)
	defer trivial.ErrorContextf(&err, "cannot get %q", uri)
	for a := shortAttempt.Start(); a.Next(); {
		var resp *http.Response
		resp, err = http.Get(uri)
		if err != nil {
			continue
		}
		defer resp.Body.Close()
		if resp.StatusCode != http.StatusOK {
			err = fmt.Errorf("bad http response %v", resp.Status)
			continue
		}
		var data []byte
		data, err = ioutil.ReadAll(resp.Body)
		if err != nil {
			continue
		}
		return strings.TrimSpace(string(data)), nil
	}
	return
}<|MERGE_RESOLUTION|>--- conflicted
+++ resolved
@@ -318,10 +318,6 @@
 	return &state.Info{
 		Addrs:     addrs,
 		CACertPEM: cert,
-<<<<<<< HEAD
-=======
-		UseSSH:    true,
->>>>>>> f9a3741b
 	}, nil
 }
 
