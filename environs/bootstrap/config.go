--- conflicted
+++ resolved
@@ -10,23 +10,19 @@
 	"io"
 	"os"
 	"path/filepath"
+	"slices"
 	"time"
 
 	"github.com/juju/errors"
 	"github.com/juju/schema"
-<<<<<<< HEAD
 	"github.com/juju/utils/v4"
-=======
-	"github.com/juju/utils/v3"
 	"golang.org/x/crypto/ssh"
-	"gopkg.in/juju/environschema.v1"
->>>>>>> 206e39b3
 
 	"github.com/juju/juju/caas"
 	coreconfig "github.com/juju/juju/core/config"
 	"github.com/juju/juju/internal/configschema"
 	"github.com/juju/juju/internal/pki"
-	"github.com/juju/juju/internal/ssh"
+	internalssh "github.com/juju/juju/internal/ssh"
 	"github.com/juju/juju/juju/osenv"
 )
 
@@ -118,7 +114,6 @@
 
 // BootstrapConfigSchema returns the schema used for config items during
 // bootstrap.
-<<<<<<< HEAD
 func BootstrapConfigSchema() configschema.Fields {
 	return configschema.Fields{
 		// TODO (tlm): It is unclear why we define this schema twice in this file.
@@ -161,6 +156,10 @@
 				CACertKey),
 			Type: configschema.Tstring,
 		},
+		SSHServerHostKeyKey: {
+			Description: "Sets the bootstrapped controller's SSH server host key",
+			Type:        configschema.Tstring,
+		},
 		BootstrapTimeoutKey: {
 			Description: "Controls how long Juju will wait for a bootstrap to " +
 				"complete before considering it failed in seconds",
@@ -194,74 +193,12 @@
 			Type: configschema.Tlist,
 		},
 	}
-=======
-var BootstrapConfigSchema = environschema.Fields{
-	AdminSecretKey: {
-		Description: "Sets the Juju administrator password",
-		Type:        environschema.Tstring,
-	},
-	CACertKey: {
-		Description: fmt.Sprintf(
-			"Sets the bootstrapped controller's CA cert to use and issue "+
-				"certificates from, used in conjunction with %s",
-			CAPrivateKeyKey),
-		Type: environschema.Tstring,
-	},
-	CAPrivateKeyKey: {
-		Description: fmt.Sprintf(
-			"Sets the bootstrapped controller's CA cert private key to sign "+
-				"certificates with, used in conjunction with %s",
-			CACertKey),
-		Type: environschema.Tstring,
-	},
-	SSHServerHostKeyKey: {
-		Description: "Sets the bootstrapped controller's SSH server host key",
-		Type:        environschema.Tstring,
-	},
-	BootstrapTimeoutKey: {
-		Description: "Controls how long Juju will wait for a bootstrap to " +
-			"complete before considering it failed in seconds",
-		Type: environschema.Tint,
-	},
-	BootstrapRetryDelayKey: {
-		Description: "Controls the amount of time in seconds between attempts " +
-			"to connect to a bootstrap machine address",
-		Type: environschema.Tint,
-	},
-	BootstrapAddressesDelayKey: {
-		Description: "Controls the amount of time in seconds in between " +
-			"refreshing the bootstrap machine addresses",
-		Type: environschema.Tint,
-	},
-	ControllerServiceType: {
-		Description: "Controls the kubernetes service type for Juju " +
-			"controllers, see\n" +
-			"https://kubernetes.io/docs/reference/kubernetes-api/service-resources/service-v1/#ServiceSpec\n" +
-			"valid values are one of cluster, loadbalancer, external",
-		Type: environschema.Tstring,
-	},
-	ControllerExternalName: {
-		Description: "Sets the external name for a k8s controller of type " +
-			"external",
-		Type: environschema.Tstring,
-	},
-	ControllerExternalIPs: {
-		Description: "Specifies a comma separated list of external IPs for a " +
-			"k8s controller of type external",
-		Type: environschema.Tlist,
-	},
->>>>>>> 206e39b3
 }
 
 // IsBootstrapAttribute reports whether or not the specified
 // attribute name is only relevant during bootstrap.
 func IsBootstrapAttribute(attr string) bool {
-	for _, a := range BootstrapConfigAttributes {
-		if attr == a {
-			return true
-		}
-	}
-	return false
+	return slices.Contains(BootstrapConfigAttributes, attr)
 }
 
 // Config contains bootstrap-specific configuration.
@@ -326,7 +263,7 @@
 // in well-defined locations: $JUJU_DATA/ca-cert.pem, and
 // $JUJU_DATA/ca-private-key.pem. If none of these are set, an
 // error is returned.
-func NewConfig(attrs map[string]interface{}) (Config, error) {
+func NewConfig(attrs map[string]any) (Config, error) {
 	cfg, err := coreconfig.NewConfig(attrs, configSchema, configDefaults)
 	if err != nil {
 		return Config{}, errors.Trace(err)
@@ -343,7 +280,7 @@
 	if controllerExternalName, ok := attrs[ControllerExternalName].(string); ok {
 		config.ControllerExternalName = controllerExternalName
 	}
-	if externalIps, ok := attrs[ControllerExternalIPs].([]interface{}); ok {
+	if externalIps, ok := attrs[ControllerExternalIPs].([]any); ok {
 		for _, ip := range externalIps {
 			config.ControllerExternalIPs = append(config.ControllerExternalIPs, ip.(string))
 		}
@@ -408,11 +345,10 @@
 		config.CAPrivateKey = caKeyPem
 	}
 
-<<<<<<< HEAD
 	// If authorized keys is not returned we will just get back the zero value
 	// of a string which is safe to parse.
 	authorizedKeys, _ := attrs[AuthorizedKeysKey].(string)
-	config.AuthorizedKeys, err = ssh.SplitAuthorizedKeysByDelimiter(authorizedKeysDelimiter, authorizedKeys)
+	config.AuthorizedKeys, err = internalssh.SplitAuthorizedKeysByDelimiter(authorizedKeysDelimiter, authorizedKeys)
 	if err != nil {
 		return Config{}, fmt.Errorf("cannot parse and split authorized keys: %w", err)
 	}
@@ -427,7 +363,7 @@
 		}
 		defer file.Close()
 
-		keys, err := ssh.SplitAuthorizedKeysReader(file)
+		keys, err := internalssh.SplitAuthorizedKeysReader(file)
 		if err != nil {
 			return Config{}, fmt.Errorf(
 				"cannot split authorized key file %q: %w",
@@ -436,7 +372,8 @@
 		}
 
 		config.AuthorizedKeys = append(config.AuthorizedKeys, keys...)
-=======
+	}
+
 	// Try get the key from the attribute map or try load it from file.
 	// If it isn't present, this is OK, we allow the controller to generate it
 	// on "jujud bootstrap-state" command.
@@ -449,7 +386,6 @@
 		if err != nil && (userSpecified || !os.IsNotExist(errors.Cause(err))) {
 			return Config{}, errors.Annotatef(err, "reading %q from file", SSHServerHostKeyKey)
 		}
->>>>>>> 206e39b3
 	}
 
 	return config, config.Validate()
@@ -458,7 +394,7 @@
 // readFileAttr reads the contents of an attribute from a file, if the
 // corresponding "-path" attribute is set, or otherwise from a default
 // path.
-func readFileAttr(attrs map[string]interface{}, key, defaultPath string) (content string, userSpecified bool, _ error) {
+func readFileAttr(attrs map[string]any, key, defaultPath string) (content string, userSpecified bool, _ error) {
 	path, ok := attrs[key+"-path"].(string)
 	if ok {
 		userSpecified = true
@@ -512,12 +448,12 @@
 		Group: configschema.JujuGroup,
 	},
 	SSHServerHostKeyKey: {
-		Type:  environschema.Tstring,
-		Group: environschema.JujuGroup,
+		Type:  configschema.Tstring,
+		Group: configschema.JujuGroup,
 	},
 	SSHServerHostKeyKey + "-path": {
-		Type:  environschema.Tstring,
-		Group: environschema.JujuGroup,
+		Type:  configschema.Tstring,
+		Group: configschema.JujuGroup,
 	},
 	ControllerExternalName: {
 		Type:  configschema.Tstring,
@@ -530,7 +466,7 @@
 	ControllerServiceType: {
 		Type:  configschema.Tstring,
 		Group: configschema.JujuGroup,
-		Values: []interface{}{
+		Values: []any{
 			string(caas.ServiceCluster),
 			string(caas.ServiceLoadBalancer),
 			string(caas.ServiceExternal),
@@ -551,22 +487,9 @@
 }
 
 var configDefaults = schema.Defaults{
-<<<<<<< HEAD
-	AdminSecretKey:             schema.Omit,
-	AuthorizedKeysKey:          schema.Omit,
-	AuthorizedKeysPathKey:      schema.Omit,
-	CACertKey:                  schema.Omit,
-	CACertKey + "-path":        schema.Omit,
-	CAPrivateKeyKey:            schema.Omit,
-	CAPrivateKeyKey + "-path":  schema.Omit,
-	ControllerServiceType:      schema.Omit,
-	ControllerExternalName:     schema.Omit,
-	ControllerExternalIPs:      schema.Omit,
-	BootstrapTimeoutKey:        DefaultBootstrapSSHTimeout,
-	BootstrapRetryDelayKey:     DefaultBootstrapSSHRetryDelay,
-	BootstrapAddressesDelayKey: DefaultBootstrapSSHAddressesDelay,
-=======
 	AdminSecretKey:                schema.Omit,
+	AuthorizedKeysKey:             schema.Omit,
+	AuthorizedKeysPathKey:         schema.Omit,
 	CACertKey:                     schema.Omit,
 	CACertKey + "-path":           schema.Omit,
 	CAPrivateKeyKey:               schema.Omit,
@@ -579,5 +502,4 @@
 	BootstrapTimeoutKey:           DefaultBootstrapSSHTimeout,
 	BootstrapRetryDelayKey:        DefaultBootstrapSSHRetryDelay,
 	BootstrapAddressesDelayKey:    DefaultBootstrapSSHAddressesDelay,
->>>>>>> 206e39b3
 }