--- conflicted
+++ resolved
@@ -176,13 +176,9 @@
 		"zookeeper": false,
 	})
 	c.Assert(err, IsNil)
-<<<<<<< HEAD
-	cfg, err = environs.Providers()[cfg.Type()].Validate(cfg, nil)
-=======
 	provider, err := environs.Provider(cfg.Type())
 	c.Assert(err, IsNil)
 	cfg, err = provider.Validate(cfg, nil)
->>>>>>> 672de6d8
 	c.Assert(err, IsNil)
 	env, err := environs.New(cfg)
 	c.Assert(err, IsNil)
