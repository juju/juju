package openstack_test

import (
	"crypto/rand"
	"fmt"
	"io"
	. "launchpad.net/gocheck"
	"launchpad.net/goose/client"
	"launchpad.net/goose/identity"
	"launchpad.net/juju-core/environs"
	"launchpad.net/juju-core/environs/jujutest"
	"launchpad.net/juju-core/environs/openstack"
	coretesting "launchpad.net/juju-core/testing"
	"launchpad.net/juju-core/version"
	"strings"
)

// uniqueName is generated afresh for every test run, so that
// we are not polluted by previous test state.
var uniqueName = randomName()

func randomName() string {
	buf := make([]byte, 8)
	_, err := io.ReadFull(rand.Reader, buf)
	if err != nil {
		panic(fmt.Sprintf("error from crypto rand: %v", err))
	}
	return fmt.Sprintf("%x", buf)
}

func makeTestConfig() map[string]interface{} {
	// The following attributes hold the environment configuration
	// for running the OpenStack integration tests.
	//
	// This is missing keys for security reasons; set the following
	// environment variables to make the OpenStack testing work:
	//  access-key: $OS_USERNAME
	//  secret-key: $OS_PASSWORD
	//
	attrs := map[string]interface{}{
		"name":           "sample-" + uniqueName,
		"type":           "openstack",
		"auth-mode":      "userpass",
		"control-bucket": "juju-test-" + uniqueName,
		"ca-cert":        coretesting.CACert,
		"ca-private-key": coretesting.CAKey,
	}
	return attrs
}

// Register tests to run against a real Openstack instance.
func registerOpenStackTests(cred *identity.Credentials) {
	Suite(&LiveTests{
		cred: cred,
	})
}

// LiveTests contains tests that can be run against OpenStack deployments.
// The deployment can be a real live instance or service doubles.
// Each test runs using the same connection.
type LiveTests struct {
	coretesting.LoggingSuite
	jujutest.LiveTests
	cred                   *identity.Credentials
	writeablePublicStorage environs.Storage
}

const (
	// TODO (wallyworld) - ideally, something like http://cloud-images.ubuntu.com would have images we could use
	// but until it does, we allow a default image id to be specified.
	// This is an existing image on Canonistack - smoser-cloud-images/ubuntu-quantal-12.10-i386-server-20121017
	testImageId = "0f602ea9-c09e-440c-9e29-cfae5635afa3"
)

func (t *LiveTests) SetUpSuite(c *C) {
	t.LoggingSuite.SetUpSuite(c)
	// Get an authenticated Goose client to extract some configuration parameters for the test environment.
	client := client.NewClient(t.cred, identity.AuthUserPass, nil)
	err := client.Authenticate()
	c.Assert(err, IsNil)
	publicBucketURL, err := client.MakeServiceURL("object-store", nil)
	c.Assert(err, IsNil)
	attrs := makeTestConfig()
	attrs["admin-secret"] = "secret"
	attrs["username"] = t.cred.User
	attrs["password"] = t.cred.Secrets
	attrs["region"] = t.cred.Region
	attrs["auth-url"] = t.cred.URL
	attrs["tenant-name"] = t.cred.TenantName
	attrs["public-bucket-url"] = publicBucketURL
	attrs["default-image-id"] = testImageId
	t.Config = attrs
	t.LiveTests = jujutest.LiveTests{
		Config:         attrs,
		Attempt:        *openstack.ShortAttempt,
		CanOpenState:   false, // no state; local tests (unless -live is passed)
		HasProvisioner: false, // don't deploy anything
	}
	e, err := environs.NewFromAttrs(t.Config)
	c.Assert(err, IsNil)

	// Environ.PublicStorage() is read only.
	// For testing, we create a specific storage instance which is authorised to write to
	// the public storage bucket so that we can upload files for testing.
	t.writeablePublicStorage = openstack.WritablePublicStorage(e)
	// Put some fake tools in place so that tests that are simply
	// starting instances without any need to check if those instances
	// are running will find them in the public bucket.
	putFakeTools(c, t.writeablePublicStorage)
	t.LiveTests.SetUpSuite(c)
}

func (t *LiveTests) TearDownSuite(c *C) {
	if t.Env == nil {
		// This can happen if SetUpSuite fails.
		return
	}
	if t.writeablePublicStorage != nil {
		err := openstack.DeleteStorageContent(t.writeablePublicStorage)
		c.Check(err, IsNil)
	}
	t.LiveTests.TearDownSuite(c)
	t.LoggingSuite.TearDownSuite(c)
}

func (t *LiveTests) SetUpTest(c *C) {
	t.LoggingSuite.SetUpTest(c)
	t.LiveTests.SetUpTest(c)
}

func (t *LiveTests) TearDownTest(c *C) {
	t.LiveTests.TearDownTest(c)
	t.LoggingSuite.TearDownTest(c)
}

// putFakeTools sets up a bucket containing something
// that looks like a tools archive so test methods
// that start an instance can succeed even though they
// do not upload tools.
func putFakeTools(c *C, s environs.StorageWriter) {
	path := environs.ToolsStoragePath(version.Current)
	c.Logf("putting fake tools at %v", path)
	toolsContents := "tools archive, honest guv"
	err := s.Put(path, strings.NewReader(toolsContents), int64(len(toolsContents)))
	c.Assert(err, IsNil)
}

func (t *LiveTests) TestFindImageSpec(c *C) {
	imageId, flavorId, err := openstack.FindInstanceSpec(t.Env, "precise", "amd64", "m1.small")
	c.Assert(err, IsNil)
	// For now, the imageId always comes from the environment config.
	c.Assert(imageId, Equals, testImageId)
	c.Assert(flavorId, Not(Equals), "")
}

func (t *LiveTests) TestFindImageBadFlavor(c *C) {
	imageId, flavorId, err := openstack.FindInstanceSpec(t.Env, "precise", "amd64", "bad.flavor")
	_, ok := err.(environs.NotFoundError)
	c.Assert(ok, Equals, true)
	c.Assert(imageId, Equals, "")
	c.Assert(flavorId, Equals, "")
}

// The following tests need to be enabled once the coding is complete.

<<<<<<< HEAD
func (s *LiveTests) TestGlobalPorts(c *C) {
	c.Skip("Work in progress")
}

func (s *LiveTests) TestPorts(c *C) {
=======
func (s *LiveTests) TestStartStop(c *C) {
>>>>>>> dad32975
	c.Skip("Work in progress")
}<|MERGE_RESOLUTION|>--- conflicted
+++ resolved
@@ -159,18 +159,4 @@
 	c.Assert(ok, Equals, true)
 	c.Assert(imageId, Equals, "")
 	c.Assert(flavorId, Equals, "")
-}
-
-// The following tests need to be enabled once the coding is complete.
-
-<<<<<<< HEAD
-func (s *LiveTests) TestGlobalPorts(c *C) {
-	c.Skip("Work in progress")
-}
-
-func (s *LiveTests) TestPorts(c *C) {
-=======
-func (s *LiveTests) TestStartStop(c *C) {
->>>>>>> dad32975
-	c.Skip("Work in progress")
 }