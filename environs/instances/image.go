// Copyright 2013 Canonical Ltd.
// Licensed under the AGPLv3, see LICENCE file for details.

package instances

import (
	"fmt"

	"launchpad.net/juju-core/constraints"
	"launchpad.net/juju-core/environs/imagemetadata"
	"launchpad.net/juju-core/juju/arch"
)

// InstanceConstraint constrains the possible instances that may be
// chosen by the environment provider.
type InstanceConstraint struct {
	Region      string
	Series      string
	Arches      []string
	Constraints constraints.Value
	// Optional filtering criteria not supported by all providers. These attributes are not specified
	// by the user as a constraint but rather passed in by the provider implementation to restrict the
	// choice of available images.
	Storage *string
}

// String returns a human readable form of this InstanceConstaint.
func (ic *InstanceConstraint) String() string {
	storage := "none"
	if ic.Storage != nil {
		storage = *ic.Storage
	}
	return fmt.Sprintf(
		"{region: %s, series: %s, arches: %s, constraints: %s, storage: %s}",
		ic.Region,
		ic.Series,
		ic.Arches,
		ic.Constraints,
		storage,
	)
}

// InstanceSpec holds an instance type name and the chosen image info.
type InstanceSpec struct {
	InstanceType InstanceType
	Image        Image
}

// FindInstanceSpec returns an InstanceSpec satisfying the supplied InstanceConstraint.
// possibleImages contains a list of images matching the InstanceConstraint.
// allInstanceTypes provides information on every known available instance type (name, memory, cpu cores etc) on
// which instances can be run. The InstanceConstraint is used to filter allInstanceTypes and then a suitable image
// compatible with the matching instance types is returned.
func FindInstanceSpec(possibleImages []Image, ic *InstanceConstraint, allInstanceTypes []InstanceType) (*InstanceSpec, error) {
	if len(possibleImages) == 0 {
		return nil, fmt.Errorf("no %q images in %s with arches %s",
			ic.Series, ic.Region, ic.Arches)
	}

	var matchingTypes []InstanceType
	if ic.Constraints.HasInstanceType() {
		for _, itype := range allInstanceTypes {
			if itype.Name == *ic.Constraints.InstanceType {
				matchingTypes = append(matchingTypes, itype)
				break
			}
		}
		if len(matchingTypes) == 0 {
			return nil, fmt.Errorf("invalid instance type %q", *ic.Constraints.InstanceType)
		}
	} else {
		var err error
		matchingTypes, err = getMatchingInstanceTypes(ic, allInstanceTypes)
		if err != nil {
			return nil, err
		}
	}
	if len(matchingTypes) == 0 {
		return nil, fmt.Errorf("no instance types found matching constraint: %s", ic)
	}

	specs := []*InstanceSpec{}

	for _, itype := range matchingTypes {
		for _, image := range possibleImages {
			if image.match(itype) {
				specs = append(specs, &InstanceSpec{itype, image})
			}
		}
	}

<<<<<<< HEAD
	if spec := preferredSpec(specs); spec != nil {
		return spec, nil
	}

	if len(possibleImages) == 0 || len(matchingTypes) == 0 {
		return nil, fmt.Errorf("no %q images in %s with arches %s",
			ic.Series, ic.Region, ic.Arches)
	}

=======
>>>>>>> 672c944e
	names := make([]string, len(matchingTypes))
	for i, itype := range matchingTypes {
		names[i] = itype.Name
	}
	return nil, fmt.Errorf("no %q images in %s matching instance types %v", ic.Series, ic.Region, names)
}

func preferredSpec(specs []*InstanceSpec) *InstanceSpec {
	if len(specs) > 1 {
		for _, spec := range specs {
			if spec.Image.Arch == arch.HostArch() {
				return spec
			}
		}
	}
	if len(specs) > 0 {
		return specs[0]
	}
	return nil
}

// Image holds the attributes that vary amongst relevant images for
// a given series in a given region.
type Image struct {
	Id   string
	Arch string
	// The type of virtualisation supported by this image.
	VirtType string
}

// match returns true if the image can run on the supplied instance type.
func (image Image) match(itype InstanceType) bool {
	// The virtualisation type is optional.
	if itype.VirtType != nil && image.VirtType != *itype.VirtType {
		return false
	}
	for _, arch := range itype.Arches {
		if arch == image.Arch {
			return true
		}
	}
	return false
}

// ImageMetadataToImages converts an array of ImageMetadata pointers (as
// returned by imagemetadata.Fetch) to an array of Image objects (as required
// by instances.FindInstanceSpec).
func ImageMetadataToImages(inputs []*imagemetadata.ImageMetadata) []Image {
	result := make([]Image, len(inputs))
	for index, input := range inputs {
		result[index] = Image{
			Id:       input.Id,
			VirtType: input.VirtType,
			Arch:     input.Arch,
		}
	}
	return result
}<|MERGE_RESOLUTION|>--- conflicted
+++ resolved
@@ -89,18 +89,10 @@
 		}
 	}
 
-<<<<<<< HEAD
 	if spec := preferredSpec(specs); spec != nil {
 		return spec, nil
 	}
 
-	if len(possibleImages) == 0 || len(matchingTypes) == 0 {
-		return nil, fmt.Errorf("no %q images in %s with arches %s",
-			ic.Series, ic.Region, ic.Arches)
-	}
-
-=======
->>>>>>> 672c944e
 	names := make([]string, len(matchingTypes))
 	for i, itype := range matchingTypes {
 		names[i] = itype.Name
