// Copyright 2013 Canonical Ltd.
// Licensed under the AGPLv3, see LICENCE file for details.

package instances

import (
	"testing"

	"github.com/juju/tc"

	corebase "github.com/juju/juju/core/base"
	"github.com/juju/juju/core/constraints"
	"github.com/juju/juju/environs/imagemetadata"
	"github.com/juju/juju/environs/simplestreams"
	coretesting "github.com/juju/juju/internal/testing"
)

type imageSuite struct {
	coretesting.BaseSuite
}

func TestImageSuite(t *testing.T) {
	tc.Run(t, &imageSuite{})
}

var jsonImagesContent = `
{
 "content_id": "com.ubuntu.cloud:released:aws",
 "products": {
   "com.ubuntu.cloud:server:12.04:amd64": {
     "release": "12.04",
     "version": "12.04",
     "arch": "amd64",
     "versions": {
       "20121218": {
         "items": {
           "usee1pi": {
             "root_store": "instance",
             "virt": "pv",
             "region": "us-east-1",
             "id": "ami-00000011"
           },
           "usww1pe": {
             "root_store": "ebs",
             "virt": "pv",
             "region": "us-west-1",
             "id": "ami-00000016"
           },
           "apne1pe": {
             "root_store": "ebs",
             "virt": "pv",
             "region": "ap-northeast-1",
             "id": "ami-00000026"
           },
           "test1pe": {
             "root_store": "ebs",
             "virt": "pv",
             "region": "test",
             "id": "ami-00000033"
           },
           "test1he": {
             "root_store": "ebs",
             "virt": "hvm",
             "region": "test",
             "id": "ami-00000035"
           }
         },
         "pubname": "ubuntu-precise-12.04-amd64-server-20121218",
         "label": "release"
       },
       "20121118": {
         "items": {
           "apne1pe": {
             "root_store": "ebs",
             "virt": "pv",
             "region": "ap-northeast-1",
             "id": "ami-00000008"
           },
           "test2he": {
             "root_store": "ebs",
             "virt": "hvm",
             "region": "test",
             "id": "ami-00000036"
           }
         },
         "pubname": "ubuntu-precise-12.04-amd64-server-20121118",
         "label": "release"
       }
     }
   },
   "com.ubuntu.cloud:server:12.04:arm64": {
     "release": "12.04",
     "version": "12.04",
     "arch": "arm64",
     "versions": {
       "20121218": {
         "items": {
           "apne1pe": {
             "root_store": "ebs",
             "virt": "pv",
             "region": "ap-northeast-1",
             "id": "ami-00000023"
           },
           "test1pe": {
             "root_store": "ebs",
             "virt": "pv",
             "region": "test",
             "id": "ami-00000034"
           },
           "armo1pe": {
             "root_store": "ebs",
             "virt": "pv",
             "region": "arm-only",
             "id": "ami-00000036"
           }
         },
         "pubname": "ubuntu-precise-12.04-arm64-server-20121218",
         "label": "release"
       }
     }
   },
   "com.ubuntu.cloud:server:12.04:i386": {
     "release": "12.04",
     "version": "12.04",
     "arch": "i386",
     "versions": {
       "20121218": {
         "items": {
           "apne1pe": {
             "root_store": "ebs",
             "virt": "pv",
             "region": "ap-northeast-1",
             "id": "ami-b79b09b6"
           },
           "test1pe": {
             "root_store": "ebs",
             "virt": "pv",
             "region": "test",
             "id": "ami-b79b09b7"
           }
         },
         "pubname": "ubuntu-precise-12.04-i386-server-20121218",
         "label": "release"
       }
     }
   },
   "com.ubuntu.cloud:server:12.04:ppc64el": {
     "release": "12.04",
     "version": "12.04",
     "arch": "ppc64el",
     "versions": {
       "20121218": {
         "items": {
           "apne1pe": {
             "root_store": "ebs",
             "virt": "pv",
             "region": "ap-northeast-1",
             "id": "ami-b79b09b8"
           },
           "test1pe": {
             "root_store": "ebs",
             "virt": "pv",
             "region": "test",
             "id": "ami-b79b09b9"
           }
         },
         "pubname": "ubuntu-precise-12.04-ppc64el-server-20121218",
         "label": "release"
       }
     }
   },
   "com.ubuntu.cloud.daily:server:12.04:amd64": {
     "release": "12.04",
     "version": "12.04",
     "arch": "amd64",
     "versions": {
       "20121218": {
         "items": {
           "apne1pe": {
             "root_store": "ebs",
             "virt": "pv",
             "region": "ap-northeast-1",
             "id": "ami-10000026"
           },
           "test1pe": {
             "root_store": "ebs",
             "virt": "hvm",
             "region": "test",
             "id": "ami-10000035"
           }
         },
         "pubname": "ubuntu-precise-12.04-amd64-daily-20121218",
         "label": "release"
       }
     }
   }
 },
 "format": "products:1.0"
}
`

type instanceSpecTestParams struct {
	desc             string
	region           string
	arch             string
	stream           string
	constraints      string
	instanceTypes    []InstanceType
	imageId          string
	instanceTypeId   string
	instanceTypeName string
	err              string
}

func (p *instanceSpecTestParams) init() {
	if p.arch == "" {
		p.arch = "amd64"
	}
	if p.instanceTypes == nil {
		p.instanceTypes = []InstanceType{{Id: "1", Name: "it-1", Arch: "amd64"}}
		p.instanceTypeId = "1"
		p.instanceTypeName = "it-1"
	}
}

var pv = "pv"
var findInstanceSpecTests = []instanceSpecTestParams{
	{
		desc:    "image exists in metadata",
		region:  "test",
		imageId: "ami-00000033",
		instanceTypes: []InstanceType{
			{Id: "1", Name: "it-1", Arch: "amd64", VirtType: &pv, Mem: 512},
		},
	},
	{
		desc:    "explicit release stream",
		region:  "test",
		stream:  "released",
		imageId: "ami-00000035",
		instanceTypes: []InstanceType{
			{Id: "1", Name: "it-1", Arch: "amd64", VirtType: &hvm, Mem: 512, CpuCores: 2},
		},
	},
	{
		desc:    "non-release stream",
		region:  "test",
		stream:  "daily",
		imageId: "ami-10000035",
		instanceTypes: []InstanceType{
			{Id: "1", Name: "it-1", Arch: "amd64", VirtType: &hvm, Mem: 512, CpuCores: 2},
		},
	},
	{
		desc:    "multiple images exists in metadata, use most recent",
		region:  "test",
		imageId: "ami-00000035",
		instanceTypes: []InstanceType{
			{Id: "1", Name: "it-1", Arch: "amd64", VirtType: &hvm, Mem: 512, CpuCores: 2},
		},
	},
	{
		desc:        "empty instance type constraint",
		region:      "test",
		constraints: "instance-type=",
		imageId:     "ami-00000033",
		instanceTypes: []InstanceType{
			{Id: "1", Name: "it-1", Arch: "amd64", VirtType: &pv, Mem: 512},
		},
	},
	{
		desc:        "use instance type constraint",
		region:      "test",
		constraints: "instance-type=it-1",
		imageId:     "ami-00000035",
		instanceTypes: []InstanceType{
			{Id: "1", Name: "it-1", Arch: "amd64", VirtType: &hvm, Mem: 512, CpuCores: 2},
			{Id: "2", Name: "it-2", Arch: "amd64", VirtType: &hvm, Mem: 1024, CpuCores: 2},
		},
	},
	{
		desc:    "use instance type non amd64 constraint",
		region:  "test",
		arch:    "ppc64el",
		imageId: "ami-b79b09b9",
		instanceTypes: []InstanceType{
			{Id: "1", Name: "it-1", Arch: "amd64", VirtType: &pv, Mem: 4096, CpuCores: 2, Cost: 1},
			{Id: "2", Name: "it-2", Arch: "ppc64el", VirtType: &pv, Mem: 4096, CpuCores: 2, Cost: 2},
		},
	},
	{
		desc:        "instance type constraint, no matching instance types",
		region:      "test",
		constraints: "instance-type=it-10",
		instanceTypes: []InstanceType{
			{Id: "1", Name: "it-1", Arch: "amd64", VirtType: &hvm, Mem: 512, CpuCores: 2},
		},
		err: `no instance types in test matching constraints "arch=amd64 instance-type=it-10"`,
	},
	{
		desc:   "no image exists in metadata",
		region: "invalid-region",
		err:    `no metadata for "ubuntu@12.04" images in invalid-region with arch amd64`,
	},
	{
		desc:          "no valid instance types",
		region:        "test",
		instanceTypes: []InstanceType{},
		err:           `no instance types in test matching constraints "arch=amd64"`,
	},
	{
		desc:          "no compatible instance types",
		region:        "arm-only",
		instanceTypes: []InstanceType{{Id: "1", Name: "it-1", Arch: "amd64", Mem: 2048}},
		err:           `no "ubuntu@12.04" images in arm-only matching instance types \[it-1\]`,
	},
}

func (s *imageSuite) TestFindInstanceSpec(c *tc.C) {
	for _, t := range findInstanceSpecTests {
		c.Logf("test: %v", t.desc)
		t.init()
		cons, err := imagemetadata.NewImageConstraint(simplestreams.LookupParams{
			CloudSpec: simplestreams.CloudSpec{t.region, "ep"},
			Releases:  []string{"12.04"},
			Stream:    t.stream,
<<<<<<< HEAD
		})
		c.Assert(err, tc.ErrorIsNil)
=======
		}, nil)
		c.Assert(err, jc.ErrorIsNil)
>>>>>>> 16001f48
		dataSource := simplestreams.NewDataSource(simplestreams.Config{
			Description:          "test",
			BaseURL:              "some-url",
			HostnameVerification: true,
			Priority:             simplestreams.DEFAULT_CLOUD_DATA,
		})
		imageMeta, err := imagemetadata.GetLatestImageIdMetadata([]byte(jsonImagesContent), dataSource, cons)
		c.Assert(err, tc.ErrorIsNil)
		var images []Image
		for _, imageMetadata := range imageMeta {
			im := *imageMetadata
			images = append(images, Image{
				Id:       im.Id,
				VirtType: im.VirtType,
				Arch:     im.Arch,
			})
		}
		imageCons := constraints.MustParse(t.constraints)
		spec, err := FindInstanceSpec(images, &InstanceConstraint{
			Base:        corebase.MakeDefaultBase("ubuntu", "12.04"),
			Region:      t.region,
			Arch:        t.arch,
			Constraints: imageCons,
		}, t.instanceTypes)
		if t.err != "" {
			c.Check(err, tc.ErrorMatches, t.err)
			continue
		} else {
			if !c.Check(err, tc.ErrorIsNil) {
				continue
			}
			c.Check(spec.Image.Id, tc.Equals, t.imageId)
			if len(t.instanceTypes) == 1 {
				c.Check(spec.InstanceType, tc.DeepEquals, t.instanceTypes[0])
			}
			if imageCons.HasInstanceType() {
				c.Assert(spec.InstanceType.Name, tc.Equals, *imageCons.InstanceType)
			}
		}
	}
}

<<<<<<< HEAD
func (s *imageSuite) TestFindInstanceSpecShouldChooseNonSEV(c *tc.C) {
=======
func (s *imageSuite) TestFindInstanceSpecWithImageID(c *gc.C) {
	imageId := "ami-00000011"
	cons, err := imagemetadata.NewImageConstraint(simplestreams.LookupParams{
		CloudSpec: simplestreams.CloudSpec{"us-east-1", "ep"},
		Releases:  []string{"12.04"},
		Arches:    []string{"amd64"},
	}, &imageId)
	c.Assert(err, jc.ErrorIsNil)

	dataSource := simplestreams.NewDataSource(simplestreams.Config{
		Description:          "test",
		BaseURL:              "some-url",
		HostnameVerification: true,
		Priority:             simplestreams.DEFAULT_CLOUD_DATA,
	})
	imageMeta, err := imagemetadata.GetLatestImageIdMetadata([]byte(jsonImagesContent), dataSource, cons)
	c.Assert(err, jc.ErrorIsNil)

	var images []Image
	for _, imageMetadata := range imageMeta {
		im := *imageMetadata
		images = append(images, Image{
			Id:       im.Id,
			VirtType: im.VirtType,
			Arch:     im.Arch,
		})
	}
	instanceTypes := []InstanceType{
		{Id: "1", Name: "it-1", Arch: "amd64", VirtType: &pv, Mem: 512},
	}

	spec, err := FindInstanceSpec(images, &InstanceConstraint{
		Base:        corebase.MakeDefaultBase("ubuntu", "12.04"),
		Region:      "us-east-1",
		Arch:        "amd64",
		Constraints: constraints.Value{},
	}, instanceTypes)

	c.Assert(err, jc.ErrorIsNil)
	c.Assert(spec.Image.Id, gc.Equals, imageId)
	c.Assert(spec.InstanceType, gc.DeepEquals, instanceTypes[0])
}

func (s *imageSuite) TestFindInstanceSpecShouldChooseNonSEV(c *gc.C) {
>>>>>>> 16001f48
	imageCons := constraints.MustParse("mem=4G cores=2 root-disk=20G")
	imageId := "ami-00000035"
	iTypes := []InstanceType{
		{Id: "1", Name: "m1.medium-sev", Arch: "amd64", VirtType: &hvm, Mem: 1024 * 4, RootDisk: 1024 * 60, CpuCores: 2, IsSev: true},
		{Id: "2", Name: "m1.large-sev", Arch: "amd64", VirtType: &hvm, Mem: 1024 * 8, RootDisk: 1024 * 90, CpuCores: 4, IsSev: true},
		{Id: "3", Name: "m1.medium", Arch: "amd64", VirtType: &hvm, Mem: 1024 * 4, RootDisk: 1024 * 60, CpuCores: 2, IsSev: false},
		{Id: "4", Name: "m1.large", Arch: "amd64", VirtType: &hvm, Mem: 1024 * 8, RootDisk: 1024 * 90, CpuCores: 4, IsSev: false},
		{Id: "5", Name: "m1.small", Arch: "amd64", VirtType: &hvm, Mem: 1024 * 2, RootDisk: 1024 * 30, CpuCores: 1, IsSev: false},
	}

	cons, err := imagemetadata.NewImageConstraint(simplestreams.LookupParams{
		CloudSpec: simplestreams.CloudSpec{"test", "ep"},
		Releases:  []string{"12.04"},
<<<<<<< HEAD
	})
	c.Assert(err, tc.ErrorIsNil)
=======
	}, nil)
	c.Assert(err, jc.ErrorIsNil)
>>>>>>> 16001f48
	dataSource := simplestreams.NewDataSource(simplestreams.Config{
		Description:          "test",
		BaseURL:              "some-url",
		HostnameVerification: true,
		Priority:             simplestreams.DEFAULT_CLOUD_DATA,
	})
	imageMeta, err := imagemetadata.GetLatestImageIdMetadata([]byte(jsonImagesContent), dataSource, cons)
	c.Assert(err, tc.ErrorIsNil)
	var images []Image
	for _, imageMetadata := range imageMeta {
		im := *imageMetadata
		images = append(images, Image{
			Id:       im.Id,
			VirtType: im.VirtType,
			Arch:     im.Arch,
		})
	}

	spec, err := FindInstanceSpec(images, &InstanceConstraint{
		Base:        corebase.MakeDefaultBase("ubuntu", "12.04"),
		Region:      "test",
		Arch:        "amd64",
		Constraints: imageCons,
	}, iTypes)

	c.Assert(err, tc.IsNil)
	c.Assert(spec, tc.NotNil)
	c.Assert(spec.Image.Id, tc.Equals, imageId)
	c.Assert(spec.InstanceType, tc.DeepEquals, InstanceType{Id: "3", Name: "m1.medium", Arch: "amd64", VirtType: &hvm, Mem: 1024 * 4, RootDisk: 1024 * 60, CpuCores: 2, IsSev: false})
}

var imageMatchtests = []struct {
	image Image
	itype InstanceType
	match imageMatch
}{
	{
		image: Image{Arch: "amd64"},
		itype: InstanceType{Arch: "amd64"},
		match: exactMatch,
	}, {
		image: Image{Arch: "amd64"},
		itype: InstanceType{Arch: "amd64"},
		match: exactMatch,
	}, {
		image: Image{Arch: "amd64", VirtType: hvm},
		itype: InstanceType{Arch: "amd64", VirtType: &hvm},
		match: exactMatch,
	}, {
		image: Image{Arch: "arm64"},
		itype: InstanceType{Arch: "amd64"},
	}, {
		image: Image{Arch: "amd64", VirtType: hvm},
		itype: InstanceType{Arch: "amd64"},
		match: exactMatch,
	}, {
		image: Image{Arch: "amd64"}, // no known virt type
		itype: InstanceType{Arch: "amd64", VirtType: &hvm},
		match: partialMatch,
	}, {
		image: Image{Arch: "amd64", VirtType: "pv"},
		itype: InstanceType{Arch: "amd64", VirtType: &hvm},
		match: nonMatch,
	},
}

func (s *imageSuite) TestImageMatch(c *tc.C) {
	for i, t := range imageMatchtests {
		c.Logf("test %d", i)
		c.Check(t.image.match(t.itype), tc.Equals, t.match)
	}
}

func (*imageSuite) TestImageMetadataToImagesAcceptsNil(c *tc.C) {
	c.Check(ImageMetadataToImages(nil), tc.HasLen, 0)
}

func (*imageSuite) TestImageMetadataToImagesConvertsSelectMetadata(c *tc.C) {
	input := []*imagemetadata.ImageMetadata{
		{
			Id:          "id",
			Storage:     "storage-is-ignored",
			VirtType:    "vtype",
			Arch:        "arch",
			RegionAlias: "region-alias-is-ignored",
			RegionName:  "region-name-is-ignored",
			Endpoint:    "endpoint-is-ignored",
		},
	}
	expectation := []Image{
		{
			Id:       "id",
			VirtType: "vtype",
			Arch:     "arch",
		},
	}
	c.Check(ImageMetadataToImages(input), tc.DeepEquals, expectation)
}

func (*imageSuite) TestImageMetadataToImagesMaintainsOrdering(c *tc.C) {
	input := []*imagemetadata.ImageMetadata{
		{Id: "one", Arch: "Z80"},
		{Id: "two", Arch: "i386"},
		{Id: "three", Arch: "amd64"},
	}
	expectation := []Image{
		{Id: "one", Arch: "Z80"},
		{Id: "two", Arch: "i386"},
		{Id: "three", Arch: "amd64"},
	}
	c.Check(ImageMetadataToImages(input), tc.DeepEquals, expectation)
}

func (*imageSuite) TestInstanceConstraintString(c *tc.C) {
	imageCons := constraints.MustParse("mem=4G")
	ic := &InstanceConstraint{
		Base:        corebase.MakeDefaultBase("ubuntu", "12.04"),
		Region:      "region",
		Arch:        "amd64",
		Constraints: imageCons,
	}
	c.Assert(
		ic.String(), tc.Equals,
		"{region: region, base: ubuntu@12.04, arch: amd64, constraints: mem=4096M, storage: []}")

	ic.Storage = []string{"ebs", "ssd"}
	c.Assert(
		ic.String(), tc.Equals,
		"{region: region, base: ubuntu@12.04, arch: amd64, constraints: mem=4096M, storage: [ebs ssd]}")
}<|MERGE_RESOLUTION|>--- conflicted
+++ resolved
@@ -324,13 +324,8 @@
 			CloudSpec: simplestreams.CloudSpec{t.region, "ep"},
 			Releases:  []string{"12.04"},
 			Stream:    t.stream,
-<<<<<<< HEAD
-		})
+		}, nil)
 		c.Assert(err, tc.ErrorIsNil)
-=======
-		}, nil)
-		c.Assert(err, jc.ErrorIsNil)
->>>>>>> 16001f48
 		dataSource := simplestreams.NewDataSource(simplestreams.Config{
 			Description:          "test",
 			BaseURL:              "some-url",
@@ -373,17 +368,14 @@
 	}
 }
 
-<<<<<<< HEAD
-func (s *imageSuite) TestFindInstanceSpecShouldChooseNonSEV(c *tc.C) {
-=======
-func (s *imageSuite) TestFindInstanceSpecWithImageID(c *gc.C) {
+func (s *imageSuite) TestFindInstanceSpecWithImageID(c *tc.C) {
 	imageId := "ami-00000011"
 	cons, err := imagemetadata.NewImageConstraint(simplestreams.LookupParams{
 		CloudSpec: simplestreams.CloudSpec{"us-east-1", "ep"},
 		Releases:  []string{"12.04"},
 		Arches:    []string{"amd64"},
 	}, &imageId)
-	c.Assert(err, jc.ErrorIsNil)
+	c.Assert(err, tc.ErrorIsNil)
 
 	dataSource := simplestreams.NewDataSource(simplestreams.Config{
 		Description:          "test",
@@ -392,7 +384,7 @@
 		Priority:             simplestreams.DEFAULT_CLOUD_DATA,
 	})
 	imageMeta, err := imagemetadata.GetLatestImageIdMetadata([]byte(jsonImagesContent), dataSource, cons)
-	c.Assert(err, jc.ErrorIsNil)
+	c.Assert(err, tc.ErrorIsNil)
 
 	var images []Image
 	for _, imageMetadata := range imageMeta {
@@ -414,13 +406,12 @@
 		Constraints: constraints.Value{},
 	}, instanceTypes)
 
-	c.Assert(err, jc.ErrorIsNil)
-	c.Assert(spec.Image.Id, gc.Equals, imageId)
-	c.Assert(spec.InstanceType, gc.DeepEquals, instanceTypes[0])
-}
-
-func (s *imageSuite) TestFindInstanceSpecShouldChooseNonSEV(c *gc.C) {
->>>>>>> 16001f48
+	c.Assert(err, tc.ErrorIsNil)
+	c.Assert(spec.Image.Id, tc.Equals, imageId)
+	c.Assert(spec.InstanceType, tc.DeepEquals, instanceTypes[0])
+}
+
+func (s *imageSuite) TestFindInstanceSpecShouldChooseNonSEV(c *tc.C) {
 	imageCons := constraints.MustParse("mem=4G cores=2 root-disk=20G")
 	imageId := "ami-00000035"
 	iTypes := []InstanceType{
@@ -434,13 +425,8 @@
 	cons, err := imagemetadata.NewImageConstraint(simplestreams.LookupParams{
 		CloudSpec: simplestreams.CloudSpec{"test", "ep"},
 		Releases:  []string{"12.04"},
-<<<<<<< HEAD
-	})
+	}, nil)
 	c.Assert(err, tc.ErrorIsNil)
-=======
-	}, nil)
-	c.Assert(err, jc.ErrorIsNil)
->>>>>>> 16001f48
 	dataSource := simplestreams.NewDataSource(simplestreams.Config{
 		Description:          "test",
 		BaseURL:              "some-url",
