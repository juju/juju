// Copyright 2013 Canonical Ltd.
// Licensed under the AGPLv3, see LICENCE file for details.

package tools_test

import (
	"archive/tar"
	"bytes"
	"compress/gzip"
	"crypto/sha256"
	"fmt"
	"io"
	"os"
	"path/filepath"
	"strings"
	stdtesting "testing"
	"time"

	"github.com/juju/errors"
	"github.com/juju/tc"

	"github.com/juju/juju/core/arch"
	coreos "github.com/juju/juju/core/os"
	"github.com/juju/juju/core/semversion"
	"github.com/juju/juju/environs/tools"
	"github.com/juju/juju/internal/testhelpers"
	"github.com/juju/juju/internal/testing"
	"github.com/juju/juju/juju/names"
<<<<<<< HEAD
=======
	"github.com/juju/juju/testing"
	jujuversion "github.com/juju/juju/version"
>>>>>>> 99173974
)

type buildSuite struct {
	testing.BaseSuite
	restore  func()
	cwd      string
	filePath string
}

func TestBuildSuite(t *stdtesting.T) {
	tc.Run(t, &buildSuite{})
}

func (b *buildSuite) SetUpTest(c *tc.C) {
	b.BaseSuite.SetUpTest(c)
	dir1 := c.MkDir()
	dir2 := c.MkDir()

	// Ensure we don't look in the real /usr/lib/juju for jujud-versions.yaml.
	b.PatchValue(&tools.VersionFileFallbackDir, c.MkDir())

	c.Log(dir1)
	c.Log(dir2)

	path := os.Getenv("PATH")
	os.Setenv("PATH", strings.Join([]string{dir1, dir2, path}, string(filepath.ListSeparator)))

	// Make an executable file called "juju-test" in dir2.
	b.filePath = filepath.Join(dir2, "juju-test")
	err := os.WriteFile(
		b.filePath,
		[]byte("doesn't matter, we don't execute it"),
		0755)
	c.Assert(err, tc.ErrorIsNil)

	cwd, err := os.Getwd()
	c.Assert(err, tc.ErrorIsNil)

	b.cwd = c.MkDir()
	err = os.Chdir(b.cwd)
	c.Assert(err, tc.ErrorIsNil)

	b.restore = func() {
		os.Setenv("PATH", path)
		os.Chdir(cwd)
	}
}

func (b *buildSuite) TearDownTest(c *tc.C) {
	b.restore()
	b.BaseSuite.TearDownTest(c)
}

func (b *buildSuite) TestFindExecutable(c *tc.C) {
	for _, test := range []struct {
		execFile   string
		expected   string
		errorMatch string
	}{{
		execFile: filepath.Join("/", "some", "absolute", "path"),
		expected: filepath.Join("/", "some", "absolute", "path"),
	}, {
		execFile: "./foo",
		expected: filepath.Join(b.cwd, "foo"),
	}, {
		execFile: "juju-test",
		expected: b.filePath,
	}, {
		execFile:   "non-existent-exec-file",
		errorMatch: `could not find "non-existent-exec-file" in the path`,
	}} {
		result, err := tools.FindExecutable(c.Context(), test.execFile)
		if test.errorMatch == "" {
			c.Assert(err, tc.ErrorIsNil)
			c.Assert(result, tc.Equals, test.expected)
		} else {
			c.Assert(err, tc.ErrorMatches, test.errorMatch)
			c.Assert(result, tc.Equals, "")
		}
	}
}

func (b *buildSuite) TestEmptyArchive(c *tc.C) {
	var buf bytes.Buffer
	dir := c.MkDir()
	err := tools.Archive(&buf, dir)
	c.Assert(err, tc.ErrorIsNil)

	gzr, err := gzip.NewReader(&buf)
	c.Assert(err, tc.ErrorIsNil)
	r := tar.NewReader(gzr)
	_, err = r.Next()
	c.Assert(err, tc.Equals, io.EOF)
}

func (b *buildSuite) TestArchiveAndSHA256(c *tc.C) {
	var buf bytes.Buffer
	dir := c.MkDir()
	sha256hash, err := tools.ArchiveAndSHA256(&buf, dir)
	c.Assert(err, tc.ErrorIsNil)

	h := sha256.New()
	h.Write(buf.Bytes())
	c.Assert(sha256hash, tc.Equals, fmt.Sprintf("%x", h.Sum(nil)))

	gzr, err := gzip.NewReader(&buf)
	c.Assert(err, tc.ErrorIsNil)
	r := tar.NewReader(gzr)
	_, err = r.Next()
	c.Assert(err, tc.Equals, io.EOF)
}

func (b *buildSuite) TestGetVersionFromJujud(c *tc.C) {
	ver := semversion.Binary{
		Number: semversion.Number{
			Major: 1,
			Minor: 2,
			Tag:   "beta",
			Patch: 1,
		},
		Release: "ubuntu",
		Arch:    "amd64",
	}

	argsCh := make(chan []string, 1)
	execCommand := testhelpers.ExecCommand(testhelpers.PatchExecConfig{
		Stderr: "hey, here's some logging you should ignore",
		Stdout: ver.String(),
		Args:   argsCh,
	})

	b.PatchValue(&tools.ExecCommand, execCommand)

	dir := c.MkDir()
	cmd := filepath.Join(dir, names.Jujud)
	err := os.WriteFile(cmd, []byte{}, 0644)
	c.Assert(err, tc.ErrorIsNil)
	v, err := tools.GetVersionFromJujud(dir)
	c.Assert(err, tc.ErrorIsNil)
	c.Assert(v, tc.Equals, ver)

	select {
	case args := <-argsCh:
		c.Assert(args, tc.DeepEquals, []string{cmd, "version"})
	default:
		c.Fatalf("Failed to get args sent to executable.")
	}
}

func (b *buildSuite) TestGetVersionFromJujudWithParseError(c *tc.C) {
	argsCh := make(chan []string, 1)
	execCommand := testhelpers.ExecCommand(testhelpers.PatchExecConfig{
		Stderr: "hey, here's some logging",
		Stdout: "oops, not a valid version",
		Args:   argsCh,
	})

	b.PatchValue(&tools.ExecCommand, execCommand)

	dir := c.MkDir()
	cmd := filepath.Join(dir, names.Jujud)
	err := os.WriteFile(cmd, []byte{}, 0644)
	c.Assert(err, tc.ErrorIsNil)
	_, err = tools.GetVersionFromJujud(dir)
	c.Assert(err, tc.ErrorMatches, `invalid version "oops, not a valid version" printed by jujud`)

	select {
	case args := <-argsCh:
		c.Assert(args, tc.DeepEquals, []string{cmd, "version"})
	default:
		c.Fatalf("Failed to get args sent to executable.")
	}
}

func (b *buildSuite) TestGetVersionFromJujudWithRunError(c *tc.C) {
	argsCh := make(chan []string, 1)
	execCommand := testhelpers.ExecCommand(testhelpers.PatchExecConfig{
		Stderr:   "the stderr",
		Stdout:   "the stdout",
		ExitCode: 1,
		Args:     argsCh,
	})

	b.PatchValue(&tools.ExecCommand, execCommand)

	dir := c.MkDir()
	cmd := filepath.Join(dir, names.Jujud)
	err := os.WriteFile(cmd, []byte{}, 0644)
	c.Assert(err, tc.ErrorIsNil)
	_, err = tools.GetVersionFromJujud(dir)

	msg := fmt.Sprintf("cannot get version from %q: exit status 1; the stderr\nthe stdout\n", cmd)

	c.Assert(err.Error(), tc.Equals, msg)

	select {
	case args := <-argsCh:
		c.Assert(args, tc.DeepEquals, []string{cmd, "version"})
	default:
		c.Fatalf("Failed to get args sent to executable.")
	}
}

func (b *buildSuite) TestGetVersionFromJujudNoJujud(c *tc.C) {
	execCommand := testhelpers.ExecCommand(testhelpers.PatchExecConfig{
		ExitCode: 1,
	})
	b.PatchValue(&tools.ExecCommand, execCommand)

	_, err := tools.GetVersionFromJujud("foo")
	c.Assert(err, tc.ErrorIs, errors.NotFound)
}

func (b *buildSuite) setUpFakeBinaries(c *tc.C, versionFile string) string {
	dir := c.MkDir()
	err := os.WriteFile(filepath.Join(dir, "juju"), []byte("some data"), 0755)
	c.Assert(err, tc.ErrorIsNil)
	err = os.WriteFile(filepath.Join(dir, "jujuc"), []byte(fakeBinary), 0755)
	c.Assert(err, tc.ErrorIsNil)
	err = os.WriteFile(filepath.Join(dir, "jujud"), []byte(fakeBinary), 0755)
	c.Assert(err, tc.ErrorIsNil)
	if versionFile != "" {
		err = os.WriteFile(filepath.Join(dir, "jujud-versions.yaml"), []byte(versionFile), 0755)
		c.Assert(err, tc.ErrorIsNil)
	}

	// Mock out args[0] so that copyExistingJujus can find our fake
	// binary. Tricky - we need to copy the test binary into the
	// directory so patching out exec can work.
	oldArg0 := os.Args[0]
	testBinary := filepath.Join(dir, "tst")
	os.Args[0] = testBinary
	err = os.Link(oldArg0, testBinary)
	if _, ok := err.(*os.LinkError); ok {
		// Soft link when cross device.
		err = os.Symlink(oldArg0, testBinary)
	}
	c.Assert(err, tc.ErrorIsNil)
	b.AddCleanup(func(c *tc.C) {
		os.Args[0] = oldArg0
	})
	return dir
}

func (b *buildSuite) TestBundleToolsMatchesBinaryUsingOsTypeArch(c *tc.C) {
	thisArch := arch.HostArch()
	thisHost := coreos.HostOSTypeName()
	b.patchExecCommand(c, thisHost, thisArch)
	dir := b.setUpFakeBinaries(c, "")

	bundleFile, err := os.Create(filepath.Join(dir, "bundle"))
	c.Assert(err, tc.ErrorIsNil)

	resultVersion, forceVersion, official, _, err := tools.BundleTools(false, bundleFile,
		func(localBinaryVersion semversion.Number) semversion.Number { return semversion.MustParse("1.2.3.1") },
	)
	c.Assert(err, tc.ErrorIsNil)
	c.Assert(resultVersion.String(), tc.Equals, fmt.Sprintf("1.2.3-%s-%s", thisHost, thisArch))
	c.Assert(forceVersion, tc.Equals, semversion.MustParse("1.2.3.1"))
	c.Assert(official, tc.IsFalse)
}

func (b *buildSuite) TestJujudVersion(c *tc.C) {
	b.patchExecCommand(c, "", "")
	dir := b.setUpFakeBinaries(c, "")

	resultVersion, official, err := tools.JujudVersion(dir)
	c.Assert(err, tc.ErrorIsNil)
	c.Assert(resultVersion.String(), tc.Equals, "1.2.3-ubuntu-amd64")
	c.Assert(official, tc.IsFalse)
}

func (b *buildSuite) TestBundleToolsWithNoVersionFile(c *tc.C) {
	b.patchExecCommand(c, "", "")
	dir := b.setUpFakeBinaries(c, "")
	bundleFile, err := os.Create(filepath.Join(dir, "bundle"))
	c.Assert(err, tc.ErrorIsNil)

	resultVersion, forceVersion, official, sha, err := tools.BundleTools(false, bundleFile,
		func(localBinaryVersion semversion.Number) semversion.Number { return semversion.MustParse("1.2.3.1") },
	)
	c.Assert(err, tc.ErrorIsNil)
	c.Assert(resultVersion.String(), tc.Equals, "1.2.3-ubuntu-amd64")
	c.Assert(forceVersion, tc.Equals, semversion.MustParse("1.2.3.1"))
	c.Assert(sha, tc.Not(tc.Equals), "")
	c.Assert(official, tc.IsFalse)
}

func (b *buildSuite) TestBundleToolsFailForOfficialBuildWithBuildAgent(c *tc.C) {
	b.patchExecCommand(c, "", "")
	dir := b.setUpFakeBinaries(c, "")
	bundleFile, err := os.Create(filepath.Join(dir, "bundle"))
	c.Assert(err, tc.ErrorIsNil)

	jujudVersion := func(dir string) (semversion.Binary, bool, error) {
		return semversion.Binary{}, true, nil
	}

	_, _, official, _, err := tools.BundleToolsForTest(
		c.Context(),
		true, bundleFile,
		func(localBinaryVersion semversion.Number) semversion.Number { return semversion.MustParse("1.2.3.1") },
		jujudVersion)
	c.Assert(err, tc.ErrorMatches, `cannot build agent for official build`)
	c.Assert(official, tc.IsTrue)
}

<<<<<<< HEAD
func (b *buildSuite) TestBundleToolsWriteForceVersionFileForOfficial(c *tc.C) {
=======
func (b *buildSuite) TestBundleToolsWriteForceVersionFileForOfficialDevel(c *gc.C) {
>>>>>>> 99173974
	b.patchExecCommand(c, "", "")
	dir := b.setUpFakeBinaries(c, "")
	bundleFile, err := os.Create(filepath.Join(dir, "bundle"))
	c.Assert(err, tc.ErrorIsNil)

	jujudVersion := func(dir string) (semversion.Binary, bool, error) {
		return semversion.Binary{}, true, nil
	}
	b.PatchValue(&jujuversion.Grade, "devel")

	_, forceVersion, official, _, err := tools.BundleToolsForTest(
		c.Context(),
		false, bundleFile,
		func(localBinaryVersion semversion.Number) semversion.Number { return semversion.MustParse("1.2.3.1") },
		jujudVersion)
<<<<<<< HEAD
	c.Assert(err, tc.ErrorIsNil)
	c.Assert(forceVersion, tc.Equals, semversion.MustParse("1.2.3.1"))
	c.Assert(official, tc.IsTrue)
=======
	c.Assert(err, jc.ErrorIsNil)
	c.Check(forceVersion, gc.Equals, version.MustParse("1.2.3.1"))
	c.Assert(official, jc.IsTrue)
>>>>>>> 99173974

	bundleFile, err = os.Open(bundleFile.Name())
	c.Assert(err, tc.ErrorIsNil)
	gzr, err := gzip.NewReader(bundleFile)
	c.Assert(err, tc.ErrorIsNil)
	tarReader := tar.NewReader(gzr)

	timeout := time.After(testing.ShortWait)
	for {
		select {
		case <-timeout:
			c.Fatalf("ForceVersion File is not written as expected")
		default:
		}
		header, err := tarReader.Next()
		if err == io.EOF {
			c.Fatalf("ForceVersion File is not written as expected")
		}
		c.Assert(err, tc.ErrorIsNil)
		if header.Typeflag == tar.TypeReg && header.Name == "FORCE-VERSION" {
			forceVersionFile, err := io.ReadAll(tarReader)
			c.Assert(err, tc.ErrorIsNil)
			c.Assert(string(forceVersionFile), tc.Equals, `1.2.3.1`)
			break
		}
	}
}

<<<<<<< HEAD
func (b *buildSuite) patchExecCommand(c *tc.C, release, arch string) {
=======
func (b *buildSuite) TestBundleToolsForOfficialNonDevel(c *gc.C) {
	b.patchExecCommand(c, "", "")
	dir := b.setUpFakeBinaries(c, "")
	bundleFile, err := os.Create(filepath.Join(dir, "bundle"))
	c.Assert(err, jc.ErrorIsNil)

	jujudVersion := func(dir string) (version.Binary, bool, error) {
		return version.Binary{}, true, nil
	}

	_, forceVersion, official, _, err := tools.BundleToolsForTest(false, bundleFile,
		func(localBinaryVersion version.Number) version.Number { return version.MustParse("1.2.3.1") },
		jujudVersion)
	c.Assert(err, jc.ErrorIsNil)
	c.Check(forceVersion, gc.Equals, version.Zero)
	c.Assert(official, jc.IsTrue)
}

func (b *buildSuite) patchExecCommand(c *gc.C, release, arch string) {
>>>>>>> 99173974
	// Patch so that getting the version from our fake binary in the
	// absence of a version file works.
	if release == "" {
		release = "ubuntu"
	}
	if arch == "" {
		arch = "amd64"
	}
	ver := semversion.Binary{
		Number: semversion.Number{
			Major: 1,
			Minor: 2,
			Patch: 3,
		},
		Release: release,
		Arch:    arch,
	}
	execCommand := testhelpers.ExecCommand(testhelpers.PatchExecConfig{
		Stdout: ver.String(),
		Args:   make(chan []string, 2),
	})
	b.PatchValue(&tools.ExecCommand, execCommand)
}

const (
	fakeBinary = "some binary content\n"
)<|MERGE_RESOLUTION|>--- conflicted
+++ resolved
@@ -22,15 +22,11 @@
 	"github.com/juju/juju/core/arch"
 	coreos "github.com/juju/juju/core/os"
 	"github.com/juju/juju/core/semversion"
+	jujuversion "github.com/juju/juju/core/version"
 	"github.com/juju/juju/environs/tools"
 	"github.com/juju/juju/internal/testhelpers"
 	"github.com/juju/juju/internal/testing"
 	"github.com/juju/juju/juju/names"
-<<<<<<< HEAD
-=======
-	"github.com/juju/juju/testing"
-	jujuversion "github.com/juju/juju/version"
->>>>>>> 99173974
 )
 
 type buildSuite struct {
@@ -338,11 +334,7 @@
 	c.Assert(official, tc.IsTrue)
 }
 
-<<<<<<< HEAD
-func (b *buildSuite) TestBundleToolsWriteForceVersionFileForOfficial(c *tc.C) {
-=======
-func (b *buildSuite) TestBundleToolsWriteForceVersionFileForOfficialDevel(c *gc.C) {
->>>>>>> 99173974
+func (b *buildSuite) TestBundleToolsWriteForceVersionFileForOfficialDevel(c *tc.C) {
 	b.patchExecCommand(c, "", "")
 	dir := b.setUpFakeBinaries(c, "")
 	bundleFile, err := os.Create(filepath.Join(dir, "bundle"))
@@ -358,15 +350,9 @@
 		false, bundleFile,
 		func(localBinaryVersion semversion.Number) semversion.Number { return semversion.MustParse("1.2.3.1") },
 		jujudVersion)
-<<<<<<< HEAD
-	c.Assert(err, tc.ErrorIsNil)
-	c.Assert(forceVersion, tc.Equals, semversion.MustParse("1.2.3.1"))
+	c.Assert(err, tc.ErrorIsNil)
+	c.Check(forceVersion, tc.Equals, semversion.MustParse("1.2.3.1"))
 	c.Assert(official, tc.IsTrue)
-=======
-	c.Assert(err, jc.ErrorIsNil)
-	c.Check(forceVersion, gc.Equals, version.MustParse("1.2.3.1"))
-	c.Assert(official, jc.IsTrue)
->>>>>>> 99173974
 
 	bundleFile, err = os.Open(bundleFile.Name())
 	c.Assert(err, tc.ErrorIsNil)
@@ -395,29 +381,27 @@
 	}
 }
 
-<<<<<<< HEAD
+func (b *buildSuite) TestBundleToolsForOfficialNonDevel(c *tc.C) {
+	b.patchExecCommand(c, "", "")
+	dir := b.setUpFakeBinaries(c, "")
+	bundleFile, err := os.Create(filepath.Join(dir, "bundle"))
+	c.Assert(err, tc.ErrorIsNil)
+
+	jujudVersion := func(dir string) (semversion.Binary, bool, error) {
+		return semversion.Binary{}, true, nil
+	}
+
+	_, forceVersion, official, _, err := tools.BundleToolsForTest(
+		c.Context(),
+		false, bundleFile,
+		func(localBinaryVersion semversion.Number) semversion.Number { return semversion.MustParse("1.2.3.1") },
+		jujudVersion)
+	c.Assert(err, tc.ErrorIsNil)
+	c.Check(forceVersion, tc.Equals, semversion.Zero)
+	c.Assert(official, tc.IsTrue)
+}
+
 func (b *buildSuite) patchExecCommand(c *tc.C, release, arch string) {
-=======
-func (b *buildSuite) TestBundleToolsForOfficialNonDevel(c *gc.C) {
-	b.patchExecCommand(c, "", "")
-	dir := b.setUpFakeBinaries(c, "")
-	bundleFile, err := os.Create(filepath.Join(dir, "bundle"))
-	c.Assert(err, jc.ErrorIsNil)
-
-	jujudVersion := func(dir string) (version.Binary, bool, error) {
-		return version.Binary{}, true, nil
-	}
-
-	_, forceVersion, official, _, err := tools.BundleToolsForTest(false, bundleFile,
-		func(localBinaryVersion version.Number) version.Number { return version.MustParse("1.2.3.1") },
-		jujudVersion)
-	c.Assert(err, jc.ErrorIsNil)
-	c.Check(forceVersion, gc.Equals, version.Zero)
-	c.Assert(official, jc.IsTrue)
-}
-
-func (b *buildSuite) patchExecCommand(c *gc.C, release, arch string) {
->>>>>>> 99173974
 	// Patch so that getting the version from our fake binary in the
 	// absence of a version file works.
 	if release == "" {
