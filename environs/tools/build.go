// Copyright 2013 Canonical Ltd.
// Licensed under the AGPLv3, see LICENCE file for details.

package tools

import (
	"archive/tar"
	"bytes"
	"compress/gzip"
	"crypto/sha256"
	"fmt"
	"io"
	"io/ioutil"
	"os"
	"os/exec"
	"path/filepath"
	"strings"

	"github.com/juju/errors"
	"github.com/juju/utils/v3/arch"
	"github.com/juju/version/v2"

	coreos "github.com/juju/juju/core/os"
	"github.com/juju/juju/juju/names"
	jujuversion "github.com/juju/juju/version"
)

// Archive writes the executable files found in the given directory in
// gzipped tar format to w.
func Archive(w io.Writer, dir string) error {
	entries, err := ioutil.ReadDir(dir)
	if err != nil {
		return err
	}

	gzw := gzip.NewWriter(w)
	defer closeErrorCheck(&err, gzw)

	tarw := tar.NewWriter(gzw)
	defer closeErrorCheck(&err, tarw)

	for _, ent := range entries {
		h := tarHeader(ent)
		logger.Debugf("adding entry: %#v", h)
		// ignore local umask
		if isExecutable(ent) {
			h.Mode = 0755
		} else {
			h.Mode = 0644
		}
		err := tarw.WriteHeader(h)
		if err != nil {
			return err
		}
		fileName := filepath.Join(dir, ent.Name())
		if err := copyFile(tarw, fileName); err != nil {
			return err
		}
	}
	return nil
}

// archiveAndSHA256 calls Archive with the provided arguments,
// and returns a hex-encoded SHA256 hash of the resulting
// archive.
func archiveAndSHA256(w io.Writer, dir string) (sha256hash string, err error) {
	h := sha256.New()
	if err := Archive(io.MultiWriter(h, w), dir); err != nil {
		return "", err
	}
	return fmt.Sprintf("%x", h.Sum(nil)), err
}

// copyFile writes the contents of the given file to w.
func copyFile(w io.Writer, file string) error {
	f, err := os.Open(file)
	if err != nil {
		return err
	}
	defer f.Close()
	_, err = io.Copy(w, f)
	return err
}

// tarHeader returns a tar file header given the file's stat
// information.
func tarHeader(i os.FileInfo) *tar.Header {
	return &tar.Header{
		Typeflag:   tar.TypeReg,
		Name:       i.Name(),
		Size:       i.Size(),
		Mode:       int64(i.Mode() & 0777),
		ModTime:    i.ModTime(),
		AccessTime: i.ModTime(),
		ChangeTime: i.ModTime(),
		Uname:      "ubuntu",
		Gname:      "ubuntu",
	}
}

// isExecutable returns whether the given info
// represents a regular file executable by (at least) the user.
func isExecutable(i os.FileInfo) bool {
	return i.Mode()&(0100|os.ModeType) == 0100
}

// closeErrorCheck means that we can ensure that
// Close errors do not get lost even when we defer them,
func closeErrorCheck(errp *error, c io.Closer) {
	err := c.Close()
	if *errp == nil {
		*errp = err
	}
}

func findExecutable(execFile string) (string, error) {
	logger.Debugf("looking for: %s", execFile)
	if filepath.IsAbs(execFile) {
		return execFile, nil
	}

	dir, file := filepath.Split(execFile)

	// Now we have two possibilities:
	//   file == path indicating that the PATH was searched
	//   dir != "" indicating that it is a relative path

	if dir == "" {
		path := os.Getenv("PATH")
		for _, name := range filepath.SplitList(path) {
			result := filepath.Join(name, file)
			// Use exec.LookPath() to check if the file exists and is executable`
			f, err := exec.LookPath(result)
			if err == nil {
				return f, nil
			}
		}

		return "", fmt.Errorf("could not find %q in the path", file)
	}
	cwd, err := os.Getwd()
	if err != nil {
		return "", err
	}
	return filepath.Clean(filepath.Join(cwd, execFile)), nil
}

func copyFileWithMode(from, to string, mode os.FileMode) error {
	source, err := os.Open(from)
	if err != nil {
		logger.Infof("open source failed: %v", err)
		return err
	}
	defer source.Close()
	destination, err := os.OpenFile(to, os.O_RDWR|os.O_TRUNC|os.O_CREATE, mode)
	if err != nil {
		logger.Infof("open destination failed: %v", err)
		return err
	}
	defer destination.Close()
	_, err = io.Copy(destination, source)
	if err != nil {
		return err
	}
	return nil
}

// ExistingJujuLocation returns the directory where 'juju' is running, and where
// we expect to find 'jujuc' and 'jujud'.
func ExistingJujuLocation() (string, error) {
	jujuLocation, err := findExecutable(os.Args[0])
	if err != nil {
		logger.Infof("%v", err)
		return "", err
	}
	jujuDir := filepath.Dir(jujuLocation)
	return jujuDir, nil
}

// VersionFileFallbackDir is the other location we'll check for a
// juju-versions file if it's not alongside the binary (for example if
// Juju was installed from a .deb). (Exposed so we can override it in
// tests.)
var VersionFileFallbackDir = "/usr/lib/juju"

func copyExistingJujus(dir string, skipCopyVersionFile bool) error {
	// Assume that the user is running juju.
	jujuDir, err := ExistingJujuLocation()
	if err != nil {
		logger.Infof("couldn't find existing jujud: %v", err)
		return errors.Trace(err)
	}
	jujudLocation := filepath.Join(jujuDir, names.Jujud)
	logger.Debugf("checking: %s", jujudLocation)
	info, err := os.Stat(jujudLocation)
	if err != nil {
		logger.Infof("couldn't find existing jujud: %v", err)
		return errors.Trace(err)
	}
	logger.Infof("Found agent binary to upload (%s)", jujudLocation)
	target := filepath.Join(dir, names.Jujud)
	logger.Infof("target: %v", target)
	err = copyFileWithMode(jujudLocation, target, info.Mode())
	if err != nil {
		return errors.Trace(err)
	}
	jujucLocation := filepath.Join(jujuDir, names.Jujuc)
	jujucTarget := filepath.Join(dir, names.Jujuc)
	if _, err = os.Stat(jujucLocation); os.IsNotExist(err) {
		logger.Infof("jujuc not found at %s, not including", jujucLocation)
	} else if err != nil {
		return errors.Trace(err)
	} else {
		logger.Infof("target jujuc: %v", jujucTarget)
		err = copyFileWithMode(jujucLocation, jujucTarget, info.Mode())
		if err != nil {
			return errors.Trace(err)
		}
	}
	if skipCopyVersionFile {
		return nil
	}
	// If there's a version file beside the jujud binary or in the
	// fallback location, include that.
	versionTarget := filepath.Join(dir, names.JujudVersions)

	versionPaths := []string{
		filepath.Join(jujuDir, names.JujudVersions),
		filepath.Join(VersionFileFallbackDir, names.JujudVersions),
	}
	for _, versionPath := range versionPaths {
		info, err = os.Stat(versionPath)
		if os.IsNotExist(err) {
			continue
		} else if err != nil {
			return errors.Trace(err)
		}
		logger.Infof("including versions file %q", versionPath)
		return errors.Trace(copyFileWithMode(versionPath, versionTarget, info.Mode()))
	}
	return nil
}

func buildJujus(dir string) error {
	logger.Infof("building jujud")

	// Determine if we are in tree of juju and if to prefer
	// vendor or readonly mod deps.
	var modArg string
	var lastErr error
	for _, m := range []string{"-mod=vendor", "-mod=readonly"} {
		cmd := exec.Command("go", "list", m, "github.com/juju/juju")
		cmd.Env = append(os.Environ(), "GO111MODULE=on")
		out, err := cmd.CombinedOutput()
		if err != nil {
			info := `cannot build juju agent outside of github.com/juju/juju tree
	cd into the directory containing juju %s %s
	%s`
			lastErr = errors.Annotatef(err, info, jujuversion.Current.String(), jujuversion.GitCommit, out)
			continue
		}
		modArg = m
		lastErr = nil
		break
	}
	if lastErr != nil {
		return lastErr
	}

	// Build binaries.
	cmds := [][]string{
		// TODO: jam 2020-03-12 do we want to also default to stripping the binary?
		//       -ldflags "-s -w"
		{"go", "build", modArg, "-ldflags", "-extldflags \"-static\"", "-o", filepath.Join(dir, names.Jujud), "github.com/juju/juju/cmd/jujud"},
		{"go", "build", modArg, "-ldflags", "-extldflags \"-static\"", "-o", filepath.Join(dir, names.Jujuc), "github.com/juju/juju/cmd/jujuc"},
	}
	for _, args := range cmds {
		cmd := exec.Command(args[0], args[1:]...)
		cmd.Env = append(os.Environ(), "CGO_ENABLED=0")
		out, err := cmd.CombinedOutput()
		if err != nil {
			return fmt.Errorf("build command %q failed: %v; %s", args[0], err, out)
		}
	}
	return nil
}

func packageLocalTools(toolsDir string, buildAgent, skipCopyVersionFile bool) error {
	if !buildAgent {
		if err := copyExistingJujus(toolsDir, skipCopyVersionFile); err != nil {
			return errors.New("no prepackaged agent available and no jujud binary can be found")
		}
		return nil
	}
	logger.Infof("Building agent binary to upload (%s)", jujuversion.Current.String())
	if err := buildJujus(toolsDir); err != nil {
		return errors.Annotate(err, "cannot build jujud agent binary from source")
	}
	return nil
}

// BundleToolsFunc is a function which can bundle all the current juju tools
// in gzipped tar format to the given writer.
type BundleToolsFunc func(build bool, w io.Writer, forceVersion *version.Number) (version.Binary, bool, string, error)

// Override for testing.
var BundleTools BundleToolsFunc = func(
	build bool, w io.Writer, forceVersion *version.Number,
) (version.Binary, bool, string, error) {
	return bundleTools(build, w, forceVersion, JujudVersion)
}

// bundleTools bundles all the current juju tools in gzipped tar
// format to the given writer.  If forceVersion is not nil and the
// file isn't an official build, a FORCE-VERSION file is included in
// the tools bundle so it will lie about its current version number.
func bundleTools(
	build bool, w io.Writer, forceVersion *version.Number, jujudVersion func(dir string) (version.Binary, bool, error),
) (_ version.Binary, official bool, sha256hash string, _ error) {
	dir, err := ioutil.TempDir("", "juju-tools")
	if err != nil {
		return version.Binary{}, false, "", err
	}
	defer os.RemoveAll(dir)
<<<<<<< HEAD
	writeForceVersion := forceVersion != nil
	if err := packageLocalTools(dir, build, writeForceVersion); err != nil {
=======

	existingJujuLocation, err := ExistingJujuLocation()
	if err != nil {
		return version.Binary{}, false, "", errors.Annotate(err, "couldn't find existing jujud")
	}
	_, official, err = jujudVersion(existingJujuLocation)
	if err != nil {
		return version.Binary{}, official, "", errors.Trace(err)
	}
	if official && build {
		return version.Binary{}, official, "", errors.Errorf("cannot build agent for official build")
	}

	if err := packageLocalTools(dir, build); err != nil {
>>>>>>> 0f2ce8e5
		return version.Binary{}, false, "", err
	}

	// We need to get the version again because the juju binaries at dir might be built from source code.
	tvers, official, err := jujudVersion(dir)
	if err != nil {
		return version.Binary{}, false, "", errors.Trace(err)
	}
	if official {
		logger.Debugf("using official version %s", tvers)
	}
	if writeForceVersion {
		logger.Debugf("forcing version to %s", forceVersion)
		if err := ioutil.WriteFile(filepath.Join(dir, "FORCE-VERSION"), []byte(forceVersion.String()), 0666); err != nil {
			return version.Binary{}, false, "", err
		}
	}

	sha256hash, err = archiveAndSHA256(w, dir)
	if err != nil {
		return version.Binary{}, false, "", err
	}
	return tvers, official, sha256hash, err
}

// Override for testing.
var ExecCommand = exec.Command

func getVersionFromJujud(dir string) (version.Binary, error) {
	path := filepath.Join(dir, names.Jujud)
	cmd := ExecCommand(path, "version")
	var stdout, stderr bytes.Buffer
	cmd.Stdout = &stdout
	cmd.Stderr = &stderr

	if err := cmd.Run(); err != nil {
		return version.Binary{}, errors.Errorf("cannot get version from %q: %v; %s", path, err, stderr.String()+stdout.String())
	}
	tvs := strings.TrimSpace(stdout.String())
	tvers, err := version.ParseBinary(tvs)
	if err != nil {
		return version.Binary{}, errors.Errorf("invalid version %q printed by jujud", tvs)
	}
	return tvers, nil
}

// JujudVersion returns the Jujud version at the specified location,
// and whether it is an official binary.
func JujudVersion(dir string) (version.Binary, bool, error) {
	tvers, err := getVersionFromFile(dir)
	official := err == nil
	if err != nil && !errors.IsNotFound(err) && !isNoMatchingToolsChecksum(err) {
		return version.Binary{}, false, errors.Trace(err)
	}
	if errors.IsNotFound(err) || isNoMatchingToolsChecksum(err) {
		// No signature file found.
		// Extract the version number that the jujud binary was built with.
		// This is used to check compatibility with the version of the client
		// being used to bootstrap.
		tvers, err = getVersionFromJujud(dir)
		if err != nil {
			return version.Binary{}, false, errors.Trace(err)
		}
	}
	return tvers, official, nil
}

type noMatchingToolsChecksum struct {
	versionPath string
	jujudPath   string
}

func (e *noMatchingToolsChecksum) Error() string {
	return fmt.Sprintf("no SHA256 in version file %q matches binary %q", e.versionPath, e.jujudPath)
}

func isNoMatchingToolsChecksum(err error) bool {
	_, ok := err.(*noMatchingToolsChecksum)
	return ok
}

func getVersionFromFile(dir string) (version.Binary, error) {
	versionPath := filepath.Join(dir, names.JujudVersions)
	sigFile, err := os.Open(versionPath)
	if os.IsNotExist(err) {
		return version.Binary{}, errors.NotFoundf("version file %q", versionPath)
	} else if err != nil {
		return version.Binary{}, errors.Trace(err)
	}
	defer sigFile.Close()

	versions, err := ParseVersions(sigFile)
	if err != nil {
		return version.Binary{}, errors.Trace(err)
	}

	// Find the binary by hash.
	jujudPath := filepath.Join(dir, names.Jujud)
	jujudFile, err := os.Open(jujudPath)
	if err != nil {
		return version.Binary{}, errors.Trace(err)
	}
	defer jujudFile.Close()
	matching, err := versions.VersionsMatching(jujudFile)
	if err != nil {
		return version.Binary{}, errors.Trace(err)
	}
	if len(matching) == 0 {
		return version.Binary{}, &noMatchingToolsChecksum{versionPath, jujudPath}
	}
	return selectBinary(matching)
}

func selectBinary(versions []string) (version.Binary, error) {
	thisArch := arch.HostArch()
	thisHost := coreos.HostOSTypeName()
	var current version.Binary
	for _, ver := range versions {
		var err error
		current, err = version.ParseBinary(ver)
		if err != nil {
			return version.Binary{}, errors.Trace(err)
		}
		if current.Release == thisHost && current.Arch == thisArch {
			return current, nil
		}
	}
	// There's no version matching our osType/arch, but the signature
	// still matches the binary for all versions passed in, so just
	// punt.
	return current, nil
}<|MERGE_RESOLUTION|>--- conflicted
+++ resolved
@@ -322,25 +322,21 @@
 		return version.Binary{}, false, "", err
 	}
 	defer os.RemoveAll(dir)
-<<<<<<< HEAD
+
+	existingJujuLocation, err := ExistingJujuLocation()
+	if err != nil {
+		return version.Binary{}, false, "", errors.Annotate(err, "couldn't find existing jujud")
+	}
+	_, official, err = jujudVersion(existingJujuLocation)
+	if err != nil {
+		return version.Binary{}, official, "", errors.Trace(err)
+	}
+	if official && build {
+		return version.Binary{}, official, "", errors.Errorf("cannot build agent for official build")
+	}
+
 	writeForceVersion := forceVersion != nil
 	if err := packageLocalTools(dir, build, writeForceVersion); err != nil {
-=======
-
-	existingJujuLocation, err := ExistingJujuLocation()
-	if err != nil {
-		return version.Binary{}, false, "", errors.Annotate(err, "couldn't find existing jujud")
-	}
-	_, official, err = jujudVersion(existingJujuLocation)
-	if err != nil {
-		return version.Binary{}, official, "", errors.Trace(err)
-	}
-	if official && build {
-		return version.Binary{}, official, "", errors.Errorf("cannot build agent for official build")
-	}
-
-	if err := packageLocalTools(dir, build); err != nil {
->>>>>>> 0f2ce8e5
 		return version.Binary{}, false, "", err
 	}
 
