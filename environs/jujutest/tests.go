--- conflicted
+++ resolved
@@ -37,10 +37,7 @@
 	insts, err = e.AllInstances()
 	c.Assert(err, IsNil)
 	c.Assert(insts, HasLen, 2)
-<<<<<<< HEAD
-=======
 	c.Assert(insts[0].Id(), Not(Equals), insts[1].Id())
->>>>>>> 32550d44
 
 	err = e.StopInstances([]environs.Instance{inst0})
 	c.Assert(err, IsNil)
