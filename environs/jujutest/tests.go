// Copyright 2011, 2012, 2013 Canonical Ltd.
// Licensed under the AGPLv3, see LICENCE file for details.

package jujutest

import (
	"bytes"
	"io"
	"io/ioutil"
	"net/http"
	"sort"

	. "launchpad.net/gocheck"

	"launchpad.net/juju-core/constraints"
	"launchpad.net/juju-core/environs"
	"launchpad.net/juju-core/environs/bootstrap"
	"launchpad.net/juju-core/environs/config"
	envtesting "launchpad.net/juju-core/environs/testing"
	"launchpad.net/juju-core/errors"
	"launchpad.net/juju-core/instance"
	"launchpad.net/juju-core/juju/testing"
	coretesting "launchpad.net/juju-core/testing"
	jc "launchpad.net/juju-core/testing/checkers"
	"launchpad.net/juju-core/utils"
	"launchpad.net/juju-core/version"
)

// Tests is a gocheck suite containing tests verifying juju functionality
// against the environment with the given configuration. The
// tests are not designed to be run against a live server - the Environ
// is opened once for each test, and some potentially expensive operations
// may be executed.
type Tests struct {
	coretesting.LoggingSuite
<<<<<<< HEAD
	TestConfig TestConfig
	Env        environs.Environ

	preparedConfig *config.Config
=======
	TestConfig coretesting.Attrs
	envtesting.ToolsFixture
	Env environs.Environ
>>>>>>> e10e5d54
}

// Open opens an instance of the testing environment.
func (t *Tests) Open(c *C) environs.Environ {
<<<<<<< HEAD
	e, err := environs.New(t.preparedConfig)
	c.Assert(err, IsNil, Commentf("opening environ %#v", t.preparedConfig))
=======
	e, err := environs.NewFromAttrs(t.TestConfig)
	c.Assert(err, IsNil, Commentf("opening environ %#v", t.TestConfig))
>>>>>>> e10e5d54
	c.Assert(e, NotNil)
	return e
}

func (t *Tests) SetUpTest(c *C) {
	t.LoggingSuite.SetUpTest(c)
	cfg, err := config.New(config.NoDefaults, t.TestConfig)
	t.ToolsFixture.SetUpTest(c)
	c.Assert(err, IsNil)
	t.Env, err = environs.Prepare(cfg)
	c.Assert(err, IsNil)
	t.preparedConfig = t.Env.Config()
}

func (t *Tests) TearDownTest(c *C) {
	if t.Env != nil {
		err := t.Env.Destroy(nil)
		c.Check(err, IsNil)
		t.Env = nil
		t.preparedConfig = nil
	}
	t.ToolsFixture.TearDownTest(c)
	t.LoggingSuite.TearDownTest(c)
}

func (t *Tests) TestStartStop(c *C) {
	envtesting.UploadFakeTools(c, t.Env.Storage())
	cfg, err := t.Env.Config().Apply(map[string]interface{}{
		"agent-version": version.Current.Number.String(),
	})
	c.Assert(err, IsNil)
	err = t.Env.SetConfig(cfg)
	c.Assert(err, IsNil)

	insts, err := t.Env.Instances(nil)
	c.Assert(err, IsNil)
	c.Assert(insts, HasLen, 0)

	inst0, hc := testing.StartInstance(c, t.Env, "0")
	c.Assert(inst0, NotNil)
	id0 := inst0.Id()
	// Sanity check for hardware characteristics.
	c.Assert(hc.Arch, NotNil)
	c.Assert(hc.Mem, NotNil)
	c.Assert(hc.CpuCores, NotNil)

	inst1, _ := testing.StartInstance(c, t.Env, "1")
	c.Assert(inst1, NotNil)
	id1 := inst1.Id()

	insts, err = t.Env.Instances([]instance.Id{id0, id1})
	c.Assert(err, IsNil)
	c.Assert(insts, HasLen, 2)
	c.Assert(insts[0].Id(), Equals, id0)
	c.Assert(insts[1].Id(), Equals, id1)

	// order of results is not specified
	insts, err = t.Env.AllInstances()
	c.Assert(err, IsNil)
	c.Assert(insts, HasLen, 2)
	c.Assert(insts[0].Id(), Not(Equals), insts[1].Id())

	err = t.Env.StopInstances([]instance.Instance{inst0})
	c.Assert(err, IsNil)

	insts, err = t.Env.Instances([]instance.Id{id0, id1})
	c.Assert(err, Equals, environs.ErrPartialInstances)
	c.Assert(insts[0], IsNil)
	c.Assert(insts[1].Id(), Equals, id1)

	insts, err = t.Env.AllInstances()
	c.Assert(err, IsNil)
	c.Assert(insts[0].Id(), Equals, id1)
}

func (t *Tests) TestBootstrap(c *C) {
	err := bootstrap.Bootstrap(t.Env, constraints.Value{})
	c.Assert(err, IsNil)

	info, apiInfo, err := t.Env.StateInfo()
	c.Check(info.Addrs, Not(HasLen), 0)
	c.Check(apiInfo.Addrs, Not(HasLen), 0)

	err = bootstrap.Bootstrap(t.Env, constraints.Value{})
	c.Assert(err, ErrorMatches, "environment is already bootstrapped")

	e2 := t.Open(c)
	err = bootstrap.Bootstrap(e2, constraints.Value{})
	c.Assert(err, ErrorMatches, "environment is already bootstrapped")

	info2, apiInfo2, err := e2.StateInfo()
	c.Check(info2, DeepEquals, info)
	c.Check(apiInfo2, DeepEquals, apiInfo)

	err = e2.Destroy(nil)
	c.Assert(err, IsNil)

	// Open again because Destroy invalidates old environments.
	e3 := t.Open(c)

	err = bootstrap.Bootstrap(e3, constraints.Value{})
	c.Assert(err, IsNil)

	err = bootstrap.Bootstrap(e3, constraints.Value{})
	c.Assert(err, NotNil)
}

var noRetry = utils.AttemptStrategy{}

func (t *Tests) TestPersistence(c *C) {
	storage := t.Env.Storage()

	names := []string{
		"aa",
		"zzz/aa",
		"zzz/bb",
	}
	for _, name := range names {
		checkFileDoesNotExist(c, storage, name, noRetry)
		checkPutFile(c, storage, name, []byte(name))
	}
	checkList(c, storage, "", names)
	checkList(c, storage, "a", []string{"aa"})
	checkList(c, storage, "zzz/", []string{"zzz/aa", "zzz/bb"})

	storage2 := t.Open(c).Storage()
	for _, name := range names {
		checkFileHasContents(c, storage2, name, []byte(name), noRetry)
	}

	// remove the first file and check that the others remain.
	err := storage2.Remove(names[0])
	c.Check(err, IsNil)

	// check that it's ok to remove a file twice.
	err = storage2.Remove(names[0])
	c.Check(err, IsNil)

	// ... and check it's been removed in the other environment
	checkFileDoesNotExist(c, storage, names[0], noRetry)

	// ... and that the rest of the files are still around
	checkList(c, storage2, "", names[1:])

	for _, name := range names[1:] {
		err := storage2.Remove(name)
		c.Assert(err, IsNil)
	}

	// check they've all gone
	checkList(c, storage2, "", nil)
}

func checkList(c *C, storage environs.StorageReader, prefix string, names []string) {
	lnames, err := storage.List(prefix)
	c.Assert(err, IsNil)
	// TODO(dfc) gocheck should grow an SliceEquals checker.
	expected := copyslice(lnames)
	sort.Strings(expected)
	actual := copyslice(names)
	sort.Strings(actual)
	c.Assert(expected, DeepEquals, actual)
}

// copyslice returns a copy of the slice
func copyslice(s []string) []string {
	r := make([]string, len(s))
	copy(r, s)
	return r
}

func checkPutFile(c *C, storage environs.StorageWriter, name string, contents []byte) {
	err := storage.Put(name, bytes.NewBuffer(contents), int64(len(contents)))
	c.Assert(err, IsNil)
}

func checkFileDoesNotExist(c *C, storage environs.StorageReader, name string, attempt utils.AttemptStrategy) {
	var r io.ReadCloser
	var err error
	for a := attempt.Start(); a.Next(); {
		r, err = storage.Get(name)
		if err != nil {
			break
		}
	}
	c.Assert(r, IsNil)
	c.Assert(err, jc.Satisfies, errors.IsNotFoundError)
}

func checkFileHasContents(c *C, storage environs.StorageReader, name string, contents []byte, attempt utils.AttemptStrategy) {
	r, err := storage.Get(name)
	c.Assert(err, IsNil)
	c.Check(r, NotNil)
	defer r.Close()

	data, err := ioutil.ReadAll(r)
	c.Check(err, IsNil)
	c.Check(data, DeepEquals, contents)

	url, err := storage.URL(name)
	c.Assert(err, IsNil)

	var resp *http.Response
	for a := attempt.Start(); a.Next(); {
		resp, err = http.Get(url)
		c.Assert(err, IsNil)
		if resp.StatusCode != 404 {
			break
		}
		c.Logf("get retrying after earlier get succeeded. *sigh*.")
	}
	c.Assert(err, IsNil)
	data, err = ioutil.ReadAll(resp.Body)
	c.Assert(err, IsNil)
	defer resp.Body.Close()
	c.Assert(resp.StatusCode, Equals, 200, Commentf("error response: %s", data))
	c.Check(data, DeepEquals, contents)
}<|MERGE_RESOLUTION|>--- conflicted
+++ resolved
@@ -33,27 +33,17 @@
 // may be executed.
 type Tests struct {
 	coretesting.LoggingSuite
-<<<<<<< HEAD
-	TestConfig TestConfig
-	Env        environs.Environ
-
-	preparedConfig *config.Config
-=======
 	TestConfig coretesting.Attrs
 	envtesting.ToolsFixture
-	Env environs.Environ
->>>>>>> e10e5d54
+	Env        environs.Environ
+
+	preparedConfig *config.Config
 }
 
 // Open opens an instance of the testing environment.
 func (t *Tests) Open(c *C) environs.Environ {
-<<<<<<< HEAD
 	e, err := environs.New(t.preparedConfig)
 	c.Assert(err, IsNil, Commentf("opening environ %#v", t.preparedConfig))
-=======
-	e, err := environs.NewFromAttrs(t.TestConfig)
-	c.Assert(err, IsNil, Commentf("opening environ %#v", t.TestConfig))
->>>>>>> e10e5d54
 	c.Assert(e, NotNil)
 	return e
 }
