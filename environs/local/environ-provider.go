--- conflicted
+++ resolved
@@ -33,11 +33,7 @@
 // Open implements environs.EnvironProvider.Open.
 func (environProvider) Open(cfg *config.Config) (environs.Environ, error) {
 	logger.Infof("opening environment %q", cfg.Name())
-<<<<<<< HEAD
-	environ := &localEnviron{}
-=======
 	environ := &localEnviron{name: cfg.Name()}
->>>>>>> 0d3728f8
 	err := environ.SetConfig(cfg)
 	if err != nil {
 		logger.Errorf("failure setting config: %v", err)
