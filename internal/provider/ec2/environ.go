// Copyright 2011-2014 Canonical Ltd.
// Licensed under the AGPLv3, see LICENCE file for details.

package ec2

import (
	"context"
	"encoding/base64"
	stderrors "errors"
	"fmt"
	"math/rand"
	"net"
	"sort"
	"strings"
	"sync"
	"time"

	"github.com/aws/aws-sdk-go-v2/aws"
	"github.com/aws/aws-sdk-go-v2/service/ec2"
	"github.com/aws/aws-sdk-go-v2/service/ec2/types"
	"github.com/aws/smithy-go"
	"github.com/juju/clock"
	"github.com/juju/collections/set"
	"github.com/juju/errors"
	"github.com/juju/names/v6"
	"github.com/juju/retry"
	"github.com/kr/pretty"

	"github.com/juju/juju/cloud"
	"github.com/juju/juju/controller"
	"github.com/juju/juju/core/arch"
	"github.com/juju/juju/core/constraints"
	corecontext "github.com/juju/juju/core/context"
	"github.com/juju/juju/core/instance"
	corelogger "github.com/juju/juju/core/logger"
	"github.com/juju/juju/core/network"
	"github.com/juju/juju/core/network/firewall"
	"github.com/juju/juju/core/semversion"
	"github.com/juju/juju/core/status"
	"github.com/juju/juju/environs"
	environscloudspec "github.com/juju/juju/environs/cloudspec"
	"github.com/juju/juju/environs/config"
	"github.com/juju/juju/environs/instances"
	"github.com/juju/juju/environs/simplestreams"
	"github.com/juju/juju/environs/tags"
	"github.com/juju/juju/internal/cloudconfig/instancecfg"
	"github.com/juju/juju/internal/cloudconfig/providerinit"
	jujuhttp "github.com/juju/juju/internal/http"
	"github.com/juju/juju/internal/provider/common"
	"github.com/juju/juju/internal/storage"
)

const (
	// AWSClientContextKey defines a way to change the aws client func within
	// a context.
	AWSClientContextKey corecontext.ContextKey = "aws-client-func"

	// AWSIAMClientContextKey defines a way to change the aws iam client func
	// within a context.
	AWSIAMClientContextKey corecontext.ContextKey = "aws-iam-client-func"
)

const (
	invalidParameterValue = "InvalidParameterValue"

	// tagName is the AWS-specific tag key that populates resources'
	// name columns in the console.
	tagName = "Name"
)

var (
	// Use shortRetryStrategy to poll for short-term events or for retrying API calls.
	shortRetryStrategy = retry.CallArgs{
		Clock:       clock.WallClock,
		MaxDuration: 60 * time.Second,
		Delay:       200 * time.Millisecond,
		MaxDelay:    5 * time.Second,
		BackoffFunc: retry.DoubleDelay,
	}

	// aliveInstanceStates are the states which we filter by when listing
	// instances in an environment.
	aliveInstanceStates = []string{"pending", "running"}

	// Ensure that environ implements FirewallFeatureQuerier.
	_ environs.FirewallFeatureQuerier = (*environ)(nil)
)

var _ Client = (*ec2.Client)(nil)

type environ struct {
	environs.NoSpaceDiscoveryEnviron
	environs.NoContainerAddressesEnviron
	common.CredentialInvalidator

	name           string
	cloud          environscloudspec.CloudSpec
	controllerUUID string

	iamClient     IAMClient
	iamClientFunc IAMClientFunc

	ec2Client     Client
	ec2ClientFunc ClientFunc

	// ecfgMutex protects the *Unlocked fields below.
	ecfgMutex    sync.Mutex
	ecfgUnlocked *environConfig

	// namespace is used to create the machine and device hostnames.
	namespace instance.Namespace

	instTypesCache      *instanceTypeCache
	instTypesCacheMutex sync.RWMutex

	defaultVPCMutex   sync.Mutex
	defaultVPCChecked bool
	defaultVPC        *types.Vpc

	ensureGroupMutex sync.Mutex
}

func newEnviron(name, controllerUUID string, invalidator environs.CredentialInvalidator) *environ {
	return &environ{
		CredentialInvalidator: newCredentialInvalidator(common.NewCredentialInvalidator(invalidator, isAuthorizationError)),

		name:           name,
		controllerUUID: controllerUUID,

		ec2ClientFunc: clientFunc,
		iamClientFunc: iamClientFunc,
	}
}

var _ environs.Environ = (*environ)(nil)

var _ environs.Networking = (*environ)(nil)

func (e *environ) Config() *config.Config {
	return e.ecfg().Config
}

func (e *environ) SetConfig(ctx context.Context, cfg *config.Config) error {
	ecfg, err := providerInstance.newConfig(ctx, cfg)
	if err != nil {
		return errors.Trace(err)
	}
	e.ecfgMutex.Lock()
	e.ecfgUnlocked = ecfg
	e.ecfgMutex.Unlock()
	return nil
}

func (e *environ) ecfg() *environConfig {
	e.ecfgMutex.Lock()
	ecfg := e.ecfgUnlocked
	e.ecfgMutex.Unlock()
	return ecfg
}

func (e *environ) Name() string {
	return e.name
}

// PrepareForBootstrap is part of the Environ interface.
func (e *environ) PrepareForBootstrap(ctx environs.BootstrapContext, controllerName string) error {
	if ctx.ShouldVerifyCredentials() {
		if err := verifyCredentials(ctx, e.CredentialInvalidator, e.ec2Client); err != nil {
			return err
		}
	}
	ecfg := e.ecfg()
	vpcID, forceVPCID := ecfg.vpcID(), ecfg.forceVPCID()
	if err := validateBootstrapVPC(ctx, e.ec2Client, e.cloud.Region, vpcID, forceVPCID, ctx); err != nil {
		return errors.Trace(e.HandleCredentialError(ctx, err))
	}
	return nil
}

// ValidateProviderForNewModel is part of the [environs.ModelResources] interface.
func (e *environ) ValidateProviderForNewModel(ctx context.Context) error {
	if err := verifyCredentials(ctx, e.CredentialInvalidator, e.ec2Client); err != nil {
		return err
	}
	vpcID := e.ecfg().vpcID()
	if err := validateModelVPC(ctx, e.ec2Client, e.name, vpcID); err != nil {
		return errors.Trace(e.HandleCredentialError(ctx, err))
	}
	return nil
}

// CreateModelResources is part of the [environs.ModelResources] interface.
func (e *environ) CreateModelResources(ctx context.Context, args environs.CreateParams) error {
	return nil
}

// FinaliseBootstrapCredential is responsible for performing and finalisation
// steps to a credential being passwed to a newly bootstrapped controller. This
// was introduced to help with the transformation to instance roles.
func (e *environ) FinaliseBootstrapCredential(
	ctx environs.BootstrapContext,
	args environs.BootstrapParams,
	cred *cloud.Credential,
) (*cloud.Credential, error) {
	if !args.BootstrapConstraints.HasInstanceRole() {
		return cred, nil
	}

	instanceRoleName := *args.BootstrapConstraints.InstanceRole
	newCred := cloud.NewCredential(cloud.InstanceRoleAuthType, map[string]string{
		"instance-profile-name": instanceRoleName,
	})
	return &newCred, nil
}

// Bootstrap is part of the Environ interface.
func (e *environ) Bootstrap(ctx environs.BootstrapContext, args environs.BootstrapParams) (*environs.BootstrapResult, error) {
	// We are going to take a look at the Bootstrap constraints and see if we have to make an instance profile
	r, err := common.Bootstrap(ctx, e, args)
	return r, e.HandleCredentialError(ctx, err)
}

func (e *environ) CreateAutoInstanceRole(
	ctx context.Context,
	args environs.BootstrapParams,
) (string, error) {
	_, exists := args.ControllerConfig[controller.ControllerName]
	if !exists {
		return "", errors.NewNotValid(nil, "cannot find controller name in config")
	}
	controllerName, ok := args.ControllerConfig[controller.ControllerName].(string)
	if !ok {
		return "", errors.NewNotValid(nil, "controller name in config is not a valid string")
	}
	controllerUUID := args.ControllerConfig[controller.ControllerUUIDKey].(string)
	instProfile, cleanups, err := ensureControllerInstanceProfile(
		ctx,
		e.iamClient,
		controllerName,
		controllerUUID)
	if err != nil {
		for _, c := range cleanups {
			c()
		}
		return "", err
	}
	return *instProfile.InstanceProfileName, nil
}

func (e *environ) SupportsInstanceRoles(_ context.Context) bool {
	return true
}

// SupportsSpaces is specified on environs.Networking.
func (e *environ) SupportsSpaces() (bool, error) {
	return true, nil
}

func (e *environ) instanceTypeCache() *instanceTypeCache {
	e.instTypesCacheMutex.RLock()
	defer e.instTypesCacheMutex.RUnlock()
	return e.instTypesCache
}

var unsupportedConstraints = []string{
	constraints.Tags,
	// TODO(anastasiamac 2016-03-16) LP#1557874
	// use virt-type in StartInstances
	constraints.VirtType,
	constraints.AllocatePublicIP,
}

// ConstraintsValidator is defined on the Environs interface.
func (e *environ) ConstraintsValidator(ctx context.Context) (constraints.Validator, error) {
	validator := constraints.NewValidator()
	validator.RegisterVocabulary(
		constraints.Arch,
		[]string{arch.AMD64, arch.ARM64},
	)
	validator.RegisterConflicts(
		[]string{constraints.InstanceType},
		[]string{constraints.Arch, constraints.Mem, constraints.Cores, constraints.CpuPower})
	validator.RegisterUnsupported(unsupportedConstraints)

	instanceTypes, err := e.supportedInstanceTypes(ctx, allInstanceTypeFilter())
	if err != nil {
		return nil, errors.Trace(e.HandleCredentialError(ctx, err))
	}
	sort.Sort(instances.ByName(instanceTypes))
	instTypeNames := make([]string, len(instanceTypes))
	for i, itype := range instanceTypes {
		instTypeNames[i] = itype.Name
	}
	validator.RegisterVocabulary(constraints.InstanceType, instTypeNames)
	validator.RegisterConflictResolver(constraints.InstanceType, constraints.Arch, func(attrValues map[string]interface{}) error {
		instanceTypeName, ok := attrValues[constraints.InstanceType].(string)
		if !ok {
			return nil
		}
		arch, ok := attrValues[constraints.Arch].(string)
		if !ok {
			return nil
		}
		for _, itype := range instanceTypes {
			if itype.Name != instanceTypeName {
				continue
			}
			if itype.Arch != arch {
				return fmt.Errorf("%v=%q expected %v=%q not %q",
					constraints.InstanceType, instanceTypeName,
					constraints.Arch, itype.Arch, arch)
			}
			// The instance-type and arch are a valid combination.
			return nil
		}
		// Should never get here as the instance type value should be already validated to be
		// in instanceTypes.
		return errors.NotFoundf("%v %q", constraints.InstanceType, instanceTypeName)
	})

	return validator, nil
}

var ec2AvailabilityZones = func(client Client, ctx context.Context, in *ec2.DescribeAvailabilityZonesInput, opts ...func(*ec2.Options)) (*ec2.DescribeAvailabilityZonesOutput, error) {
	return client.DescribeAvailabilityZones(ctx, in, opts...)
}

type ec2AvailabilityZone struct {
	types.AvailabilityZone
}

func (z *ec2AvailabilityZone) Name() string {
	return aws.ToString(z.AvailabilityZone.ZoneName)
}

func (z *ec2AvailabilityZone) Available() bool {
	return z.AvailabilityZone.State == types.AvailabilityZoneStateAvailable
}

// AvailabilityZones returns a slice of availability zones
// for the configured region.
func (e *environ) AvailabilityZones(ctx context.Context) (network.AvailabilityZones, error) {
	filter := makeFilter("region-name", e.cloud.Region)
	resp, err := ec2AvailabilityZones(e.ec2Client, ctx, &ec2.DescribeAvailabilityZonesInput{
		Filters: []types.Filter{filter},
	})
	if err != nil {
		return nil, e.HandleCredentialError(ctx, err)
	}

	zones := make(network.AvailabilityZones, len(resp.AvailabilityZones))
	for i, z := range resp.AvailabilityZones {
		zones[i] = &ec2AvailabilityZone{AvailabilityZone: z}
	}
	return zones, nil
}

// InstanceAvailabilityZoneNames returns the availability zone names for each
// of the specified instances.
func (e *environ) InstanceAvailabilityZoneNames(ctx context.Context, ids []instance.Id) (map[instance.Id]string, error) {
	instances, err := e.Instances(ctx, ids)
	if err != nil && err != environs.ErrPartialInstances {
		return nil, errors.Trace(err)
	}

	return gatherAvailabilityZones(instances), nil
}

// AvailabilityZoner defines a institute interface for getting an az from an
// instance.
type AvailabilityZoner interface {
	AvailabilityZone() (string, bool)
}

func gatherAvailabilityZones(instances []instances.Instance) map[instance.Id]string {
	zones := make(map[instance.Id]string)
	for _, inst := range instances {
		if inst == nil {
			continue
		}
		t, ok := inst.(AvailabilityZoner)
		if !ok {
			continue
		}
		az, ok := t.AvailabilityZone()
		if !ok {
			continue
		}
		zones[inst.Id()] = az
	}
	return zones
}

// DeriveAvailabilityZones is part of the common.ZonedEnviron interface.
func (e *environ) DeriveAvailabilityZones(ctx context.Context, args environs.StartInstanceParams) ([]string, error) {
	availabilityZone, err := e.deriveAvailabilityZone(ctx, args)
	if availabilityZone != "" {
		return []string{availabilityZone}, errors.Trace(err)
	}
	return nil, errors.Trace(err)
}

type ec2Placement struct {
	availabilityZone types.AvailabilityZone
	subnet           *types.Subnet
}

func (e *environ) parsePlacement(ctx context.Context, placement string) (*ec2Placement, error) {
	pos := strings.IndexRune(placement, '=')
	if pos == -1 {
		return nil, fmt.Errorf("unknown placement directive: %v", placement)
	}
	switch key, value := placement[:pos], placement[pos+1:]; key {
	case "zone":
		availabilityZone := value
		zones, err := e.AvailabilityZones(ctx)
		if err != nil {
			return nil, err
		}
		for _, z := range zones {
			if z.Name() == availabilityZone {
				ec2AZ := z.(*ec2AvailabilityZone)
				return &ec2Placement{
					availabilityZone: ec2AZ.AvailabilityZone,
				}, nil
			}
		}
		return nil, fmt.Errorf("invalid availability zone %q", availabilityZone)
	case "subnet":
		logger.Debugf(ctx, "searching for subnet matching placement directive %q", value)
		matcher := CreateSubnetMatcher(value)
		// Get all known subnets, look for a match
		subnets, vpcID, err := e.subnetsForVPC(ctx)
		if err != nil {
			return nil, errors.Trace(err)
		}
		// we'll also need info about this zone, we don't have a way right now to ask about a single AZ, so punt
		zones, err := e.AvailabilityZones(ctx)
		if err != nil {
			return nil, errors.Trace(err)
		}
		subnetIDs := make([]string, 0, len(subnets))
		for _, subnet := range subnets {
			subnetIDs = append(subnetIDs, *subnet.SubnetId)
			if matcher.Match(subnet) {
				// We found the CIDR, now see if we can find the AZs.
				for _, zone := range zones {
					if zone.Name() == aws.ToString(subnet.AvailabilityZone) {
						ec2AZ := zone.(*ec2AvailabilityZone)
						return &ec2Placement{
							availabilityZone: ec2AZ.AvailabilityZone,
							subnet:           &subnet,
						}, nil
					}
				}
				logger.Debugf(ctx, "found a matching subnet (%v) but couldn't find the AZ", subnet)
			}
		}
		return nil, fmt.Errorf("unable to find subnet %q in %v for vpi-id %q%w", value, subnetIDs, vpcID, errors.Hide(errors.NotFound))
	}
	return nil, fmt.Errorf("unknown placement directive: %v", placement)
}

// PrecheckInstance is defined on the environs.InstancePrechecker interface.
func (e *environ) PrecheckInstance(ctx context.Context, args environs.PrecheckInstanceParams) error {
	if _, _, err := e.deriveAvailabilityZoneAndSubnetID(ctx,
		environs.StartInstanceParams{
			Placement:         args.Placement,
			VolumeAttachments: args.VolumeAttachments,
		},
	); err != nil {
		return errors.Trace(err)
	}
	if !args.Constraints.HasInstanceType() {
		return nil
	}
	// Constraint has an instance-type constraint so let's see if it is valid.
	instanceTypes, err := e.supportedInstanceTypes(ctx, exactInstanceTypeFilter(types.InstanceType(*args.Constraints.InstanceType)))
	if err != nil {
		return errors.Trace(e.HandleCredentialError(ctx, err))
	}
	for _, itype := range instanceTypes {
		if !args.Constraints.HasArch() || *args.Constraints.Arch == itype.Arch {
			return nil
		}
	}
	if args.Constraints.Arch == nil {
		return fmt.Errorf("invalid AWS instance type %q specified", *args.Constraints.InstanceType)
	}
	return fmt.Errorf("invalid AWS instance type %q and arch %q specified", *args.Constraints.InstanceType, *args.Constraints.Arch)
}

// AgentMetadataLookupParams returns parameters which are used to query agent simple-streams metadata.
func (e *environ) AgentMetadataLookupParams(region string) (*simplestreams.MetadataLookupParams, error) {
	base := config.PreferredBase(e.ecfg())
	return e.metadataLookupParams(region, base.OS)
}

// ImageMetadataLookupParams returns parameters which are used to query image simple-streams metadata.
func (e *environ) ImageMetadataLookupParams(region string) (*simplestreams.MetadataLookupParams, error) {
	base := config.PreferredBase(e.ecfg())
	return e.metadataLookupParams(region, base.Channel.Track)
}

// MetadataLookupParams returns parameters which are used to query simple-streams metadata.
func (e *environ) metadataLookupParams(region, release string) (*simplestreams.MetadataLookupParams, error) {
	var endpoint string
	if region == "" {
		region = e.cloud.Region
		endpoint = e.cloud.Endpoint
	} else {
		// TODO(axw) 2016-10-04 #1630089
		// MetadataLookupParams needs to be updated so that providers
		// are not expected to know how to map regions to endpoints.
		resolver := ec2.NewDefaultEndpointResolver()
		ep, err := resolver.ResolveEndpoint(region, ec2.EndpointResolverOptions{})
		if err != nil {
			return nil, errors.Annotatef(err, "unknown region %q", region)
		}
		endpoint = ep.URL
	}
	return &simplestreams.MetadataLookupParams{
		Release:  release,
		Region:   region,
		Endpoint: endpoint,
	}, nil
}

// Region is specified in the HasRegion interface.
func (e *environ) Region() (simplestreams.CloudSpec, error) {
	return simplestreams.CloudSpec{
		Region:   e.cloud.Region,
		Endpoint: e.cloud.Endpoint,
	}, nil
}

const (
	ebsStorage    = "ebs"
	ssdGP3Storage = "ssd-gp3"
	ssdStorage    = "ssd"
)

// resourceName returns the string to use for a resource's Name tag,
// to help users identify Juju-managed resources in the AWS console.
func resourceName(tag names.Tag, envName string) string {
	return fmt.Sprintf("juju-%s-%s", envName, tag)
}

// StartInstance is specified in the InstanceBroker interface.
func (e *environ) StartInstance(
	ctx context.Context, args environs.StartInstanceParams,
) (_ *environs.StartInstanceResult, resultErr error) {
	var inst *sdkInstance
	callback := args.StatusCallback
	defer func() {
		if resultErr == nil || inst == nil {
			return
		}
		if err := e.StopInstances(ctx, inst.Id()); err != nil {
			_ = callback(ctx, status.Error, fmt.Sprintf("error stopping failed instance: %v", err), nil)
			logger.Errorf(ctx, "error stopping failed instance: %v", err)
		}
	}()

	_ = callback(ctx, status.Allocating, "Verifying availability zone", nil)

	annotateWrapError := func(received error, annotation string) error {
		if received == nil {
			return nil
		}
		// If there is a problem with authentication/authorisation,
		// we want a correctly typed error.
		annotatedErr := errors.Annotate(e.HandleCredentialError(ctx, received), annotation)
		if errors.Is(annotatedErr, common.ErrorCredentialNotValid) {
			return annotatedErr
		}
		return environs.ZoneIndependentError(annotatedErr)
	}

	wrapError := func(received error) error {
		return annotateWrapError(received, "")
	}

	// Verify the supplied availability zone to start the instance in.
	// It is provided via Constraints or AvailabilityZone in
	// StartInstanceParams.
	availabilityZone, placementSubnetID, err := e.deriveAvailabilityZoneAndSubnetID(ctx, args)
	if err != nil {
		// An IsNotValid error is returned if the zone is invalid;
		// this is a zone-specific error.
		zoneSpecific := errors.Is(err, errors.NotValid)
		if !zoneSpecific {
			return nil, wrapError(err)
		}
		return nil, errors.Trace(err)
	}

<<<<<<< HEAD
	subnetZones, err := getValidSubnetZoneMap(ctx, args)
=======
	subnetZones, err := common.GetValidSubnetZoneMap(args)
>>>>>>> 16001f48
	if err != nil {
		return nil, environs.ZoneIndependentError(err)
	}

	hasVPCID := isVPCIDSet(e.ecfg().vpcID())

	instFilter, err := e.generalPurposeInstanceFilter(ctx, e.instanceTypeCache())
	if err != nil {
		return nil, errors.Trace(err)
	}

	if args.Constraints.HasInstanceType() {
		instFilter = oneOfInstanceTypeFilter(
			instFilter,
			exactInstanceTypeFilter(types.InstanceType(*args.Constraints.InstanceType)),
		)
	}

	instanceTypes, err := e.supportedInstanceTypes(ctx, instFilter)
	if err != nil {
		return nil, wrapError(err)
	}

	subnet, err := e.selectSubnetForInstance(ctx, hasVPCID, subnetZones, placementSubnetID, availabilityZone)
	if err != nil {
		return nil, errors.Trace(err)
	}

	arch, err := args.Tools.OneArch()
	if err != nil {
		return nil, errors.Trace(err)
	}

	spec, err := findInstanceSpec(
		ctx,
		args.InstanceConfig.IsController(),
		args.ImageMetadata,
		instanceTypes,
		&instances.InstanceConstraint{
			Region:      e.cloud.Region,
			Base:        args.InstanceConfig.Base,
			Arch:        arch,
			Constraints: args.Constraints,
			Storage:     []string{ssdStorage, ebsStorage, ssdGP3Storage},
		},
	)
	if err != nil {
		return nil, wrapError(err)
	}

	if err := e.finishInstanceConfig(&args, spec); err != nil {
		return nil, environs.ZoneIndependentError(err)
	}

	_ = callback(ctx, status.Allocating, "Making user data", nil)
	userData, err := providerinit.ComposeUserData(args.InstanceConfig, nil, AmazonRenderer{})
	if err != nil {
		return nil, environs.ZoneIndependentError(fmt.Errorf("constructing user data: %w", err))
	}
	logger.Debugf(ctx, "ec2 user data; %d bytes", len(userData))

	_ = callback(ctx, status.Allocating, "Setting up groups", nil)
	groupIDs, err := e.setUpGroups(ctx, args.ControllerUUID, args.InstanceConfig.MachineId)
	if err != nil {
		return nil, annotateWrapError(err, "cannot set up groups")
	}

	blockDeviceMappings, err := getBlockDeviceMappings(
		args.Constraints,
		args.InstanceConfig.Base.OS,
		args.InstanceConfig.IsController(),
		args.RootDisk,
	)
	if err != nil {
		return nil, annotateWrapError(err, "cannot get block device mapping")
	}
	rootDiskSize := uint64(aws.ToInt32(blockDeviceMappings[0].Ebs.VolumeSize)) * 1024

	hostname, err := e.namespace.Hostname(args.InstanceConfig.MachineId)
	if err != nil {
		return nil, errors.Trace(err)
	}

	args.InstanceConfig.Tags[tagName] = hostname

	instanceTags := CreateTagSpecification(types.ResourceTypeInstance, args.InstanceConfig.Tags)

	cfg := e.Config()
	rootVolumeTags := tags.ResourceTags(
		names.NewModelTag(cfg.UUID()),
		names.NewControllerTag(args.ControllerUUID),
		cfg,
	)
	rootVolumeTags[tagName] = hostname + "-root"
	volumeTags := CreateTagSpecification(types.ResourceTypeVolume, rootVolumeTags)

	imageID := aws.String(spec.Image.Id)
	if args.Constraints.HasImageID() {
		imageID = aws.String(*args.Constraints.ImageID)
	}

	var instResp *ec2.RunInstancesOutput
	commonRunArgs := &ec2.RunInstancesInput{
		MinCount:            aws.Int32(1),
		MaxCount:            aws.Int32(1),
		UserData:            aws.String(base64.StdEncoding.EncodeToString(userData)),
		InstanceType:        types.InstanceType(spec.InstanceType.Name),
		SecurityGroupIds:    groupIDs,
		BlockDeviceMappings: blockDeviceMappings,
		ImageId:             imageID,
		MetadataOptions: &types.InstanceMetadataOptionsRequest{
			HttpEndpoint: types.InstanceMetadataEndpointStateEnabled,
			// By forcing HTTP tokens here we move all created instances over to
			// IMDSv2.
			// Fixes lp1960568
			HttpTokens: types.HttpTokensStateRequired,
		},
		TagSpecifications: []types.TagSpecification{
			instanceTags,
			volumeTags,
		},
	}

	runArgs := commonRunArgs
	runArgs.Placement = &types.Placement{
		AvailabilityZone: aws.String(availabilityZone),
	}
	runArgs.SubnetId = subnet.SubnetId

	_ = callback(ctx, status.Allocating,
		fmt.Sprintf("Trying to start instance in availability zone %q", availabilityZone), nil)

	instResp, err = runInstances(ctx, e.ec2Client, runArgs, callback)
	if err != nil {
		err = e.HandleCredentialError(ctx, err)
		if !isZoneOrSubnetConstrainedError(err) {
			err = annotateWrapError(err, "cannot run instances")
		}
		return nil, err
	} else if len(instResp.Instances) != 1 {
		return nil, errors.Errorf("expected 1 started instance, got %d", len(instResp.Instances))
	}

	inst = &sdkInstance{
		e: e,
		i: instResp.Instances[0],
	}
	// In the case the allocate-public-ip constraint is set to false, we
	// need to dissociate the public IP address from the instance.
	allocatePublicIP := args.Constraints.AllocatePublicIP
	if allocatePublicIP != nil && !*allocatePublicIP {
		// We can safely dissociate the public IP address from the
		// first (primary) network interface of the instance, because
		// (from the AWS docs):
		// This option can be enabled for any network interface but will only apply to the
		// primary network interface (eth0).
		_, err := e.ec2Client.ModifyNetworkInterfaceAttribute(ctx, &ec2.ModifyNetworkInterfaceAttributeInput{
			NetworkInterfaceId:       inst.i.NetworkInterfaces[0].NetworkInterfaceId,
			AssociatePublicIpAddress: aws.Bool(false),
		})
		if err != nil {
			return nil, errors.Errorf("dissociating public IP address from instance %q: %v", inst.Id(), err)
		}
	}
	instAZ, _ := inst.AvailabilityZone()
	if hasVPCID {
		instVPC := e.ecfg().vpcID()
		instSubnet := aws.ToString(inst.i.SubnetId)
		logger.Infof(ctx, "started instance %q in AZ %q, subnet %q, VPC %q", inst.Id(), instAZ, instSubnet, instVPC)
	} else {
		logger.Infof(ctx, "started instance %q in AZ %q", inst.Id(), instAZ)
	}

	hc := instance.HardwareCharacteristics{
		Arch:     &spec.Image.Arch,
		Mem:      &spec.InstanceType.Mem,
		CpuCores: &spec.InstanceType.CpuCores,
		CpuPower: spec.InstanceType.CpuPower,
		RootDisk: &rootDiskSize,
		// Tags currently not supported by EC2
	}
	if instAZ != "" {
		hc.AvailabilityZone = &instAZ
	}

	if err := e.maybeAttachInstanceProfile(ctx, callback, inst, args.Constraints); err != nil {
		return nil, err
	}

	return &environs.StartInstanceResult{
		Instance: inst,
		Hardware: &hc,
	}, nil
}

// maybeAttachInstanceProfile assesses if an instance profile needs to be
// attached to an instance based on it's constraints. If the instance
// constraints do not specify an instance role then this func returns silently.
func (e *environ) maybeAttachInstanceProfile(
	ctx context.Context,
	statusCallback environs.StatusCallbackFunc,
	instance *sdkInstance,
	constraints constraints.Value,
) error {
	if !constraints.HasInstanceRole() {
		return nil
	}

	_ = statusCallback(
		ctx,
		status.Allocating,
		fmt.Sprintf("finding aws instance profile %s", *constraints.InstanceRole),
		nil,
	)
	instProfile, err := findInstanceProfileFromName(ctx, e.iamClient, *constraints.InstanceRole)
	if err != nil {
		return errors.Annotatef(err, "findining instance profile %s", *constraints.InstanceRole)
	}

	_ = statusCallback(
		ctx,
		status.Allocating,
		fmt.Sprintf("attaching aws instance profile %s", *instProfile.Arn),
		nil,
	)
	if err := setInstanceProfileWithWait(ctx, e.ec2Client, instProfile, instance, e); err != nil {
		return errors.Annotatef(
			err,
			"attaching instance profile %s to instance %s",
			*instProfile.Arn,
			instance.Id(),
		)
	}

	return nil
}

func (e *environ) finishInstanceConfig(args *environs.StartInstanceParams, spec *instances.InstanceSpec) error {
	if err := args.InstanceConfig.SetTools(args.Tools); err != nil {
		return errors.Trace(err)
	}

	if err := instancecfg.FinishInstanceConfig(args.InstanceConfig, e.Config()); err != nil {
		return errors.Trace(err)
	}

	return nil
}

<<<<<<< HEAD
// GetValidSubnetZoneMap ensures that (a single one of) any supplied space
// requirements are congruent and can be met, and that the representative
// subnet-zone map is returned, with Fan networks filtered out.
// The returned map will be nil if there are no space requirements.
func getValidSubnetZoneMap(ctx context.Context, args environs.StartInstanceParams) (map[network.Id][]string, error) {
	spaceCons := args.Constraints.IncludeSpaces()

	bindings := set.NewStrings()
	for _, spaceName := range args.EndpointBindings {
		bindings.Add(spaceName.String())
	}

	conCount := len(spaceCons)
	bindCount := len(bindings)

	// If there are no bindings or space constraints, we have no limitations
	// and should not have even received start arguments with a subnet/zone
	// mapping - just return nil and attempt provisioning in the current AZ.
	if conCount == 0 && bindCount == 0 {
		return nil, nil
	}

	sort.Strings(spaceCons)
	allSpaceReqs := bindings.Union(set.NewStrings(spaceCons...)).SortedValues()

	// We only need to validate if both bindings and constraints are present.
	// If one is supplied without the other, we know that the value for
	// args.SubnetsToZones correctly reflects the set of spaces.
	var indexInCommon int
	if conCount > 0 && bindCount > 0 {
		// If we have spaces in common between bindings and constraints,
		// the union count will be fewer than the sum.
		// If it is not, just error out here.
		if len(allSpaceReqs) == conCount+bindCount {
			return nil, errors.Errorf("unable to satisfy supplied space requirements; spaces: %v, bindings: %v",
				spaceCons, bindings.SortedValues())
		}

		// Now get the first index of the space in common.
		for _, conSpaceName := range spaceCons {
			if !bindings.Contains(conSpaceName) {
				continue
			}

			for i, spaceName := range allSpaceReqs {
				if conSpaceName == spaceName {
					indexInCommon = i
					break
				}
			}
		}
	}

	// TODO (manadart 2020-02-07): We only take a single subnet/zones
	// mapping to create a NIC for the instance.
	// This is behaviour that dates from the original spaces MVP.
	// It will not take too much effort to enable multi-NIC support for EC2
	// if we use them all when constructing the instance creation request.
	if conCount > 1 || bindCount > 1 {
		logger.Warningf(ctx, "only considering the space requirement for %q", allSpaceReqs[indexInCommon])
	}

	// We should always have a mapping if there are space requirements,
	// and it should always have the same length as the union of
	// constraints + bindings.
	// However unlikely, rather than taking this for granted and possibly
	// panicking, log a warning and let the provisioning continue.
	mappingCount := len(args.SubnetsToZones)
	if mappingCount == 0 || mappingCount <= indexInCommon {
		logger.Warningf(ctx,
			"got space requirements, but not a valid subnet-zone map; constraints/bindings not applied")
		return nil, nil
	}

	// Select the subnet-zone mapping at the index we determined minus Fan
	// networks which we can not consider for provisioning non-containers.
	// We know that the index determined from the spaces union corresponds
	// with the right mapping because of consistent sorting by the provisioner.
	subnetZones := make(map[network.Id][]string)
	for id, zones := range args.SubnetsToZones[indexInCommon] {
		if !network.IsInFanNetwork(id) {
			subnetZones[id] = zones
		}
	}

	return subnetZones, nil
}

func (e *environ) selectSubnetForInstance(ctx context.Context,
=======
func (e *environ) selectSubnetForInstance(ctx context.ProviderCallContext,
>>>>>>> 16001f48
	hasVPCID bool,
	subnetZones map[network.Id][]string,
	placementSubnetID network.Id,
	availabilityZone string,
) (types.Subnet, error) {
	var (
		subnets []types.Subnet
		err     error
	)
	if hasVPCID {
		subnets, err = e.selectVPCSubnetsForZone(ctx, subnetZones, placementSubnetID, availabilityZone)
		if err != nil {
			return types.Subnet{}, errors.Trace(err)
		}
	} else if availabilityZone != "" && len(subnetZones) > 0 {
		subnets, err = e.selectSubnetsForZone(ctx, subnetZones, placementSubnetID, availabilityZone)
		if err != nil {
			return types.Subnet{}, errors.Trace(err)
		}
	}

	preferredSubnets := []types.Subnet{}
	usableSubnets := []types.Subnet{}
	for _, subnet := range subnets {
		if subnet.State != types.SubnetStateAvailable {
			continue
		}
		usableSubnets = append(usableSubnets, subnet)
		if isDualStackSubnet(subnet) {
			preferredSubnets = append(preferredSubnets, subnet)
		}
	}

	if len(usableSubnets) == 0 {
		return types.Subnet{}, nil
	}

	// With multiple equally suitable subnets, picking one at random
	// will allow for better instance spread within the same zone, and
	// still work correctly if we happen to pick a constrained subnet
	// (we'll just treat this the same way we treat constrained zones
	// and retry).
	var subnet types.Subnet
	if len(preferredSubnets) != 0 {
		subnet = preferredSubnets[rand.Intn(len(preferredSubnets))]
		logger.Debugf(ctx,
			"selecting random preferred subnet %q from %d matching in zone %q",
			*subnet.SubnetId,
			len(preferredSubnets),
			availabilityZone,
		)
	} else {
		subnet = usableSubnets[rand.Intn(len(usableSubnets))]
		logger.Debugf(ctx,
			"selected random subnet %q from %d matching in zone %q",
			*subnet.SubnetId,
			len(usableSubnets),
			availabilityZone,
		)
	}

	return subnet, nil
}

func (e *environ) selectVPCSubnetsForZone(ctx context.Context,
	subnetZones map[network.Id][]string,
	placementSubnetID network.Id,
	availabilityZone string,
) ([]types.Subnet, error) {
	var allowedSubnetIDs []network.Id
	if placementSubnetID != "" {
		allowedSubnetIDs = []network.Id{placementSubnetID}
	} else {
		for subnetID := range subnetZones {
			allowedSubnetIDs = append(allowedSubnetIDs, subnetID)
		}
	}

	subnets, err := getVPCSubnetsForAvailabilityZone(ctx,
		e.ec2Client, e.ecfg().vpcID(), availabilityZone, allowedSubnetIDs)

	switch {
	case isNotFoundError(err):
		return nil, errors.Trace(err)
	case err != nil:
		return nil, errors.Annotatef(e.HandleCredentialError(ctx, err), "getting subnets for zone %q", availabilityZone)
	}
	return subnets, nil
}

// selectSubnetIDsForZone selects a slice of subnets from a placement or
// availabilityZone.
// TODO (stickupkid): This could be lifted into core package as openstack has
// a very similar pattern to this.
func (e *environ) selectSubnetsForZone(
	ctx context.Context,
	subnetZones map[network.Id][]string,
	placementSubnetID network.Id,
	availabilityZone string,
) ([]types.Subnet, error) {
	subnetIds, err := network.FindSubnetIDsForAvailabilityZone(availabilityZone, subnetZones)
	if err != nil {
		return nil, errors.Trace(err)
	}
	if len(subnetIds) == 0 {
		return nil, errors.Errorf("availability zone %q has no subnets satisfying space constraints", availabilityZone)
	}

	// Use the placement to locate a subnet ID.
	if placementSubnetID != "" {
		asSet := network.MakeIDSet(subnetIds...)
		if !asSet.Contains(placementSubnetID) {
			return nil, errors.NotFoundf("subnets %q in AZ %q", placementSubnetID, availabilityZone)
		}
		subnetIds = []network.Id{placementSubnetID}
	}

	return subnetsForIDs(e.ec2Client, ctx, subnetIds)
}

func (e *environ) deriveAvailabilityZone(
	ctx context.Context, args environs.StartInstanceParams,
) (string, error) {
	availabilityZone, _, err := e.deriveAvailabilityZoneAndSubnetID(ctx, args)
	return availabilityZone, errors.Trace(err)
}

func (e *environ) deriveAvailabilityZoneAndSubnetID(
	ctx context.Context, args environs.StartInstanceParams,
) (string, network.Id, error) {
	// Determine the availability zones of existing volumes that are to be
	// attached to the machine. They must all match, and must be the same
	// as specified zone (if any).
	volumeAttachmentsZone, err := volumeAttachmentsZone(ctx, e.ec2Client, args.VolumeAttachments)
	if err != nil {
		return "", "", e.HandleCredentialError(ctx, err)
	}

	placementZone, placementSubnetID, err := e.instancePlacementZone(ctx, args.Placement, volumeAttachmentsZone)
	if err != nil {
		return "", "", errors.Trace(err)
	}

	var availabilityZone string
	if placementZone != "" {
		availabilityZone = placementZone
	} else if args.AvailabilityZone != "" {
		// Validate and check state of the AvailabilityZone
		zones, err := e.AvailabilityZones(ctx)
		if err != nil {
			return "", "", err
		}
		for _, z := range zones {
			if z.Name() == args.AvailabilityZone {
				ec2AZ := z.(*ec2AvailabilityZone)
				zoneState := ec2AZ.AvailabilityZone.State
				if zoneState != types.AvailabilityZoneStateAvailable {
					return "", "", errors.Errorf(
						"availability zone %q is %q",
						z.Name(),
						zoneState,
					)
				} else {
					availabilityZone = args.AvailabilityZone
				}
				break
			}
		}
		if availabilityZone == "" {
			return "", "", errors.NotValidf("availability zone %q", availabilityZone)
		}
	}
	return availabilityZone, placementSubnetID, nil
}

func (e *environ) instancePlacementZone(ctx context.Context, placement, volumeAttachmentsZone string) (zone string, subnet network.Id, _ error) {
	if placement == "" {
		return volumeAttachmentsZone, "", nil
	}
	var placementSubnetID network.Id
	instPlacement, err := e.parsePlacement(ctx, placement)
	if err != nil {
		return "", "", errors.Trace(err)
	}
	zoneName := aws.ToString(instPlacement.availabilityZone.ZoneName)
	zoneState := instPlacement.availabilityZone.State
	if zoneState != types.AvailabilityZoneStateAvailable {
		return "", "", errors.Errorf(
			"availability zone %q is %q",
			zoneName,
			zoneState,
		)
	}
	if volumeAttachmentsZone != "" && volumeAttachmentsZone != zoneName {
		return "", "", errors.Errorf(
			"cannot create instance with placement %q, as this will prevent attaching the requested EBS volumes in zone %q",
			placement, volumeAttachmentsZone,
		)
	}
	if instPlacement.subnet != nil {
		subnetState := instPlacement.subnet.State
		if subnetState != types.SubnetStateAvailable {
			return "", "", errors.Errorf("subnet %q is %q",
				aws.ToString(instPlacement.subnet.CidrBlock), subnetState)
		}
		placementSubnetID = network.Id(aws.ToString(instPlacement.subnet.SubnetId))
	}
	return zoneName, placementSubnetID, nil
}

// volumeAttachmentsZone determines the availability zone for each volume
// identified in the volume attachment parameters, checking that they are
// all the same, and returns the availability zone name.
func volumeAttachmentsZone(ctx context.Context, e Client, attachments []storage.VolumeAttachmentParams) (string, error) {
	volumeIds := make([]string, 0, len(attachments))
	for _, a := range attachments {
		if a.Provider != EBS_ProviderType {
			continue
		}
		volumeIds = append(volumeIds, a.VolumeId)
	}
	if len(volumeIds) == 0 {
		return "", nil
	}
	resp, err := e.DescribeVolumes(ctx, &ec2.DescribeVolumesInput{
		VolumeIds: volumeIds,
	})
	if err != nil {
		return "", errors.Annotatef(err, "getting volume details (%s)", volumeIds)
	}
	if len(resp.Volumes) == 0 {
		return "", nil
	}
	for i, v := range resp.Volumes[1:] {
		zone1 := aws.ToString(resp.Volumes[i].AvailabilityZone)
		zone2 := aws.ToString(v.AvailabilityZone)
		if zone2 != zone1 {
			return "", errors.Errorf(
				"cannot attach volumes from multiple availability zones: %s is in %s, %s is in %s",
				aws.ToString(resp.Volumes[i].VolumeId), zone1, aws.ToString(v.VolumeId), zone2,
			)
		}
	}
	return aws.ToString(resp.Volumes[0].AvailabilityZone), nil
}

// tagResources calls ec2.CreateTags, tagging each of the specified resources
// with the given tags. tagResources will retry for a short period of time
// if it receives a *.NotFound error response from EC2.
func tagResources(ctx context.Context, e Client, tags map[string]string, resourceIds ...string) error {
	if len(tags) == 0 {
		return nil
	}
	ec2Tags := make([]types.Tag, 0, len(tags))
	for k, v := range tags {
		ec2Tags = append(ec2Tags, types.Tag{Key: aws.String(k), Value: aws.String(v)})
	}
	retryStrategy := shortRetryStrategy
	retryStrategy.IsFatalError = func(err error) bool {
		return !strings.HasSuffix(ec2ErrCode(err), ".NotFound")
	}
	retryStrategy.Func = func() error {
		_, err := e.CreateTags(ctx, &ec2.CreateTagsInput{
			Resources: resourceIds,
			Tags:      ec2Tags,
		})
		return err
	}
	err := retry.Call(retryStrategy)
	if retry.IsAttemptsExceeded(err) || retry.IsDurationExceeded(err) {
		err = retry.LastError(err)
	}
	return err
}

var runInstances = _runInstances

// runInstances calls ec2.RunInstances for a fixed number of attempts until
// RunInstances returns an error code that does not indicate an error that
// may be caused by eventual consistency.
func _runInstances(ctx context.Context, e Client, ri *ec2.RunInstancesInput, callback environs.StatusCallbackFunc) (*ec2.RunInstancesOutput, error) {
	var resp *ec2.RunInstancesOutput
	try := 1

	retryStrategy := shortRetryStrategy
	retryStrategy.IsFatalError = func(err error) bool {
		return !isNotFoundError(err)
	}
	retryStrategy.Func = func() error {
		_ = callback(ctx, status.Allocating, fmt.Sprintf("Start instance attempt %d", try), nil)
		var err error
		resp, err = e.RunInstances(ctx, ri)
		try++
		return err
	}
	err := retry.Call(retryStrategy)
	if retry.IsAttemptsExceeded(err) || retry.IsDurationExceeded(err) {
		err = retry.LastError(err)
	}

	return resp, err
}

func (e *environ) StopInstances(ctx context.Context, ids ...instance.Id) error {
	return errors.Trace(e.terminateInstances(ctx, ids))
}

// groupByName returns the security group with the given name.
func (e *environ) groupByName(ctx context.Context, groupName string) (types.SecurityGroup, error) {
	groups, err := e.securityGroupsByNameOrID(ctx, groupName)
	if err != nil {
		return types.SecurityGroup{}, e.HandleCredentialError(ctx, err)
	}

	if len(groups) != 1 {
		return types.SecurityGroup{}, errors.NewNotFound(fmt.Errorf(
			"expected one security group named %q, got %v",
			groupName, groups,
		), "")
	}
	return groups[0], nil
}

// isNotFoundError returns whether err is a typed NotFoundError or an EC2 error
// code for "group not found", indicating no matching instances (as they are
// filtered by group).
func isNotFoundError(err error) bool {
	return err != nil && (errors.Is(err, errors.NotFound) || ec2ErrCode(err) == "InvalidGroup.NotFound")
}

// Instances is part of the environs.Environ interface.
func (e *environ) Instances(ctx context.Context, ids []instance.Id) ([]instances.Instance, error) {
	if len(ids) == 0 {
		return nil, nil
	}
	insts := make([]instances.Instance, len(ids))
	// Make a series of requests to cope with eventual consistency.
	// Each request will attempt to add more instances to the requested
	// set.
	retryStrategy := shortRetryStrategy
	retryStrategy.IsFatalError = func(err error) bool {
		return err != environs.ErrPartialInstances
	}
	retryStrategy.Func = func() error {
		var need []string
		for i, inst := range insts {
			if inst == nil {
				need = append(need, string(ids[i]))
			}
		}
		filters := []types.Filter{
			makeFilter("instance-state-name", aliveInstanceStates...),
			makeFilter("instance-id", need...),
			makeModelFilter(e.uuid()),
		}
		err := e.gatherInstances(ctx, ids, insts, filters)
		if err != nil {
			return e.HandleCredentialError(ctx, err)
		}
		return nil
	}
	err := retry.Call(retryStrategy)
	if retry.IsAttemptsExceeded(err) || retry.IsDurationExceeded(err) {
		err = retry.LastError(err)
	}

	if errors.Is(err, environs.ErrPartialInstances) {
		for _, inst := range insts {
			if inst != nil {
				return insts, environs.ErrPartialInstances
			}
		}
		return nil, environs.ErrNoInstances
	}
	if err != nil {
		return nil, err
	}
	return insts, nil
}

// gatherInstances tries to get information on each instance
// id whose corresponding insts slot is nil.
//
// This function returns environs.ErrPartialInstances if the
// insts slice has not been completely filled.
func (e *environ) gatherInstances(
	ctx context.Context,
	ids []instance.Id,
	insts []instances.Instance,
	filters []types.Filter,
) error {
	resp, err := e.ec2Client.DescribeInstances(ctx, &ec2.DescribeInstancesInput{
		Filters: filters,
	})
	if err != nil {
		return err
	}
	n := 0
	// For each requested id, add it to the returned instances
	// if we find it in the response.
	for i, id := range ids {
		if insts[i] != nil {
			n++
			continue
		}
		for _, r := range resp.Reservations {
			for _, inst := range r.Instances {
				if *inst.InstanceId != string(id) {
					continue
				}
				insts[i] = &sdkInstance{e: e, i: inst}
				n++
			}
		}
	}
	if n < len(ids) {
		return environs.ErrPartialInstances
	}
	return nil
}

// NetworkInterfaces implements NetworkingEnviron.NetworkInterfaces.
func (e *environ) NetworkInterfaces(ctx context.Context, ids []instance.Id) ([]network.InterfaceInfos, error) {
	switch len(ids) {
	case 0:
		return nil, environs.ErrNoInstances
	case 1: // short-cut for single instance
		ifList, err := e.networkInterfacesForInstance(ctx, ids[0])
		if err != nil {
			return nil, err
		}
		return []network.InterfaceInfos{ifList}, nil
	}

	// Collect all available subnets into a map where keys are subnet IDs
	// and values are subnets. We will use this map to resolve subnets
	// for the bulk network interface info requests below.
	subMap, err := e.subnetMap(ctx)
	if err != nil {
		return nil, errors.Annotate(e.HandleCredentialError(ctx, err), "failed to retrieve subnet info")
	}

	infos := make([]network.InterfaceInfos, len(ids))
	idToInfosIndex := make(map[string]int)
	for idx, id := range ids {
		idToInfosIndex[string(id)] = idx
	}

	// Make a series of requests to cope with eventual consistency.  Each
	// request will attempt to add more network interface queries to the
	// requested set till we eventually obtain the full set of data.
	retryStrategy := shortRetryStrategy
	retryStrategy.IsFatalError = func(err error) bool {
		return err != environs.ErrPartialInstances
	}
	retryStrategy.Func = func() error {
		var need []string
		for idx, info := range infos {
			if info == nil {
				need = append(need, string(ids[idx]))
			}
		}

		// Network interfaces are not currently tagged so we cannot
		// use a model filter here.
		filter := makeFilter("attachment.instance-id", need...)
		logger.Tracef(ctx, "retrieving NICs for instances %v", need)
		return e.gatherNetworkInterfaceInfo(ctx, filter, infos, idToInfosIndex, subMap)
	}
	err = retry.Call(retryStrategy)
	if retry.IsAttemptsExceeded(err) || retry.IsDurationExceeded(err) {
		err = retry.LastError(err)
	}

	if err == environs.ErrPartialInstances {
		for _, info := range infos {
			if info != nil {
				return infos, environs.ErrPartialInstances
			}
		}
		return nil, environs.ErrNoInstances
	}
	if err != nil {
		return nil, err
	}
	return infos, nil
}

// subnetMap returns a map with all known ec2.Subnets and their IDs as keys.
func (e *environ) subnetMap(ctx context.Context) (map[string]types.Subnet, error) {
	subnetsResp, err := e.ec2Client.DescribeSubnets(ctx, nil)
	if err != nil {
		return nil, err
	}

	subMap := make(map[string]types.Subnet, len(subnetsResp.Subnets))
	for _, sub := range subnetsResp.Subnets {
		subMap[aws.ToString(sub.SubnetId)] = sub
	}
	return subMap, nil
}

// gatherNetworkInterfaceInfo executes a filtered network interface lookup,
// parses the results and appends them to the correct infos slot based on
// the attachment instance ID information for each result.
//
// This method returns environs.ErrPartialInstances if the infos slice contains
// any nil entries.
func (e *environ) gatherNetworkInterfaceInfo(
	ctx context.Context,
	filter types.Filter,
	infos []network.InterfaceInfos,
	idToInfosIndex map[string]int,
	subMap map[string]types.Subnet,
) error {
	// Check how many queries have already been answered; machines must
	// have at least one network interface attached to them.
	pending := len(infos)
	for _, info := range infos {
		if len(info) != 0 {
			pending--
		}
	}

	// Run query
	networkInterfacesResp, err := e.ec2Client.DescribeNetworkInterfaces(ctx, &ec2.DescribeNetworkInterfacesInput{
		Filters: []types.Filter{filter},
	})
	if err != nil {
		return e.HandleCredentialError(ctx, err)
	}

	for _, netIfSpec := range networkInterfacesResp.NetworkInterfaces {
		idx, found := idToInfosIndex[aws.ToString(netIfSpec.Attachment.InstanceId)]
		if !found {
			continue
		} else if infos[idx] == nil {
			// This is the first (and perhaps only) interface that
			// we obtained for this instance. Decrement the number
			// of pending queries.
			pending--
		}

		subnet, found := subMap[aws.ToString(netIfSpec.SubnetId)]
		if !found {
			return errors.NotFoundf("info for subnet %q", netIfSpec.SubnetId)
		}

		infos[idx] = append(infos[idx], mapNetworkInterface(netIfSpec, subnet))
	}

	if pending != 0 {
		return environs.ErrPartialInstances
	}
	return nil
}

func (e *environ) networkInterfacesForInstance(ctx context.Context, instId instance.Id) (network.InterfaceInfos, error) {
	var resp *ec2.DescribeNetworkInterfacesOutput

	abortRetries := make(chan struct{}, 1)
	defer close(abortRetries)

	retryStrategy := shortRetryStrategy
	retryStrategy.Stop = abortRetries
	retryStrategy.IsFatalError = func(err error) bool {
		return errors.Is(err, common.ErrorCredentialNotValid)
	}
	retryStrategy.NotifyFunc = func(lastError error, attempt int) {
		logger.Errorf(ctx, "failed to get instance %q interfaces: %v (retrying)", instId, lastError)
	}
	retryStrategy.Func = func() error {
		logger.Tracef(ctx, "retrieving NICs for instance %q", instId)
		filter := makeFilter("attachment.instance-id", string(instId))

		var err error
		resp, err = e.ec2Client.DescribeNetworkInterfaces(ctx, &ec2.DescribeNetworkInterfacesInput{
			Filters: []types.Filter{filter},
		})
		if err != nil {
			return e.HandleCredentialError(ctx, err)
		}
		if len(resp.NetworkInterfaces) == 0 {
			msg := fmt.Sprintf("instance %q has no NIC attachment yet, retrying...", instId)
			logger.Tracef(ctx, "%s", msg)
			return errors.New(msg)
		}
		if logger.IsLevelEnabled(corelogger.TRACE) {
			logger.Tracef(ctx, "found instance %q NICs: %s", instId, pretty.Sprint(resp.NetworkInterfaces))
		}
		return nil
	}
	err := retry.Call(retryStrategy)
	if retry.IsAttemptsExceeded(err) || retry.IsDurationExceeded(err) {
		err = retry.LastError(err)
	}
	if err != nil {
		// either the instance doesn't exist or we couldn't get through to
		// the ec2 api
		return nil, errors.Annotatef(err, "cannot get instance %q network interfaces", instId)
	}
	ec2Interfaces := resp.NetworkInterfaces
	result := make(network.InterfaceInfos, len(ec2Interfaces))
	for i, iface := range ec2Interfaces {
		resp, err := e.ec2Client.DescribeSubnets(ctx, &ec2.DescribeSubnetsInput{
			SubnetIds: []string{aws.ToString(iface.SubnetId)},
		})
		if err != nil {
			return nil, errors.Annotatef(e.HandleCredentialError(ctx, err), "failed to retrieve subnet %q info", aws.ToString(iface.SubnetId))
		}
		if len(resp.Subnets) != 1 {
			return nil, errors.Errorf("expected 1 subnet, got %d", len(resp.Subnets))
		}

		result[i] = mapNetworkInterface(iface, resp.Subnets[0])
	}
	return result, nil
}

func mapNetworkInterface(iface types.NetworkInterface, subnet types.Subnet) network.InterfaceInfo {
	privateAddress := aws.ToString(iface.PrivateIpAddress)
	subnetCIDR := aws.ToString(subnet.CidrBlock)
	subnetID := network.Id(aws.ToString(iface.SubnetId))
	// Device names and VLAN tags are not returned by EC2.
	ni := network.InterfaceInfo{
		DeviceIndex:   int(aws.ToInt32(iface.Attachment.DeviceIndex)),
		MACAddress:    aws.ToString(iface.MacAddress),
		ProviderId:    network.Id(aws.ToString(iface.NetworkInterfaceId)),
		Disabled:      false,
		NoAutoStart:   false,
		InterfaceType: network.EthernetDevice,
		// The describe interface responses that we get back from EC2
		// define a *list* of private IP addresses with one entry that
		// is tagged as primary and whose value is encoded in the
		// "PrivateIPAddress" field. The code below arranges so that
		// the primary IP is always added first with any additional
		// private IPs appended after it.
		Addresses: network.ProviderAddresses{network.NewMachineAddress(
			privateAddress,
			network.WithScope(network.ScopeCloudLocal),
			network.WithCIDR(subnetCIDR),
			network.WithConfigType(network.ConfigDHCP),
		).AsProviderAddress(network.WithProviderSubnetID(subnetID))},
		Origin: network.OriginProvider,
	}

	for _, privAddr := range iface.PrivateIpAddresses {
		if privAddr.Association != nil {
			if ip := aws.ToString(privAddr.Association.PublicIp); ip != "" {
				// We should consider setting the provider subnet ID here,
				// which would link it to a subnet and thereby put it in a
				// space. If we could do that on all providers, it would be
				// ideal.
				ni.ShadowAddresses = append(ni.ShadowAddresses, network.NewMachineAddress(
					ip,
					network.WithScope(network.ScopePublic),
					network.WithConfigType(network.ConfigDHCP),
				).AsProviderAddress())
			}
		}

		if aws.ToString(privAddr.PrivateIpAddress) == privateAddress {
			continue // primary address has already been added.
		}

		// An EC2 interface is connected to a single subnet,
		// so we assume other addresses are in the same subnet.
		ni.Addresses = append(ni.Addresses, network.NewMachineAddress(
			aws.ToString(privAddr.PrivateIpAddress),
			network.WithScope(network.ScopeCloudLocal),
			network.WithCIDR(subnetCIDR),
			network.WithConfigType(network.ConfigDHCP),
		).AsProviderAddress(network.WithProviderSubnetID(subnetID)))
	}

	return ni
}

func makeSubnetInfo(
	ctx context.Context,
	cidr string, subnetId, providerNetworkId network.Id, availZones []string,
) (network.SubnetInfo, error) {
	_, _, err := net.ParseCIDR(cidr)
	if err != nil {
		return network.SubnetInfo{}, errors.Annotatef(err, "skipping subnet %q, invalid CIDR", cidr)
	}

	info := network.SubnetInfo{
		CIDR:              cidr,
		ProviderId:        subnetId,
		ProviderNetworkId: providerNetworkId,
		VLANTag:           0, // Not supported on EC2
		AvailabilityZones: availZones,
	}
	logger.Tracef(ctx, "found subnet with info %#v", info)
	return info, nil

}

// Subnets returns basic information about the specified subnets known
// by the provider for the specified instance or list of ids. subnetIds can be
// empty, in which case all known are returned. Implements
// NetworkingEnviron.Subnets.
func (e *environ) Subnets(
	ctx context.Context, subnetIds []network.Id,
) ([]network.SubnetInfo, error) {
	var results []network.SubnetInfo
	subIdSet := make(map[string]bool)
	for _, subId := range subnetIds {
		subIdSet[string(subId)] = false
	}

	subnets, _, err := e.subnetsForVPC(ctx)
	if err != nil {
		return nil, errors.Annotatef(err, "failed to retrieve subnets")
	}
	if len(subnetIds) == 0 {
		for _, subnet := range subnets {
			subIdSet[aws.ToString(subnet.SubnetId)] = false
		}
	}

	for _, subnet := range subnets {
		subnetID := aws.ToString(subnet.SubnetId)
		_, ok := subIdSet[subnetID]
		if !ok {
			logger.Tracef(ctx, "subnet %q not in %v, skipping", subnetID, subnetIds)
			continue
		}
		subIdSet[subnetID] = true
		cidr := aws.ToString(subnet.CidrBlock)
		info, err := makeSubnetInfo(
			ctx,
			cidr, network.Id(subnetID), network.Id(aws.ToString(subnet.VpcId)), []string{aws.ToString(subnet.AvailabilityZone)})
		if err != nil {
			// Error will already have been logged.
			continue
		}
		results = append(results, info)
	}

	notFound := []string{}
	for subId, found := range subIdSet {
		if !found {
			notFound = append(notFound, subId)
		}
	}
	if len(notFound) != 0 {
		return nil, errors.Errorf("failed to find the following subnet ids: %v", notFound)
	}

	return results, nil
}

func (e *environ) subnetsForVPC(ctx context.Context) ([]types.Subnet, string, error) {
	vpcId := e.ecfg().vpcID()
	if !isVPCIDSet(vpcId) {
		if hasDefaultVPC, err := e.hasDefaultVPC(ctx); err == nil && hasDefaultVPC {
			vpcId = aws.ToString(e.defaultVPC.VpcId)
		}
	}
	filter := makeFilter("vpc-id", vpcId)
	resp, err := e.ec2Client.DescribeSubnets(ctx, &ec2.DescribeSubnetsInput{
		Filters: []types.Filter{filter},
	})
	if err != nil {
		return nil, "", e.HandleCredentialError(ctx, err)
	}
	return resp.Subnets, vpcId, nil
}

// AdoptResources is part of the Environ interface.
func (e *environ) AdoptResources(ctx context.Context, controllerUUID string, fromVersion semversion.Number) error {
	// Gather resource ids for instances, volumes and security groups tagged with this model.
	instances, err := e.AllInstances(ctx)
	if err != nil {
		return errors.Trace(err)
	}
	// We want to update the controller tags on root disks even though
	// they are destroyed automatically with the instance they're
	// attached to.
	volumeIds, err := e.allModelVolumes(ctx, true)
	if err != nil {
		return errors.Trace(err)
	}
	groups, err := e.modelSecurityGroups(ctx)
	if err != nil {
		return errors.Trace(err)
	}

	resourceIds := make([]string, len(instances))
	for i, instance := range instances {
		resourceIds[i] = instance.Id().String()
	}
	groupIds := make([]string, len(groups))
	for i, g := range groups {
		groupIds[i] = aws.ToString(g.GroupId)
	}
	resourceIds = append(resourceIds, volumeIds...)
	resourceIds = append(resourceIds, groupIds...)

	tags := map[string]string{tags.JujuController: controllerUUID}
	if err := tagResources(ctx, e.ec2Client, tags, resourceIds...); err != nil {
		return errors.Annotate(e.HandleCredentialError(ctx, err), "updating tags")
	}
	return nil
}

// AllInstances is part of the environs.InstanceBroker interface.
func (e *environ) AllInstances(ctx context.Context) ([]instances.Instance, error) {
	// We want to return everything we find here except for instances that are
	// "shutting-down" - they are on the way to be terminated - or already "terminated".
	// From https://docs.aws.amazon.com/AWSEC2/latest/UserGuide/ec2-instance-lifecycle.html
	return e.allInstancesByState(ctx, activeStates.Values()...)
}

// AllRunningInstances is part of the environs.InstanceBroker interface.
func (e *environ) AllRunningInstances(ctx context.Context) ([]instances.Instance, error) {
	return e.allInstancesByState(ctx, aliveInstanceStates...)
}

// allInstancesByState returns all instances in the environment
// with one of the specified instance states.
func (e *environ) allInstancesByState(ctx context.Context, states ...string) ([]instances.Instance, error) {
	filters := []types.Filter{
		makeFilter("instance-state-name", states...),
		makeModelFilter(e.uuid()),
	}
	return e.allInstances(ctx, filters)
}

// ControllerInstances is part of the environs.Environ interface.
func (e *environ) ControllerInstances(ctx context.Context, controllerUUID string) ([]instance.Id, error) {
	filters := []types.Filter{
		makeFilter("instance-state-name", aliveInstanceStates...),
		makeFilter(fmt.Sprintf("tag:%s", tags.JujuIsController), "true"),
		makeControllerFilter(controllerUUID),
	}
	ids, err := e.allInstanceIDs(ctx, filters)
	if err != nil {
		return nil, errors.Trace(e.HandleCredentialError(ctx, err))
	}
	if len(ids) == 0 {
		return nil, environs.ErrNotBootstrapped
	}
	return ids, nil
}

func makeFilter(name string, values ...string) types.Filter {
	filter := types.Filter{
		Name:   &name,
		Values: values,
	}
	return filter
}

// allControllerManagedInstances returns the IDs of all instances managed by
// this environment's controller.
//
// Note that this requires that all instances are tagged; we cannot filter on
// security groups, as we do not know the names of the models.
func (e *environ) allControllerManagedInstances(ctx context.Context, controllerUUID string) ([]instance.Id, error) {
	filters := []types.Filter{
		makeFilter("instance-state-name", aliveInstanceStates...),
		makeControllerFilter(controllerUUID),
	}
	return e.allInstanceIDs(ctx, filters)
}

func (e *environ) allInstanceIDs(ctx context.Context, filters []types.Filter) ([]instance.Id, error) {
	insts, err := e.allInstances(ctx, filters)
	if err != nil {
		return nil, errors.Trace(e.HandleCredentialError(ctx, err))
	}
	ids := make([]instance.Id, len(insts))
	for i, inst := range insts {
		ids[i] = inst.Id()
	}
	return ids, nil
}

func (e *environ) allInstances(ctx context.Context, filters []types.Filter) ([]instances.Instance, error) {
	resp, err := e.ec2Client.DescribeInstances(ctx, &ec2.DescribeInstancesInput{
		Filters: filters,
	})
	if err != nil {
		return nil, errors.Annotate(e.HandleCredentialError(ctx, err), "listing instances")
	}
	var insts []instances.Instance
	for _, r := range resp.Reservations {
		for _, inst := range r.Instances {
			insts = append(insts, &sdkInstance{e: e, i: inst})
		}
	}
	return insts, nil
}

// Destroy is part of the environs.Environ interface.
func (e *environ) Destroy(ctx context.Context) error {
	if err := common.Destroy(e, ctx); err != nil {
		return errors.Trace(e.HandleCredentialError(ctx, err))
	}
	if err := e.cleanModelSecurityGroups(ctx); err != nil {
		return errors.Annotate(e.HandleCredentialError(ctx, err), "cannot delete model security groups")
	}
	return nil
}

// DestroyController implements the Environ interface.
func (e *environ) DestroyController(ctx context.Context, controllerUUID string) error {
	// In case any hosted environment hasn't been cleaned up yet,
	// we also attempt to delete their resources when the controller
	// environment is destroyed.
	if err := e.destroyControllerManagedModels(ctx, controllerUUID); err != nil {
		return errors.Annotate(err, "destroying managed models")
	}
	return e.Destroy(ctx)
}

// destroyControllerManagedModels destroys all models managed by this
// model's controller.
func (e *environ) destroyControllerManagedModels(ctx context.Context, controllerUUID string) error {
	// Terminate all instances managed by the controller.
	instIds, err := e.allControllerManagedInstances(ctx, controllerUUID)
	if err != nil {
		return errors.Annotate(err, "listing instances")
	}
	if err := e.terminateInstances(ctx, instIds); err != nil {
		return errors.Annotate(err, "terminating instances")
	}

	// Delete all volumes managed by the controller. (No need to delete root disks manually.)
	volIds, err := e.allControllerManagedVolumes(ctx, controllerUUID, false)
	if err != nil {
		return errors.Annotate(err, "listing volumes")
	}
	errs := foreachVolume(ctx, e.ec2Client, volIds, destroyVolume)
	for i, err := range errs {
		if err == nil {
			continue
		}
		// (anastasiamac 2018-03-21) This is strange - we do try
		// to destroy all volumes but afterwards, if we have encountered any errors,
		// we will return first one...The same logic happens on detach..?...
		return errors.Annotatef(e.HandleCredentialError(ctx, err), "destroying volume %q", volIds[i])
	}

	// Delete security groups managed by the controller.
	groups, err := e.controllerSecurityGroups(ctx, controllerUUID)
	if err != nil {
		return errors.Trace(err)
	}
	for _, g := range groups {
		if err := deleteSecurityGroupInsistently(ctx, e.ec2Client, g, clock.WallClock); err != nil {
			return errors.Trace(e.HandleCredentialError(ctx, err))
		}
	}

	instanceProfiles, err := listInstanceProfilesForController(ctx, e.iamClient, controllerUUID)
	if errors.Is(err, errors.Unauthorized) {
		logger.Warningf(ctx, "unable to list Instance Profiles for deletion, Instance Profiles may have to be manually cleaned up for controller %q", controllerUUID)
	} else if err != nil {
		return errors.Annotatef(err, "listing instance profiles for controller uuid %q", controllerUUID)
	}

	for _, ip := range instanceProfiles {
		err := deleteInstanceProfile(ctx, e.iamClient, ip)
		if err != nil {
			return errors.Annotatef(err, "deleting instance profile %q for controller uuid %q", *ip.InstanceProfileName, controllerUUID)
		}
	}

	roles, err := listRolesForController(ctx, e.iamClient, controllerUUID)
	if errors.Is(err, errors.Unauthorized) {
		logger.Warningf(ctx, "unable to list Roles for deletion, Roles may have to be manually cleaned up for controller %q", controllerUUID)
	} else if err != nil {
		return errors.Annotatef(err, "listing roles for controller uuid %q", controllerUUID)
	}

	for _, role := range roles {
		err := deleteRole(ctx, e.iamClient, *role.RoleName)
		if err != nil {
			return errors.Annotatef(err, "deleting role %q as part of controller uuid %q", *role.RoleName, controllerUUID)
		}
	}

	return nil
}

func (e *environ) allControllerManagedVolumes(ctx context.Context, controllerUUID string, includeRootDisks bool) ([]string, error) {
	volumes, err := listVolumes(ctx, e.ec2Client, includeRootDisks, makeControllerFilter(controllerUUID))
	if err != nil {
		return nil, errors.Trace(e.HandleCredentialError(ctx, err))
	}
	return volumes, nil
}

func (e *environ) allModelVolumes(ctx context.Context, includeRootDisks bool) ([]string, error) {
	volumes, err := listVolumes(ctx, e.ec2Client, includeRootDisks, makeModelFilter(e.uuid()))
	if err != nil {
		return nil, errors.Trace(e.HandleCredentialError(ctx, err))
	}
	return volumes, nil
}

func rulesToIPPerms(rules firewall.IngressRules) []types.IpPermission {
	ipPerms := make([]types.IpPermission, len(rules))
	for i, r := range rules {
		ipPerms[i] = types.IpPermission{
			IpProtocol: aws.String(r.PortRange.Protocol),
			FromPort:   aws.Int32(int32(r.PortRange.FromPort)),
			ToPort:     aws.Int32(int32(r.PortRange.ToPort)),
		}
		if len(r.SourceCIDRs) == 0 {
			ipPerms[i].IpRanges = []types.IpRange{{CidrIp: aws.String(defaultRouteIpv4CIDRBlock), Description: ipRangeDescription(r, defaultRouteIpv4CIDRBlock)}}
			ipPerms[i].Ipv6Ranges = []types.Ipv6Range{{CidrIpv6: aws.String(defaultRouteIPv6CIDRBlock), Description: ipRangeDescription(r, defaultRouteIPv6CIDRBlock)}}
		} else {
			for _, cidr := range r.SourceCIDRs.SortedValues() {
				// CIDRs are pre-validated; if an invalid CIDR
				// reaches this loop, it will be skipped.
				addrType, _ := network.CIDRAddressType(cidr)
				if addrType == network.IPv4Address {
					ipPerms[i].IpRanges = append(ipPerms[i].IpRanges, types.IpRange{CidrIp: aws.String(cidr), Description: ipRangeDescription(r, cidr)})
				} else if addrType == network.IPv6Address {
					ipPerms[i].Ipv6Ranges = append(ipPerms[i].Ipv6Ranges, types.Ipv6Range{CidrIpv6: aws.String(cidr), Description: ipRangeDescription(r, cidr)})
				}
			}
		}
	}
	return ipPerms
}

func ipRangeDescription(rule firewall.IngressRule, cidr string) *string {
	if cidr == "" || cidr == firewall.AllNetworksIPV4CIDR || cidr == firewall.AllNetworksIPV6CIDR {
		return aws.String(fmt.Sprintf("juju ingress to %s", rule.PortRange))
	}
	return aws.String(fmt.Sprintf("juju ingress to %s from %s", rule.PortRange, cidr))

}

func (e *environ) openPortsInGroup(ctx context.Context, name string, rules firewall.IngressRules) error {
	if len(rules) == 0 {
		return nil
	}
	// Give permissions for anyone to access the given ports.
	g, err := e.groupByName(ctx, name)
	if err != nil {
		return err
	}
	ipPerms := rulesToIPPerms(rules)
	_, err = e.ec2Client.AuthorizeSecurityGroupIngress(ctx, &ec2.AuthorizeSecurityGroupIngressInput{
		GroupId:       g.GroupId,
		IpPermissions: ipPerms,
	})
	if err != nil && ec2ErrCode(err) == "InvalidPermission.Duplicate" {
		if len(rules) == 1 {
			return nil
		}
		// If there's more than one port and we get a duplicate error,
		// then we go through authorizing each port individually,
		// otherwise the ports that were *not* duplicates will have
		// been ignored
		for i := range ipPerms {
			_, err := e.ec2Client.AuthorizeSecurityGroupIngress(ctx, &ec2.AuthorizeSecurityGroupIngressInput{
				GroupId:       g.GroupId,
				IpPermissions: ipPerms[i : i+1],
			})
			if err != nil && ec2ErrCode(err) != "InvalidPermission.Duplicate" {
				return errors.Annotatef(e.HandleCredentialError(ctx, err), "cannot open port %v", ipPerms[i])
			}
		}
		return nil
	}
	if err != nil {
		return errors.Annotate(e.HandleCredentialError(ctx, err), "cannot open ports")
	}
	return nil
}

func (e *environ) closePortsInGroup(ctx context.Context, name string, rules firewall.IngressRules) error {
	if len(rules) == 0 {
		return nil
	}
	// Revoke permissions for anyone to access the given ports.
	// Note that ec2 allows the revocation of permissions that aren't
	// granted, so this is naturally idempotent.
	g, err := e.groupByName(ctx, name)
	if err != nil {
		return err
	}
	_, err = e.ec2Client.RevokeSecurityGroupIngress(ctx, &ec2.RevokeSecurityGroupIngressInput{
		GroupId:       g.GroupId,
		IpPermissions: rulesToIPPerms(rules),
	})
	if err != nil {
		return errors.Annotate(e.HandleCredentialError(ctx, err), "cannot close ports")
	}
	return nil
}

func (e *environ) ingressRulesInGroup(ctx context.Context, name string) (rules firewall.IngressRules, err error) {
	group, err := e.groupByName(ctx, name)
	if err != nil {
		return nil, err
	}
	for _, p := range group.IpPermissions {
		if len(p.UserIdGroupPairs) == 1 && aws.ToString(p.UserIdGroupPairs[0].GroupId) == aws.ToString(group.GroupId) {
			// hide internal sec group rules
			continue
		}
		var sourceCIDRs []string
		for _, r := range p.IpRanges {
			sourceCIDRs = append(sourceCIDRs, aws.ToString(r.CidrIp))
		}
		for _, r := range p.Ipv6Ranges {
			sourceCIDRs = append(sourceCIDRs, aws.ToString(r.CidrIpv6))
		}
		if len(sourceCIDRs) == 0 {
			sourceCIDRs = append(sourceCIDRs, defaultRouteIpv4CIDRBlock)
			sourceCIDRs = append(sourceCIDRs, defaultRouteIPv6CIDRBlock)
		}
		portRange := network.PortRange{
			Protocol: aws.ToString(p.IpProtocol),
			FromPort: int(aws.ToInt32(p.FromPort)),
			ToPort:   int(aws.ToInt32(p.ToPort)),
		}
		if portRange.Protocol == "icmpv6" {
			// For now we need to filter out the icmpv6 rules as they are complicated and not
			// represented well in the juju model.
			continue
		}
		rules = append(rules, firewall.NewIngressRule(portRange, sourceCIDRs...))
	}
	if err := rules.Validate(); err != nil {
		return nil, errors.Trace(err)
	}
	rules.Sort()
	return rules, nil
}

func (e *environ) OpenPorts(ctx context.Context, rules firewall.IngressRules) error {
	if e.Config().FirewallMode() != config.FwGlobal {
		return errors.Errorf("invalid firewall mode %q for opening ports on model", e.Config().FirewallMode())
	}
	if err := e.openPortsInGroup(ctx, e.globalGroupName(), rules); err != nil {
		return errors.Trace(err)
	}
	logger.Infof(ctx, "opened ports in global group: %v", rules)
	return nil
}

func (e *environ) ClosePorts(ctx context.Context, rules firewall.IngressRules) error {
	if e.Config().FirewallMode() != config.FwGlobal {
		return errors.Errorf("invalid firewall mode %q for closing ports on model", e.Config().FirewallMode())
	}
	if err := e.closePortsInGroup(ctx, e.globalGroupName(), rules); err != nil {
		return errors.Trace(err)
	}
	logger.Infof(ctx, "closed ports in global group: %v", rules)
	return nil
}

func (e *environ) IngressRules(ctx context.Context) (firewall.IngressRules, error) {
	if e.Config().FirewallMode() != config.FwGlobal {
		return nil, errors.Errorf("invalid firewall mode %q for retrieving ingress rules from model", e.Config().FirewallMode())
	}
	return e.ingressRulesInGroup(ctx, e.globalGroupName())
}

func (e *environ) OpenModelPorts(ctx context.Context, rules firewall.IngressRules) error {
	if err := e.openPortsInGroup(ctx, e.jujuGroupName(), rules); err != nil {
		return errors.Trace(err)
	}
	return nil
}

func (e *environ) CloseModelPorts(ctx context.Context, rules firewall.IngressRules) error {
	if err := e.closePortsInGroup(ctx, e.jujuGroupName(), rules); err != nil {
		return errors.Trace(err)
	}
	return nil
}

func (e *environ) ModelIngressRules(ctx context.Context) (firewall.IngressRules, error) {
	return e.ingressRulesInGroup(ctx, e.jujuGroupName())
}

func (*environ) Provider() environs.EnvironProvider {
	return &providerInstance
}

func (e *environ) instanceSecurityGroups(ctx context.Context, instIDs []instance.Id, states ...string) ([]types.GroupIdentifier, error) {
	strInstID := make([]string, len(instIDs))
	for i := range instIDs {
		strInstID[i] = string(instIDs[i])
	}

	var filter []types.Filter
	if len(states) > 0 {
		filter = append(filter, makeFilter("instance-state-name", states...))
	}

	resp, err := e.ec2Client.DescribeInstances(ctx, &ec2.DescribeInstancesInput{
		InstanceIds: strInstID,
		Filters:     filter,
	})
	if err != nil {
		return nil, errors.Annotatef(e.HandleCredentialError(ctx, err), "cannot retrieve instance information from aws to delete security groups")
	}

	var securityGroups []types.GroupIdentifier
	for _, res := range resp.Reservations {
		for _, inst := range res.Instances {
			logger.Debugf(ctx, "instance %q has security groups %s", aws.ToString(inst.InstanceId), pretty.Sprint(inst.SecurityGroups))
			securityGroups = append(securityGroups, inst.SecurityGroups...)
		}
	}
	return securityGroups, nil
}

// controllerSecurityGroups returns the details of all security groups managed
// by the environment's controller.
func (e *environ) controllerSecurityGroups(ctx context.Context, controllerUUID string) ([]types.GroupIdentifier, error) {
	return e.querySecurityGroups(ctx, makeControllerFilter(controllerUUID))
}

func (e *environ) modelSecurityGroups(ctx context.Context) ([]types.GroupIdentifier, error) {
	return e.querySecurityGroups(ctx, makeModelFilter(e.uuid()))
}

func (e *environ) querySecurityGroups(ctx context.Context, filter types.Filter) ([]types.GroupIdentifier, error) {
	resp, err := e.ec2Client.DescribeSecurityGroups(ctx, &ec2.DescribeSecurityGroupsInput{
		Filters: []types.Filter{filter},
	})
	if err != nil {
		return nil, errors.Annotate(e.HandleCredentialError(ctx, err), "listing security groups")
	}
	groups := make([]types.GroupIdentifier, len(resp.SecurityGroups))
	for i, g := range resp.SecurityGroups {
		groups[i] = types.GroupIdentifier{
			GroupId:   g.GroupId,
			GroupName: g.GroupName,
		}
	}
	return groups, nil
}

// cleanModelSecurityGroups attempts to delete all security groups owned
// by the model. These include any security groups belonging to instances
// in the model which may not have been cleaned up.
func (e *environ) cleanModelSecurityGroups(ctx context.Context) error {
	// Delete security groups managed by the model.
	groups, err := e.modelSecurityGroups(ctx)
	if err != nil {
		return errors.Annotatef(err, "cannot retrieve security groups for model %q", e.uuid())
	}
	for _, g := range groups {
		logger.Debugf(ctx, "deleting model security group %q (%q)", aws.ToString(g.GroupName), aws.ToString(g.GroupId))
		if err := deleteSecurityGroupInsistently(ctx, e.ec2Client, g, clock.WallClock); err != nil {
			return errors.Trace(e.HandleCredentialError(ctx, err))
		}
	}
	return nil
}

var (
	activeStates = set.NewStrings(
		"rebooting", "pending", "running", "stopping", "stopped")
	terminatingStates = set.NewStrings(
		"shutting-down", "terminated")
)

func (e *environ) terminateInstances(ctx context.Context, ids []instance.Id) error {
	if len(ids) == 0 {
		return nil
	}

	// TODO (anastasiamac 2016-04-11) Err if instances still have resources hanging around.
	// LP#1568654
	defer func() {
		e.deleteSecurityGroupsForInstances(ctx, ids)
	}()

	// TODO (anastasiamac 2016-04-7) instance termination would benefit
	// from retry with exponential delay just like security groups
	// in defer. Bug#1567179.
	abortRetries := make(chan struct{}, 1)
	defer close(abortRetries)

	retryStrategy := shortRetryStrategy
	retryStrategy.Stop = abortRetries
	retryStrategy.Func = func() error {
		resp, err := terminateInstancesById(ctx, e.ec2Client, ids...)
		if err == nil {
			for i, sc := range resp {
				if !terminatingStates.Contains(string(sc.CurrentState.Name)) {
					logger.Warningf(ctx, "instance %d has been terminated but is in state %q", ids[i], sc.CurrentState.Name)
				}
			}
		}
		if err == nil || ec2ErrCode(err) != "InvalidInstanceID.NotFound" {
			// This will return either success at terminating all instances (1st condition) or
			// encountered error as long as it's not NotFound (2nd condition).
			abortRetries <- struct{}{}
			return e.HandleCredentialError(ctx, err)
		}
		return err
	}
	err := retry.Call(retryStrategy)
	if err != nil && retry.IsRetryStopped(err) {
		err = retry.LastError(err)
		return err
	}
	// We will get here only if we got a NotFound error.
	// 1. If we attempted to terminate only one instance was, return now.
	if len(ids) == 1 {
		ids = nil
		return nil
	}
	// 2. If we attempted to terminate several instances and got a NotFound error,
	// it means that no instances were terminated.
	// So try each instance individually, ignoring a NotFound error this time.
	deletedIDs := []instance.Id{}
	for _, id := range ids {
		resp, err := terminateInstancesById(ctx, e.ec2Client, id)
		if err == nil {
			scName := string(resp[0].CurrentState.Name)
			if !terminatingStates.Contains(scName) {
				logger.Warningf(ctx, "instance %d has been terminated but is in state %q", id, scName)
			}
			deletedIDs = append(deletedIDs, id)
		}
		if err != nil && ec2ErrCode(err) != "InvalidInstanceID.NotFound" {
			ids = deletedIDs
			return e.HandleCredentialError(ctx, err)
		}
	}
	// We will get here if all of the instances are deleted successfully,
	// or are not found, which implies they were previously deleted.
	ids = deletedIDs
	return nil
}

var terminateInstancesById = func(ctx context.Context, ec2inst Client, ids ...instance.Id) ([]types.InstanceStateChange, error) {
	strs := make([]string, len(ids))
	for i, id := range ids {
		strs[i] = string(id)
	}
	r, err := ec2inst.TerminateInstances(ctx, &ec2.TerminateInstancesInput{
		InstanceIds: strs,
	})
	if err != nil {
		return nil, err
	}
	return r.TerminatingInstances, nil
}

func (e *environ) deleteSecurityGroupsForInstances(ctx context.Context, ids []instance.Id) {
	if len(ids) == 0 {
		logger.Debugf(ctx, "no need to delete security groups: no intances were terminated successfully")
		return
	}

	// We only want to attempt deleting security groups for the
	// instances that have been successfully terminated.
	securityGroups, err := e.instanceSecurityGroups(ctx, ids, terminatingStates.Values()...)
	if err != nil {
		logger.Errorf(ctx, "cannot determine security groups to delete: %v", err)
		return
	}

	// TODO(perrito666) we need to tag global security groups to be able
	// to tell them apart from future groups that are neither machine
	// nor environment group.
	// https://bugs.launchpad.net/juju-core/+bug/1534289
	jujuGroup := e.jujuGroupName()

	for _, deletable := range securityGroups {
		if aws.ToString(deletable.GroupName) == jujuGroup {
			continue
		}
		if err := deleteSecurityGroupInsistently(ctx, e.ec2Client, deletable, clock.WallClock); err != nil {
			// In ideal world, we would err out here.
			// However:
			// 1. We do not know if all instances have been terminated.
			// If some instances erred out, they may still be using this security group.
			// In this case, our failure to delete security group is reasonable: it's still in use.
			// 2. Some security groups may be shared by multiple instances,
			// for example, global firewalling. We should not delete these.
			logger.Warningf(ctx, "%v", e.HandleCredentialError(ctx, err))
		}
	}
}

// SecurityGroupCleaner defines provider instance methods needed to delete
// a security group.
type SecurityGroupCleaner interface {
	// DeleteSecurityGroup deletes security group on the provider.
	DeleteSecurityGroup(context.Context, *ec2.DeleteSecurityGroupInput, ...func(*ec2.Options)) (*ec2.DeleteSecurityGroupOutput, error)
}

var deleteSecurityGroupInsistently = func(ctx context.Context, client SecurityGroupCleaner, g types.GroupIdentifier, clock clock.Clock) error {
	err := retry.Call(retry.CallArgs{
		Attempts:    30,
		Delay:       time.Second,
		MaxDelay:    time.Minute, // because 2**29 seconds is beyond reasonable
		BackoffFunc: retry.DoubleDelay,
		Clock:       clock,
		Func: func() error {
			_, err := client.DeleteSecurityGroup(ctx, &ec2.DeleteSecurityGroupInput{
				GroupId: g.GroupId,
			})
			if err == nil || isNotFoundError(err) {
				logger.Debugf(ctx, "deleting security group %q", aws.ToString(g.GroupName))
				return nil
			}
			return errors.Trace(err)
		},
		IsFatalError: func(err error) bool {
			return errors.Is(err, common.ErrorCredentialNotValid)
		},
		NotifyFunc: func(err error, attempt int) {
			logger.Debugf(ctx, "deleting security group %q, attempt %d (%v)", aws.ToString(g.GroupName), attempt, err)
		},
	})
	if err != nil {
		return errors.Annotatef(err, "cannot delete security group %q (%q): consider deleting it manually",
			aws.ToString(g.GroupName), aws.ToString(g.GroupId))
	}
	return nil
}

func makeModelFilter(modelUUID string) types.Filter {
	return makeFilter(fmt.Sprintf("tag:%s", tags.JujuModel), modelUUID)
}

func makeControllerFilter(controllerUUID string) types.Filter {
	return makeFilter(fmt.Sprintf("tag:%s", tags.JujuController), controllerUUID)
}

func (e *environ) uuid() string {
	return e.Config().UUID()
}

func (e *environ) globalGroupName() string {
	return fmt.Sprintf("%s-global", e.jujuGroupName())
}

func (e *environ) machineGroupName(machineId string) string {
	return fmt.Sprintf("%s-%s", e.jujuGroupName(), machineId)
}

func (e *environ) jujuGroupName() string {
	return "juju-" + e.uuid()
}

// setUpGroups creates the security groups for the new machine, and
// returns them.
//
// Instances are tagged with a group so they can be distinguished from
// other instances that might be running on the same EC2 account.  In
// addition, a specific machine security group is created for each
// machine, so that its firewall rules can be configured per machine.
func (e *environ) setUpGroups(ctx context.Context, controllerUUID, machineId string) ([]string, error) {
	jujuGroup, err := e.ensureGroup(ctx, e.jujuGroupName(), true)
	if err != nil {
		return nil, err
	}

	var machineGroup types.SecurityGroup
	switch e.Config().FirewallMode() {
	case config.FwInstance:
		machineGroup, err = e.ensureGroup(ctx, e.machineGroupName(machineId), false)
	case config.FwGlobal:
		machineGroup, err = e.ensureGroup(ctx, e.globalGroupName(), false)
	}
	if err != nil {
		return nil, err
	}
	return []string{aws.ToString(jujuGroup.GroupId), aws.ToString(machineGroup.GroupId)}, nil
}

// securityGroupsByNameOrID calls ec2.SecurityGroups() either with the given
// groupName or with filter by vpc-id and group-name, depending on whether
// vpc-id is empty or not.
func (e *environ) securityGroupsByNameOrID(ctx context.Context, groupName string) ([]types.SecurityGroup, error) {
	var (
		groups  []string
		filters []types.Filter
	)

	if chosenVPCID := e.ecfg().vpcID(); isVPCIDSet(chosenVPCID) {
		// AWS VPC API requires both of these filters (and no
		// group names/ids set) for non-default EC2-VPC groups:
		filters = []types.Filter{
			makeFilter("vpc-id", chosenVPCID),
			makeFilter("group-name", groupName),
		}
	} else {
		// EC2-Classic or EC2-VPC with implicit default VPC need to use
		// the GroupName.X arguments instead of the filters.
		groups = []string{groupName}
	}

	// If the security group was just created, it might not be available
	// yet as EC2 resources are eventually consistent. If we get a NotFound
	// error from EC2 we will retry the request using the shortRetryStrategy
	// strategy before giving up.
	var resp *ec2.DescribeSecurityGroupsOutput

	retryStrategy := shortRetryStrategy
	retryStrategy.IsFatalError = func(err error) bool {
		return !strings.HasSuffix(ec2ErrCode(err), ".NotFound")
	}
	retryStrategy.Func = func() error {
		var err error
		resp, err = e.ec2Client.DescribeSecurityGroups(ctx, &ec2.DescribeSecurityGroupsInput{
			GroupNames: groups,
			Filters:    filters,
		})
		return err
	}
	err := retry.Call(retryStrategy)
	if retry.IsAttemptsExceeded(err) || retry.IsDurationExceeded(err) {
		err = errors.NewNotFound(retry.LastError(err), fmt.Sprintf("security group %s not found", groupName))
	}
	if err != nil {
		return nil, err
	}
	return resp.SecurityGroups, nil
}

// ensureGroup returns the security group with name and perms.
// If a group with name does not exist, one will be created.
// If it exists, its permissions are set to perms.
// Any entries in perms without SourceIPs will be granted for
// the named group only.
func (e *environ) ensureGroup(ctx context.Context, name string, isModelGroup bool) (types.SecurityGroup, error) {
	// Due to parallelization of the provisioner, it's possible that we try
	// to create the model security group a second time before the first time
	// is complete causing failures.
	e.ensureGroupMutex.Lock()
	defer e.ensureGroupMutex.Unlock()

	// Specify explicit VPC ID if needed (not for default VPC or EC2-classic).
	var vpcIDParam *string
	chosenVPCID := e.ecfg().vpcID()
	inVPCLogSuffix := ""
	if isVPCIDSet(chosenVPCID) {
		inVPCLogSuffix = fmt.Sprintf(" (in VPC %q)", chosenVPCID)
		vpcIDParam = aws.String(chosenVPCID)
	}

	// Tag the created group with the model and controller UUIDs.
	cfg := e.Config()
	tags := tags.ResourceTags(
		names.NewModelTag(cfg.UUID()),
		names.NewControllerTag(e.controllerUUID),
		cfg,
	)
	groupTagSpec := CreateTagSpecification(types.ResourceTypeSecurityGroup, tags)

	_, err := e.ec2Client.CreateSecurityGroup(ctx, &ec2.CreateSecurityGroupInput{
		GroupName:   aws.String(name),
		VpcId:       vpcIDParam,
		Description: aws.String("juju group"),
		TagSpecifications: []types.TagSpecification{
			groupTagSpec,
		},
	})
	if err != nil && ec2ErrCode(err) != "InvalidGroup.Duplicate" {
		err = errors.Annotatef(e.HandleCredentialError(ctx, err), "creating security group %q%s", name, inVPCLogSuffix)
		return types.SecurityGroup{}, err
	}

	groups, err := e.securityGroupsByNameOrID(ctx, name)
	if err != nil {
		return types.SecurityGroup{}, errors.Annotatef(e.HandleCredentialError(ctx, err), "fetching security group %q%s", name, inVPCLogSuffix)
	}
	if len(groups) == 0 {
		return types.SecurityGroup{}, errors.NotFoundf("security group %q%s", name, inVPCLogSuffix)
	}
	if len(groups) > 1 {
		logger.Debugf(ctx, "more than one security group with name %q", name)
	}
	group := groups[0]

	if isModelGroup {
		if err := e.ensureInternalRules(ctx, group); err != nil {
			return types.SecurityGroup{}, errors.Annotate(err, "failed to enable internal model rules")
		}
	} else {
		if err := e.ensureICMPRules(ctx, group); err != nil {
			return types.SecurityGroup{}, err
		}
	}

	return group, nil
}

var internalPermissionDescription = aws.String("juju internal model rule")

func (e *environ) ensureInternalRules(ctx context.Context, group types.SecurityGroup) error {
	perms := []types.IpPermission{{
		IpProtocol:       aws.String("tcp"),
		FromPort:         aws.Int32(0),
		ToPort:           aws.Int32(65535),
		UserIdGroupPairs: []types.UserIdGroupPair{{GroupId: group.GroupId, Description: internalPermissionDescription}},
	}, {
		IpProtocol:       aws.String("udp"),
		FromPort:         aws.Int32(0),
		ToPort:           aws.Int32(65535),
		UserIdGroupPairs: []types.UserIdGroupPair{{GroupId: group.GroupId, Description: internalPermissionDescription}},
	}, {
		IpProtocol:       aws.String("icmp"),
		FromPort:         aws.Int32(-1),
		ToPort:           aws.Int32(-1),
		UserIdGroupPairs: []types.UserIdGroupPair{{GroupId: group.GroupId, Description: internalPermissionDescription}},
	}}
	for _, perm := range perms {
		_, err := e.ec2Client.AuthorizeSecurityGroupIngress(ctx, &ec2.AuthorizeSecurityGroupIngressInput{
			GroupId:       group.GroupId,
			IpPermissions: []types.IpPermission{perm},
		})
		if err != nil && ec2ErrCode(err) != "InvalidPermission.Duplicate" {
			return errors.Trace(err)
		}
	}
	return nil
}

// ensureICMPRules here to insure that the security group has the correct icmp
// rules applied to it. Specifically this function will ensure IPv6 ICMP rules
// in accordance with RFC4890. We don't deal with ipv4 icmp rules here as Juju
// has historically blocked these and network operators feel uneasy about the
// port being open.
func (e *environ) ensureICMPRules(ctx context.Context, group types.SecurityGroup) error {
	openAccessV6 := types.Ipv6Range{CidrIpv6: aws.String("::/0")}
	perms := []types.IpPermission{
		{
			IpProtocol: aws.String("icmpv6"),
			FromPort:   aws.Int32(1),
			ToPort:     aws.Int32(-1),
			Ipv6Ranges: []types.Ipv6Range{openAccessV6},
		},
		// Packet Too Big (Type 2)
		{
			IpProtocol: aws.String("icmpv6"),
			FromPort:   aws.Int32(2),
			ToPort:     aws.Int32(-1),
			Ipv6Ranges: []types.Ipv6Range{openAccessV6},
		},
		// Time Exceeded (Type 3) - Code 0 only
		{
			IpProtocol: aws.String("icmpv6"),
			FromPort:   aws.Int32(3),
			ToPort:     aws.Int32(0),
			Ipv6Ranges: []types.Ipv6Range{openAccessV6},
		},
		// Parameter Problem (Type 4) - Codes 1 and 2 only
		{
			IpProtocol: aws.String("icmpv6"),
			FromPort:   aws.Int32(4),
			ToPort:     aws.Int32(1),
			Ipv6Ranges: []types.Ipv6Range{openAccessV6},
		},
		{
			IpProtocol: aws.String("icmpv6"),
			FromPort:   aws.Int32(4),
			ToPort:     aws.Int32(2),
			Ipv6Ranges: []types.Ipv6Range{openAccessV6},
		},

		// >>> Connectivity checking messages
		// Echo Request (Type 128)
		{
			IpProtocol: aws.String("icmpv6"),
			FromPort:   aws.Int32(128),
			ToPort:     aws.Int32(-1),
			Ipv6Ranges: []types.Ipv6Range{openAccessV6},
		},

		// >>> Traffic that normally should not be dropped
		// Time Exceeded (Type 3) - Code 1
		{
			IpProtocol: aws.String("icmpv6"),
			FromPort:   aws.Int32(3),
			ToPort:     aws.Int32(1),
			Ipv6Ranges: []types.Ipv6Range{openAccessV6},
		},

		// Parameter Problem (Type 4) - Code 0
		{
			IpProtocol: aws.String("icmpv6"),
			FromPort:   aws.Int32(4),
			ToPort:     aws.Int32(0),
			Ipv6Ranges: []types.Ipv6Range{openAccessV6},
		},
	}

	_, err := e.ec2Client.AuthorizeSecurityGroupIngress(ctx, &ec2.AuthorizeSecurityGroupIngressInput{
		GroupId:       group.GroupId,
		IpPermissions: perms,
	})
	if err != nil && ec2ErrCode(err) != "InvalidPermission.Duplicate" {
		return fmt.Errorf("applying icmpv6 rules to security group %q: %w", *group.GroupId, err)
	}
	return nil
}

func isZoneOrSubnetConstrainedError(err error) bool {
	return isZoneConstrainedError(err) || isSubnetConstrainedError(err)
}

// isZoneConstrainedError reports whether or not the error indicates
// RunInstances failed due to the specified availability zone being
// constrained for the instance type being provisioned, or is
// otherwise unusable for the specific request made.
func isZoneConstrainedError(err error) bool {
	var apiErr smithy.APIError
	if stderrors.As(errors.Cause(err), &apiErr) {
		switch apiErr.ErrorCode() {
		case "Unsupported", "InsufficientInstanceCapacity":
			// A big hammer, but we've now seen several different error messages
			// for constrained zones, and who knows how many more there might
			// be. If the message contains "Availability Zone", it's a fair
			// bet that it's constrained or otherwise unusable.
			return strings.Contains(apiErr.ErrorMessage(), "Availability Zone")
		case "InvalidInput":
			// If the region has a default VPC, then we will receive an error
			// if the AZ does not have a default subnet. Until we have proper
			// support for networks, we'll skip over these.
			return strings.HasPrefix(apiErr.ErrorMessage(), "No default subnet for availability zone")
		case "VolumeTypeNotAvailableInZone":
			return true
		}
	}
	return false
}

// isSubnetConstrainedError reports whether or not the error indicates
// RunInstances failed due to the specified VPC subnet ID being constrained for
// the instance type being provisioned, or is otherwise unusable for the
// specific request made.
func isSubnetConstrainedError(err error) bool {
	switch ec2ErrCode(err) {
	case "InsufficientFreeAddressesInSubnet", "InsufficientInstanceCapacity":
		// Subnet and/or VPC general limits reached.
		return true
	case "InvalidSubnetID.NotFound":
		// This shouldn't happen, as we validate the subnet IDs, but it can
		// happen if the user manually deleted the subnet outside of Juju.
		return true
	}
	return false
}

// If the err is of type *ec2.Error, ec2ErrCode returns
// its code, otherwise it returns the empty string.
func ec2ErrCode(err error) string {
	var apiErr smithy.APIError
	if stderrors.As(err, &apiErr) {
		return apiErr.ErrorCode()
	}
	return ""
}

func (e *environ) hasDefaultVPC(ctx context.Context) (bool, error) {
	e.defaultVPCMutex.Lock()
	defer e.defaultVPCMutex.Unlock()
	if !e.defaultVPCChecked {
		filter := makeFilter("isDefault", "true")
		resp, err := e.ec2Client.DescribeVpcs(ctx, &ec2.DescribeVpcsInput{
			Filters: []types.Filter{filter},
		})
		if err != nil {
			return false, errors.Trace(e.HandleCredentialError(ctx, err))
		}
		if len(resp.Vpcs) > 0 {
			e.defaultVPC = &resp.Vpcs[0]
		}
		e.defaultVPCChecked = true
	}
	return e.defaultVPC != nil, nil
}

// SetCloudSpec is specified in the environs.Environ interface.
func (e *environ) SetCloudSpec(ctx context.Context, spec environscloudspec.CloudSpec) error {
	if err := validateCloudSpec(spec); err != nil {
		return errors.Annotate(err, "validating cloud spec")
	}

	e.ecfgMutex.Lock()
	defer e.ecfgMutex.Unlock()

	e.cloud = spec

	// Allow the passing of a client func through the context. This allows
	// passing the client from outside of the environ, one that allows for
	// custom http.Clients.
	//
	// This isn't in it's final form. It is expected that eventually the ec2
	// client will be passed in via the constructor of the environ. That can
	// then be passed in via the environProvider. Unfortunately the provider
	// (factory) is registered in an init function and makes it VERY hard to
	// override. The solution to all of this is to remove the global registry
	// and construct that within the main (or provide sane defaults). The
	// provider/all package can then be removed and the black magic for provider
	// registration can then vanish and plain old dependency management can
	// then be used.
	if value := ctx.Value(AWSClientContextKey); value == nil {
		e.ec2ClientFunc = clientFunc
	} else if s, ok := value.(ClientFunc); ok {
		e.ec2ClientFunc = s
	} else {
		return errors.Errorf("expected a valid client function type")
	}

	if value := ctx.Value(AWSIAMClientContextKey); value == nil {
		e.iamClientFunc = iamClientFunc
	} else if s, ok := value.(IAMClientFunc); ok {
		e.iamClientFunc = s
	} else {
		return errors.Errorf("expected a valid iam client function type")
	}

	httpClient := jujuhttp.NewClient(
		jujuhttp.WithLogger(logger.Child("http", corelogger.HTTP)),
	)

	var err error
	e.ec2Client, err = e.ec2ClientFunc(ctx, spec, WithHTTPClient(httpClient.Client()))
	if err != nil {
		return errors.Annotate(err, "creating aws ec2 client")
	}
	e.iamClient, err = e.iamClientFunc(ctx, spec, WithHTTPClient(httpClient.Client()))
	if err != nil {
		return errors.Annotate(err, "creating aws iam client")
	}

	e.instTypesCacheMutex.Lock()
	e.instTypesCache = newInstanceTypeCache(e.ec2Client, e.cloud.Region)
	e.instTypesCacheMutex.Unlock()
	return nil
}

// SupportsRulesWithIPV6CIDRs returns true if the environment supports
// ingress rules containing IPV6 CIDRs.
//
// This is part of the environs.FirewallFeatureQuerier interface.
func (e *environ) SupportsRulesWithIPV6CIDRs(context.Context) (bool, error) {
	return true, nil
}

// CreateTagSpecification creates an AWS tag specification for the given
// resource type and tags.
func CreateTagSpecification(resourceType types.ResourceType, tags map[string]string) types.TagSpecification {
	spec := types.TagSpecification{
		ResourceType: resourceType,
		Tags:         make([]types.Tag, 0, len(tags)),
	}

	for k, v := range tags {
		spec.Tags = append(spec.Tags, types.Tag{
			Key:   aws.String(k),
			Value: aws.String(v),
		})
	}

	return spec
}<|MERGE_RESOLUTION|>--- conflicted
+++ resolved
@@ -595,11 +595,7 @@
 		return nil, errors.Trace(err)
 	}
 
-<<<<<<< HEAD
-	subnetZones, err := getValidSubnetZoneMap(ctx, args)
-=======
-	subnetZones, err := common.GetValidSubnetZoneMap(args)
->>>>>>> 16001f48
+	subnetZones, err := common.GetValidSubnetZoneMap(ctx, args)
 	if err != nil {
 		return nil, environs.ZoneIndependentError(err)
 	}
@@ -849,99 +845,7 @@
 	return nil
 }
 
-<<<<<<< HEAD
-// GetValidSubnetZoneMap ensures that (a single one of) any supplied space
-// requirements are congruent and can be met, and that the representative
-// subnet-zone map is returned, with Fan networks filtered out.
-// The returned map will be nil if there are no space requirements.
-func getValidSubnetZoneMap(ctx context.Context, args environs.StartInstanceParams) (map[network.Id][]string, error) {
-	spaceCons := args.Constraints.IncludeSpaces()
-
-	bindings := set.NewStrings()
-	for _, spaceName := range args.EndpointBindings {
-		bindings.Add(spaceName.String())
-	}
-
-	conCount := len(spaceCons)
-	bindCount := len(bindings)
-
-	// If there are no bindings or space constraints, we have no limitations
-	// and should not have even received start arguments with a subnet/zone
-	// mapping - just return nil and attempt provisioning in the current AZ.
-	if conCount == 0 && bindCount == 0 {
-		return nil, nil
-	}
-
-	sort.Strings(spaceCons)
-	allSpaceReqs := bindings.Union(set.NewStrings(spaceCons...)).SortedValues()
-
-	// We only need to validate if both bindings and constraints are present.
-	// If one is supplied without the other, we know that the value for
-	// args.SubnetsToZones correctly reflects the set of spaces.
-	var indexInCommon int
-	if conCount > 0 && bindCount > 0 {
-		// If we have spaces in common between bindings and constraints,
-		// the union count will be fewer than the sum.
-		// If it is not, just error out here.
-		if len(allSpaceReqs) == conCount+bindCount {
-			return nil, errors.Errorf("unable to satisfy supplied space requirements; spaces: %v, bindings: %v",
-				spaceCons, bindings.SortedValues())
-		}
-
-		// Now get the first index of the space in common.
-		for _, conSpaceName := range spaceCons {
-			if !bindings.Contains(conSpaceName) {
-				continue
-			}
-
-			for i, spaceName := range allSpaceReqs {
-				if conSpaceName == spaceName {
-					indexInCommon = i
-					break
-				}
-			}
-		}
-	}
-
-	// TODO (manadart 2020-02-07): We only take a single subnet/zones
-	// mapping to create a NIC for the instance.
-	// This is behaviour that dates from the original spaces MVP.
-	// It will not take too much effort to enable multi-NIC support for EC2
-	// if we use them all when constructing the instance creation request.
-	if conCount > 1 || bindCount > 1 {
-		logger.Warningf(ctx, "only considering the space requirement for %q", allSpaceReqs[indexInCommon])
-	}
-
-	// We should always have a mapping if there are space requirements,
-	// and it should always have the same length as the union of
-	// constraints + bindings.
-	// However unlikely, rather than taking this for granted and possibly
-	// panicking, log a warning and let the provisioning continue.
-	mappingCount := len(args.SubnetsToZones)
-	if mappingCount == 0 || mappingCount <= indexInCommon {
-		logger.Warningf(ctx,
-			"got space requirements, but not a valid subnet-zone map; constraints/bindings not applied")
-		return nil, nil
-	}
-
-	// Select the subnet-zone mapping at the index we determined minus Fan
-	// networks which we can not consider for provisioning non-containers.
-	// We know that the index determined from the spaces union corresponds
-	// with the right mapping because of consistent sorting by the provisioner.
-	subnetZones := make(map[network.Id][]string)
-	for id, zones := range args.SubnetsToZones[indexInCommon] {
-		if !network.IsInFanNetwork(id) {
-			subnetZones[id] = zones
-		}
-	}
-
-	return subnetZones, nil
-}
-
 func (e *environ) selectSubnetForInstance(ctx context.Context,
-=======
-func (e *environ) selectSubnetForInstance(ctx context.ProviderCallContext,
->>>>>>> 16001f48
 	hasVPCID bool,
 	subnetZones map[network.Id][]string,
 	placementSubnetID network.Id,
