--- conflicted
+++ resolved
@@ -548,11 +548,7 @@
 func (c *neutronFirewaller) OpenModelPorts(ctx context.Context, rules firewall.IngressRules) error {
 	err := c.openPortsInGroup(ctx, c.jujuGroupName(c.environ.controllerUUID), rules)
 	if errors.Is(err, errors.NotFound) && !c.environ.usingSecurityGroups {
-<<<<<<< HEAD
 		logger.Warningf(ctx, "attempted to open %v but network port security is disabled. Already open", rules)
-=======
-		logger.Warningf("attempted to open %v but network port security is disabled. Already open", rules)
->>>>>>> d907b631
 		return nil
 	}
 	if err != nil {
@@ -656,16 +652,10 @@
 	}
 	retryStrategy.Func = func() error {
 		groups, err := neutronClient.SecurityGroupByNameV2(name)
-<<<<<<< HEAD
-		if err != nil {
-			return c.environ.HandleCredentialError(ctx, err)
-=======
 		if gooseerrors.IsNotFound(err) {
 			return errors.NotFoundf("security group %q", name)
 		} else if err != nil {
-			handleCredentialError(err, ctx)
-			return err
->>>>>>> d907b631
+			return c.environ.HandleCredentialError(ctx, err)
 		}
 
 		numMatching := len(groups)
