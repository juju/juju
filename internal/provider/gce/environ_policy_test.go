--- conflicted
+++ resolved
@@ -260,19 +260,7 @@
 
 	env := s.SetupEnv(c, s.MockService)
 
-<<<<<<< HEAD
-	s.MockService.EXPECT().AvailabilityZones(gomock.Any(), "us-east1").Return([]*computepb.Zone{{
-		Name:   ptr("home-zone"),
-		Status: ptr("UP"),
-	}, {
-		Name:   ptr("away-zone"),
-		Status: ptr("UP"),
-	}}, nil)
-
-	err := env.PrecheckInstance(c.Context(), environs.PrecheckInstanceParams{
-=======
-	err := env.PrecheckInstance(s.CallCtx, environs.PrecheckInstanceParams{
->>>>>>> 16001f48
+	err := env.PrecheckInstance(c.Context(), environs.PrecheckInstanceParams{
 		Base:      version.DefaultSupportedLTSBase(),
 		Placement: "zone=away-zone",
 		VolumeAttachments: []storage.VolumeAttachmentParams{{
@@ -280,11 +268,7 @@
 		}},
 	})
 
-<<<<<<< HEAD
-	c.Assert(err, tc.ErrorMatches, `cannot create instance with placement "zone=away-zone", as this will prevent attaching the requested disks in zone "home-zone"`)
-=======
-	c.Assert(err, gc.ErrorMatches, `cannot create instance in zone "away-zone", as this will prevent attaching the requested disks in zone "home-zone"`)
->>>>>>> 16001f48
+	c.Assert(err, tc.ErrorMatches, `cannot create instance in zone "away-zone", as this will prevent attaching the requested disks in zone "home-zone"`)
 }
 
 func (s *environPolSuite) TestPrecheckInstanceNoSubnets(c *tc.C) {
