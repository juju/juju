// Copyright 2017 Canonical Ltd.
// Licensed under the AGPLv3, see LICENCE file for details.

package gce_test

import (
	"testing"

	"cloud.google.com/go/compute/apiv1/computepb"
	"github.com/juju/errors"
	"github.com/juju/tc"
	"go.uber.org/mock/gomock"

	"github.com/juju/juju/core/instance"
	corenetwork "github.com/juju/juju/core/network"
	"github.com/juju/juju/environs"
	"github.com/juju/juju/internal/provider/gce"
)

type environNetSuite struct {
	gce.BaseSuite

	zones     []*computepb.Zone
	instances []*computepb.Instance
	networks  []*computepb.Network
	subnets   []*computepb.Subnetwork
}

func TestEnvironNetSuite(t *testing.T) {
	tc.Run(t, &environNetSuite{})
}

func (s *environNetSuite) SetUpTest(c *tc.C) {
	s.BaseSuite.SetUpTest(c)
	s.zones = []*computepb.Zone{{
		Name:   ptr("home-zone"),
		Status: ptr("UP"),
	}, {
		Name:   ptr("away-zone"),
		Status: ptr("UP"),
	}}
	s.instances = []*computepb.Instance{{
		Name: ptr("inst-0"),
		Zone: ptr("home-zone"),
		NetworkInterfaces: []*computepb.NetworkInterface{{
			Name:       ptr("netif-0"),
			NetworkIP:  ptr("10.0.20.3"),
			Subnetwork: ptr("https://www.googleapis.com/compute/v1/projects/sonic-youth/regions/us-east1/subnetworks/sub-network2"),
		}},
	}, {
		Name: ptr("inst-1"),
		Zone: ptr("away-zone"),
		NetworkInterfaces: []*computepb.NetworkInterface{{
			Name:       ptr("netif-0"),
			NetworkIP:  ptr("10.0.10.42"),
			Subnetwork: ptr("https://www.googleapis.com/compute/v1/projects/sonic-youth/regions/us-east1/subnetworks/sub-network1"),
		}},
	}}
	s.networks = []*computepb.Network{{
		Name:     ptr("default"),
		SelfLink: ptr("https://www.googleapis.com/compute/v1/projects/sonic-youth/global/networks/default"),
		Subnetworks: []string{
			"https://www.googleapis.com/compute/v1/projects/sonic-youth/regions/us-east1/subnetworks/sub-network1",
			"https://www.googleapis.com/compute/v1/projects/sonic-youth/regions/us-east1/subnetworks/sub-network2",
			"https://www.googleapis.com/compute/v1/projects/sonic-youth/regions/us-east1/subnetworks/sub-network3",
		},
	}, {
		Name:     ptr("another"),
		SelfLink: ptr("https://www.googleapis.com/compute/v1/projects/sonic-youth/global/networks/another"),
		Subnetworks: []string{
			"https://www.googleapis.com/compute/v1/projects/sonic-youth/regions/us-east1/subnetworks/sub-network4",
		},
	}, {
		Name:      ptr("legacy"),
		IPv4Range: ptr("10.240.0.0/16"),
		SelfLink:  ptr("https://www.googleapis.com/compute/v1/projects/sonic-youth/global/networks/legacy"),
	}}
	s.subnets = []*computepb.Subnetwork{{
		Name:        ptr("sub-network1"),
		IpCidrRange: ptr("10.0.10.0/24"),
		SelfLink:    ptr("https://www.googleapis.com/compute/v1/projects/sonic-youth/regions/us-east1/subnetworks/sub-network1"),
		Network:     ptr("https://www.googleapis.com/compute/v1/projects/sonic-youth/global/networks/default"),
	}, {
		Name:        ptr("sub-network2"),
		IpCidrRange: ptr("10.0.20.0/24"),
		SelfLink:    ptr("https://www.googleapis.com/compute/v1/projects/sonic-youth/regions/us-east1/subnetworks/sub-network2"),
		Network:     ptr("https://www.googleapis.com/compute/v1/projects/sonic-youth/global/networks/default"),
	}, {
		Name:        ptr("sub-network4"),
		IpCidrRange: ptr("10.0.40.0/24"),
		SelfLink:    ptr("https://www.googleapis.com/compute/v1/projects/sonic-youth/regions/us-east1/subnetworks/sub-network4"),
		Network:     ptr("https://www.googleapis.com/compute/v1/projects/sonic-youth/global/networks/another"),
	}}
}

func (s *environNetSuite) TestSubnetsInvalidCredentialError(c *tc.C) {
	ctrl := s.SetupMocks(c)
	defer ctrl.Finish()

	env := s.SetupEnv(c, s.MockService)
	c.Assert(s.InvalidatedCredentials, tc.IsFalse)

	s.MockService.EXPECT().AvailabilityZones(gomock.Any(), "us-east1").Return(nil, gce.InvalidCredentialError)

	_, err := env.Subnets(c.Context(), nil)
	c.Check(err, tc.NotNil)
	c.Assert(s.InvalidatedCredentials, tc.IsTrue)
}

func (s *environNetSuite) TestGettingAllSubnets(c *tc.C) {
	ctrl := s.SetupMocks(c)
	defer ctrl.Finish()

	env := s.SetupEnv(c, s.MockService)

	s.MockService.EXPECT().AvailabilityZones(gomock.Any(), "us-east1").Return(s.zones, nil)
<<<<<<< HEAD
	s.MockService.EXPECT().Networks(gomock.Any()).Return(s.networks, nil)
	s.MockService.EXPECT().Subnetworks(gomock.Any(), "us-east1").Return(s.subnets, nil)

	subnets, err := env.Subnets(c.Context(), nil)
	c.Assert(err, tc.ErrorIsNil)
=======
	s.MockService.EXPECT().Network(gomock.Any(), "some-vpc").Return(s.networks[0], nil)
	s.MockService.EXPECT().Subnetworks(gomock.Any(), "us-east1", []any{s.networks[0].Subnetworks}...).Return(s.subnets[:2], nil)
	subnets, err := env.Subnets(s.CallCtx, instance.UnknownId, nil)
	c.Assert(err, jc.ErrorIsNil)
>>>>>>> d907b631

	c.Assert(subnets, tc.DeepEquals, []corenetwork.SubnetInfo{{
		ProviderId:        "sub-network1",
		ProviderNetworkId: "default",
		CIDR:              "10.0.10.0/24",
		AvailabilityZones: []string{"home-zone", "away-zone"},
		VLANTag:           0,
	}, {
		ProviderId:        "sub-network2",
		ProviderNetworkId: "default",
		CIDR:              "10.0.20.0/24",
		AvailabilityZones: []string{"home-zone", "away-zone"},
		VLANTag:           0,
	}})
}

func (s *environNetSuite) TestGettingAllSubnetsLegacy(c *gc.C) {
	ctrl := s.SetupMocks(c)
	defer ctrl.Finish()

	env := s.SetupEnv(c, s.MockService)
	s.SetVpcID(env, ptr("legacy"))

	s.MockService.EXPECT().AvailabilityZones(gomock.Any(), "us-east1").Return(s.zones, nil)
	s.MockService.EXPECT().Network(gomock.Any(), "legacy").Return(s.networks[2], nil)

	subnets, err := env.Subnets(s.CallCtx, instance.UnknownId, nil)
	c.Assert(err, jc.ErrorIsNil)

	c.Assert(subnets, gc.DeepEquals, []corenetwork.SubnetInfo{{
		ProviderId:        "legacy",
		ProviderNetworkId: "legacy",
		CIDR:              "10.240.0.0/16",
		AvailabilityZones: []string{"home-zone", "away-zone"},
		VLANTag:           0,
	}})
}

<<<<<<< HEAD
func (s *environNetSuite) TestRestrictingToSubnets(c *tc.C) {
=======
func (s *environNetSuite) TestGettingAllSubnetsWithNoVPCCompat(c *gc.C) {
	ctrl := s.SetupMocks(c)
	defer ctrl.Finish()

	env := s.SetupEnv(c, s.MockService)
	// Upgraded models will not have a VPC set.
	s.SetVpcID(env, nil)

	s.MockService.EXPECT().AvailabilityZones(gomock.Any(), "us-east1").Return(s.zones, nil)
	s.MockService.EXPECT().Networks(gomock.Any()).Return([]*computepb.Network{s.networks[2]}, nil)

	subnets, err := env.Subnets(s.CallCtx, instance.UnknownId, nil)
	c.Assert(err, jc.ErrorIsNil)

	c.Assert(subnets, gc.DeepEquals, []corenetwork.SubnetInfo{{
		ProviderId:        "legacy",
		ProviderNetworkId: "legacy",
		CIDR:              "10.240.0.0/16",
		AvailabilityZones: []string{"home-zone", "away-zone"},
		VLANTag:           0,
	}})
}

func (s *environNetSuite) TestSuperSubnets(c *gc.C) {
	ctrl := s.SetupMocks(c)
	defer ctrl.Finish()

	env := s.SetupEnv(c, s.MockService)
	s.SetVpcInfo(env, nil, false)
	s.MockService.EXPECT().Network(gomock.Any(), "some-vpc").Return(s.networks[1], nil)
	s.MockService.EXPECT().Subnetworks(gomock.Any(), "us-east1").Return(s.subnets, nil)

	subnets, err := env.SuperSubnets(s.CallCtx)
	c.Assert(err, jc.ErrorIsNil)

	c.Assert(subnets, gc.DeepEquals, []string{
		"10.0.40.0/24",
	})
}

func (s *environNetSuite) TestRestrictingToSubnets(c *gc.C) {
>>>>>>> d907b631
	ctrl := s.SetupMocks(c)
	defer ctrl.Finish()

	env := s.SetupEnv(c, s.MockService)

	s.MockService.EXPECT().AvailabilityZones(gomock.Any(), "us-east1").Return(s.zones, nil)
	s.MockService.EXPECT().Network(gomock.Any(), "some-vpc").Return(s.networks[0], nil)
	s.MockService.EXPECT().Subnetworks(gomock.Any(), "us-east1", []any{s.networks[0].Subnetworks[0]}...).
		Return(s.subnets[:1], nil)

	subnets, err := env.Subnets(c.Context(), []corenetwork.Id{
		"sub-network1",
	})
	c.Assert(err, tc.ErrorIsNil)
	c.Assert(subnets, tc.DeepEquals, []corenetwork.SubnetInfo{{
		ProviderId:        "sub-network1",
		ProviderNetworkId: "default",
		CIDR:              "10.0.10.0/24",
		AvailabilityZones: []string{"home-zone", "away-zone"},
		VLANTag:           0,
	}})
}

func (s *environNetSuite) TestRestrictingToSubnetsWithMissing(c *tc.C) {
	ctrl := s.SetupMocks(c)
	defer ctrl.Finish()

	env := s.SetupEnv(c, s.MockService)

	s.MockService.EXPECT().AvailabilityZones(gomock.Any(), "us-east1").Return(s.zones, nil)
	s.MockService.EXPECT().Network(gomock.Any(), "some-vpc").Return(s.networks[0], nil)

<<<<<<< HEAD
	subnets, err := env.Subnets(c.Context(), []corenetwork.Id{"sub-network1", "sub-network4"})
	c.Assert(err, tc.ErrorMatches, `subnets \["sub-network4"\] not found`)
	c.Assert(err, tc.Satisfies, errors.IsNotFound)
	c.Assert(subnets, tc.IsNil)
=======
	subnets, err := env.Subnets(s.CallCtx, instance.UnknownId, []corenetwork.Id{"sub-network1", "sub-network4"})
	c.Assert(err, gc.ErrorMatches, `subnets \["sub-network4"\] not found`)
	c.Assert(err, jc.Satisfies, errors.IsNotFound)
	c.Assert(subnets, gc.IsNil)
}

func (s *environNetSuite) TestSpecificInstance(c *gc.C) {
	ctrl := s.SetupMocks(c)
	defer ctrl.Finish()

	env := s.SetupEnv(c, s.MockService)

	s.MockService.EXPECT().AvailabilityZones(gomock.Any(), "us-east1").Return(s.zones, nil).Times(2)
	s.MockService.EXPECT().Network(gomock.Any(), "some-vpc").Return(s.networks[0], nil)
	s.MockService.EXPECT().Instances(gomock.Any(), s.Prefix(env), "PENDING", "STAGING", "RUNNING").
		Return(s.instances, nil)
	s.MockService.EXPECT().Subnetworks(gomock.Any(), "us-east1", *s.instances[0].NetworkInterfaces[0].Subnetwork).
		Return(s.subnets, nil)

	subnets, err := env.Subnets(s.CallCtx, "inst-0", nil)
	c.Assert(err, jc.ErrorIsNil)

	c.Assert(subnets, gc.DeepEquals, []corenetwork.SubnetInfo{{
		ProviderId:        "sub-network2",
		ProviderNetworkId: "default",
		CIDR:              "10.0.20.0/24",
		AvailabilityZones: []string{"home-zone", "away-zone"},
		VLANTag:           0,
	}})
}

func (s *environNetSuite) TestSpecificInstanceAndRestrictedSubnets(c *gc.C) {
	ctrl := s.SetupMocks(c)
	defer ctrl.Finish()

	env := s.SetupEnv(c, s.MockService)

	s.MockService.EXPECT().AvailabilityZones(gomock.Any(), "us-east1").Return(s.zones, nil).Times(2)
	s.MockService.EXPECT().Network(gomock.Any(), "some-vpc").Return(s.networks[0], nil)
	s.MockService.EXPECT().Instances(gomock.Any(), s.Prefix(env), "PENDING", "STAGING", "RUNNING").
		Return(s.instances, nil)
	s.MockService.EXPECT().Subnetworks(gomock.Any(), "us-east1", *s.instances[0].NetworkInterfaces[0].Subnetwork).
		Return(s.subnets, nil)

	subnets, err := env.Subnets(s.CallCtx, "inst-0", []corenetwork.Id{"sub-network2"})
	c.Assert(err, jc.ErrorIsNil)

	c.Assert(subnets, gc.DeepEquals, []corenetwork.SubnetInfo{{
		ProviderId:        "sub-network2",
		ProviderNetworkId: "default",
		CIDR:              "10.0.20.0/24",
		AvailabilityZones: []string{"home-zone", "away-zone"},
		VLANTag:           0,
	}})
}

func (s *environNetSuite) TestSpecificInstanceAndRestrictedSubnetsWithMissing(c *gc.C) {
	ctrl := s.SetupMocks(c)
	defer ctrl.Finish()

	env := s.SetupEnv(c, s.MockService)
	s.SetVpcInfo(env, s.networks[0].SelfLink, false)

	s.MockService.EXPECT().AvailabilityZones(gomock.Any(), "us-east1").Return(s.zones, nil).Times(2)
	s.MockService.EXPECT().Network(gomock.Any(), "some-vpc").Return(s.networks[0], nil)
	s.MockService.EXPECT().Instances(gomock.Any(), s.Prefix(env), "PENDING", "STAGING", "RUNNING").
		Return(s.instances, nil)
	s.MockService.EXPECT().Subnetworks(gomock.Any(), "us-east1", *s.instances[0].NetworkInterfaces[0].Subnetwork).
		Return(s.subnets, nil)

	subnets, err := env.Subnets(s.CallCtx, "inst-0", []corenetwork.Id{"sub-network1", "sub-network2"})
	c.Assert(err, gc.ErrorMatches, `subnets \["sub-network1"\] not found`)
	c.Assert(err, jc.Satisfies, errors.IsNotFound)
	c.Assert(subnets, gc.IsNil)
>>>>>>> d907b631
}

func (s *environNetSuite) TestInterfaces(c *tc.C) {
	ctrl := s.SetupMocks(c)
	defer ctrl.Finish()

	env := s.SetupEnv(c, s.MockService)

	s.MockService.EXPECT().AvailabilityZones(gomock.Any(), "us-east1").Return(s.zones, nil)
	s.MockService.EXPECT().Instances(gomock.Any(), s.Prefix(env), "PENDING", "STAGING", "RUNNING").
		Return(s.instances, nil)
	s.MockService.EXPECT().Network(gomock.Any(), "some-vpc").Return(s.networks[0], nil)
	s.MockService.EXPECT().Subnetworks(gomock.Any(), "us-east1", s.networks[0].Subnetworks[1]).
		Return(s.subnets, nil)

	infoList, err := env.NetworkInterfaces(c.Context(), []instance.Id{"inst-0"})
	c.Assert(err, tc.ErrorIsNil)
	c.Assert(infoList, tc.HasLen, 1)
	infos := infoList[0]

<<<<<<< HEAD
	c.Assert(infos, tc.DeepEquals, corenetwork.InterfaceInfos{{
		DeviceIndex:   0,
		ProviderId:    "inst-0/netif-0",
		InterfaceName: "netif-0",
		InterfaceType: corenetwork.EthernetDevice,
		Disabled:      false,
		NoAutoStart:   false,
=======
	c.Assert(infos, gc.DeepEquals, corenetwork.InterfaceInfos{{
		DeviceIndex:       0,
		ProviderId:        "inst-0/netif-0",
		ProviderSubnetId:  "sub-network2",
		ProviderNetworkId: "default",
		AvailabilityZones: []string{"home-zone", "away-zone"},
		InterfaceName:     "netif-0",
		InterfaceType:     corenetwork.EthernetDevice,
		Disabled:          false,
		NoAutoStart:       false,
>>>>>>> d907b631
		Addresses: corenetwork.ProviderAddresses{corenetwork.NewMachineAddress(
			"10.0.20.3",
			corenetwork.WithScope(corenetwork.ScopeCloudLocal),
			corenetwork.WithCIDR("10.0.20.0/24"),
			corenetwork.WithConfigType(corenetwork.ConfigDHCP),
		).AsProviderAddress(
			corenetwork.WithProviderSubnetID("sub-network2"),
		)},
		Origin: corenetwork.OriginProvider,
	}})
}

func (s *environNetSuite) TestNetworkInterfaceInvalidCredentialError(c *tc.C) {
	ctrl := s.SetupMocks(c)
	defer ctrl.Finish()

	env := s.SetupEnv(c, s.MockService)
	c.Assert(s.InvalidatedCredentials, tc.IsFalse)

	s.MockService.EXPECT().Instances(gomock.Any(), s.Prefix(env), "PENDING", "STAGING", "RUNNING").
		Return(nil, gce.InvalidCredentialError)

	_, err := env.NetworkInterfaces(c.Context(), []instance.Id{"inst-0"})
	c.Check(err, tc.NotNil)
	c.Assert(s.InvalidatedCredentials, tc.IsTrue)
}

func (s *environNetSuite) TestInterfacesForMultipleInstances(c *tc.C) {
	ctrl := s.SetupMocks(c)
	defer ctrl.Finish()

	env := s.SetupEnv(c, s.MockService)

	s.MockService.EXPECT().AvailabilityZones(gomock.Any(), "us-east1").Return(s.zones, nil)
	s.MockService.EXPECT().Instances(gomock.Any(), s.Prefix(env), "PENDING", "STAGING", "RUNNING").
		Return(s.instances, nil)
	s.MockService.EXPECT().Network(gomock.Any(), "some-vpc").Return(s.networks[0], nil)
	s.MockService.EXPECT().Subnetworks(gomock.Any(), "us-east1", s.networks[0].Subnetworks[0], s.networks[0].Subnetworks[1]).
		Return(s.subnets, nil)

	s.instances[1].NetworkInterfaces = append(s.instances[1].NetworkInterfaces, &computepb.NetworkInterface{
		Name:       ptr("netif-1"),
		NetworkIP:  ptr("10.0.20.44"),
		Network:    ptr("https://www.googleapis.com/compute/v1/projects/sonic-youth/global/networks/default"),
		Subnetwork: ptr("https://www.googleapis.com/compute/v1/projects/sonic-youth/regions/us-east1/subnetworks/sub-network1"),
		AccessConfigs: []*computepb.AccessConfig{{
			Type:  ptr("ONE_TO_ONE_NAT"),
			Name:  ptr("ExternalNAT"),
			NatIP: ptr("25.185.142.227"),
		}},
	})

	infoLists, err := env.NetworkInterfaces(c.Context(), []instance.Id{"inst-0", "inst-1"})
	c.Assert(err, tc.ErrorIsNil)
	c.Assert(infoLists, tc.HasLen, 2)

	// Check interfaces for first instance
	infos := infoLists[0]
<<<<<<< HEAD
	c.Assert(infos, tc.DeepEquals, corenetwork.InterfaceInfos{{
		DeviceIndex:   0,
		ProviderId:    "inst-0/netif-0",
		InterfaceName: "netif-0",
		InterfaceType: corenetwork.EthernetDevice,
		Disabled:      false,
		NoAutoStart:   false,
=======
	c.Assert(infos, jc.DeepEquals, corenetwork.InterfaceInfos{{
		DeviceIndex:       0,
		ProviderId:        "inst-0/netif-0",
		ProviderSubnetId:  "sub-network2",
		ProviderNetworkId: "default",
		AvailabilityZones: []string{"home-zone", "away-zone"},
		InterfaceName:     "netif-0",
		InterfaceType:     corenetwork.EthernetDevice,
		Disabled:          false,
		NoAutoStart:       false,
>>>>>>> d907b631
		Addresses: corenetwork.ProviderAddresses{corenetwork.NewMachineAddress(
			"10.0.20.3",
			corenetwork.WithScope(corenetwork.ScopeCloudLocal),
			corenetwork.WithCIDR("10.0.20.0/24"),
			corenetwork.WithConfigType(corenetwork.ConfigDHCP),
		).AsProviderAddress(
			corenetwork.WithProviderSubnetID("sub-network2"),
		)},
		Origin: corenetwork.OriginProvider,
	}})

	// Check interfaces for second instance
	infos = infoLists[1]
	c.Assert(infos, tc.DeepEquals, corenetwork.InterfaceInfos{{
		DeviceIndex:   0,
		ProviderId:    "inst-1/netif-0",
		InterfaceName: "netif-0",
		InterfaceType: corenetwork.EthernetDevice,
		Disabled:      false,
		NoAutoStart:   false,
		Addresses: corenetwork.ProviderAddresses{corenetwork.NewMachineAddress(
			"10.0.10.42",
			corenetwork.WithScope(corenetwork.ScopeCloudLocal),
			corenetwork.WithCIDR("10.0.10.0/24"),
			corenetwork.WithConfigType(corenetwork.ConfigDHCP),
		).AsProviderAddress(
			corenetwork.WithProviderSubnetID("sub-network1"),
		)},
		Origin: corenetwork.OriginProvider,
	}, {
		DeviceIndex:   1,
		ProviderId:    "inst-1/netif-1",
		InterfaceName: "netif-1",
		InterfaceType: corenetwork.EthernetDevice,
		Disabled:      false,
		NoAutoStart:   false,
		Addresses: corenetwork.ProviderAddresses{corenetwork.NewMachineAddress(
			"10.0.20.44",
			corenetwork.WithScope(corenetwork.ScopeCloudLocal),
			corenetwork.WithCIDR("10.0.10.0/24"),
			corenetwork.WithConfigType(corenetwork.ConfigDHCP),
		).AsProviderAddress(
			corenetwork.WithProviderSubnetID("sub-network1"),
		)},
		ShadowAddresses: corenetwork.ProviderAddresses{corenetwork.NewMachineAddress(
			"25.185.142.227",
			corenetwork.WithScope(corenetwork.ScopePublic),
		).AsProviderAddress()},
		Origin: corenetwork.OriginProvider,
	}})
}

func (s *environNetSuite) TestPartialInterfacesForMultipleInstances(c *tc.C) {
	ctrl := s.SetupMocks(c)
	defer ctrl.Finish()

	env := s.SetupEnv(c, s.MockService)

	s.MockService.EXPECT().AvailabilityZones(gomock.Any(), "us-east1").Return(s.zones, nil)
	s.MockService.EXPECT().Instances(gomock.Any(), s.Prefix(env), "PENDING", "STAGING", "RUNNING").
		Return(s.instances, nil)
	s.MockService.EXPECT().Network(gomock.Any(), "some-vpc").Return(s.networks[0], nil)
	s.MockService.EXPECT().Subnetworks(gomock.Any(), "us-east1", []any{s.networks[0].Subnetworks[1]}...).
		Return(s.subnets[1:], nil)

	infoLists, err := env.NetworkInterfaces(c.Context(), []instance.Id{"inst-0", "bogus"})
	c.Assert(err, tc.Equals, environs.ErrPartialInstances)
	c.Assert(infoLists, tc.HasLen, 2)

	// Check interfaces for first instance
	infos := infoLists[0]
<<<<<<< HEAD
	c.Assert(infos, tc.DeepEquals, corenetwork.InterfaceInfos{{
		DeviceIndex:   0,
		ProviderId:    "inst-0/netif-0",
		InterfaceName: "netif-0",
		InterfaceType: corenetwork.EthernetDevice,
		Disabled:      false,
		NoAutoStart:   false,
=======
	c.Assert(infos, gc.DeepEquals, corenetwork.InterfaceInfos{{
		DeviceIndex:       0,
		ProviderId:        "inst-0/netif-0",
		ProviderSubnetId:  "sub-network2",
		ProviderNetworkId: "default",
		AvailabilityZones: []string{"home-zone", "away-zone"},
		InterfaceName:     "netif-0",
		InterfaceType:     corenetwork.EthernetDevice,
		Disabled:          false,
		NoAutoStart:       false,
>>>>>>> d907b631
		Addresses: corenetwork.ProviderAddresses{corenetwork.NewMachineAddress(
			"10.0.20.3",
			corenetwork.WithScope(corenetwork.ScopeCloudLocal),
			corenetwork.WithCIDR("10.0.20.0/24"),
			corenetwork.WithConfigType(corenetwork.ConfigDHCP),
		).AsProviderAddress(
			corenetwork.WithProviderSubnetID("sub-network2"),
		)},
		Origin: corenetwork.OriginProvider,
	}})

	// Check that the slot for the second instance is nil
	c.Assert(infoLists[1], tc.IsNil, tc.Commentf("expected slot for unknown instance to be nil"))
}

func (s *environNetSuite) TestInterfacesMulti(c *tc.C) {
	ctrl := s.SetupMocks(c)
	defer ctrl.Finish()

	env := s.SetupEnv(c, s.MockService)

	s.instances[0].NetworkInterfaces = append(s.instances[0].NetworkInterfaces, &computepb.NetworkInterface{
		Name:       ptr("othernetif"),
		NetworkIP:  ptr("10.0.10.4"),
		Network:    ptr("https://www.googleapis.com/compute/v1/projects/sonic-youth/global/networks/default"),
		Subnetwork: ptr("https://www.googleapis.com/compute/v1/projects/sonic-youth/regions/us-east1/subnetworks/sub-network1"),
		AccessConfigs: []*computepb.AccessConfig{{
			Type:  ptr("ONE_TO_ONE_NAT"),
			Name:  ptr("ExternalNAT"),
			NatIP: ptr("25.185.142.227"),
		}},
	})

	s.MockService.EXPECT().AvailabilityZones(gomock.Any(), "us-east1").Return(s.zones, nil)
	s.MockService.EXPECT().Instances(gomock.Any(), s.Prefix(env), "PENDING", "STAGING", "RUNNING").
		Return(s.instances, nil)
	s.MockService.EXPECT().Network(gomock.Any(), "some-vpc").Return(s.networks[0], nil)
	s.MockService.EXPECT().Subnetworks(gomock.Any(), "us-east1",
		[]any{s.networks[0].Subnetworks[0], s.networks[0].Subnetworks[1]}...).
		Return(s.subnets, nil)

	infoList, err := env.NetworkInterfaces(c.Context(), []instance.Id{"inst-0"})
	c.Assert(err, tc.ErrorIsNil)
	c.Assert(infoList, tc.HasLen, 1)
	infos := infoList[0]

<<<<<<< HEAD
	c.Assert(infos, tc.DeepEquals, corenetwork.InterfaceInfos{{
		DeviceIndex:   0,
		ProviderId:    "inst-0/netif-0",
		InterfaceName: "netif-0",
		InterfaceType: corenetwork.EthernetDevice,
		Disabled:      false,
		NoAutoStart:   false,
=======
	c.Assert(infos, gc.DeepEquals, corenetwork.InterfaceInfos{{
		DeviceIndex:       0,
		ProviderId:        "inst-0/netif-0",
		ProviderSubnetId:  "sub-network2",
		ProviderNetworkId: "default",
		AvailabilityZones: []string{"home-zone", "away-zone"},
		InterfaceName:     "netif-0",
		InterfaceType:     corenetwork.EthernetDevice,
		Disabled:          false,
		NoAutoStart:       false,
>>>>>>> d907b631
		Addresses: corenetwork.ProviderAddresses{corenetwork.NewMachineAddress(
			"10.0.20.3",
			corenetwork.WithScope(corenetwork.ScopeCloudLocal),
			corenetwork.WithCIDR("10.0.20.0/24"),
			corenetwork.WithConfigType(corenetwork.ConfigDHCP),
		).AsProviderAddress(
			corenetwork.WithProviderSubnetID("sub-network2"),
		)},
		Origin: corenetwork.OriginProvider,
	}, {
		DeviceIndex:   1,
		ProviderId:    "inst-0/othernetif",
		InterfaceName: "othernetif",
		InterfaceType: corenetwork.EthernetDevice,
		Disabled:      false,
		NoAutoStart:   false,
		Addresses: corenetwork.ProviderAddresses{corenetwork.NewMachineAddress(
			"10.0.10.4",
			corenetwork.WithScope(corenetwork.ScopeCloudLocal),
			corenetwork.WithCIDR("10.0.10.0/24"),
			corenetwork.WithConfigType(corenetwork.ConfigDHCP),
		).AsProviderAddress(
			corenetwork.WithProviderSubnetID("sub-network1"),
		)},
		ShadowAddresses: corenetwork.ProviderAddresses{
			corenetwork.NewMachineAddress("25.185.142.227", corenetwork.WithScope(corenetwork.ScopePublic)).AsProviderAddress(),
		},
		Origin: corenetwork.OriginProvider,
	}})
}

func (s *environNetSuite) TestInterfacesLegacy(c *tc.C) {
	ctrl := s.SetupMocks(c)
	defer ctrl.Finish()

	env := s.SetupEnv(c, s.MockService) // When we're using a legacy network there'll be no subnet.

	s.instances[0].NetworkInterfaces = []*computepb.NetworkInterface{{
		Name:      ptr("somenetif"),
		NetworkIP: ptr("10.240.0.2"),
		Network:   ptr("https://www.googleapis.com/compute/v1/projects/sonic-youth/global/networks/legacy"),
		AccessConfigs: []*computepb.AccessConfig{{
			Type:  ptr("ONE_TO_ONE_NAT"),
			Name:  ptr("ExternalNAT"),
			NatIP: ptr("25.185.142.227"),
		}},
	}}

	s.MockService.EXPECT().AvailabilityZones(gomock.Any(), "us-east1").Return(s.zones, nil)
	s.MockService.EXPECT().Instances(gomock.Any(), s.Prefix(env), "PENDING", "STAGING", "RUNNING").
		Return(s.instances, nil)
	s.MockService.EXPECT().Network(gomock.Any(), "some-vpc").Return(s.networks[2], nil)

	infoList, err := env.NetworkInterfaces(c.Context(), []instance.Id{"inst-0"})
	c.Assert(err, tc.ErrorIsNil)
	c.Assert(infoList, tc.HasLen, 1)
	infos := infoList[0]

	c.Assert(infos, tc.DeepEquals, corenetwork.InterfaceInfos{{
		DeviceIndex:   0,
		ProviderId:    "inst-0/somenetif",
		InterfaceName: "somenetif",
		InterfaceType: corenetwork.EthernetDevice,
		Disabled:      false,
		NoAutoStart:   false,
		Addresses: corenetwork.ProviderAddresses{corenetwork.NewMachineAddress(
			"10.240.0.2",
			corenetwork.WithScope(corenetwork.ScopeCloudLocal),
			corenetwork.WithCIDR("10.240.0.0/16"),
			corenetwork.WithConfigType(corenetwork.ConfigDHCP),
		).AsProviderAddress()},
		ShadowAddresses: corenetwork.ProviderAddresses{
			corenetwork.NewMachineAddress("25.185.142.227", corenetwork.WithScope(corenetwork.ScopePublic)).AsProviderAddress(),
		},
		Origin: corenetwork.OriginProvider,
	}})
}

func (s *environNetSuite) TestInterfacesSameSubnetwork(c *tc.C) {
	ctrl := s.SetupMocks(c)
	defer ctrl.Finish()

	env := s.SetupEnv(c, s.MockService)

	s.instances[0].NetworkInterfaces = append(s.instances[0].NetworkInterfaces, &computepb.NetworkInterface{
		Name:       ptr("othernetif"),
		NetworkIP:  ptr("10.0.10.4"),
		Network:    ptr("https://www.googleapis.com/compute/v1/projects/sonic-youth/global/networks/default"),
		Subnetwork: ptr("https://www.googleapis.com/compute/v1/projects/sonic-youth/regions/us-east1/subnetworks/sub-network1"),
		AccessConfigs: []*computepb.AccessConfig{{
			Type:  ptr("ONE_TO_ONE_NAT"),
			Name:  ptr("ExternalNAT"),
			NatIP: ptr("25.185.142.227"),
		}},
	})

	s.MockService.EXPECT().AvailabilityZones(gomock.Any(), "us-east1").Return(s.zones, nil)
	s.MockService.EXPECT().Instances(gomock.Any(), s.Prefix(env), "PENDING", "STAGING", "RUNNING").
		Return(s.instances, nil)
	s.MockService.EXPECT().Network(gomock.Any(), "some-vpc").Return(s.networks[0], nil)
	s.MockService.EXPECT().Subnetworks(gomock.Any(), "us-east1",
		[]any{s.networks[0].Subnetworks[0], s.networks[0].Subnetworks[1]}...).
		Return(s.subnets, nil)

	infoList, err := env.NetworkInterfaces(c.Context(), []instance.Id{"inst-0"})
	c.Assert(err, tc.ErrorIsNil)
	c.Assert(infoList, tc.HasLen, 1)
	infos := infoList[0]

<<<<<<< HEAD
	c.Assert(infos, tc.DeepEquals, corenetwork.InterfaceInfos{{
		DeviceIndex:   0,
		ProviderId:    "inst-0/netif-0",
		InterfaceName: "netif-0",
		InterfaceType: corenetwork.EthernetDevice,
		Disabled:      false,
		NoAutoStart:   false,
=======
	c.Assert(infos, gc.DeepEquals, corenetwork.InterfaceInfos{{
		DeviceIndex:       0,
		ProviderId:        "inst-0/netif-0",
		ProviderSubnetId:  "sub-network2",
		ProviderNetworkId: "default",
		AvailabilityZones: []string{"home-zone", "away-zone"},
		InterfaceName:     "netif-0",
		InterfaceType:     corenetwork.EthernetDevice,
		Disabled:          false,
		NoAutoStart:       false,
>>>>>>> d907b631
		Addresses: corenetwork.ProviderAddresses{corenetwork.NewMachineAddress(
			"10.0.20.3",
			corenetwork.WithScope(corenetwork.ScopeCloudLocal),
			corenetwork.WithCIDR("10.0.20.0/24"),
			corenetwork.WithConfigType(corenetwork.ConfigDHCP),
		).AsProviderAddress(
			corenetwork.WithProviderSubnetID("sub-network2"),
		)},
		Origin: corenetwork.OriginProvider,
	}, {
		DeviceIndex:   1,
		ProviderId:    "inst-0/othernetif",
		InterfaceName: "othernetif",
		InterfaceType: corenetwork.EthernetDevice,
		Disabled:      false,
		NoAutoStart:   false,
		Addresses: corenetwork.ProviderAddresses{corenetwork.NewMachineAddress(
			"10.0.10.4",
			corenetwork.WithScope(corenetwork.ScopeCloudLocal),
			corenetwork.WithCIDR("10.0.10.0/24"),
			corenetwork.WithConfigType(corenetwork.ConfigDHCP),
		).AsProviderAddress(
			corenetwork.WithProviderSubnetID("sub-network1"),
		)},
		ShadowAddresses: corenetwork.ProviderAddresses{
			corenetwork.NewMachineAddress("25.185.142.227", corenetwork.WithScope(corenetwork.ScopePublic)).AsProviderAddress(),
		},
		Origin: corenetwork.OriginProvider,
	}})
}<|MERGE_RESOLUTION|>--- conflicted
+++ resolved
@@ -114,19 +114,11 @@
 	env := s.SetupEnv(c, s.MockService)
 
 	s.MockService.EXPECT().AvailabilityZones(gomock.Any(), "us-east1").Return(s.zones, nil)
-<<<<<<< HEAD
-	s.MockService.EXPECT().Networks(gomock.Any()).Return(s.networks, nil)
-	s.MockService.EXPECT().Subnetworks(gomock.Any(), "us-east1").Return(s.subnets, nil)
+	s.MockService.EXPECT().Network(gomock.Any(), "some-vpc").Return(s.networks[0], nil)
+	s.MockService.EXPECT().Subnetworks(gomock.Any(), "us-east1", []any{s.networks[0].Subnetworks}...).Return(s.subnets[:2], nil)
 
 	subnets, err := env.Subnets(c.Context(), nil)
 	c.Assert(err, tc.ErrorIsNil)
-=======
-	s.MockService.EXPECT().Network(gomock.Any(), "some-vpc").Return(s.networks[0], nil)
-	s.MockService.EXPECT().Subnetworks(gomock.Any(), "us-east1", []any{s.networks[0].Subnetworks}...).Return(s.subnets[:2], nil)
-	subnets, err := env.Subnets(s.CallCtx, instance.UnknownId, nil)
-	c.Assert(err, jc.ErrorIsNil)
->>>>>>> d907b631
-
 	c.Assert(subnets, tc.DeepEquals, []corenetwork.SubnetInfo{{
 		ProviderId:        "sub-network1",
 		ProviderNetworkId: "default",
@@ -142,7 +134,7 @@
 	}})
 }
 
-func (s *environNetSuite) TestGettingAllSubnetsLegacy(c *gc.C) {
+func (s *environNetSuite) TestGettingAllSubnetsLegacy(c *tc.C) {
 	ctrl := s.SetupMocks(c)
 	defer ctrl.Finish()
 
@@ -152,10 +144,10 @@
 	s.MockService.EXPECT().AvailabilityZones(gomock.Any(), "us-east1").Return(s.zones, nil)
 	s.MockService.EXPECT().Network(gomock.Any(), "legacy").Return(s.networks[2], nil)
 
-	subnets, err := env.Subnets(s.CallCtx, instance.UnknownId, nil)
-	c.Assert(err, jc.ErrorIsNil)
-
-	c.Assert(subnets, gc.DeepEquals, []corenetwork.SubnetInfo{{
+	subnets, err := env.Subnets(c.Context(), nil)
+	c.Assert(err, tc.ErrorIsNil)
+
+	c.Assert(subnets, tc.DeepEquals, []corenetwork.SubnetInfo{{
 		ProviderId:        "legacy",
 		ProviderNetworkId: "legacy",
 		CIDR:              "10.240.0.0/16",
@@ -164,10 +156,7 @@
 	}})
 }
 
-<<<<<<< HEAD
-func (s *environNetSuite) TestRestrictingToSubnets(c *tc.C) {
-=======
-func (s *environNetSuite) TestGettingAllSubnetsWithNoVPCCompat(c *gc.C) {
+func (s *environNetSuite) TestGettingAllSubnetsWithNoVPCCompat(c *tc.C) {
 	ctrl := s.SetupMocks(c)
 	defer ctrl.Finish()
 
@@ -178,10 +167,10 @@
 	s.MockService.EXPECT().AvailabilityZones(gomock.Any(), "us-east1").Return(s.zones, nil)
 	s.MockService.EXPECT().Networks(gomock.Any()).Return([]*computepb.Network{s.networks[2]}, nil)
 
-	subnets, err := env.Subnets(s.CallCtx, instance.UnknownId, nil)
-	c.Assert(err, jc.ErrorIsNil)
-
-	c.Assert(subnets, gc.DeepEquals, []corenetwork.SubnetInfo{{
+	subnets, err := env.Subnets(c.Context(), nil)
+	c.Assert(err, tc.ErrorIsNil)
+
+	c.Assert(subnets, tc.DeepEquals, []corenetwork.SubnetInfo{{
 		ProviderId:        "legacy",
 		ProviderNetworkId: "legacy",
 		CIDR:              "10.240.0.0/16",
@@ -190,25 +179,7 @@
 	}})
 }
 
-func (s *environNetSuite) TestSuperSubnets(c *gc.C) {
-	ctrl := s.SetupMocks(c)
-	defer ctrl.Finish()
-
-	env := s.SetupEnv(c, s.MockService)
-	s.SetVpcInfo(env, nil, false)
-	s.MockService.EXPECT().Network(gomock.Any(), "some-vpc").Return(s.networks[1], nil)
-	s.MockService.EXPECT().Subnetworks(gomock.Any(), "us-east1").Return(s.subnets, nil)
-
-	subnets, err := env.SuperSubnets(s.CallCtx)
-	c.Assert(err, jc.ErrorIsNil)
-
-	c.Assert(subnets, gc.DeepEquals, []string{
-		"10.0.40.0/24",
-	})
-}
-
-func (s *environNetSuite) TestRestrictingToSubnets(c *gc.C) {
->>>>>>> d907b631
+func (s *environNetSuite) TestRestrictingToSubnets(c *tc.C) {
 	ctrl := s.SetupMocks(c)
 	defer ctrl.Finish()
 
@@ -241,87 +212,10 @@
 	s.MockService.EXPECT().AvailabilityZones(gomock.Any(), "us-east1").Return(s.zones, nil)
 	s.MockService.EXPECT().Network(gomock.Any(), "some-vpc").Return(s.networks[0], nil)
 
-<<<<<<< HEAD
 	subnets, err := env.Subnets(c.Context(), []corenetwork.Id{"sub-network1", "sub-network4"})
 	c.Assert(err, tc.ErrorMatches, `subnets \["sub-network4"\] not found`)
 	c.Assert(err, tc.Satisfies, errors.IsNotFound)
 	c.Assert(subnets, tc.IsNil)
-=======
-	subnets, err := env.Subnets(s.CallCtx, instance.UnknownId, []corenetwork.Id{"sub-network1", "sub-network4"})
-	c.Assert(err, gc.ErrorMatches, `subnets \["sub-network4"\] not found`)
-	c.Assert(err, jc.Satisfies, errors.IsNotFound)
-	c.Assert(subnets, gc.IsNil)
-}
-
-func (s *environNetSuite) TestSpecificInstance(c *gc.C) {
-	ctrl := s.SetupMocks(c)
-	defer ctrl.Finish()
-
-	env := s.SetupEnv(c, s.MockService)
-
-	s.MockService.EXPECT().AvailabilityZones(gomock.Any(), "us-east1").Return(s.zones, nil).Times(2)
-	s.MockService.EXPECT().Network(gomock.Any(), "some-vpc").Return(s.networks[0], nil)
-	s.MockService.EXPECT().Instances(gomock.Any(), s.Prefix(env), "PENDING", "STAGING", "RUNNING").
-		Return(s.instances, nil)
-	s.MockService.EXPECT().Subnetworks(gomock.Any(), "us-east1", *s.instances[0].NetworkInterfaces[0].Subnetwork).
-		Return(s.subnets, nil)
-
-	subnets, err := env.Subnets(s.CallCtx, "inst-0", nil)
-	c.Assert(err, jc.ErrorIsNil)
-
-	c.Assert(subnets, gc.DeepEquals, []corenetwork.SubnetInfo{{
-		ProviderId:        "sub-network2",
-		ProviderNetworkId: "default",
-		CIDR:              "10.0.20.0/24",
-		AvailabilityZones: []string{"home-zone", "away-zone"},
-		VLANTag:           0,
-	}})
-}
-
-func (s *environNetSuite) TestSpecificInstanceAndRestrictedSubnets(c *gc.C) {
-	ctrl := s.SetupMocks(c)
-	defer ctrl.Finish()
-
-	env := s.SetupEnv(c, s.MockService)
-
-	s.MockService.EXPECT().AvailabilityZones(gomock.Any(), "us-east1").Return(s.zones, nil).Times(2)
-	s.MockService.EXPECT().Network(gomock.Any(), "some-vpc").Return(s.networks[0], nil)
-	s.MockService.EXPECT().Instances(gomock.Any(), s.Prefix(env), "PENDING", "STAGING", "RUNNING").
-		Return(s.instances, nil)
-	s.MockService.EXPECT().Subnetworks(gomock.Any(), "us-east1", *s.instances[0].NetworkInterfaces[0].Subnetwork).
-		Return(s.subnets, nil)
-
-	subnets, err := env.Subnets(s.CallCtx, "inst-0", []corenetwork.Id{"sub-network2"})
-	c.Assert(err, jc.ErrorIsNil)
-
-	c.Assert(subnets, gc.DeepEquals, []corenetwork.SubnetInfo{{
-		ProviderId:        "sub-network2",
-		ProviderNetworkId: "default",
-		CIDR:              "10.0.20.0/24",
-		AvailabilityZones: []string{"home-zone", "away-zone"},
-		VLANTag:           0,
-	}})
-}
-
-func (s *environNetSuite) TestSpecificInstanceAndRestrictedSubnetsWithMissing(c *gc.C) {
-	ctrl := s.SetupMocks(c)
-	defer ctrl.Finish()
-
-	env := s.SetupEnv(c, s.MockService)
-	s.SetVpcInfo(env, s.networks[0].SelfLink, false)
-
-	s.MockService.EXPECT().AvailabilityZones(gomock.Any(), "us-east1").Return(s.zones, nil).Times(2)
-	s.MockService.EXPECT().Network(gomock.Any(), "some-vpc").Return(s.networks[0], nil)
-	s.MockService.EXPECT().Instances(gomock.Any(), s.Prefix(env), "PENDING", "STAGING", "RUNNING").
-		Return(s.instances, nil)
-	s.MockService.EXPECT().Subnetworks(gomock.Any(), "us-east1", *s.instances[0].NetworkInterfaces[0].Subnetwork).
-		Return(s.subnets, nil)
-
-	subnets, err := env.Subnets(s.CallCtx, "inst-0", []corenetwork.Id{"sub-network1", "sub-network2"})
-	c.Assert(err, gc.ErrorMatches, `subnets \["sub-network1"\] not found`)
-	c.Assert(err, jc.Satisfies, errors.IsNotFound)
-	c.Assert(subnets, gc.IsNil)
->>>>>>> d907b631
 }
 
 func (s *environNetSuite) TestInterfaces(c *tc.C) {
@@ -342,7 +236,6 @@
 	c.Assert(infoList, tc.HasLen, 1)
 	infos := infoList[0]
 
-<<<<<<< HEAD
 	c.Assert(infos, tc.DeepEquals, corenetwork.InterfaceInfos{{
 		DeviceIndex:   0,
 		ProviderId:    "inst-0/netif-0",
@@ -350,18 +243,6 @@
 		InterfaceType: corenetwork.EthernetDevice,
 		Disabled:      false,
 		NoAutoStart:   false,
-=======
-	c.Assert(infos, gc.DeepEquals, corenetwork.InterfaceInfos{{
-		DeviceIndex:       0,
-		ProviderId:        "inst-0/netif-0",
-		ProviderSubnetId:  "sub-network2",
-		ProviderNetworkId: "default",
-		AvailabilityZones: []string{"home-zone", "away-zone"},
-		InterfaceName:     "netif-0",
-		InterfaceType:     corenetwork.EthernetDevice,
-		Disabled:          false,
-		NoAutoStart:       false,
->>>>>>> d907b631
 		Addresses: corenetwork.ProviderAddresses{corenetwork.NewMachineAddress(
 			"10.0.20.3",
 			corenetwork.WithScope(corenetwork.ScopeCloudLocal),
@@ -420,7 +301,6 @@
 
 	// Check interfaces for first instance
 	infos := infoLists[0]
-<<<<<<< HEAD
 	c.Assert(infos, tc.DeepEquals, corenetwork.InterfaceInfos{{
 		DeviceIndex:   0,
 		ProviderId:    "inst-0/netif-0",
@@ -428,18 +308,6 @@
 		InterfaceType: corenetwork.EthernetDevice,
 		Disabled:      false,
 		NoAutoStart:   false,
-=======
-	c.Assert(infos, jc.DeepEquals, corenetwork.InterfaceInfos{{
-		DeviceIndex:       0,
-		ProviderId:        "inst-0/netif-0",
-		ProviderSubnetId:  "sub-network2",
-		ProviderNetworkId: "default",
-		AvailabilityZones: []string{"home-zone", "away-zone"},
-		InterfaceName:     "netif-0",
-		InterfaceType:     corenetwork.EthernetDevice,
-		Disabled:          false,
-		NoAutoStart:       false,
->>>>>>> d907b631
 		Addresses: corenetwork.ProviderAddresses{corenetwork.NewMachineAddress(
 			"10.0.20.3",
 			corenetwork.WithScope(corenetwork.ScopeCloudLocal),
@@ -511,7 +379,6 @@
 
 	// Check interfaces for first instance
 	infos := infoLists[0]
-<<<<<<< HEAD
 	c.Assert(infos, tc.DeepEquals, corenetwork.InterfaceInfos{{
 		DeviceIndex:   0,
 		ProviderId:    "inst-0/netif-0",
@@ -519,18 +386,6 @@
 		InterfaceType: corenetwork.EthernetDevice,
 		Disabled:      false,
 		NoAutoStart:   false,
-=======
-	c.Assert(infos, gc.DeepEquals, corenetwork.InterfaceInfos{{
-		DeviceIndex:       0,
-		ProviderId:        "inst-0/netif-0",
-		ProviderSubnetId:  "sub-network2",
-		ProviderNetworkId: "default",
-		AvailabilityZones: []string{"home-zone", "away-zone"},
-		InterfaceName:     "netif-0",
-		InterfaceType:     corenetwork.EthernetDevice,
-		Disabled:          false,
-		NoAutoStart:       false,
->>>>>>> d907b631
 		Addresses: corenetwork.ProviderAddresses{corenetwork.NewMachineAddress(
 			"10.0.20.3",
 			corenetwork.WithScope(corenetwork.ScopeCloudLocal),
@@ -577,7 +432,6 @@
 	c.Assert(infoList, tc.HasLen, 1)
 	infos := infoList[0]
 
-<<<<<<< HEAD
 	c.Assert(infos, tc.DeepEquals, corenetwork.InterfaceInfos{{
 		DeviceIndex:   0,
 		ProviderId:    "inst-0/netif-0",
@@ -585,18 +439,6 @@
 		InterfaceType: corenetwork.EthernetDevice,
 		Disabled:      false,
 		NoAutoStart:   false,
-=======
-	c.Assert(infos, gc.DeepEquals, corenetwork.InterfaceInfos{{
-		DeviceIndex:       0,
-		ProviderId:        "inst-0/netif-0",
-		ProviderSubnetId:  "sub-network2",
-		ProviderNetworkId: "default",
-		AvailabilityZones: []string{"home-zone", "away-zone"},
-		InterfaceName:     "netif-0",
-		InterfaceType:     corenetwork.EthernetDevice,
-		Disabled:          false,
-		NoAutoStart:       false,
->>>>>>> d907b631
 		Addresses: corenetwork.ProviderAddresses{corenetwork.NewMachineAddress(
 			"10.0.20.3",
 			corenetwork.WithScope(corenetwork.ScopeCloudLocal),
@@ -706,7 +548,6 @@
 	c.Assert(infoList, tc.HasLen, 1)
 	infos := infoList[0]
 
-<<<<<<< HEAD
 	c.Assert(infos, tc.DeepEquals, corenetwork.InterfaceInfos{{
 		DeviceIndex:   0,
 		ProviderId:    "inst-0/netif-0",
@@ -714,18 +555,6 @@
 		InterfaceType: corenetwork.EthernetDevice,
 		Disabled:      false,
 		NoAutoStart:   false,
-=======
-	c.Assert(infos, gc.DeepEquals, corenetwork.InterfaceInfos{{
-		DeviceIndex:       0,
-		ProviderId:        "inst-0/netif-0",
-		ProviderSubnetId:  "sub-network2",
-		ProviderNetworkId: "default",
-		AvailabilityZones: []string{"home-zone", "away-zone"},
-		InterfaceName:     "netif-0",
-		InterfaceType:     corenetwork.EthernetDevice,
-		Disabled:          false,
-		NoAutoStart:       false,
->>>>>>> d907b631
 		Addresses: corenetwork.ProviderAddresses{corenetwork.NewMachineAddress(
 			"10.0.20.3",
 			corenetwork.WithScope(corenetwork.ScopeCloudLocal),
