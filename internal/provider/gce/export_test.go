--- conflicted
+++ resolved
@@ -26,10 +26,6 @@
 	return env.globalFirewallName()
 }
 
-<<<<<<< HEAD
-func ParsePlacement(env *environ, ctx context.Context, placement string) (*computepb.Zone, error) {
-	return env.parsePlacement(ctx, placement)
-=======
 func ParsePlacementZone(env *environ, placement string) (string, error) {
 	p, err := env.parsePlacement(placement)
 	if err != nil {
@@ -46,9 +42,8 @@
 	return p.subnetSpec, nil
 }
 
-func SubnetsForInstance(env *environ, ctx context.ProviderCallContext, args environs.StartInstanceParams) (*string, []*computepb.Subnetwork, error) {
+func SubnetsForInstance(env *environ, ctx context.Context, args environs.StartInstanceParams) (*string, []*computepb.Subnetwork, error) {
 	return env.subnetsForInstance(ctx, args)
->>>>>>> 16001f48
 }
 
 func FinishInstanceConfig(env *environ, args environs.StartInstanceParams, spec *instances.InstanceSpec) error {
