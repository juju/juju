// Copyright 2014 Canonical Ltd.
// Licensed under the AGPLv3, see LICENCE file for details.

package gce_test

import (
	"testing"

	"cloud.google.com/go/compute/apiv1/computepb"
	"github.com/juju/errors"
	"github.com/juju/tc"
	"go.uber.org/mock/gomock"

	"github.com/juju/juju/core/constraints"
	"github.com/juju/juju/core/instance"
	"github.com/juju/juju/core/semversion"
	"github.com/juju/juju/environs"
	"github.com/juju/juju/environs/instances"
	"github.com/juju/juju/environs/tags"
	"github.com/juju/juju/internal/provider/gce"
)

type environInstSuite struct {
	gce.BaseSuite

	zones []*computepb.Zone
}

func TestEnvironInstSuite(t *testing.T) {
	tc.Run(t, &environInstSuite{})
}

func (s *environInstSuite) SetUpTest(c *tc.C) {
	s.BaseSuite.SetUpTest(c)

	s.zones = []*computepb.Zone{{
		Name:   ptr("home-zone"),
		Status: ptr("UP"),
	}, {
		Name:   ptr("away-zone"),
		Status: ptr("UP"),
	}}
}

func (s *environInstSuite) TestInstancesNotFound(c *tc.C) {
	ctrl := s.SetupMocks(c)
	defer ctrl.Finish()

	env := s.SetupEnv(c, s.MockService)

	s.MockService.EXPECT().Instances(gomock.Any(), s.Prefix(env), "PENDING", "STAGING", "RUNNING").
		Return([]*computepb.Instance{s.NewComputeInstance("inst-0")}, nil)

	ids := []instance.Id{"spam", "eggs", "ham"}
	_, err := env.Instances(c.Context(), ids)
	c.Assert(err, tc.ErrorIs, environs.ErrNoInstances)
}

func (s *environInstSuite) TestInstancesEmptyArg(c *tc.C) {
	ctrl := s.SetupMocks(c)
	defer ctrl.Finish()

	env := s.SetupEnv(c, s.MockService)

	_, err := env.Instances(c.Context(), nil)
	c.Assert(err, tc.ErrorIs, environs.ErrNoInstances)
}

func (s *environInstSuite) TestInstancesInstancesFailed(c *tc.C) {
	ctrl := s.SetupMocks(c)
	defer ctrl.Finish()

	env := s.SetupEnv(c, s.MockService)

	failure := errors.New("<unknown>")
	s.MockService.EXPECT().Instances(gomock.Any(), s.Prefix(env), "PENDING", "STAGING", "RUNNING").
		Return(nil, failure)

	ids := []instance.Id{"inst-0"}
	_, err := env.Instances(c.Context(), ids)
	c.Assert(err, tc.ErrorIs, failure)
}

func (s *environInstSuite) TestInstancesPartialMatch(c *tc.C) {
	ctrl := s.SetupMocks(c)
	defer ctrl.Finish()

	env := s.SetupEnv(c, s.MockService)

	s.MockService.EXPECT().Instances(gomock.Any(), s.Prefix(env), "PENDING", "STAGING", "RUNNING").
		Return([]*computepb.Instance{s.NewComputeInstance("inst-0")}, nil)

	ids := []instance.Id{"inst-0", "inst-1"}
	insts, err := env.Instances(c.Context(), ids)
	c.Assert(insts, tc.DeepEquals, []instances.Instance{s.NewEnvironInstance(env, "inst-0"), nil})
	c.Assert(err, tc.ErrorIs, environs.ErrPartialInstances)
}

func (s *environInstSuite) TestInstancesNoMatch(c *tc.C) {
	ctrl := s.SetupMocks(c)
	defer ctrl.Finish()

	env := s.SetupEnv(c, s.MockService)

	s.MockService.EXPECT().Instances(gomock.Any(), s.Prefix(env), "PENDING", "STAGING", "RUNNING").
		Return([]*computepb.Instance{s.NewComputeInstance("inst-0")}, nil)

	ids := []instance.Id{"inst-1"}
	insts, err := env.Instances(c.Context(), ids)

	c.Assert(insts, tc.DeepEquals, []instances.Instance{nil})
	c.Assert(err, tc.ErrorIs, environs.ErrNoInstances)
}

func (s *environInstSuite) TestBasicInstances(c *tc.C) {
	ctrl := s.SetupMocks(c)
	defer ctrl.Finish()

	env := s.SetupEnv(c, s.MockService)

	s.MockService.EXPECT().Instances(gomock.Any(), s.Prefix(env), "PENDING", "STAGING", "RUNNING").
		Return([]*computepb.Instance{s.NewComputeInstance("inst-0")}, nil)

	ids := []instance.Id{"inst-0"}
	insts, err := env.Instances(c.Context(), ids)
	c.Assert(err, tc.ErrorIsNil)
	c.Assert(insts, tc.DeepEquals, []instances.Instance{s.NewEnvironInstance(env, "inst-0")})
}

func (s *environInstSuite) TestControllerInstances(c *tc.C) {
	ctrl := s.SetupMocks(c)
	defer ctrl.Finish()

	env := s.SetupEnv(c, s.MockService)

	inst := s.NewComputeInstance("inst-0")
	inst.Metadata = &computepb.Metadata{Items: []*computepb.Items{{
		Key:   ptr("juju-is-controller"),
		Value: ptr("true"),
	}, {
		Key:   ptr("juju-controller-uuid"),
		Value: ptr(s.ControllerUUID),
	}}}
	s.MockService.EXPECT().Instances(gomock.Any(), s.Prefix(env), "PENDING", "STAGING", "RUNNING").
		Return([]*computepb.Instance{inst, s.NewComputeInstance("inst-1")}, nil)

	ids, err := env.ControllerInstances(c.Context(), s.ControllerUUID)
	c.Assert(err, tc.ErrorIsNil)
	c.Assert(ids, tc.DeepEquals, []instance.Id{"inst-0"})
}

func (s *environInstSuite) TestControllerInstancesNotBootstrapped(c *tc.C) {
	ctrl := s.SetupMocks(c)
	defer ctrl.Finish()

	env := s.SetupEnv(c, s.MockService)

	s.MockService.EXPECT().Instances(gomock.Any(), s.Prefix(env), "PENDING", "STAGING", "RUNNING").
		Return([]*computepb.Instance{s.NewComputeInstance("inst-0")}, nil)

	_, err := env.ControllerInstances(c.Context(), s.ControllerUUID)
	c.Assert(err, tc.ErrorIs, environs.ErrNotBootstrapped)
}

func (s *environInstSuite) TestParsePlacement(c *tc.C) {
	ctrl := s.SetupMocks(c)
	defer ctrl.Finish()

	env := s.SetupEnv(c, s.MockService)

	s.MockService.EXPECT().AvailabilityZones(gomock.Any(), "us-east1").Return([]*computepb.Zone{{
		Name:   ptr("home-zone"),
		Status: ptr("UP"),
	}}, nil)

	placement, err := gce.ParsePlacement(env, c.Context(), "zone=home-zone")
	c.Assert(err, tc.ErrorIsNil)
	c.Assert(placement, tc.DeepEquals, &computepb.Zone{Name: ptr("home-zone"), Status: ptr("UP")})
}

func (s *environInstSuite) TestParsePlacementZoneFailure(c *tc.C) {
	ctrl := s.SetupMocks(c)
	defer ctrl.Finish()

	env := s.SetupEnv(c, s.MockService)
	failure := errors.New("<unknown>")

	s.MockService.EXPECT().AvailabilityZones(gomock.Any(), "us-east1").Return(nil, failure)

	_, err := gce.ParsePlacement(env, c.Context(), "zone=home-zone")
	c.Assert(err, tc.ErrorIs, failure)
}

func (s *environInstSuite) TestParsePlacementMissingDirective(c *tc.C) {
	ctrl := s.SetupMocks(c)
	defer ctrl.Finish()

	env := s.SetupEnv(c, s.MockService)
	_, err := gce.ParsePlacement(env, c.Context(), "a-zone")

	c.Assert(err, tc.ErrorMatches, `.*unknown placement directive: .*`)
}

func (s *environInstSuite) TestParsePlacementUnknownDirective(c *tc.C) {
	ctrl := s.SetupMocks(c)
	defer ctrl.Finish()

	env := s.SetupEnv(c, s.MockService)

	_, err := gce.ParsePlacement(env, c.Context(), "inst=spam")

	c.Assert(err, tc.ErrorMatches, `.*unknown placement directive: .*`)
}

func (s *environInstSuite) TestInstanceInvalidCredentialError(c *tc.C) {
	ctrl := s.SetupMocks(c)
	defer ctrl.Finish()

	env := s.SetupEnv(c, s.MockService)

	mem := uint64(1025)
	c.Assert(s.InvalidatedCredentials, tc.IsFalse)

	s.MockService.EXPECT().AvailabilityZones(gomock.Any(), "us-east1").Return(nil, gce.InvalidCredentialError)

	_, err := env.InstanceTypes(c.Context(), constraints.Value{Mem: &mem})
	c.Assert(err, tc.NotNil)
	c.Assert(s.InvalidatedCredentials, tc.IsTrue)
}

func (s *environInstSuite) TestListMachineTypes(c *tc.C) {
	// If no zone is available, no machine types will be pulled.
	ctrl := s.SetupMocks(c)
	defer ctrl.Finish()

	env := s.SetupEnv(c, s.MockService)

	s.MockService.EXPECT().AvailabilityZones(gomock.Any(), "us-east1").Return([]*computepb.Zone{{
		Name:   ptr("home-zone"),
		Status: ptr("DOWN"),
	}}, nil)
	s.MockService.EXPECT().ListMachineTypes(gomock.Any(), "home-zone").Return([]*computepb.MachineType{{
		Id:           ptr(uint64(0)),
		Name:         ptr("n1-standard-1"),
		GuestCpus:    ptr(int32(2)),
		MemoryMb:     ptr(int32(4096)),
		Architecture: ptr("amd64"),
	}}, nil)

<<<<<<< HEAD
	_, err := env.InstanceTypes(c.Context(), constraints.Value{})
	c.Assert(err, tc.ErrorMatches, "no instance types in  matching constraints.*")
=======
	_, err := env.InstanceTypes(s.CallCtx, constraints.Value{})
	c.Assert(err, gc.ErrorMatches, "no instance types in us-east1 matching constraints.*")
>>>>>>> d907b631

	// If a non-empty list of zones is available , we will make an API call
	// to fetch the available machine types.
	s.MockService.EXPECT().AvailabilityZones(gomock.Any(), "us-east1").Return([]*computepb.Zone{{
		Name:   ptr("home-zone"),
		Status: ptr("UP"),
	}}, nil)

	mem := uint64(1025)
	types, err := env.InstanceTypes(c.Context(), constraints.Value{Mem: &mem})
	c.Assert(err, tc.ErrorIsNil)
	c.Assert(types.InstanceTypes, tc.DeepEquals, []instances.InstanceType{{
		Id:         "0",
		Name:       "n1-standard-1",
		CpuCores:   uint64(2),
		Mem:        uint64(4096),
		Arch:       "amd64",
		VirtType:   ptr("kvm"),
		Networking: instances.InstanceTypeNetworking{},
	}})

}

func (s *environInstSuite) TestAdoptResources(c *tc.C) {
	ctrl := s.SetupMocks(c)
	defer ctrl.Finish()

	env := s.SetupEnv(c, s.MockService)

	s.MockService.EXPECT().Instances(gomock.Any(), s.Prefix(env),
		"PENDING", "STAGING", "RUNNING", "DONE", "DOWN", "PROVISIONING", "STOPPED", "STOPPING", "UP").
		Return([]*computepb.Instance{s.NewComputeInstance("inst-0")}, nil)
	s.MockService.EXPECT().UpdateMetadata(gomock.Any(), tags.JujuController, "other-uuid", "inst-0")

	err := env.AdoptResources(c.Context(), "other-uuid", semversion.MustParse("1.2.3"))
	c.Assert(err, tc.ErrorIsNil)
}

func (s *environInstSuite) TestAdoptResourcesInvalidCredentialError(c *tc.C) {
	ctrl := s.SetupMocks(c)
	defer ctrl.Finish()

	env := s.SetupEnv(c, s.MockService)
	c.Assert(s.InvalidatedCredentials, tc.IsFalse)

	s.MockService.EXPECT().Instances(gomock.Any(), s.Prefix(env),
		"PENDING", "STAGING", "RUNNING", "DONE", "DOWN", "PROVISIONING", "STOPPED", "STOPPING", "UP").
		Return(nil, gce.InvalidCredentialError)

	err := env.AdoptResources(c.Context(), "other-uuid", semversion.MustParse("1.2.3"))
	c.Assert(err, tc.NotNil)
	c.Assert(s.InvalidatedCredentials, tc.IsTrue)
}<|MERGE_RESOLUTION|>--- conflicted
+++ resolved
@@ -247,13 +247,8 @@
 		Architecture: ptr("amd64"),
 	}}, nil)
 
-<<<<<<< HEAD
 	_, err := env.InstanceTypes(c.Context(), constraints.Value{})
-	c.Assert(err, tc.ErrorMatches, "no instance types in  matching constraints.*")
-=======
-	_, err := env.InstanceTypes(s.CallCtx, constraints.Value{})
-	c.Assert(err, gc.ErrorMatches, "no instance types in us-east1 matching constraints.*")
->>>>>>> d907b631
+	c.Assert(err, tc.ErrorMatches, "no instance types in us-east1 matching constraints.*")
 
 	// If a non-empty list of zones is available , we will make an API call
 	// to fetch the available machine types.
