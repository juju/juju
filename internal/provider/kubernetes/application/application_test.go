// Copyright 2020 Canonical Ltd.
// Licensed under the AGPLv3, see LICENCE file for details.

package application_test

import (
	"fmt"
<<<<<<< HEAD
	stdtesting "testing"
=======
	"reflect"
>>>>>>> 4da839f0
	"time"

	jujuclock "github.com/juju/clock"
	"github.com/juju/clock/testclock"
	"github.com/juju/errors"
<<<<<<< HEAD
	"github.com/juju/tc"
=======
	jc "github.com/juju/testing/checkers"
	"github.com/juju/utils/v3"
	"github.com/juju/version/v2"
	"github.com/kr/pretty"
>>>>>>> 4da839f0
	"go.uber.org/mock/gomock"
	admissionregistrationv1 "k8s.io/api/admissionregistration/v1"
	appsv1 "k8s.io/api/apps/v1"
	corev1 "k8s.io/api/core/v1"
	networkingv1 "k8s.io/api/networking/v1"
	rbacv1 "k8s.io/api/rbac/v1"
	apiextensionsv1 "k8s.io/apiextensions-apiserver/pkg/apis/apiextensions/v1"
	apiextensionsfake "k8s.io/apiextensions-apiserver/pkg/client/clientset/clientset/fake"
	k8sresource "k8s.io/apimachinery/pkg/api/resource"
	metav1 "k8s.io/apimachinery/pkg/apis/meta/v1"
	"k8s.io/apimachinery/pkg/apis/meta/v1/unstructured"
	"k8s.io/apimachinery/pkg/runtime"
	"k8s.io/apimachinery/pkg/runtime/schema"
	"k8s.io/apimachinery/pkg/types"
	"k8s.io/apimachinery/pkg/util/intstr"
	dynamicfake "k8s.io/client-go/dynamic/fake"
	"k8s.io/client-go/kubernetes/fake"
	"k8s.io/client-go/tools/cache"
	"k8s.io/utils/pointer"

	"github.com/juju/juju/caas"
	"github.com/juju/juju/core/constraints"
	"github.com/juju/juju/core/network"
	coreresources "github.com/juju/juju/core/resource"
	"github.com/juju/juju/core/semversion"
	"github.com/juju/juju/core/status"
	"github.com/juju/juju/internal/provider/kubernetes/application"
	"github.com/juju/juju/internal/provider/kubernetes/constants"
	"github.com/juju/juju/internal/provider/kubernetes/resources"
	resourcesmocks "github.com/juju/juju/internal/provider/kubernetes/resources/mocks"
	k8sutils "github.com/juju/juju/internal/provider/kubernetes/utils"
	k8swatcher "github.com/juju/juju/internal/provider/kubernetes/watcher"
	k8swatchertest "github.com/juju/juju/internal/provider/kubernetes/watcher/test"
	"github.com/juju/juju/internal/storage"
	"github.com/juju/juju/internal/testing"
	"github.com/juju/juju/internal/uuid"
)

type applicationSuite struct {
	testing.BaseSuite
	client         *fake.Clientset
	extendedClient *apiextensionsfake.Clientset
	dynamicClient  *dynamicfake.FakeDynamicClient

	namespace      string
	appName        string
	clock          *testclock.Clock
	k8sWatcherFn   k8swatcher.NewK8sWatcherFunc
	watchers       []k8swatcher.KubernetesNotifyWatcher
	applier        *resourcesmocks.MockApplier
	controllerUUID string
	modelUUID      string
}

const defaultAgentVersion = "3.5-beta1"

func TestApplicationSuite(t *stdtesting.T) {
	tc.Run(t, &applicationSuite{})
}

func (s *applicationSuite) SetUpTest(c *tc.C) {
	s.BaseSuite.SetUpTest(c)

	s.namespace = "test"
	s.appName = "gitlab"
	s.client = fake.NewSimpleClientset()
	s.extendedClient = apiextensionsfake.NewSimpleClientset()

	scheme := runtime.NewScheme()

	gv := schema.GroupVersion{Group: "example.com", Version: "v1"}
	scheme.AddKnownTypeWithName(gv.WithKind("Widget"), &unstructured.Unstructured{})
	scheme.AddKnownTypeWithName(gv.WithKind("WidgetList"), &unstructured.UnstructuredList{})
	scheme.AddKnownTypeWithName(gv.WithKind("ClusterWidget"), &unstructured.Unstructured{})
	scheme.AddKnownTypeWithName(gv.WithKind("ClusterWidgetList"), &unstructured.UnstructuredList{})
	listKinds := map[schema.GroupVersionResource]string{
		{Group: "example.com", Version: "v1", Resource: "widgets"}:        "WidgetList",
		{Group: "example.com", Version: "v1", Resource: "clusterwidgets"}: "ClusterWidgetList",
	}

	s.dynamicClient = dynamicfake.NewSimpleDynamicClientWithCustomListKinds(scheme, listKinds)
	s.dynamicClient = dynamicfake.NewSimpleDynamicClient(scheme)

	s.clock = testclock.NewClock(time.Time{})
}

func (s *applicationSuite) TearDownTest(c *tc.C) {
	s.client = nil
	s.extendedClient = nil
	s.clock = nil
	s.watchers = nil
	s.applier = nil

	s.BaseSuite.TearDownTest(c)
}

func (s *applicationSuite) getApp(c *tc.C, deploymentType caas.DeploymentType, mockApplier bool) (application.ApplicationInterfaceForTest, *gomock.Controller) {
	watcherFn := k8swatcher.NewK8sWatcherFunc(func(i cache.SharedIndexInformer, n string, c jujuclock.Clock) (k8swatcher.KubernetesNotifyWatcher, error) {
		if s.k8sWatcherFn == nil {
			return nil, errors.NewNotFound(nil, "undefined k8sWatcherFn for base test")
		}

		w, err := s.k8sWatcherFn(i, n, c)
		if err == nil {
			s.watchers = append(s.watchers, w)
		}
		return w, err
	})

	ctrl := gomock.NewController(c)
	s.applier = resourcesmocks.NewMockApplier(ctrl)

	controllerUUID := uuid.MustNewUUID()

	modelUUID, err := uuid.NewUUID()
	c.Assert(err, tc.ErrorIsNil)

	s.controllerUUID = controllerUUID.String()
	s.modelUUID = modelUUID.String()

	return application.NewApplicationForTest(
		s.appName, s.namespace, modelUUID.String(), s.namespace, constants.LabelVersion2,
		deploymentType,
		s.client,
		s.extendedClient,
		s.dynamicClient,
		watcherFn,
		s.clock,
		func() resources.Applier {
			if mockApplier {
				return s.applier
			}
			return resources.NewApplier()
		},
		controllerUUID.String(),
	), ctrl
}

func (s *applicationSuite) assertEnsure(c *tc.C, app caas.Application,
	isPrivateImageRepo bool, cons constraints.Value, trust bool, rootless bool,
	agentVersion string, mutateAppConfig func(*caas.ApplicationConfig),
	checkMainResource func(),
) {
	if agentVersion == "" {
		agentVersion = defaultAgentVersion
	}

	appSecret := corev1.Secret{
		ObjectMeta: metav1.ObjectMeta{
			Name:      "gitlab-application-config",
			Namespace: "test",
			Labels: map[string]string{
				"app.kubernetes.io/name":       "gitlab",
				"app.kubernetes.io/managed-by": "juju",
			},
			Annotations: map[string]string{"juju.is/version": agentVersion},
		},
		Data: map[string][]byte{
			"JUJU_K8S_APPLICATION":          []byte("gitlab"),
			"JUJU_K8S_MODEL":                []byte(s.modelUUID),
			"JUJU_K8S_APPLICATION_PASSWORD": []byte(""),
			"JUJU_K8S_CONTROLLER_ADDRESSES": []byte(""),
			"JUJU_K8S_CONTROLLER_CA_CERT":   []byte(""),
		},
	}
	appSvc := corev1.Service{
		ObjectMeta: metav1.ObjectMeta{
			Name:      "gitlab",
			Namespace: "test",
			Labels: map[string]string{
				"app.kubernetes.io/name":       "gitlab",
				"app.kubernetes.io/managed-by": "juju",
			},
			Annotations: map[string]string{"juju.is/version": agentVersion},
		},
		Spec: corev1.ServiceSpec{
			Selector: map[string]string{"app.kubernetes.io/name": "gitlab"},
			Type:     corev1.ServiceTypeClusterIP,
			Ports: []corev1.ServicePort{{
				Name: "placeholder",
				Port: 65535,
			}},
		},
	}
	pullSecretConfig, _ := k8sutils.CreateDockerConfigJSON("username", "password", "docker.io/library/nginx:latest")
	nginxPullSecret := corev1.Secret{
		ObjectMeta: metav1.ObjectMeta{
			Name:      "gitlab-nginx-secret",
			Namespace: "test",
			Labels: map[string]string{
				"app.kubernetes.io/name":       "gitlab",
				"app.kubernetes.io/managed-by": "juju",
			},
			Annotations: map[string]string{"juju.is/version": agentVersion},
		},
		Type: corev1.SecretTypeDockerConfigJson,
		Data: map[string][]byte{
			corev1.DockerConfigJsonKey: pullSecretConfig,
		},
	}
	appSA := corev1.ServiceAccount{
		ObjectMeta: metav1.ObjectMeta{
			Name:      "gitlab",
			Namespace: "test",
			Labels: map[string]string{
				"app.kubernetes.io/name":       "gitlab",
				"app.kubernetes.io/managed-by": "juju",
			},
			Annotations: map[string]string{"juju.is/version": agentVersion},
		},
		AutomountServiceAccountToken: pointer.BoolPtr(false),
	}
	appRole := rbacv1.Role{
		ObjectMeta: metav1.ObjectMeta{
			Name:      "gitlab",
			Namespace: "test",
			Labels: map[string]string{
				"app.kubernetes.io/name":       "gitlab",
				"app.kubernetes.io/managed-by": "juju",
			},
			Annotations: map[string]string{"juju.is/version": agentVersion},
		},
	}
	if trust {
		appRole.Rules = []rbacv1.PolicyRule{{
			Verbs:     []string{"*"},
			APIGroups: []string{"*"},
			Resources: []string{"*"},
		}}
	} else {
		appRole.Rules = []rbacv1.PolicyRule{
			{
				APIGroups: []string{""},
				Resources: []string{"namespaces"},
				Verbs: []string{
					"get",
					"list",
				},
				ResourceNames: []string{s.namespace},
			},
			{
				APIGroups: []string{""},
				Resources: []string{"pods", "services"},
				Verbs: []string{
					"get",
					"list",
					"patch",
				},
			},
			{
				APIGroups: []string{""},
				Resources: []string{"pods/exec"},
				Verbs: []string{
					"create",
				},
			},
		}
	}
	appRoleBinding := rbacv1.RoleBinding{
		ObjectMeta: metav1.ObjectMeta{
			Name:      "gitlab",
			Namespace: "test",
			Labels: map[string]string{
				"app.kubernetes.io/name":       "gitlab",
				"app.kubernetes.io/managed-by": "juju",
			},
			Annotations: map[string]string{"juju.is/version": agentVersion},
		},
		Subjects: []rbacv1.Subject{{
			Kind:      "ServiceAccount",
			Name:      "gitlab",
			Namespace: "test",
		}},
		RoleRef: rbacv1.RoleRef{
			Kind: "Role",
			Name: "gitlab",
		},
	}
	appClusterRole := rbacv1.ClusterRole{
		ObjectMeta: metav1.ObjectMeta{
			Name: "test-gitlab",
			Labels: map[string]string{
				"app.kubernetes.io/name":       "gitlab",
				"app.kubernetes.io/managed-by": "juju",
			},
			Annotations: map[string]string{"juju.is/version": agentVersion},
		},
	}
	if trust {
		appClusterRole.Rules = []rbacv1.PolicyRule{{
			Verbs:     []string{"*"},
			APIGroups: []string{"*"},
			Resources: []string{"*"},
		}}
	} else {
		appClusterRole.Rules = []rbacv1.PolicyRule{{
			Verbs:     []string{"get", "list"},
			APIGroups: []string{""},
			Resources: []string{"namespaces"},
		}}
	}
	appClusterRoleBinding := rbacv1.ClusterRoleBinding{
		ObjectMeta: metav1.ObjectMeta{
			Name: "test-gitlab",
			Labels: map[string]string{
				"app.kubernetes.io/name":       "gitlab",
				"app.kubernetes.io/managed-by": "juju",
			},
			Annotations: map[string]string{"juju.is/version": agentVersion},
		},
		Subjects: []rbacv1.Subject{{
			Kind:      "ServiceAccount",
			Name:      "gitlab",
			Namespace: "test",
		}},
		RoleRef: rbacv1.RoleRef{
			Kind: "ClusterRole",
			Name: "test-gitlab",
		},
	}

	appConfig := caas.ApplicationConfig{
		AgentVersion:         semversion.MustParse(agentVersion),
		IsPrivateImageRepo:   isPrivateImageRepo,
		AgentImagePath:       "operator/image-path:1.1.1",
		CharmBaseImagePath:   "ubuntu@22.04",
		CharmModifiedVersion: 9001,
		Filesystems: []storage.KubernetesFilesystemParams{
			{
				StorageName: "database",
				Size:        100,
				Provider:    "kubernetes",
				Attributes:  map[string]interface{}{"storage-class": "workload-storage"},
				Attachment: &storage.KubernetesFilesystemAttachmentParams{
					Path: "path/to/here",
				},
				ResourceTags: map[string]string{"foo": "bar"},
			},
			// TODO(sidecar): fix here - all filesystems will not be mounted if it's not in `Containers[*].Mounts`
			// {
			// 	StorageName: "logs",
			// 	Size:        200,
			// 	Provider:    "tmpfs",
			// 	Attributes:  map[string]interface{}{"storage-medium": "Memory"},
			// 	Attachment: &storage.KubernetesFilesystemAttachmentParams{
			// 		Path: "path/to/there",
			// 	},
			// },
		},
		Containers: map[string]caas.ContainerConfig{
			"gitlab": {
				Name: "gitlab",
				Image: coreresources.DockerImageDetails{
					RegistryPath: "docker.io/library/gitlab:latest",
				},
				Mounts: []caas.MountConfig{
					{
						StorageName: "database",
						Path:        "path/to/here",
					},
				},
			},
			"nginx": {
				Name: "nginx",
				Image: coreresources.DockerImageDetails{
					RegistryPath: "docker.io/library/nginx:latest",
					ImageRepoDetails: coreresources.ImageRepoDetails{
						BasicAuthConfig: coreresources.BasicAuthConfig{
							Username: "username",
							Password: "password",
						},
					},
				},
				Uid: func() *int {
					if rootless {
						uid := 1234
						return &uid
					}
					return nil
				}(),
				Gid: func() *int {
					if rootless {
						gid := 4321
						return &gid
					}
					return nil
				}(),
			},
		},
		Constraints:  cons,
		InitialScale: 3,
		Trust:        trust,
		CharmUser: func() caas.RunAs {
			if rootless {
				return caas.RunAsNonRoot
			}
			return caas.RunAsDefault
		}(),
		StorageUniqueID: "uniqid",
	}

	if mutateAppConfig != nil {
		mutateAppConfig(&appConfig)
	}

	c.Assert(app.Ensure(appConfig), tc.ErrorIsNil)

	secret, err := s.client.CoreV1().Secrets("test").Get(c.Context(), "gitlab-application-config", metav1.GetOptions{})
	c.Assert(err, tc.ErrorIsNil)
	c.Assert(secret, tc.DeepEquals, &appSecret)

	secret, err = s.client.CoreV1().Secrets("test").Get(c.Context(), "gitlab-nginx-secret", metav1.GetOptions{})
	c.Assert(err, tc.ErrorIsNil)
	c.Assert(secret, tc.DeepEquals, &nginxPullSecret)

	svc, err := s.client.CoreV1().Services("test").Get(c.Context(), "gitlab", metav1.GetOptions{})
	c.Assert(err, tc.ErrorIsNil)
	c.Assert(svc, tc.DeepEquals, &appSvc)

	sa, err := s.client.CoreV1().ServiceAccounts(s.namespace).Get(c.Context(), "gitlab", metav1.GetOptions{})
	c.Assert(err, tc.ErrorIsNil)
	c.Assert(sa, tc.DeepEquals, &appSA)

	r, err := s.client.RbacV1().Roles(s.namespace).Get(c.Context(), "gitlab", metav1.GetOptions{})
	c.Assert(err, tc.ErrorIsNil)
	c.Assert(r, tc.DeepEquals, &appRole)

	cr, err := s.client.RbacV1().ClusterRoles().Get(c.Context(), "test-gitlab", metav1.GetOptions{})
	c.Assert(err, tc.ErrorIsNil)
	c.Assert(cr, tc.DeepEquals, &appClusterRole)

	rb, err := s.client.RbacV1().RoleBindings(s.namespace).Get(c.Context(), "gitlab", metav1.GetOptions{})
	c.Assert(err, tc.ErrorIsNil)
	c.Assert(rb, tc.DeepEquals, &appRoleBinding)

	crb, err := s.client.RbacV1().ClusterRoleBindings().Get(c.Context(), "test-gitlab", metav1.GetOptions{})
	c.Assert(err, tc.ErrorIsNil)
	c.Assert(crb, tc.DeepEquals, &appClusterRoleBinding)

	checkMainResource()
}

func (s *applicationSuite) assertDelete(c *tc.C, app caas.Application) {
	err := app.Delete()
	c.Assert(err, tc.ErrorIsNil)

	clusterRoles, err := s.client.RbacV1().ClusterRoles().List(c.Context(), metav1.ListOptions{})
	c.Assert(err, tc.ErrorIsNil)
	c.Assert(clusterRoles.Items, tc.IsNil)

	clusterRoleBinding, err := s.client.RbacV1().ClusterRoleBindings().List(c.Context(), metav1.ListOptions{})
	c.Assert(err, tc.ErrorIsNil)
	c.Assert(clusterRoleBinding.Items, tc.IsNil)

	configMaps, err := s.client.CoreV1().ConfigMaps(s.namespace).List(c.Context(), metav1.ListOptions{})
	c.Assert(err, tc.ErrorIsNil)
	c.Assert(configMaps.Items, tc.IsNil)

	customResourceDefinitions, err := s.extendedClient.ApiextensionsV1().CustomResourceDefinitions().List(c.Context(), metav1.ListOptions{})
	c.Assert(err, tc.ErrorIsNil)
	c.Assert(customResourceDefinitions.Items, tc.IsNil)

	daemonSets, err := s.client.AppsV1().DaemonSets(s.namespace).List(c.Context(), metav1.ListOptions{})
	c.Assert(err, tc.ErrorIsNil)
	c.Assert(daemonSets.Items, tc.IsNil)

	deployments, err := s.client.AppsV1().Deployments(s.namespace).List(c.Context(), metav1.ListOptions{})
	c.Assert(err, tc.ErrorIsNil)
	c.Assert(deployments.Items, tc.IsNil)

	ingresses, err := s.client.NetworkingV1().Ingresses(s.namespace).List(c.Context(), metav1.ListOptions{})
	c.Assert(err, tc.ErrorIsNil)
	c.Assert(ingresses.Items, tc.IsNil)

	mutatingWebhookConfigs, err := s.client.AdmissionregistrationV1().MutatingWebhookConfigurations().List(c.Context(), metav1.ListOptions{})
	c.Assert(err, tc.ErrorIsNil)
	c.Assert(mutatingWebhookConfigs.Items, tc.IsNil)

	roles, err := s.client.RbacV1().Roles(s.namespace).List(c.Context(), metav1.ListOptions{})
	c.Assert(err, tc.ErrorIsNil)
	c.Assert(roles.Items, tc.IsNil)

	roleBindings, err := s.client.RbacV1().RoleBindings(s.namespace).List(c.Context(), metav1.ListOptions{})
	c.Assert(err, tc.ErrorIsNil)
	c.Assert(roleBindings.Items, tc.IsNil)

	secrets, err := s.client.CoreV1().Secrets(s.namespace).List(c.Context(), metav1.ListOptions{})
	c.Assert(err, tc.ErrorIsNil)
	c.Assert(secrets.Items, tc.IsNil)

	services, err := s.client.CoreV1().Services(s.namespace).List(c.Context(), metav1.ListOptions{})
	c.Assert(err, tc.ErrorIsNil)
	c.Assert(services.Items, tc.IsNil)

	serviceAccounts, err := s.client.CoreV1().ServiceAccounts(s.namespace).List(c.Context(), metav1.ListOptions{})
	c.Assert(err, tc.ErrorIsNil)
	c.Assert(serviceAccounts.Items, tc.IsNil)

	statefulSets, err := s.client.AppsV1().StatefulSets(s.namespace).List(c.Context(), metav1.ListOptions{})
	c.Assert(err, tc.ErrorIsNil)
	c.Assert(statefulSets.Items, tc.IsNil)

	validatingWebhookConfigurations, err := s.client.AdmissionregistrationV1().ValidatingWebhookConfigurations().List(c.Context(), metav1.ListOptions{})
	c.Assert(err, tc.ErrorIsNil)
	c.Assert(validatingWebhookConfigurations.Items, tc.IsNil)
}

func (s *applicationSuite) TestEnsureStateful(c *tc.C) {
	app, _ := s.getApp(c, caas.DeploymentStateful, false)
	s.assertEnsure(
		c, app, false, constraints.Value{}, true, false, "", nil, func() {
			svc, err := s.client.CoreV1().Services("test").Get(c.Context(), "gitlab-endpoints", metav1.GetOptions{})
			c.Assert(err, tc.ErrorIsNil)
			c.Assert(svc, tc.DeepEquals, &corev1.Service{
				ObjectMeta: metav1.ObjectMeta{
					Name:      "gitlab-endpoints",
					Namespace: "test",
					Labels: map[string]string{
						"app.kubernetes.io/name":       "gitlab",
						"app.kubernetes.io/managed-by": "juju",
					},
					Annotations: map[string]string{
						"juju.is/version": "3.5-beta1",
						"service.alpha.kubernetes.io/tolerate-unready-endpoints": "true",
					},
				},
				Spec: corev1.ServiceSpec{
					Selector:                 map[string]string{"app.kubernetes.io/name": "gitlab"},
					Type:                     corev1.ServiceTypeClusterIP,
					ClusterIP:                "None",
					PublishNotReadyAddresses: true,
				},
			})

			ss, err := s.client.AppsV1().StatefulSets("test").Get(c.Context(), "gitlab", metav1.GetOptions{})
			c.Assert(err, tc.ErrorIsNil)
			c.Assert(ss, tc.DeepEquals, &appsv1.StatefulSet{
				ObjectMeta: metav1.ObjectMeta{
					Name:      "gitlab",
					Namespace: "test",
					Labels: map[string]string{
						"app.kubernetes.io/name":       "gitlab",
						"app.kubernetes.io/managed-by": "juju",
					},
					Annotations: map[string]string{
						"juju.is/version":  "3.5-beta1",
						"app.juju.is/uuid": "uniqid",
					},
				},
				Spec: appsv1.StatefulSetSpec{
					Replicas: pointer.Int32Ptr(3),
					Selector: &metav1.LabelSelector{
						MatchLabels: map[string]string{
							"app.kubernetes.io/name": "gitlab",
						},
					},
					Template: corev1.PodTemplateSpec{
						ObjectMeta: metav1.ObjectMeta{
							Labels:      map[string]string{"app.kubernetes.io/name": "gitlab"},
							Annotations: map[string]string{"juju.is/version": "3.5-beta1"},
						},
						Spec: getPodSpec31(),
					},
					VolumeClaimTemplates: []corev1.PersistentVolumeClaim{
						{
							ObjectMeta: metav1.ObjectMeta{
								Name: "gitlab-database-uniqid",
								Labels: map[string]string{
									"storage.juju.is/name":         "database",
									"app.kubernetes.io/managed-by": "juju",
								},
								Annotations: map[string]string{
									"foo":                  "bar",
									"storage.juju.is/name": "database",
								}},
							Spec: corev1.PersistentVolumeClaimSpec{
								StorageClassName: pointer.StringPtr("test-workload-storage"),
								AccessModes:      []corev1.PersistentVolumeAccessMode{corev1.ReadWriteOnce},
								Resources: corev1.VolumeResourceRequirements{
									Requests: corev1.ResourceList{
										corev1.ResourceStorage: k8sresource.MustParse("100Mi"),
									},
								},
							},
						},
					},
					PodManagementPolicy: appsv1.ParallelPodManagement,
					ServiceName:         "gitlab-endpoints",
				},
			})

			// No pvc is created.
			_, err = s.client.CoreV1().PersistentVolumeClaims("test").
				Get(c.Context(), "gitlab-database-uniqid-gitlab-0",
					metav1.GetOptions{})
			c.Assert(err, tc.ErrorMatches,
				"persistentvolumeclaims \"gitlab-database-uniqid-gitlab-0\" not found")
		},
	)
	s.assertDelete(c, app)
}

func (s *applicationSuite) TestEnsureStatefulRootless35(c *tc.C) {
	app, _ := s.getApp(c, caas.DeploymentStateful, false)
	s.assertEnsure(
		c, app, false, constraints.Value{}, true, true, "3.5-beta1", nil, func() {
			svc, err := s.client.CoreV1().Services("test").Get(c.Context(), "gitlab-endpoints", metav1.GetOptions{})
			c.Assert(err, tc.ErrorIsNil)
			c.Assert(svc, tc.DeepEquals, &corev1.Service{
				ObjectMeta: metav1.ObjectMeta{
					Name:      "gitlab-endpoints",
					Namespace: "test",
					Labels: map[string]string{
						"app.kubernetes.io/name":       "gitlab",
						"app.kubernetes.io/managed-by": "juju",
					},
					Annotations: map[string]string{
						"juju.is/version": "3.5-beta1",
						"service.alpha.kubernetes.io/tolerate-unready-endpoints": "true",
					},
				},
				Spec: corev1.ServiceSpec{
					Selector:                 map[string]string{"app.kubernetes.io/name": "gitlab"},
					Type:                     corev1.ServiceTypeClusterIP,
					ClusterIP:                "None",
					PublishNotReadyAddresses: true,
				},
			})

			podSpec := getPodSpec35()
			ss, err := s.client.AppsV1().StatefulSets("test").Get(c.Context(), "gitlab", metav1.GetOptions{})
			c.Assert(err, tc.ErrorIsNil)
			c.Assert(ss, tc.DeepEquals, &appsv1.StatefulSet{
				ObjectMeta: metav1.ObjectMeta{
					Name:      "gitlab",
					Namespace: "test",
					Labels: map[string]string{
						"app.kubernetes.io/name":       "gitlab",
						"app.kubernetes.io/managed-by": "juju",
					},
					Annotations: map[string]string{
						"juju.is/version":  "3.5-beta1",
						"app.juju.is/uuid": "uniqid",
					},
				},
				Spec: appsv1.StatefulSetSpec{
					Replicas: pointer.Int32Ptr(3),
					Selector: &metav1.LabelSelector{
						MatchLabels: map[string]string{
							"app.kubernetes.io/name": "gitlab",
						},
					},
					Template: corev1.PodTemplateSpec{
						ObjectMeta: metav1.ObjectMeta{
							Labels:      map[string]string{"app.kubernetes.io/name": "gitlab"},
							Annotations: map[string]string{"juju.is/version": "3.5-beta1"},
						},
						Spec: podSpec,
					},
					VolumeClaimTemplates: []corev1.PersistentVolumeClaim{
						{
							ObjectMeta: metav1.ObjectMeta{
								Name: "gitlab-database-uniqid",
								Labels: map[string]string{
									"storage.juju.is/name":         "database",
									"app.kubernetes.io/managed-by": "juju",
								},
								Annotations: map[string]string{
									"foo":                  "bar",
									"storage.juju.is/name": "database",
								}},
							Spec: corev1.PersistentVolumeClaimSpec{
								StorageClassName: pointer.StringPtr("test-workload-storage"),
								AccessModes:      []corev1.PersistentVolumeAccessMode{corev1.ReadWriteOnce},
								Resources: corev1.VolumeResourceRequirements{
									Requests: corev1.ResourceList{
										corev1.ResourceStorage: k8sresource.MustParse("100Mi"),
									},
								},
							},
						},
					},
					PodManagementPolicy: appsv1.ParallelPodManagement,
					ServiceName:         "gitlab-endpoints",
				},
			})
		},
	)
	s.assertDelete(c, app)
}

func (s *applicationSuite) TestEnsureStatefulRootless(c *tc.C) {
	app, _ := s.getApp(c, caas.DeploymentStateful, false)
	s.assertEnsure(
		c, app, false, constraints.Value{}, true, true, "3.6-beta3", nil, func() {
			svc, err := s.client.CoreV1().Services("test").Get(c.Context(), "gitlab-endpoints", metav1.GetOptions{})
			c.Assert(err, tc.ErrorIsNil)
			c.Assert(svc, tc.DeepEquals, &corev1.Service{
				ObjectMeta: metav1.ObjectMeta{
					Name:      "gitlab-endpoints",
					Namespace: "test",
					Labels: map[string]string{
						"app.kubernetes.io/name":       "gitlab",
						"app.kubernetes.io/managed-by": "juju",
					},
					Annotations: map[string]string{
						"juju.is/version": "3.6-beta3",
						"service.alpha.kubernetes.io/tolerate-unready-endpoints": "true",
					},
				},
				Spec: corev1.ServiceSpec{
					Selector:                 map[string]string{"app.kubernetes.io/name": "gitlab"},
					Type:                     corev1.ServiceTypeClusterIP,
					ClusterIP:                "None",
					PublishNotReadyAddresses: true,
				},
			})

			podSpec := getPodSpec36()
			ss, err := s.client.AppsV1().StatefulSets("test").Get(c.Context(), "gitlab", metav1.GetOptions{})
			c.Assert(err, tc.ErrorIsNil)
			c.Assert(ss, tc.DeepEquals, &appsv1.StatefulSet{
				ObjectMeta: metav1.ObjectMeta{
					Name:      "gitlab",
					Namespace: "test",
					Labels: map[string]string{
						"app.kubernetes.io/name":       "gitlab",
						"app.kubernetes.io/managed-by": "juju",
					},
					Annotations: map[string]string{
						"juju.is/version":  "3.6-beta3",
						"app.juju.is/uuid": "uniqid",
					},
				},
				Spec: appsv1.StatefulSetSpec{
					Replicas: pointer.Int32Ptr(3),
					Selector: &metav1.LabelSelector{
						MatchLabels: map[string]string{
							"app.kubernetes.io/name": "gitlab",
						},
					},
					Template: corev1.PodTemplateSpec{
						ObjectMeta: metav1.ObjectMeta{
							Labels:      map[string]string{"app.kubernetes.io/name": "gitlab"},
							Annotations: map[string]string{"juju.is/version": "3.6-beta3"},
						},
						Spec: podSpec,
					},
					VolumeClaimTemplates: []corev1.PersistentVolumeClaim{
						{
							ObjectMeta: metav1.ObjectMeta{
								Name: "gitlab-database-uniqid",
								Labels: map[string]string{
									"storage.juju.is/name":         "database",
									"app.kubernetes.io/managed-by": "juju",
								},
								Annotations: map[string]string{
									"foo":                  "bar",
									"storage.juju.is/name": "database",
								}},
							Spec: corev1.PersistentVolumeClaimSpec{
								StorageClassName: pointer.StringPtr("test-workload-storage"),
								AccessModes:      []corev1.PersistentVolumeAccessMode{corev1.ReadWriteOnce},
								Resources: corev1.VolumeResourceRequirements{
									Requests: corev1.ResourceList{
										corev1.ResourceStorage: k8sresource.MustParse("100Mi"),
									},
								},
							},
						},
					},
					PodManagementPolicy: appsv1.ParallelPodManagement,
					ServiceName:         "gitlab-endpoints",
				},
			})
		},
	)
	s.assertDelete(c, app)
}

func (s *applicationSuite) TestEnsureStatefulRootlessWithTempFSStorage(c *tc.C) {
	app, _ := s.getApp(c, caas.DeploymentStateful, false)

	s.assertEnsure(
		c, app, false, constraints.Value{}, true, true, "4.0-beta8",
		func(appConfig *caas.ApplicationConfig) {
			appConfig.Filesystems = append(appConfig.Filesystems, storage.KubernetesFilesystemParams{
				StorageName: "pgdata",
				Size:        1024,
				Provider:    "tmpfs",
				ResourceTags: map[string]string{
					"juju-storage-owner":   "postgresql-k8s",
					"juju-controller-uuid": "37bc1df6-6287-45b9-895c-4184b037b2e3",
					"juju-model-uuid":      "00d137c4-69b1-4122-807c-1a1d605a4a6e",
				},
				Attachment: &storage.KubernetesFilesystemAttachmentParams{
					ReadOnly: false,
					Path:     "/var/lib/postgresql/data",
				},
			})
		}, func() {
			svc, err := s.client.CoreV1().Services("test").Get(c.Context(), "gitlab-endpoints", metav1.GetOptions{})
			c.Assert(err, tc.ErrorIsNil)
			c.Assert(svc, tc.DeepEquals, &corev1.Service{
				ObjectMeta: metav1.ObjectMeta{
					Name:      "gitlab-endpoints",
					Namespace: "test",
					Labels: map[string]string{
						"app.kubernetes.io/name":       "gitlab",
						"app.kubernetes.io/managed-by": "juju",
					},
					Annotations: map[string]string{
						"juju.is/version": "4.0-beta8",
						"service.alpha.kubernetes.io/tolerate-unready-endpoints": "true",
					},
				},
				Spec: corev1.ServiceSpec{
					Selector:                 map[string]string{"app.kubernetes.io/name": "gitlab"},
					Type:                     corev1.ServiceTypeClusterIP,
					ClusterIP:                "None",
					PublishNotReadyAddresses: true,
				},
			})

			emptyDirSize := tc.Must1(c, k8sresource.ParseQuantity, "1024Mi")
			podSpec := getPodSpec368()
			podSpec.Volumes = append(podSpec.Volumes, corev1.Volume{
				Name: "gitlab-pgdata",
				VolumeSource: corev1.VolumeSource{
					EmptyDir: &corev1.EmptyDirVolumeSource{
						SizeLimit: &emptyDirSize,
					},
				},
			})
			podSpec.Containers[0].VolumeMounts = append(podSpec.Containers[0].VolumeMounts, corev1.VolumeMount{
				Name:      "gitlab-pgdata",
				MountPath: "/var/lib/postgresql/data",
			})
			ss, err := s.client.AppsV1().StatefulSets("test").Get(c.Context(), "gitlab", metav1.GetOptions{})
			c.Assert(err, tc.ErrorIsNil)
			c.Assert(ss, tc.DeepEquals, &appsv1.StatefulSet{
				ObjectMeta: metav1.ObjectMeta{
					Name:      "gitlab",
					Namespace: "test",
					Labels: map[string]string{
						"app.kubernetes.io/name":       "gitlab",
						"app.kubernetes.io/managed-by": "juju",
					},
					Annotations: map[string]string{
						"juju.is/version":  "4.0-beta8",
						"app.juju.is/uuid": "uniqid",
					},
				},
				Spec: appsv1.StatefulSetSpec{
					Replicas: pointer.Int32Ptr(3),
					Selector: &metav1.LabelSelector{
						MatchLabels: map[string]string{
							"app.kubernetes.io/name": "gitlab",
						},
					},
					Template: corev1.PodTemplateSpec{
						ObjectMeta: metav1.ObjectMeta{
							Labels:      map[string]string{"app.kubernetes.io/name": "gitlab"},
							Annotations: map[string]string{"juju.is/version": "4.0-beta8"},
						},
						Spec: podSpec,
					},
					VolumeClaimTemplates: []corev1.PersistentVolumeClaim{
						{
							ObjectMeta: metav1.ObjectMeta{
								Name: "gitlab-database-uniqid",
								Labels: map[string]string{
									"storage.juju.is/name":         "database",
									"app.kubernetes.io/managed-by": "juju",
								},
								Annotations: map[string]string{
									"foo":                  "bar",
									"storage.juju.is/name": "database",
								}},
							Spec: corev1.PersistentVolumeClaimSpec{
								StorageClassName: pointer.StringPtr("test-workload-storage"),
								AccessModes:      []corev1.PersistentVolumeAccessMode{corev1.ReadWriteOnce},
								Resources: corev1.VolumeResourceRequirements{
									Requests: corev1.ResourceList{
										corev1.ResourceStorage: k8sresource.MustParse("100Mi"),
									},
								},
							},
						},
					},
					PodManagementPolicy: appsv1.ParallelPodManagement,
					ServiceName:         "gitlab-endpoints",
				},
			})
		},
	)
	s.assertDelete(c, app)
}

func (s *applicationSuite) TestEnsureTrusted(c *tc.C) {
	app, _ := s.getApp(c, caas.DeploymentStateful, false)
	s.assertEnsure(
		c, app, false, constraints.Value{}, true, false, "", nil, func() {},
	)
	s.assertDelete(c, app)
}

func (s *applicationSuite) TestEnsureUntrusted(c *tc.C) {
	app, _ := s.getApp(c, caas.DeploymentStateful, false)
	s.assertEnsure(
		c, app, false, constraints.Value{}, false, false, "", nil, func() {},
	)
	s.assertDelete(c, app)
}

func (s *applicationSuite) TestEnsureStatefulPrivateImageRepo(c *tc.C) {
	app, _ := s.getApp(c, caas.DeploymentStateful, false)

	podSpec := getPodSpec31()
	podSpec.ImagePullSecrets = append(
		[]corev1.LocalObjectReference{
			{Name: constants.CAASImageRepoSecretName},
		},
		podSpec.ImagePullSecrets...,
	)
	s.assertEnsure(
		c, app, true, constraints.Value{}, true, false, "", nil, func() {
			svc, err := s.client.CoreV1().Services("test").Get(c.Context(), "gitlab-endpoints", metav1.GetOptions{})
			c.Assert(err, tc.ErrorIsNil)
			c.Assert(svc, tc.DeepEquals, &corev1.Service{
				ObjectMeta: metav1.ObjectMeta{
					Name:      "gitlab-endpoints",
					Namespace: "test",
					Labels: map[string]string{
						"app.kubernetes.io/name":       "gitlab",
						"app.kubernetes.io/managed-by": "juju",
					},
					Annotations: map[string]string{
						"juju.is/version": "3.5-beta1",
						"service.alpha.kubernetes.io/tolerate-unready-endpoints": "true",
					},
				},
				Spec: corev1.ServiceSpec{
					Selector:                 map[string]string{"app.kubernetes.io/name": "gitlab"},
					Type:                     corev1.ServiceTypeClusterIP,
					ClusterIP:                "None",
					PublishNotReadyAddresses: true,
				},
			})

			ss, err := s.client.AppsV1().StatefulSets("test").Get(c.Context(), "gitlab", metav1.GetOptions{})
			c.Assert(err, tc.ErrorIsNil)
			c.Assert(ss, tc.DeepEquals, &appsv1.StatefulSet{
				ObjectMeta: metav1.ObjectMeta{
					Name:      "gitlab",
					Namespace: "test",
					Labels: map[string]string{
						"app.kubernetes.io/name":       "gitlab",
						"app.kubernetes.io/managed-by": "juju",
					},
					Annotations: map[string]string{
						"juju.is/version":  "3.5-beta1",
						"app.juju.is/uuid": "uniqid",
					},
				},
				Spec: appsv1.StatefulSetSpec{
					Replicas: pointer.Int32Ptr(3),
					Selector: &metav1.LabelSelector{
						MatchLabels: map[string]string{
							"app.kubernetes.io/name": "gitlab",
						},
					},
					Template: corev1.PodTemplateSpec{
						ObjectMeta: metav1.ObjectMeta{
							Labels:      map[string]string{"app.kubernetes.io/name": "gitlab"},
							Annotations: map[string]string{"juju.is/version": "3.5-beta1"},
						},
						Spec: podSpec,
					},
					VolumeClaimTemplates: []corev1.PersistentVolumeClaim{
						{
							ObjectMeta: metav1.ObjectMeta{
								Name: "gitlab-database-uniqid",
								Labels: map[string]string{
									"storage.juju.is/name":         "database",
									"app.kubernetes.io/managed-by": "juju",
								},
								Annotations: map[string]string{
									"foo":                  "bar",
									"storage.juju.is/name": "database",
								}},
							Spec: corev1.PersistentVolumeClaimSpec{
								StorageClassName: pointer.StringPtr("test-workload-storage"),
								AccessModes:      []corev1.PersistentVolumeAccessMode{corev1.ReadWriteOnce},
								Resources: corev1.VolumeResourceRequirements{
									Requests: corev1.ResourceList{
										corev1.ResourceStorage: k8sresource.MustParse("100Mi"),
									},
								},
							},
						},
					},
					PodManagementPolicy: appsv1.ParallelPodManagement,
					ServiceName:         "gitlab-endpoints",
				},
			})
		},
	)
	s.assertDelete(c, app)
}

func (s *applicationSuite) TestEnsureStateless(c *tc.C) {
	app, _ := s.getApp(c, caas.DeploymentStateless, false)
	s.assertEnsure(
		c, app, false, constraints.Value{}, true, false, "", nil, func() {
			ss, err := s.client.AppsV1().Deployments("test").Get(c.Context(), "gitlab", metav1.GetOptions{})
			c.Assert(err, tc.ErrorIsNil)

			pvc, err := s.client.CoreV1().PersistentVolumeClaims("test").
				Get(c.Context(), "gitlab-database-uniqid", metav1.GetOptions{})
			c.Assert(err, tc.ErrorIsNil)
			c.Assert(pvc, tc.DeepEquals, &corev1.PersistentVolumeClaim{
				ObjectMeta: metav1.ObjectMeta{
					Name:      "gitlab-database-uniqid",
					Namespace: "test",
					Labels: map[string]string{
						"storage.juju.is/name":         "database",
						"app.kubernetes.io/managed-by": "juju",
					},
					Annotations: map[string]string{
						"foo":                  "bar",
						"storage.juju.is/name": "database",
					},
				},
				Spec: corev1.PersistentVolumeClaimSpec{
					StorageClassName: pointer.StringPtr("test-workload-storage"),
					Resources: corev1.VolumeResourceRequirements{
						Requests: corev1.ResourceList{
							corev1.ResourceStorage: k8sresource.MustParse("100Mi"),
						},
					},
					AccessModes: []corev1.PersistentVolumeAccessMode{corev1.ReadWriteOnce},
				},
			})

			podSpec := getPodSpec31()
			podSpec.Volumes = append(podSpec.Volumes, corev1.Volume{
				Name: "gitlab-database-uniqid",
				VolumeSource: corev1.VolumeSource{
					PersistentVolumeClaim: &corev1.PersistentVolumeClaimVolumeSource{
						ClaimName: "gitlab-database-uniqid",
					}},
			})
			c.Assert(ss, tc.DeepEquals, &appsv1.Deployment{
				ObjectMeta: metav1.ObjectMeta{
					Name:      "gitlab",
					Namespace: "test",
					Labels: map[string]string{
						"app.kubernetes.io/name":       "gitlab",
						"app.kubernetes.io/managed-by": "juju",
					},
					Annotations: map[string]string{
						"juju.is/version":  "3.5-beta1",
						"app.juju.is/uuid": "uniqid",
					},
				},
				Spec: appsv1.DeploymentSpec{
					Replicas: pointer.Int32Ptr(3),
					Selector: &metav1.LabelSelector{
						MatchLabels: map[string]string{"app.kubernetes.io/name": "gitlab"},
					},
					Template: corev1.PodTemplateSpec{
						ObjectMeta: metav1.ObjectMeta{
							Labels:      map[string]string{"app.kubernetes.io/name": "gitlab"},
							Annotations: map[string]string{"juju.is/version": "3.5-beta1"},
						},
						Spec: podSpec,
					},
				},
			})
		},
	)
	s.assertDelete(c, app)
}

func (s *applicationSuite) TestEnsureDaemon(c *tc.C) {
	app, _ := s.getApp(c, caas.DeploymentDaemon, false)
	s.assertEnsure(
		c, app, false, constraints.Value{}, true, false, "", nil, func() {
			ss, err := s.client.AppsV1().DaemonSets("test").Get(c.Context(), "gitlab", metav1.GetOptions{})
			c.Assert(err, tc.ErrorIsNil)

			pvc, err := s.client.CoreV1().PersistentVolumeClaims("test").
				Get(c.Context(), "gitlab-database-uniqid", metav1.GetOptions{})
			c.Assert(err, tc.ErrorIsNil)
			c.Assert(pvc, tc.DeepEquals, &corev1.PersistentVolumeClaim{
				ObjectMeta: metav1.ObjectMeta{
					Name:      "gitlab-database-uniqid",
					Namespace: "test",
					Labels: map[string]string{
						"storage.juju.is/name":         "database",
						"app.kubernetes.io/managed-by": "juju",
					},
					Annotations: map[string]string{
						"foo":                  "bar",
						"storage.juju.is/name": "database",
					},
				},
				Spec: corev1.PersistentVolumeClaimSpec{
					StorageClassName: pointer.StringPtr("test-workload-storage"),
					Resources: corev1.VolumeResourceRequirements{
						Requests: corev1.ResourceList{
							corev1.ResourceStorage: k8sresource.MustParse("100Mi"),
						},
					},
					AccessModes: []corev1.PersistentVolumeAccessMode{corev1.ReadWriteOnce},
				},
			})

			podSpec := getPodSpec31()
			podSpec.Volumes = append(podSpec.Volumes, corev1.Volume{
				Name: "gitlab-database-uniqid",
				VolumeSource: corev1.VolumeSource{
					PersistentVolumeClaim: &corev1.PersistentVolumeClaimVolumeSource{
						ClaimName: "gitlab-database-uniqid",
					}},
			})
			c.Assert(ss, tc.DeepEquals, &appsv1.DaemonSet{
				ObjectMeta: metav1.ObjectMeta{
					Name:      "gitlab",
					Namespace: "test",
					Labels: map[string]string{
						"app.kubernetes.io/name":       "gitlab",
						"app.kubernetes.io/managed-by": "juju",
					},
					Annotations: map[string]string{
						"juju.is/version":  "3.5-beta1",
						"app.juju.is/uuid": "uniqid",
					},
				},
				Spec: appsv1.DaemonSetSpec{
					Selector: &metav1.LabelSelector{
						MatchLabels: map[string]string{"app.kubernetes.io/name": "gitlab"},
					},
					Template: corev1.PodTemplateSpec{
						ObjectMeta: metav1.ObjectMeta{
							Labels:      map[string]string{"app.kubernetes.io/name": "gitlab"},
							Annotations: map[string]string{"juju.is/version": "3.5-beta1"},
						},
						Spec: podSpec,
					},
				},
			})
		},
	)
	s.assertDelete(c, app)
}

func (s *applicationSuite) TestExistsNotSupported(c *tc.C) {
	app, _ := s.getApp(c, "notsupported", false)
	_, err := app.Exists()
	c.Assert(err, tc.ErrorMatches, `unknown deployment type not supported`)
}

func (s *applicationSuite) TestExistsDeployment(c *tc.C) {
	now := metav1.Now()

	app, _ := s.getApp(c, caas.DeploymentStateless, false)
	// Deployment does not exists.
	result, err := app.Exists()
	c.Assert(err, tc.ErrorIsNil)
	c.Assert(result, tc.DeepEquals, caas.DeploymentState{})

	// ensure a terminating Deployment.
	dr := &appsv1.Deployment{
		ObjectMeta: metav1.ObjectMeta{
			Name:      "gitlab",
			Namespace: "test",
			Labels: map[string]string{
				"app.kubernetes.io/name":       "gitlab",
				"app.kubernetes.io/managed-by": "juju",
			},
			Annotations: map[string]string{"juju.is/version": "2.9.37"},
		},
		Spec: appsv1.DeploymentSpec{
			Selector: &metav1.LabelSelector{
				MatchLabels: map[string]string{"app.kubernetes.io/name": "gitlab"},
			},
		},
	}
	dr.SetDeletionTimestamp(&now)
	_, err = s.client.AppsV1().Deployments("test").Create(c.Context(),
		dr, metav1.CreateOptions{})
	c.Assert(err, tc.ErrorIsNil)

	// Deployment exists and is terminating.
	result, err = app.Exists()
	c.Assert(err, tc.ErrorIsNil)
	c.Assert(result, tc.DeepEquals, caas.DeploymentState{
		Exists: true, Terminating: true,
	})
}

func (s *applicationSuite) TestExistsStatefulSet(c *tc.C) {
	now := metav1.Now()

	app, _ := s.getApp(c, caas.DeploymentStateful, false)
	// Statefulset does not exists.
	result, err := app.Exists()
	c.Assert(err, tc.ErrorIsNil)
	c.Assert(result, tc.DeepEquals, caas.DeploymentState{})

	// ensure a terminating Statefulset.
	sr := &appsv1.StatefulSet{
		ObjectMeta: metav1.ObjectMeta{
			Name:      "gitlab",
			Namespace: "test",
			Labels: map[string]string{
				"app.kubernetes.io/name":       "gitlab",
				"app.kubernetes.io/managed-by": "juju",
			},
			Annotations: map[string]string{"juju.is/version": "2.9.37"},
		},
		Spec: appsv1.StatefulSetSpec{
			Selector: &metav1.LabelSelector{
				MatchLabels: map[string]string{"app.kubernetes.io/name": "gitlab"},
			},
		},
	}
	sr.SetDeletionTimestamp(&now)
	_, err = s.client.AppsV1().StatefulSets("test").Create(c.Context(),
		sr, metav1.CreateOptions{})
	c.Assert(err, tc.ErrorIsNil)

	// Statefulset exists and is terminating.
	result, err = app.Exists()
	c.Assert(err, tc.ErrorIsNil)
	c.Assert(result, tc.DeepEquals, caas.DeploymentState{
		Exists: true, Terminating: true,
	})

}

func (s *applicationSuite) TestExistsDaemonSet(c *tc.C) {
	now := metav1.Now()

	app, _ := s.getApp(c, caas.DeploymentDaemon, false)
	// Daemonset does not exists.
	result, err := app.Exists()
	c.Assert(err, tc.ErrorIsNil)
	c.Assert(result, tc.DeepEquals, caas.DeploymentState{})

	// ensure a terminating Daemonset.
	dmr := &appsv1.DaemonSet{
		ObjectMeta: metav1.ObjectMeta{
			Name:      "gitlab",
			Namespace: "test",
			Labels: map[string]string{
				"app.kubernetes.io/name":       "gitlab",
				"app.kubernetes.io/managed-by": "juju",
			},
			Annotations: map[string]string{"juju.is/version": "2.9.37"},
		},
		Spec: appsv1.DaemonSetSpec{
			Selector: &metav1.LabelSelector{
				MatchLabels: map[string]string{"app.kubernetes.io/name": "gitlab"},
			},
		},
	}
	dmr.SetDeletionTimestamp(&now)
	_, err = s.client.AppsV1().DaemonSets("test").Create(c.Context(),
		dmr, metav1.CreateOptions{})
	c.Assert(err, tc.ErrorIsNil)

	// Daemonset exists and is terminating.
	result, err = app.Exists()
	c.Assert(err, tc.ErrorIsNil)
	c.Assert(result, tc.DeepEquals, caas.DeploymentState{
		Exists: true, Terminating: true,
	})
}

// Test upgrades are performed by ensure. Regression bug for lp1997253
func (s *applicationSuite) TestUpgradeStateful(c *tc.C) {
	app, _ := s.getApp(c, caas.DeploymentStateful, false)
	s.assertEnsure(c, app, false, constraints.Value{}, true, false, "2.9.34", nil, func() {
		ss, err := s.client.AppsV1().StatefulSets("test").Get(c.Context(), "gitlab", metav1.GetOptions{})
		c.Assert(err, tc.ErrorIsNil)

		c.Assert(len(ss.Spec.Template.Spec.InitContainers), tc.Equals, 1)
		c.Assert(ss.Spec.Template.Spec.InitContainers[0].Args, tc.DeepEquals, []string{
			"init",
			"--data-dir", "/var/lib/juju",
			"--bin-dir", "/charm/bin",
		})
	})

	s.assertEnsure(c, app, false, constraints.Value{}, true, false, "2.9.37", nil, func() {
		ss, err := s.client.AppsV1().StatefulSets("test").Get(c.Context(), "gitlab", metav1.GetOptions{})
		c.Assert(err, tc.ErrorIsNil)

		c.Assert(len(ss.Spec.Template.Spec.InitContainers), tc.Equals, 1)
		c.Assert(ss.Spec.Template.Spec.InitContainers[0].Args, tc.DeepEquals, []string{
			"init",
			"--containeragent-pebble-dir", "/containeragent/pebble",
			"--charm-modified-version", "9001",
			"--data-dir", "/var/lib/juju",
			"--bin-dir", "/charm/bin",
		})
	})

	s.assertEnsure(c, app, false, constraints.Value{}, true, false, "3.5-beta1.1", nil, func() {
		ss, err := s.client.AppsV1().StatefulSets("test").Get(c.Context(), "gitlab", metav1.GetOptions{})
		c.Assert(err, tc.ErrorIsNil)

		c.Assert(len(ss.Spec.Template.Spec.InitContainers), tc.Equals, 1)
		c.Assert(ss.Spec.Template.Spec.InitContainers[0].Args, tc.DeepEquals, []string{
			"init",
			"--containeragent-pebble-dir", "/containeragent/pebble",
			"--charm-modified-version", "9001",
			"--data-dir", "/var/lib/juju",
			"--bin-dir", "/charm/bin",
			"--profile-dir", "/containeragent/etc/profile.d",
		})
	})
}

func (s *applicationSuite) TestDeleteStateful(c *tc.C) {
	app, ctrl := s.getApp(c, caas.DeploymentStateful, true)
	defer ctrl.Finish()

	gomock.InOrder(
		s.applier.EXPECT().Delete(resourceMatcher{
			expectedResource: resources.NewStatefulSet(
				s.client.AppsV1().StatefulSets("test"), "test", "gitlab", nil).StatefulSet}),
		s.applier.EXPECT().Delete(resourceMatcher{
			expectedResource: resources.NewService(
				s.client.CoreV1().Services("test"), "test", "gitlab-endpoints", nil).Service}),
		s.applier.EXPECT().Delete(resourceMatcher{
			expectedResource: resources.NewService(
				s.client.CoreV1().Services("test"), "test", "gitlab", nil).Service}),
		s.applier.EXPECT().Delete(resourceMatcher{
			expectedResource: resources.NewSecret(
				s.client.CoreV1().Secrets("test"), "test", "gitlab-application-config", nil).Secret}),
		s.applier.EXPECT().Delete(resourceMatcher{
			expectedResource: resources.NewRoleBinding(
				s.client.RbacV1().RoleBindings("test"), "test", "gitlab", nil).RoleBinding}),
		s.applier.EXPECT().Delete(resourceMatcher{
			expectedResource: resources.NewRole(
				s.client.RbacV1().Roles("test"), "test", "gitlab", nil).Role}),
		s.applier.EXPECT().Delete(resourceMatcher{
			expectedResource: resources.NewClusterRoleBinding(
				s.client.RbacV1().ClusterRoleBindings(), "test-gitlab", nil).ClusterRoleBinding}),
		s.applier.EXPECT().Delete(resourceMatcher{
			expectedResource: resources.NewClusterRole(
				s.client.RbacV1().ClusterRoles(), "test-gitlab", nil).ClusterRole}),
		s.applier.EXPECT().Delete(resourceMatcher{
			expectedResource: resources.NewServiceAccount(
				s.client.CoreV1().ServiceAccounts("test"), "test", "gitlab", nil).ServiceAccount}),
		s.applier.EXPECT().Run(gomock.Any(), false).Return(nil),
	)
	c.Assert(app.Delete(), tc.ErrorIsNil)
}

func (s *applicationSuite) TestDeleteStateless(c *tc.C) {
	app, ctrl := s.getApp(c, caas.DeploymentStateless, true)
	defer ctrl.Finish()

	gomock.InOrder(
		s.applier.EXPECT().Delete(resourceMatcher{
			expectedResource: resources.NewDeployment(
				s.client.AppsV1().Deployments("test"), "test", "gitlab", nil).Deployment}),
		s.applier.EXPECT().Delete(resourceMatcher{
			expectedResource: resources.NewService(
				s.client.CoreV1().Services("test"), "test", "gitlab", nil).Service}),
		s.applier.EXPECT().Delete(resourceMatcher{
			expectedResource: resources.NewSecret(
				s.client.CoreV1().Secrets("test"), "test", "gitlab-application-config", nil).Secret}),
		s.applier.EXPECT().Delete(resourceMatcher{
			expectedResource: resources.NewRoleBinding(
				s.client.RbacV1().RoleBindings("test"), "test", "gitlab", nil).RoleBinding}),
		s.applier.EXPECT().Delete(resourceMatcher{
			expectedResource: resources.NewRole(
				s.client.RbacV1().Roles("test"), "test", "gitlab", nil).Role}),
		s.applier.EXPECT().Delete(resourceMatcher{
			expectedResource: resources.NewClusterRoleBinding(
				s.client.RbacV1().ClusterRoleBindings(), "test-gitlab", nil).ClusterRoleBinding}),
		s.applier.EXPECT().Delete(resourceMatcher{
			expectedResource: resources.NewClusterRole(
				s.client.RbacV1().ClusterRoles(), "test-gitlab", nil).ClusterRole}),
		s.applier.EXPECT().Delete(resourceMatcher{
			expectedResource: resources.NewServiceAccount(
				s.client.CoreV1().ServiceAccounts("test"), "test", "gitlab", nil).ServiceAccount}),
		s.applier.EXPECT().Run(gomock.Any(), false).Return(nil),
	)
	c.Assert(app.Delete(), tc.ErrorIsNil)
}

func (s *applicationSuite) TestDeleteDaemon(c *tc.C) {
	app, ctrl := s.getApp(c, caas.DeploymentDaemon, true)
	defer ctrl.Finish()

	gomock.InOrder(
		s.applier.EXPECT().Delete(resourceMatcher{
			expectedResource: resources.NewDaemonSet(
				s.client.AppsV1().DaemonSets("test"), "test", "gitlab", nil).DaemonSet}),
		s.applier.EXPECT().Delete(resourceMatcher{
			expectedResource: resources.NewService(
				s.client.CoreV1().Services("test"), "test", "gitlab", nil).Service}),
		s.applier.EXPECT().Delete(resourceMatcher{
			expectedResource: resources.NewSecret(
				s.client.CoreV1().Secrets("test"), "test", "gitlab-application-config", nil).Secret}),
		s.applier.EXPECT().Delete(resourceMatcher{
			expectedResource: resources.NewRoleBinding(
				s.client.RbacV1().RoleBindings("test"), "test", "gitlab", nil).RoleBinding}),
		s.applier.EXPECT().Delete(resourceMatcher{
			expectedResource: resources.NewRole(
				s.client.RbacV1().Roles("test"), "test", "gitlab", nil).Role}),
		s.applier.EXPECT().Delete(resourceMatcher{
			expectedResource: resources.NewClusterRoleBinding(
				s.client.RbacV1().ClusterRoleBindings(), "test-gitlab", nil).ClusterRoleBinding}),
		s.applier.EXPECT().Delete(resourceMatcher{
			expectedResource: resources.NewClusterRole(
				s.client.RbacV1().ClusterRoles(), "test-gitlab", nil).ClusterRole}),
		s.applier.EXPECT().Delete(resourceMatcher{
			expectedResource: resources.NewServiceAccount(
				s.client.CoreV1().ServiceAccounts("test"), "test", "gitlab", nil).ServiceAccount}),
		s.applier.EXPECT().Run(gomock.Any(), false).Return(nil),
	)
	c.Assert(app.Delete(), tc.ErrorIsNil)
}

func (s *applicationSuite) TestWatchNotsupported(c *tc.C) {
	app, ctrl := s.getApp(c, "notsupported", true)
	defer ctrl.Finish()

	s.k8sWatcherFn = func(_ cache.SharedIndexInformer, _ string, _ jujuclock.Clock) (k8swatcher.KubernetesNotifyWatcher, error) {
		w, _ := k8swatchertest.NewKubernetesTestWatcher()
		return w, nil
	}

	_, err := app.Watch(c.Context())
	c.Assert(err, tc.ErrorMatches, `unknown deployment type not supported`)
}

func (s *applicationSuite) TestWatch(c *tc.C) {
	app, ctrl := s.getApp(c, caas.DeploymentDaemon, true)
	defer ctrl.Finish()

	s.k8sWatcherFn = func(_ cache.SharedIndexInformer, _ string, _ jujuclock.Clock) (k8swatcher.KubernetesNotifyWatcher, error) {
		w, _ := k8swatchertest.NewKubernetesTestWatcher()
		return w, nil
	}

	w, err := app.Watch(c.Context())
	c.Assert(err, tc.ErrorIsNil)

	select {
	case _, ok := <-w.Changes():
		c.Assert(ok, tc.IsTrue)
	case <-time.After(testing.LongWait):
		c.Fatal("timed out waiting for event")
	}
}

func (s *applicationSuite) TestWatchReplicas(c *tc.C) {
	app, ctrl := s.getApp(c, caas.DeploymentDaemon, true)
	defer ctrl.Finish()

	s.k8sWatcherFn = func(_ cache.SharedIndexInformer, _ string, _ jujuclock.Clock) (k8swatcher.KubernetesNotifyWatcher, error) {
		w, _ := k8swatchertest.NewKubernetesTestWatcher()
		return w, nil
	}

	w, err := app.WatchReplicas()
	c.Assert(err, tc.ErrorIsNil)

	select {
	case _, ok := <-w.Changes():
		c.Assert(ok, tc.IsTrue)
	case <-time.After(testing.LongWait):
		c.Fatal("timed out waiting for event")
	}
}

func (s *applicationSuite) TestStateNotSupported(c *tc.C) {
	app, _ := s.getApp(c, "notsupported", false)
	_, err := app.State()
	c.Assert(err, tc.ErrorMatches, `unknown deployment type not supported`)
}

func (s *applicationSuite) assertState(c *tc.C, deploymentType caas.DeploymentType, createMainResource func() int) {
	app, ctrl := s.getApp(c, deploymentType, false)
	defer ctrl.Finish()

	desiredReplicas := createMainResource()

	pod1 := &corev1.Pod{
		TypeMeta: metav1.TypeMeta{},
		ObjectMeta: metav1.ObjectMeta{
			Name:        "pod1",
			Namespace:   "test",
			Labels:      map[string]string{"app.kubernetes.io/name": "gitlab"},
			Annotations: map[string]string{"juju.is/version": "2.9.37"},
		},
	}
	_, err := s.client.CoreV1().Pods("test").Create(c.Context(),
		pod1, metav1.CreateOptions{})
	c.Assert(err, tc.ErrorIsNil)

	pod2 := &corev1.Pod{
		TypeMeta: metav1.TypeMeta{},
		ObjectMeta: metav1.ObjectMeta{
			Name:        "pod2",
			Namespace:   "test",
			Labels:      map[string]string{"app.kubernetes.io/name": "gitlab"},
			Annotations: map[string]string{"juju.is/version": "2.9.37"},
		},
	}
	_, err = s.client.CoreV1().Pods("test").Create(c.Context(),
		pod2, metav1.CreateOptions{})
	c.Assert(err, tc.ErrorIsNil)

	appState, err := app.State()
	c.Assert(err, tc.ErrorIsNil)
	c.Assert(appState, tc.DeepEquals, caas.ApplicationState{
		DesiredReplicas: desiredReplicas,
		Replicas:        []string{"pod1", "pod2"},
	})
}

func (s *applicationSuite) TestStateStateful(c *tc.C) {
	s.assertState(c, caas.DeploymentStateful, func() int {
		desiredReplicas := 10

		dmr := &appsv1.StatefulSet{
			ObjectMeta: metav1.ObjectMeta{
				Name:      "gitlab",
				Namespace: "test",
				Labels: map[string]string{
					"app.kubernetes.io/name":       "gitlab",
					"app.kubernetes.io/managed-by": "juju",
				},
				Annotations: map[string]string{"juju.is/version": "2.9.37"},
			},
			Spec: appsv1.StatefulSetSpec{
				Selector: &metav1.LabelSelector{
					MatchLabels: map[string]string{"app.kubernetes.io/name": "gitlab"},
				},
				Replicas: pointer.Int32Ptr(int32(desiredReplicas)),
			},
		}
		_, err := s.client.AppsV1().StatefulSets("test").Create(c.Context(),
			dmr, metav1.CreateOptions{})
		c.Assert(err, tc.ErrorIsNil)
		return desiredReplicas
	})
}

func (s *applicationSuite) TestStateStateless(c *tc.C) {
	s.assertState(c, caas.DeploymentStateless, func() int {
		desiredReplicas := 10

		dmr := &appsv1.Deployment{
			ObjectMeta: metav1.ObjectMeta{
				Name:      "gitlab",
				Namespace: "test",
				Labels: map[string]string{
					"app.kubernetes.io/name":       "gitlab",
					"app.kubernetes.io/managed-by": "juju",
				},
				Annotations: map[string]string{"juju.is/version": "2.9.37"},
			},
			Spec: appsv1.DeploymentSpec{
				Selector: &metav1.LabelSelector{
					MatchLabels: map[string]string{"app.kubernetes.io/name": "gitlab"},
				},
				Replicas: pointer.Int32Ptr(int32(desiredReplicas)),
			},
		}
		_, err := s.client.AppsV1().Deployments("test").Create(c.Context(),
			dmr, metav1.CreateOptions{})
		c.Assert(err, tc.ErrorIsNil)
		return desiredReplicas
	})
}

func (s *applicationSuite) TestStateDaemon(c *tc.C) {
	s.assertState(c, caas.DeploymentDaemon, func() int {
		desiredReplicas := 10

		dmr := &appsv1.DaemonSet{
			ObjectMeta: metav1.ObjectMeta{
				Name:      "gitlab",
				Namespace: "test",
				Labels: map[string]string{
					"app.kubernetes.io/name":       "gitlab",
					"app.kubernetes.io/managed-by": "juju",
				},
				Annotations: map[string]string{"juju.is/version": "2.9.37"},
			},
			Spec: appsv1.DaemonSetSpec{
				Selector: &metav1.LabelSelector{
					MatchLabels: map[string]string{"app.kubernetes.io/name": "gitlab"},
				},
			},
			Status: appsv1.DaemonSetStatus{
				DesiredNumberScheduled: int32(desiredReplicas),
			},
		}
		_, err := s.client.AppsV1().DaemonSets("test").Create(c.Context(),
			dmr, metav1.CreateOptions{})
		c.Assert(err, tc.ErrorIsNil)
		return desiredReplicas
	})
}

func getDefaultSvc() *corev1.Service {
	return &corev1.Service{
		ObjectMeta: metav1.ObjectMeta{
			Name:      "gitlab",
			Namespace: "test",
			Labels: map[string]string{
				"app.kubernetes.io/name":       "gitlab",
				"app.kubernetes.io/managed-by": "juju",
			},
			Annotations: map[string]string{"juju.is/version": "2.9.37"},
		},
		Spec: corev1.ServiceSpec{
			Selector: map[string]string{"app.kubernetes.io/name": "gitlab"},

			Type: corev1.ServiceTypeClusterIP,
			Ports: []corev1.ServicePort{{
				Name: "placeholder",
				Port: 65535,
			}},
		},
	}
}

func (s *applicationSuite) TestUpdatePortsStatelessUpdateContainerPorts(c *tc.C) {
	app, ctrl := s.getApp(c, caas.DeploymentStateless, true)
	defer ctrl.Finish()

	_, err := s.client.CoreV1().Services("test").Create(c.Context(), getDefaultSvc(), metav1.CreateOptions{})
	c.Assert(err, tc.ErrorIsNil)

	getMainResourceSpec := func() *appsv1.Deployment {
		return &appsv1.Deployment{
			ObjectMeta: metav1.ObjectMeta{
				Name:      "gitlab",
				Namespace: "test",
				Labels: map[string]string{
					"app.kubernetes.io/name":       "gitlab",
					"app.kubernetes.io/managed-by": "juju",
				},
				Annotations: map[string]string{
					"juju.is/version":  "2.9.37",
					"app.juju.is/uuid": "uniqid",
				},
			},
			Spec: appsv1.DeploymentSpec{
				Selector: &metav1.LabelSelector{
					MatchLabels: map[string]string{"app.kubernetes.io/name": "gitlab"},
				},
				Template: corev1.PodTemplateSpec{
					ObjectMeta: metav1.ObjectMeta{
						Labels:      map[string]string{"app.kubernetes.io/name": "gitlab"},
						Annotations: map[string]string{"juju.is/version": "2.9.37"},
					},
					Spec: corev1.PodSpec{
						Containers: []corev1.Container{{
							Name:            "charm",
							ImagePullPolicy: corev1.PullIfNotPresent,
							Image:           "operator/image-path",
							WorkingDir:      "/var/lib/juju",
							Command:         []string{"/charm/bin/containeragent"},
							Args:            []string{"unit", "--data-dir", "/var/lib/juju", "--append-env", "PATH=$PATH:/charm/bin"},
							Env: []corev1.EnvVar{{
								Name:  "HTTP_PROBE_PORT",
								Value: "3856",
							}},
							LivenessProbe: &corev1.Probe{
								ProbeHandler: corev1.ProbeHandler{
									HTTPGet: &corev1.HTTPGetAction{
										Path: "/liveness",
										Port: intstr.FromString("3856"),
									},
								},
								InitialDelaySeconds: 30,
								PeriodSeconds:       10,
								SuccessThreshold:    1,
								FailureThreshold:    2,
							},
							ReadinessProbe: &corev1.Probe{
								ProbeHandler: corev1.ProbeHandler{
									HTTPGet: &corev1.HTTPGetAction{
										Path: "/readiness",
										Port: intstr.FromString("3856"),
									},
								},
								InitialDelaySeconds: 30,
								PeriodSeconds:       10,
								SuccessThreshold:    1,
								FailureThreshold:    2,
							},
							StartupProbe: &corev1.Probe{
								ProbeHandler: corev1.ProbeHandler{
									HTTPGet: &corev1.HTTPGetAction{
										Path: "/startup",
										Port: intstr.FromString("3856"),
									},
								},
								InitialDelaySeconds: 30,
								PeriodSeconds:       10,
								SuccessThreshold:    1,
								FailureThreshold:    2,
							},
						}, {
							Name:            "gitlab",
							ImagePullPolicy: corev1.PullIfNotPresent,
							Image:           "test-image",
							Command:         []string{"/charm/bin/pebble"},
							Args:            []string{"listen", "--socket", "/charm/container/pebble.sock", "--append-env", "PATH=$PATH:/charm/bin"},
						}},
					},
				},
			},
		}
	}
	_, err = s.client.AppsV1().Deployments("test").Create(c.Context(), getMainResourceSpec(), metav1.CreateOptions{})
	c.Assert(err, tc.ErrorIsNil)

	updatedSvc := getDefaultSvc()
	updatedSvc.Spec.Ports = []corev1.ServicePort{
		{
			Name:       "juju-port1",
			Port:       int32(8080),
			TargetPort: intstr.FromInt(8080),
			Protocol:   corev1.ProtocolTCP,
		},
	}
	updatedSvcResource := resources.NewService(s.client.CoreV1().Services("test"), "test", "gitlab", updatedSvc)
	replacePortsPatchType := types.MergePatchType
	updatedSvcResource.PatchType = &replacePortsPatchType

	updatedMainResource := getMainResourceSpec()
	updatedMainResource.Spec.Template.Spec.Containers[1].Ports = []corev1.ContainerPort{
		{
			Name:          "juju-port1",
			ContainerPort: int32(8080),
			Protocol:      corev1.ProtocolTCP,
		},
	}
	deployment := resources.NewDeployment(s.client.AppsV1().Deployments("test"), "test", "gitlab", updatedMainResource)
	gomock.InOrder(
		s.applier.EXPECT().Apply(resourceMatcher{expectedResource: updatedSvcResource.Service}),
		s.applier.EXPECT().Apply(resourceMatcher{expectedResource: deployment.Deployment}),
		s.applier.EXPECT().Run(gomock.Any(), false).Return(nil),
	)
	c.Assert(app.UpdatePorts([]caas.ServicePort{
		{
			Name:       "port1",
			Port:       8080,
			TargetPort: 8080,
			Protocol:   "TCP",
		},
	}, true), tc.ErrorIsNil)
}

func (s *applicationSuite) TestUpdatePortsStatefulUpdateContainerPorts(c *tc.C) {
	app, ctrl := s.getApp(c, caas.DeploymentStateful, true)
	defer ctrl.Finish()

	_, err := s.client.CoreV1().Services("test").Create(c.Context(), getDefaultSvc(), metav1.CreateOptions{})
	c.Assert(err, tc.ErrorIsNil)

	getMainResourceSpec := func() *appsv1.StatefulSet {
		return &appsv1.StatefulSet{
			ObjectMeta: metav1.ObjectMeta{
				Name:      "gitlab",
				Namespace: "test",
				Labels: map[string]string{
					"app.kubernetes.io/name":       "gitlab",
					"app.kubernetes.io/managed-by": "juju",
				},
				Annotations: map[string]string{
					"juju.is/version":  "2.9.37",
					"app.juju.is/uuid": "uniqid",
				},
			},
			Spec: appsv1.StatefulSetSpec{
				Selector: &metav1.LabelSelector{
					MatchLabels: map[string]string{"app.kubernetes.io/name": "gitlab"},
				},
				Template: corev1.PodTemplateSpec{
					ObjectMeta: metav1.ObjectMeta{
						Labels:      map[string]string{"app.kubernetes.io/name": "gitlab"},
						Annotations: map[string]string{"juju.is/version": "2.9.37"},
					},
					Spec: corev1.PodSpec{
						Containers: []corev1.Container{{
							Name:            "charm",
							ImagePullPolicy: corev1.PullIfNotPresent,
							Image:           "operator/image-path",
							WorkingDir:      "/var/lib/juju",
							Command:         []string{"/charm/bin/containeragent"},
							Args:            []string{"unit", "--data-dir", "/var/lib/juju", "--append-env", "PATH=$PATH:/charm/bin"},
							Env: []corev1.EnvVar{{
								Name:  "HTTP_PROBE_PORT",
								Value: "3856",
							}},
							LivenessProbe: &corev1.Probe{
								ProbeHandler: corev1.ProbeHandler{
									HTTPGet: &corev1.HTTPGetAction{
										Path: "/liveness",
										Port: intstr.FromString("3856"),
									},
								},
								InitialDelaySeconds: 30,
								PeriodSeconds:       10,
								SuccessThreshold:    1,
								FailureThreshold:    2,
							},
							ReadinessProbe: &corev1.Probe{
								ProbeHandler: corev1.ProbeHandler{
									HTTPGet: &corev1.HTTPGetAction{
										Path: "/readiness",
										Port: intstr.FromString("3856"),
									},
								},
								InitialDelaySeconds: 30,
								PeriodSeconds:       10,
								SuccessThreshold:    1,
								FailureThreshold:    2,
							},
							StartupProbe: &corev1.Probe{
								ProbeHandler: corev1.ProbeHandler{
									HTTPGet: &corev1.HTTPGetAction{
										Path: "/startup",
										Port: intstr.FromString("3856"),
									},
								},
								InitialDelaySeconds: 30,
								PeriodSeconds:       10,
								SuccessThreshold:    1,
								FailureThreshold:    2,
							},
						}, {
							Name:            "gitlab",
							ImagePullPolicy: corev1.PullIfNotPresent,
							Image:           "test-image",
							Command:         []string{"/charm/bin/pebble"},
							Args:            []string{"listen", "--socket", "/charm/container/pebble.sock", "--append-env", "PATH=$PATH:/charm/bin"},
						}},
					},
				},
			},
		}
	}
	_, err = s.client.AppsV1().StatefulSets("test").Create(c.Context(), getMainResourceSpec(), metav1.CreateOptions{})
	c.Assert(err, tc.ErrorIsNil)

	updatedSvc := getDefaultSvc()
	updatedSvc.Spec.Ports = []corev1.ServicePort{
		{
			Name:       "juju-port1",
			Port:       int32(8080),
			TargetPort: intstr.FromInt(8080),
			Protocol:   corev1.ProtocolTCP,
		},
	}
	updatedSvcResource := resources.NewService(s.client.CoreV1().Services("test"), "test", "gitlab", updatedSvc)
	replacePortsPatchType := types.MergePatchType
	updatedSvcResource.PatchType = &replacePortsPatchType

	updatedMainResource := getMainResourceSpec()
	updatedMainResource.Spec.Template.Spec.Containers[1].Ports = []corev1.ContainerPort{
		{
			Name:          "juju-port1",
			ContainerPort: int32(8080),
			Protocol:      corev1.ProtocolTCP,
		},
	}
	ss := resources.NewStatefulSet(s.client.AppsV1().StatefulSets("test"), "test", "gitlab", updatedMainResource)
	gomock.InOrder(
		s.applier.EXPECT().Apply(resourceMatcher{expectedResource: updatedSvcResource.Service}),
		s.applier.EXPECT().Apply(resourceMatcher{expectedResource: ss.StatefulSet}),
		s.applier.EXPECT().Run(gomock.Any(), false).Return(nil),
	)
	c.Assert(app.UpdatePorts([]caas.ServicePort{
		{
			Name:       "port1",
			Port:       8080,
			TargetPort: 8080,
			Protocol:   "TCP",
		},
	}, true), tc.ErrorIsNil)
}

func (s *applicationSuite) TestUpdatePortsDaemonUpdateContainerPorts(c *tc.C) {
	app, ctrl := s.getApp(c, caas.DeploymentDaemon, true)
	defer ctrl.Finish()

	_, err := s.client.CoreV1().Services("test").Create(c.Context(), getDefaultSvc(), metav1.CreateOptions{})
	c.Assert(err, tc.ErrorIsNil)

	getMainResourceSpec := func() *appsv1.DaemonSet {
		return &appsv1.DaemonSet{
			ObjectMeta: metav1.ObjectMeta{
				Name:      "gitlab",
				Namespace: "test",
				Labels: map[string]string{
					"app.kubernetes.io/name":       "gitlab",
					"app.kubernetes.io/managed-by": "juju",
				},
				Annotations: map[string]string{
					"juju.is/version":  "2.9.37",
					"app.juju.is/uuid": "uniqid",
				},
			},
			Spec: appsv1.DaemonSetSpec{
				Selector: &metav1.LabelSelector{
					MatchLabels: map[string]string{"app.kubernetes.io/name": "gitlab"},
				},
				Template: corev1.PodTemplateSpec{
					ObjectMeta: metav1.ObjectMeta{
						Labels:      map[string]string{"app.kubernetes.io/name": "gitlab"},
						Annotations: map[string]string{"juju.is/version": "2.9.37"},
					},
					Spec: corev1.PodSpec{
						Containers: []corev1.Container{{
							Name:            "charm",
							ImagePullPolicy: corev1.PullIfNotPresent,
							Image:           "operator/image-path",
							WorkingDir:      "/var/lib/juju",
							Command:         []string{"/charm/bin/containeragent"},
							Args:            []string{"unit", "--data-dir", "/var/lib/juju", "--append-env", "PATH=$PATH:/charm/bin"},
						}, {
							Name:            "gitlab",
							ImagePullPolicy: corev1.PullIfNotPresent,
							Image:           "test-image",
							Command:         []string{"/charm/bin/pebble"},
							Args:            []string{"listen", "--socket", "/charm/container/pebble.sock", "--append-env", "PATH=$PATH:/charm/bin"},
						}},
					},
				},
			},
		}
	}
	_, err = s.client.AppsV1().DaemonSets("test").Create(c.Context(), getMainResourceSpec(), metav1.CreateOptions{})
	c.Assert(err, tc.ErrorIsNil)

	updatedSvc := getDefaultSvc()
	updatedSvc.Spec.Ports = []corev1.ServicePort{
		{
			Name:       "juju-port1",
			Port:       int32(8080),
			TargetPort: intstr.FromInt(8080),
			Protocol:   corev1.ProtocolTCP,
		},
	}
	updatedSvcResource := resources.NewService(s.client.CoreV1().Services("test"), "test", "gitlab", updatedSvc)
	replacePortsPatchType := types.MergePatchType
	updatedSvcResource.PatchType = &replacePortsPatchType

	updatedMainResource := getMainResourceSpec()
	updatedMainResource.Spec.Template.Spec.Containers[1].Ports = []corev1.ContainerPort{
		{
			Name:          "juju-port1",
			ContainerPort: int32(8080),
			Protocol:      corev1.ProtocolTCP,
		},
	}
	ds := resources.NewDaemonSet(s.client.AppsV1().DaemonSets("test"), "test", "gitlab", updatedMainResource)
	gomock.InOrder(
		s.applier.EXPECT().Apply(resourceMatcher{expectedResource: updatedSvcResource.Service}),
		s.applier.EXPECT().Apply(resourceMatcher{expectedResource: ds.DaemonSet}),
		s.applier.EXPECT().Run(gomock.Any(), false).Return(nil),
	)
	c.Assert(app.UpdatePorts([]caas.ServicePort{
		{
			Name:       "port1",
			Port:       8080,
			TargetPort: 8080,
			Protocol:   "TCP",
		},
	}, true), tc.ErrorIsNil)
}

func (s *applicationSuite) TestUpdatePortsInvalidProtocol(c *tc.C) {
	app, ctrl := s.getApp(c, caas.DeploymentStateful, true)
	defer ctrl.Finish()

	_, err := s.client.CoreV1().Services("test").Create(c.Context(), getDefaultSvc(), metav1.CreateOptions{})
	c.Assert(err, tc.ErrorIsNil)

	c.Assert(app.UpdatePorts([]caas.ServicePort{
		{
			Name:       "port1",
			Port:       8080,
			TargetPort: 8080,
			Protocol:   "bad-protocol",
		},
	}, false), tc.ErrorMatches, `protocol "bad-protocol" for service "port1" not valid`)
}

func (s *applicationSuite) TestUpdatePortsWithExistingPorts(c *tc.C) {
	app, ctrl := s.getApp(c, caas.DeploymentStateful, true)
	defer ctrl.Finish()

	existingSvc := getDefaultSvc()
	existingSvc.Spec.Ports = []corev1.ServicePort{
		{
			Name:       "existing-port",
			Port:       int32(3000),
			TargetPort: intstr.FromInt(3000),
			Protocol:   corev1.ProtocolTCP,
		},
	}
	svc, err := s.client.CoreV1().Services("test").Create(c.Context(), existingSvc, metav1.CreateOptions{})
	c.Assert(err, tc.ErrorIsNil)
	c.Assert(svc.Spec.Ports, tc.DeepEquals, existingSvc.Spec.Ports)

	updatedSvc := getDefaultSvc()
	updatedSvc.Spec.Ports = []corev1.ServicePort{
		{
			Name:       "existing-port",
			Port:       int32(3000),
			TargetPort: intstr.FromInt(3000),
			Protocol:   corev1.ProtocolTCP,
		},
		{
			Name:       "juju-port1",
			Port:       int32(8080),
			TargetPort: intstr.FromInt(8080),
			Protocol:   corev1.ProtocolTCP,
		},
		{
			Name:       "juju-port2",
			Port:       int32(8888),
			TargetPort: intstr.FromInt(8888),
			Protocol:   corev1.ProtocolTCP,
		},
	}
	updatedSvcResource := resources.NewService(s.client.CoreV1().Services("test"), "test", "gitlab", updatedSvc)
	replacePortsPatchType := types.MergePatchType
	updatedSvcResource.PatchType = &replacePortsPatchType

	updatedSvc2nd := getDefaultSvc()
	updatedSvc2nd.Spec.Ports = []corev1.ServicePort{
		{
			Name:       "existing-port",
			Port:       int32(3000),
			TargetPort: intstr.FromInt(3000),
			Protocol:   corev1.ProtocolTCP,
		},
		{
			Name:       "juju-port2",
			Port:       int32(8888),
			TargetPort: intstr.FromInt(8888),
			Protocol:   corev1.ProtocolTCP,
		},
	}
	updatedSvcResource2nd := resources.NewService(s.client.CoreV1().Services("test"), "test", "gitlab", updatedSvc2nd)
	updatedSvcResource2nd.PatchType = &replacePortsPatchType

	gomock.InOrder(
		s.applier.EXPECT().Apply(resourceMatcher{expectedResource: updatedSvcResource.Service}),
		s.applier.EXPECT().Run(gomock.Any(), false).Return(nil),

		s.applier.EXPECT().Apply(resourceMatcher{expectedResource: updatedSvcResource2nd.Service}),
		s.applier.EXPECT().Run(gomock.Any(), false).Return(nil),
	)
	c.Assert(app.UpdatePorts([]caas.ServicePort{
		// Added ports: 8080 and 8888.
		{
			Name:       "port1",
			Port:       8080,
			TargetPort: 8080,
			Protocol:   "TCP",
		},
		{
			Name:       "port2",
			Port:       8888,
			TargetPort: 8888,
			Protocol:   "TCP",
		},
	}, false), tc.ErrorIsNil)

	c.Assert(app.UpdatePorts([]caas.ServicePort{
		// Removed port: 8080.
		{
			Name:       "port2",
			Port:       8888,
			TargetPort: 8888,
			Protocol:   "TCP",
		},
	}, false), tc.ErrorIsNil)
}

func (s *applicationSuite) TestUpdatePortsStateless(c *tc.C) {
	app, ctrl := s.getApp(c, caas.DeploymentStateless, true)
	defer ctrl.Finish()

	_, err := s.client.CoreV1().Services("test").Create(c.Context(), getDefaultSvc(), metav1.CreateOptions{})
	c.Assert(err, tc.ErrorIsNil)

	updatedSvc := getDefaultSvc()
	updatedSvc.Spec.Ports = []corev1.ServicePort{
		{
			Name:       "juju-port1",
			Port:       int32(8080),
			TargetPort: intstr.FromInt(8080),
			Protocol:   corev1.ProtocolTCP,
		},
	}
	updatedSvcResource := resources.NewService(s.client.CoreV1().Services("test"), "test", "gitlab", updatedSvc)
	replacePortsPatchType := types.MergePatchType
	updatedSvcResource.PatchType = &replacePortsPatchType

	gomock.InOrder(
		s.applier.EXPECT().Apply(resourceMatcher{expectedResource: updatedSvcResource.Service}),
		s.applier.EXPECT().Run(gomock.Any(), false).Return(nil),
	)
	c.Assert(app.UpdatePorts([]caas.ServicePort{
		{
			Name:       "port1",
			Port:       8080,
			TargetPort: 8080,
			Protocol:   "TCP",
		},
	}, false), tc.ErrorIsNil)
}

func (s *applicationSuite) TestUpdatePortsStateful(c *tc.C) {
	app, ctrl := s.getApp(c, caas.DeploymentStateful, true)
	defer ctrl.Finish()

	_, err := s.client.CoreV1().Services("test").Create(c.Context(), getDefaultSvc(), metav1.CreateOptions{})
	c.Assert(err, tc.ErrorIsNil)

	updatedSvc := getDefaultSvc()
	updatedSvc.Spec.Ports = []corev1.ServicePort{
		{
			Name:       "juju-port1",
			Port:       int32(8080),
			TargetPort: intstr.FromInt(8080),
			Protocol:   corev1.ProtocolTCP,
		},
	}
	updatedSvcResource := resources.NewService(s.client.CoreV1().Services("test"), "test", "gitlab", updatedSvc)
	replacePortsPatchType := types.MergePatchType
	updatedSvcResource.PatchType = &replacePortsPatchType

	gomock.InOrder(
		s.applier.EXPECT().Apply(resourceMatcher{expectedResource: updatedSvcResource.Service}),
		s.applier.EXPECT().Run(gomock.Any(), false).Return(nil),
	)
	c.Assert(app.UpdatePorts([]caas.ServicePort{
		{
			Name:       "port1",
			Port:       8080,
			TargetPort: 8080,
			Protocol:   "TCP",
		},
	}, false), tc.ErrorIsNil)
}

<<<<<<< HEAD
func (s *applicationSuite) TestUpdatePortsDaemonUpdate(c *tc.C) {
=======
type resourceMatcher struct {
	expectedResource any
}

func (m resourceMatcher) Matches(x interface{}) bool {
	req, ok := x.(resources.Resource)
	if !ok {
		return false
	}
	switch res := req.(type) {
	case *resources.Service:
		return reflect.DeepEqual(m.expectedResource, res.Service)
	case *resources.Deployment:
		return reflect.DeepEqual(m.expectedResource, res.Deployment)
	case *resources.Secret:
		return reflect.DeepEqual(m.expectedResource, res.Secret)
	case *resources.StatefulSet:
		return reflect.DeepEqual(m.expectedResource, res.StatefulSet)
	case *resources.DaemonSet:
		return reflect.DeepEqual(m.expectedResource, res.DaemonSet)
	case *resources.RoleBinding:
		return reflect.DeepEqual(m.expectedResource, res.RoleBinding)
	case *resources.Role:
		return reflect.DeepEqual(m.expectedResource, res.Role)
	case *resources.ClusterRoleBinding:
		return reflect.DeepEqual(m.expectedResource, res.ClusterRoleBinding)
	case *resources.ClusterRole:
		return reflect.DeepEqual(m.expectedResource, res.ClusterRole)
	case *resources.ServiceAccount:
		return reflect.DeepEqual(m.expectedResource, res.ServiceAccount)
	}
	return false
}

func (m resourceMatcher) String() string {
	return pretty.Sprint(m.expectedResource)
}

func (s *applicationSuite) TestUpdatePortsDaemonUpdate(c *gc.C) {
>>>>>>> 4da839f0
	app, ctrl := s.getApp(c, caas.DeploymentDaemon, true)
	defer ctrl.Finish()

	_, err := s.client.CoreV1().Services("test").Create(c.Context(), getDefaultSvc(), metav1.CreateOptions{})
	c.Assert(err, tc.ErrorIsNil)

	updatedSvc := getDefaultSvc()
	updatedSvc.Spec.Ports = []corev1.ServicePort{
		{
			Name:       "juju-port1",
			Port:       int32(8080),
			TargetPort: intstr.FromInt(8080),
			Protocol:   corev1.ProtocolTCP,
		},
	}
	updatedSvcResource := resources.NewService(s.client.CoreV1().Services("test"), "test", "gitlab", updatedSvc)
	replacePortsPatchType := types.MergePatchType
	updatedSvcResource.PatchType = &replacePortsPatchType

	gomock.InOrder(
		s.applier.EXPECT().Apply(resourceMatcher{expectedResource: updatedSvcResource.Service}),
		s.applier.EXPECT().Run(gomock.Any(), false).Return(nil),
	)
	c.Assert(app.UpdatePorts([]caas.ServicePort{
		{
			Name:       "port1",
			Port:       8080,
			TargetPort: 8080,
			Protocol:   "TCP",
		},
	}, false), tc.ErrorIsNil)
}

func (s *applicationSuite) TestUnits(c *tc.C) {
	app, _ := s.getApp(c, caas.DeploymentStateful, false)

	for i := 0; i < 9; i++ {
		podSpec := getPodSpec31()
		podSpec.Volumes = append(podSpec.Volumes,
			corev1.Volume{
				Name: "gitlab-database-uniqid",
				VolumeSource: corev1.VolumeSource{
					PersistentVolumeClaim: &corev1.PersistentVolumeClaimVolumeSource{
						ClaimName: fmt.Sprintf("gitlab-database-uniqid-gitlab-%d", i),
					},
				},
			},
		)
		// Ensure these volume sources are ignored
		podSpec.Volumes = append(podSpec.Volumes,
			corev1.Volume{
				Name: "vol-secret",
				VolumeSource: corev1.VolumeSource{
					EmptyDir: &corev1.EmptyDirVolumeSource{},
					Secret: &corev1.SecretVolumeSource{
						// secret name must have "-token" suffix to be ignored (see lp:1925721)
						SecretName: "charm-data-token",
					},
				},
			},
			corev1.Volume{
				Name: "vol-projected",
				VolumeSource: corev1.VolumeSource{
					Projected: &corev1.ProjectedVolumeSource{},
				},
			},
			corev1.Volume{
				Name: "vol-configmap",
				VolumeSource: corev1.VolumeSource{
					ConfigMap: &corev1.ConfigMapVolumeSource{},
				},
			},
			corev1.Volume{
				Name: "vol-hostpath",
				VolumeSource: corev1.VolumeSource{
					HostPath: &corev1.HostPathVolumeSource{},
				},
			},
			corev1.Volume{
				Name: "vol-emptydir",
				VolumeSource: corev1.VolumeSource{
					EmptyDir: &corev1.EmptyDirVolumeSource{},
				},
			},
		)
		podSpec.Containers[0].VolumeMounts = append(podSpec.Containers[0].VolumeMounts,
			corev1.VolumeMount{Name: "vol-secret", MountPath: "path/secret"},
			corev1.VolumeMount{Name: "vol-projected", MountPath: "path/projected"},
			corev1.VolumeMount{Name: "vol-configmap", MountPath: "path/configmap"},
			corev1.VolumeMount{Name: "vol-hostpath", MountPath: "path/hostpath"},
			corev1.VolumeMount{Name: "vol-emptydir", MountPath: "path/emptydir"},
		)
		pod := corev1.Pod{
			ObjectMeta: metav1.ObjectMeta{
				Namespace:   s.namespace,
				Name:        fmt.Sprintf("%s-%d", s.appName, i),
				Labels:      map[string]string{"app.kubernetes.io/name": "gitlab"},
				Annotations: map[string]string{"juju.is/version": "2.9.37"},
			},
			Spec: podSpec,
			Status: corev1.PodStatus{
				PodIP: fmt.Sprintf("10.10.10.%d", i),
			},
		}
		switch i {
		case 0:
			pod.Status.Conditions = []corev1.PodCondition{
				{
					Type:    corev1.PodScheduled,
					Status:  corev1.ConditionFalse,
					Reason:  corev1.PodReasonUnschedulable,
					Message: "not enough resources",
				},
			}
		case 1:
			pod.Status.Conditions = []corev1.PodCondition{
				{
					Type:    corev1.PodScheduled,
					Status:  corev1.ConditionFalse,
					Reason:  "waiting",
					Message: "waiting to be scheduled",
				},
			}
		case 2:
			pod.DeletionTimestamp = &metav1.Time{
				Time: time.Now(),
			}
		case 3:
			pod.Status.Conditions = []corev1.PodCondition{}

		case 4:
			pod.Status.Conditions = []corev1.PodCondition{
				{
					Type:   corev1.PodScheduled,
					Status: corev1.ConditionTrue,
				},
				{
					Type:    corev1.PodInitialized,
					Status:  corev1.ConditionFalse,
					Reason:  resources.PodReasonContainersNotInitialized,
					Message: "initializing containers",
				},
			}
		case 5:
			pod.Status.Conditions = []corev1.PodCondition{
				{
					Type:   corev1.PodScheduled,
					Status: corev1.ConditionTrue,
				},
				{
					Type:    corev1.PodInitialized,
					Status:  corev1.ConditionFalse,
					Reason:  resources.PodReasonInitializing,
					Message: "initializing containers",
				},
			}
		case 6:
			pod.Status.Conditions = []corev1.PodCondition{
				{
					Type:   corev1.PodScheduled,
					Status: corev1.ConditionTrue,
				},
				{
					Type:    corev1.PodInitialized,
					Status:  corev1.ConditionFalse,
					Reason:  resources.PodReasonContainersNotInitialized,
					Message: "initializing containers",
				},
			}
			pod.Status.InitContainerStatuses = []corev1.ContainerStatus{
				{
					Name: "test-init-container",
					State: corev1.ContainerState{
						Waiting: &corev1.ContainerStateWaiting{
							Reason:  resources.PodReasonCrashLoopBackoff,
							Message: "I am broken",
						},
					},
				},
			}
		case 7:
			pod.Status.Conditions = []corev1.PodCondition{
				{
					Type:   corev1.PodScheduled,
					Status: corev1.ConditionTrue,
				},
				{
					Type:    corev1.ContainersReady,
					Status:  corev1.ConditionFalse,
					Reason:  resources.PodReasonContainersNotReady,
					Message: "starting containers",
				},
			}
			pod.Status.ContainerStatuses = []corev1.ContainerStatus{
				{
					Name: "test-container",
					State: corev1.ContainerState{
						Waiting: &corev1.ContainerStateWaiting{
							Reason:  "bad-reason",
							Message: "I am broken",
						},
					},
				},
			}
		case 8:
			pod.Status.Conditions = []corev1.PodCondition{
				{
					Type:   corev1.PodScheduled,
					Status: corev1.ConditionTrue,
				},
				{
					Type:   corev1.ContainersReady,
					Status: corev1.ConditionTrue,
				},
				{
					Type:   corev1.PodReady,
					Status: corev1.ConditionTrue,
				},
			}
		}
		_, err := s.client.CoreV1().Pods(s.namespace).Create(c.Context(), &pod, metav1.CreateOptions{})
		c.Assert(err, tc.ErrorIsNil)

		pvc := corev1.PersistentVolumeClaim{
			ObjectMeta: metav1.ObjectMeta{
				Namespace: s.namespace,
				Name:      fmt.Sprintf("gitlab-database-uniqid-gitlab-%d", i),
			},
			Spec: corev1.PersistentVolumeClaimSpec{
				AccessModes: []corev1.PersistentVolumeAccessMode{
					corev1.ReadWriteOnce,
				},
				Resources: corev1.VolumeResourceRequirements{
					Requests: corev1.ResourceList{
						"storage": k8sresource.MustParse("1Gi"),
					},
				},
				VolumeName: fmt.Sprintf("pv-%d", i),
			},
			Status: corev1.PersistentVolumeClaimStatus{
				AccessModes: []corev1.PersistentVolumeAccessMode{
					corev1.ReadWriteOnce,
				},
				Capacity: corev1.ResourceList{
					"storage": k8sresource.MustParse("1Gi"),
				},
				Phase: corev1.ClaimBound,
			},
		}
		_, err = s.client.CoreV1().PersistentVolumeClaims(s.namespace).Create(c.Context(), &pvc, metav1.CreateOptions{})
		c.Assert(err, tc.ErrorIsNil)

		pv := corev1.PersistentVolume{
			ObjectMeta: metav1.ObjectMeta{
				Name: fmt.Sprintf("pv-%d", i),
			},
			Spec: corev1.PersistentVolumeSpec{
				AccessModes: []corev1.PersistentVolumeAccessMode{
					corev1.ReadWriteOnce,
				},
				Capacity: corev1.ResourceList{
					"storage": k8sresource.MustParse("1Gi"),
				},
			},
			Status: corev1.PersistentVolumeStatus{
				Phase:   corev1.VolumeBound,
				Message: "volume bound",
			},
		}
		_, err = s.client.CoreV1().PersistentVolumes().Create(c.Context(), &pv, metav1.CreateOptions{})
		c.Assert(err, tc.ErrorIsNil)
	}

	units, err := app.Units()
	c.Assert(err, tc.ErrorIsNil)

	mc := tc.NewMultiChecker()
	mc.AddExpr(`_[_].Status.Since`, tc.Ignore)
	mc.AddExpr(`_[_].FilesystemInfo[_].Status.Since`, tc.Ignore)
	mc.AddExpr(`_[_].FilesystemInfo[_].Volume.Status.Since`, tc.Ignore)

	c.Assert(units, mc, []caas.Unit{
		{
			Id:       "gitlab-0",
			Address:  "10.10.10.0",
			Ports:    []string(nil),
			Dying:    false,
			Stateful: true,
			Status: status.StatusInfo{
				Status:  "blocked",
				Message: "not enough resources",
			},
			FilesystemInfo: []caas.FilesystemInfo{
				{
					StorageName:               "gitlab-database",
					PersistentVolumeClaimName: "gitlab-database-uniqid-gitlab-0",
					Size:                      1024,
					MountPoint:                "path/to/here",
					ReadOnly:                  false,
					Status: status.StatusInfo{
						Status: "attached",
					},
					Volume: caas.VolumeInfo{
						PersistentVolumeName: "pv-0",
						Size:                 1024,
						Persistent:           true,
						Status: status.StatusInfo{
							Status:  "attached",
							Message: "volume bound",
						},
					},
				},
			},
		},
		{
			Id:       "gitlab-1",
			Address:  "10.10.10.1",
			Ports:    []string(nil),
			Dying:    false,
			Stateful: true,
			Status: status.StatusInfo{
				Status:  "allocating",
				Message: "waiting to be scheduled",
			},
			FilesystemInfo: []caas.FilesystemInfo{
				{
					StorageName:               "gitlab-database",
					PersistentVolumeClaimName: "gitlab-database-uniqid-gitlab-1",
					Size:                      1024,
					MountPoint:                "path/to/here",
					ReadOnly:                  false,
					Status: status.StatusInfo{
						Status: "attached",
					},
					Volume: caas.VolumeInfo{
						PersistentVolumeName: "pv-1",
						Size:                 1024,
						Persistent:           true,
						Status: status.StatusInfo{
							Status:  "attached",
							Message: "volume bound",
						},
					},
				},
			},
		},
		{
			Id:       "gitlab-2",
			Address:  "10.10.10.2",
			Ports:    []string(nil),
			Dying:    true,
			Stateful: true,
			Status: status.StatusInfo{
				Status: "terminated",
			},
			FilesystemInfo: []caas.FilesystemInfo{
				{
					StorageName:               "gitlab-database",
					PersistentVolumeClaimName: "gitlab-database-uniqid-gitlab-2",
					Size:                      1024,
					MountPoint:                "path/to/here",
					ReadOnly:                  false,
					Status: status.StatusInfo{
						Status: "attached",
					},
					Volume: caas.VolumeInfo{
						PersistentVolumeName: "pv-2",
						Size:                 1024,
						Persistent:           true,
						Status: status.StatusInfo{
							Status:  "attached",
							Message: "volume bound",
						},
					},
				},
			},
		},
		{
			Id:       "gitlab-3",
			Address:  "10.10.10.3",
			Ports:    []string(nil),
			Dying:    false,
			Stateful: true,
			Status: status.StatusInfo{
				Status: "unknown",
			},
			FilesystemInfo: []caas.FilesystemInfo{
				{
					StorageName:               "gitlab-database",
					PersistentVolumeClaimName: "gitlab-database-uniqid-gitlab-3",
					Size:                      1024,
					MountPoint:                "path/to/here",
					ReadOnly:                  false,
					Status: status.StatusInfo{
						Status: "attached",
					},
					Volume: caas.VolumeInfo{
						PersistentVolumeName: "pv-3",
						Size:                 1024,
						Persistent:           true,
						Status: status.StatusInfo{
							Status:  "attached",
							Message: "volume bound",
						},
					},
				},
			},
		},
		{
			Id:       "gitlab-4",
			Address:  "10.10.10.4",
			Ports:    []string(nil),
			Dying:    false,
			Stateful: true,
			Status: status.StatusInfo{
				Status:  "maintenance",
				Message: "initializing containers",
			},
			FilesystemInfo: []caas.FilesystemInfo{
				{
					StorageName:               "gitlab-database",
					PersistentVolumeClaimName: "gitlab-database-uniqid-gitlab-4",
					Size:                      1024,
					MountPoint:                "path/to/here",
					ReadOnly:                  false,
					Status: status.StatusInfo{
						Status: "attached",
					},
					Volume: caas.VolumeInfo{
						PersistentVolumeName: "pv-4",
						Size:                 1024,
						Persistent:           true,
						Status: status.StatusInfo{
							Status:  "attached",
							Message: "volume bound",
						},
					},
				},
			},
		},
		{
			Id:       "gitlab-5",
			Address:  "10.10.10.5",
			Ports:    []string(nil),
			Dying:    false,
			Stateful: true,
			Status: status.StatusInfo{
				Status:  "maintenance",
				Message: "initializing containers",
			},
			FilesystemInfo: []caas.FilesystemInfo{
				{
					StorageName:               "gitlab-database",
					PersistentVolumeClaimName: "gitlab-database-uniqid-gitlab-5",
					Size:                      1024,
					MountPoint:                "path/to/here",
					ReadOnly:                  false,
					Status: status.StatusInfo{
						Status: "attached",
					},
					Volume: caas.VolumeInfo{
						PersistentVolumeName: "pv-5",
						Size:                 1024,
						Persistent:           true,
						Status: status.StatusInfo{
							Status:  "attached",
							Message: "volume bound",
						},
					},
				},
			},
		},
		{
			Id:       "gitlab-6",
			Address:  "10.10.10.6",
			Ports:    []string(nil),
			Dying:    false,
			Stateful: true,
			Status: status.StatusInfo{
				Status:  "error",
				Message: "crash loop backoff: I am broken",
			},
			FilesystemInfo: []caas.FilesystemInfo{
				{
					StorageName:               "gitlab-database",
					PersistentVolumeClaimName: "gitlab-database-uniqid-gitlab-6",
					Size:                      1024,
					MountPoint:                "path/to/here",
					ReadOnly:                  false,
					Status: status.StatusInfo{
						Status: "attached",
					},
					Volume: caas.VolumeInfo{
						PersistentVolumeName: "pv-6",
						Size:                 1024,
						Persistent:           true,
						Status: status.StatusInfo{
							Status:  "attached",
							Message: "volume bound",
						},
					},
				},
			},
		},
		{
			Id:       "gitlab-7",
			Address:  "10.10.10.7",
			Ports:    []string(nil),
			Dying:    false,
			Stateful: true,
			Status: status.StatusInfo{
				Status:  "error",
				Message: "unknown container reason \"bad-reason\": I am broken",
			},
			FilesystemInfo: []caas.FilesystemInfo{
				{
					StorageName:               "gitlab-database",
					PersistentVolumeClaimName: "gitlab-database-uniqid-gitlab-7",
					Size:                      1024,
					MountPoint:                "path/to/here",
					ReadOnly:                  false,
					Status: status.StatusInfo{
						Status: "attached",
					},
					Volume: caas.VolumeInfo{
						PersistentVolumeName: "pv-7",
						Size:                 1024,
						Persistent:           true,
						Status: status.StatusInfo{
							Status:  "attached",
							Message: "volume bound",
						},
					},
				},
			},
		},
		{
			Id:       "gitlab-8",
			Address:  "10.10.10.8",
			Ports:    []string(nil),
			Dying:    false,
			Stateful: true,
			Status: status.StatusInfo{
				Status: "running",
			},
			FilesystemInfo: []caas.FilesystemInfo{
				{
					StorageName:               "gitlab-database",
					PersistentVolumeClaimName: "gitlab-database-uniqid-gitlab-8",
					Size:                      1024,
					MountPoint:                "path/to/here",
					ReadOnly:                  false,
					Status: status.StatusInfo{
						Status: "attached",
					},
					Volume: caas.VolumeInfo{
						PersistentVolumeName: "pv-8",
						Size:                 1024,
						Persistent:           true,
						Status: status.StatusInfo{
							Status:  "attached",
							Message: "volume bound",
						},
					},
				},
			},
		},
	})
}

func (s *applicationSuite) TestServiceActive(c *tc.C) {
	app, _ := s.getApp(c, caas.DeploymentStateful, false)
	s.assertEnsure(
		c, app, false, constraints.Value{}, false, false, "", nil, func() {},
	)
	defer s.assertDelete(c, app)

	testSvc := getDefaultSvc()
	testSvc.UID = "deadbeaf"
	testSvc.Spec.ClusterIP = "10.6.6.6"
	_, err := s.client.CoreV1().Services("test").Update(c.Context(), testSvc, metav1.UpdateOptions{})
	c.Assert(err, tc.ErrorIsNil)

	ss, err := s.client.AppsV1().StatefulSets("test").Get(c.Context(), "gitlab", metav1.GetOptions{})
	c.Assert(err, tc.ErrorIsNil)
	ss.Status.ReadyReplicas = 3
	_, err = s.client.AppsV1().StatefulSets("test").Update(c.Context(), ss, metav1.UpdateOptions{})
	c.Assert(err, tc.ErrorIsNil)

	svc, err := app.Service()
	c.Assert(err, tc.ErrorIsNil)

	since := time.Time{}
	c.Assert(svc, tc.DeepEquals, &caas.Service{
		Id: "deadbeaf",
		Addresses: network.ProviderAddresses{{
			MachineAddress: network.MachineAddress{
				Value: "10.6.6.6",
				Type:  "ipv4",
				Scope: "local-cloud",
			},
		}},
		Status: status.StatusInfo{
			Status: "active",
			Since:  &since,
		},
	})
}

func (s *applicationSuite) TestServiceNotSupportedDaemon(c *tc.C) {
	app, _ := s.getApp(c, caas.DeploymentDaemon, false)
	s.assertEnsure(
		c, app, false, constraints.Value{}, false, false, "", nil, func() {},
	)
	defer s.assertDelete(c, app)

	testSvc := getDefaultSvc()
	testSvc.UID = "deadbeaf"
	testSvc.Spec.ClusterIP = "10.6.6.6"
	_, err := s.client.CoreV1().Services("test").Update(c.Context(), testSvc, metav1.UpdateOptions{})
	c.Assert(err, tc.ErrorIsNil)

	_, err = app.Service()
	c.Assert(err, tc.ErrorMatches, `deployment type "daemon" not supported`)
}

func (s *applicationSuite) TestServiceNotSupportedStateless(c *tc.C) {
	app, _ := s.getApp(c, caas.DeploymentStateless, false)
	s.assertEnsure(
		c, app, false, constraints.Value{}, false, false, "", nil, func() {},
	)
	defer s.assertDelete(c, app)

	testSvc := getDefaultSvc()
	testSvc.UID = "deadbeaf"
	testSvc.Spec.ClusterIP = "10.6.6.6"
	_, err := s.client.CoreV1().Services("test").Update(c.Context(), testSvc, metav1.UpdateOptions{})
	c.Assert(err, tc.ErrorIsNil)

	_, err = app.Service()
	c.Assert(err, tc.ErrorMatches, `deployment type "stateless" not supported`)
}

func (s *applicationSuite) TestServiceTerminated(c *tc.C) {
	app, _ := s.getApp(c, caas.DeploymentStateful, false)
	s.assertEnsure(
		c, app, false, constraints.Value{}, false, false, "", nil, func() {},
	)
	defer s.assertDelete(c, app)

	testSvc := getDefaultSvc()
	testSvc.UID = "deadbeaf"
	testSvc.Spec.ClusterIP = "10.6.6.6"
	_, err := s.client.CoreV1().Services("test").Update(c.Context(), testSvc, metav1.UpdateOptions{})
	c.Assert(err, tc.ErrorIsNil)

	ss, err := s.client.AppsV1().StatefulSets("test").Get(c.Context(), "gitlab", metav1.GetOptions{})
	c.Assert(err, tc.ErrorIsNil)
	now := metav1.Now()
	ss.DeletionTimestamp = &now
	_, err = s.client.AppsV1().StatefulSets("test").Update(c.Context(), ss, metav1.UpdateOptions{})
	c.Assert(err, tc.ErrorIsNil)

	svc, err := app.Service()
	c.Assert(err, tc.ErrorIsNil)

	since := time.Time{}
	c.Assert(svc, tc.DeepEquals, &caas.Service{
		Id: "deadbeaf",
		Addresses: network.ProviderAddresses{{
			MachineAddress: network.MachineAddress{
				Value: "10.6.6.6",
				Type:  "ipv4",
				Scope: "local-cloud",
			},
		}},
		Status: status.StatusInfo{
			Status: "terminated",
			Since:  &since,
		},
	})
}

func (s *applicationSuite) TestServiceError(c *tc.C) {
	app, _ := s.getApp(c, caas.DeploymentStateful, false)
	s.assertEnsure(
		c, app, false, constraints.Value{}, false, false, "", nil, func() {},
	)
	defer s.assertDelete(c, app)

	testSvc := getDefaultSvc()
	testSvc.UID = "deadbeaf"
	testSvc.Spec.ClusterIP = "10.6.6.6"
	_, err := s.client.CoreV1().Services("test").Update(c.Context(), testSvc, metav1.UpdateOptions{})
	c.Assert(err, tc.ErrorIsNil)

	ss, err := s.client.AppsV1().StatefulSets("test").Get(c.Context(), "gitlab", metav1.GetOptions{})
	c.Assert(err, tc.ErrorIsNil)
	ss.Status.ReadyReplicas = 0
	_, err = s.client.AppsV1().StatefulSets("test").Update(c.Context(), ss, metav1.UpdateOptions{})
	c.Assert(err, tc.ErrorIsNil)

	evt := corev1.Event{
		ObjectMeta: metav1.ObjectMeta{
			Namespace: "test",
			Name:      "evt1",
		},
		InvolvedObject: corev1.ObjectReference{
			Name: "gitlab",
			Kind: "StatefulSet",
		},
		Type:    corev1.EventTypeWarning,
		Reason:  "FailedCreate",
		Message: "0/1 nodes are available: 1 pod has unbound immediate PersistentVolumeClaims.",
	}
	_, err = s.client.CoreV1().Events("test").Create(c.Context(), &evt, metav1.CreateOptions{})
	c.Assert(err, tc.ErrorIsNil)
	defer func() {
		_ = s.client.CoreV1().Events("test").Delete(c.Context(), evt.GetName(), metav1.DeleteOptions{})
	}()

	svc, err := app.Service()
	c.Assert(err, tc.ErrorIsNil)

	since := time.Time{}
	c.Assert(svc, tc.DeepEquals, &caas.Service{
		Id: "deadbeaf",
		Addresses: network.ProviderAddresses{{
			MachineAddress: network.MachineAddress{
				Value: "10.6.6.6",
				Type:  "ipv4",
				Scope: "local-cloud",
			},
		}},
		Status: status.StatusInfo{
			Status:  "error",
			Since:   &since,
			Message: "0/1 nodes are available: 1 pod has unbound immediate PersistentVolumeClaims.",
		},
	})
}

func (s *applicationSuite) TestEnsureConstraints(c *tc.C) {
	app, _ := s.getApp(c, caas.DeploymentStateful, false)
	s.assertEnsure(
		c, app, false, constraints.MustParse("mem=1G cpu-power=1000 arch=arm64"), true, false, "", nil, func() {
			svc, err := s.client.CoreV1().Services("test").Get(c.Context(), "gitlab-endpoints", metav1.GetOptions{})
			c.Assert(err, tc.ErrorIsNil)
			c.Assert(svc, tc.DeepEquals, &corev1.Service{
				ObjectMeta: metav1.ObjectMeta{
					Name:      "gitlab-endpoints",
					Namespace: "test",
					Labels: map[string]string{
						"app.kubernetes.io/name":       "gitlab",
						"app.kubernetes.io/managed-by": "juju",
					},
					Annotations: map[string]string{
						"juju.is/version": "3.5-beta1",
						"service.alpha.kubernetes.io/tolerate-unready-endpoints": "true",
					},
				},
				Spec: corev1.ServiceSpec{
					Selector:                 map[string]string{"app.kubernetes.io/name": "gitlab"},
					Type:                     corev1.ServiceTypeClusterIP,
					ClusterIP:                "None",
					PublishNotReadyAddresses: true,
				},
			})

			ps := getPodSpec31()
			ps.NodeSelector = map[string]string{
				"kubernetes.io/arch": "arm64",
			}
			resourceRequests := corev1.ResourceList{
				corev1.ResourceCPU:    k8sresource.MustParse("1000m"),
				corev1.ResourceMemory: k8sresource.MustParse("1024Mi"),
			}
			ps.Containers[0].Resources.Requests = resourceRequests
			for i := range ps.Containers {
				ps.Containers[i].Resources.Limits = resourceRequests
			}

			ss, err := s.client.AppsV1().StatefulSets("test").Get(c.Context(), "gitlab", metav1.GetOptions{})
			c.Assert(err, tc.ErrorIsNil)
			c.Assert(ss, tc.DeepEquals, &appsv1.StatefulSet{
				ObjectMeta: metav1.ObjectMeta{
					Name:      "gitlab",
					Namespace: "test",
					Labels: map[string]string{
						"app.kubernetes.io/name":       "gitlab",
						"app.kubernetes.io/managed-by": "juju",
					},
					Annotations: map[string]string{
						"juju.is/version":  "3.5-beta1",
						"app.juju.is/uuid": "uniqid",
					},
				},
				Spec: appsv1.StatefulSetSpec{
					Replicas: pointer.Int32Ptr(3),
					Selector: &metav1.LabelSelector{
						MatchLabels: map[string]string{
							"app.kubernetes.io/name": "gitlab",
						},
					},
					Template: corev1.PodTemplateSpec{
						ObjectMeta: metav1.ObjectMeta{
							Labels:      map[string]string{"app.kubernetes.io/name": "gitlab"},
							Annotations: map[string]string{"juju.is/version": "3.5-beta1"},
						},
						Spec: ps,
					},
					VolumeClaimTemplates: []corev1.PersistentVolumeClaim{
						{
							ObjectMeta: metav1.ObjectMeta{
								Name: "gitlab-database-uniqid",
								Labels: map[string]string{
									"storage.juju.is/name":         "database",
									"app.kubernetes.io/managed-by": "juju",
								},
								Annotations: map[string]string{
									"foo":                  "bar",
									"storage.juju.is/name": "database",
								}},
							Spec: corev1.PersistentVolumeClaimSpec{
								StorageClassName: pointer.StringPtr("test-workload-storage"),
								AccessModes:      []corev1.PersistentVolumeAccessMode{corev1.ReadWriteOnce},
								Resources: corev1.VolumeResourceRequirements{
									Requests: corev1.ResourceList{
										corev1.ResourceStorage: k8sresource.MustParse("100Mi"),
									},
								},
							},
						},
					},
					PodManagementPolicy: appsv1.ParallelPodManagement,
					ServiceName:         "gitlab-endpoints",
				},
			})
		},
	)
}

func (s *applicationSuite) TestPullSecretUpdate(c *tc.C) {
	app, _ := s.getApp(c, caas.DeploymentStateful, false)

	unusedPullSecret := corev1.Secret{
		ObjectMeta: metav1.ObjectMeta{
			Name:      "gitlab-oldcontainer-secret",
			Namespace: "test",
			Labels: map[string]string{
				"app.kubernetes.io/name":       "gitlab",
				"app.kubernetes.io/managed-by": "juju",
			},
			Annotations: map[string]string{"juju.is/version": "3.5-beta1"},
		},
		Type: corev1.SecretTypeDockerConfigJson,
		Data: map[string][]byte{
			corev1.DockerConfigJsonKey: []byte("wow"),
		},
	}

	_, err := s.client.CoreV1().Secrets(s.namespace).Create(c.Context(), &unusedPullSecret,
		metav1.CreateOptions{})
	c.Assert(err, tc.ErrorIsNil)

	pullSecretConfig, _ := k8sutils.CreateDockerConfigJSON("username-old", "password-old", "docker.io/library/nginx:latest")
	nginxPullSecret := corev1.Secret{
		ObjectMeta: metav1.ObjectMeta{
			Name:      "gitlab-nginx-secret",
			Namespace: "test",
			Labels: map[string]string{
				"app.kubernetes.io/name":       "gitlab",
				"app.kubernetes.io/managed-by": "juju",
			},
			Annotations: map[string]string{"juju.is/version": "3.5-beta1"},
		},
		Type: corev1.SecretTypeDockerConfigJson,
		Data: map[string][]byte{
			corev1.DockerConfigJsonKey: pullSecretConfig,
		},
	}
	_, err = s.client.CoreV1().Secrets(s.namespace).Create(c.Context(), &nginxPullSecret,
		metav1.CreateOptions{})
	c.Assert(err, tc.ErrorIsNil)

	s.assertEnsure(c, app, false, constraints.Value{}, true, false, "", nil, func() {})

	_, err = s.client.CoreV1().Secrets(s.namespace).Get(c.Context(), "gitlab-oldcontainer-secret", metav1.GetOptions{})
	c.Assert(err, tc.ErrorMatches, `secrets "gitlab-oldcontainer-secret" not found`)

	secret, err := s.client.CoreV1().Secrets(s.namespace).Get(c.Context(), "gitlab-nginx-secret", metav1.GetOptions{})
	c.Assert(err, tc.ErrorIsNil)
	c.Assert(secret, tc.NotNil)
	newPullSecretConfig, _ := k8sutils.CreateDockerConfigJSON("username", "password", "docker.io/library/nginx:latest")
	newNginxPullSecret := nginxPullSecret
	newNginxPullSecret.Data = map[string][]byte{
		corev1.DockerConfigJsonKey: newPullSecretConfig,
	}
	c.Assert(*secret, tc.DeepEquals, newNginxPullSecret)
}

func (s *applicationSuite) TestPVCNames(c *tc.C) {
	claims := []*corev1.PersistentVolumeClaim{
		{
			ObjectMeta: metav1.ObjectMeta{
				Name:      "storage_a-abcd1234-gitlab-0",
				Namespace: "test",
				Labels: map[string]string{
					"app.kubernetes.io/managed-by": "juju",
					"app.kubernetes.io/name":       "gitlab",
					"storage.juju.is/name":         "storage_a",
				},
			},
		},
		{
			ObjectMeta: metav1.ObjectMeta{
				Name:      "gitlab-storage_b-abcd1234-gitlab-0",
				Namespace: "test",
				Labels: map[string]string{
					"app.kubernetes.io/managed-by": "juju",
					"app.kubernetes.io/name":       "gitlab",
					"storage.juju.is/name":         "storage_b",
				},
			},
		},
		{
			ObjectMeta: metav1.ObjectMeta{
				Name:      "gitlab-storage_g-abcd666-gitlab-0",
				Namespace: "test",
				Labels: map[string]string{
					"app.kubernetes.io/managed-by": "juju",
					"app.kubernetes.io/name":       "gitlab",
					"storage.juju.is/name":         "storage_g",
				},
			},
		},
		{
			ObjectMeta: metav1.ObjectMeta{
				Name:      "juju-storage_c-42",
				Namespace: "test",
				Labels: map[string]string{
					"app.kubernetes.io/managed-by": "juju",
					"app.kubernetes.io/name":       "gitlab",
					"storage.juju.is/name":         "storage_c",
				},
			},
		},
		{
			ObjectMeta: metav1.ObjectMeta{
				Name:      "storage_d-abcd1234-gitlab-0",
				Namespace: "test",
				Labels: map[string]string{
					"app.kubernetes.io/managed-by": "juju",
					"app.kubernetes.io/name":       "another-app",
					"storage.juju.is/name":         "storage_d",
				},
			},
		},
		{
			ObjectMeta: metav1.ObjectMeta{
				Name:      "storage_e-abcd1236-gitlab-0",
				Namespace: "test",
				Labels: map[string]string{
					"app.kubernetes.io/managed-by": "juju",
					"app.kubernetes.io/name":       "gitlab",
					// no "storage.juju.is/name" label -- will be ignored
				},
			},
		},
	}
	for _, claim := range claims {
		_, err := s.client.CoreV1().PersistentVolumeClaims("test").Create(c.Context(), claim, metav1.CreateOptions{})
		c.Assert(err, tc.ErrorIsNil)
	}

	names, err := application.PVCNames(s.client, "test", "gitlab", "abcd1234")
	c.Assert(err, tc.ErrorIsNil)
	c.Assert(names, tc.DeepEquals, map[string]string{
		"gitlab-storage_a": "storage_a-abcd1234",
		"gitlab-storage_b": "gitlab-storage_b-abcd1234",
		"gitlab-storage_c": "juju-storage_c-42",
	})
}

func (s *applicationSuite) TestLimits(c *tc.C) {
	limits := corev1.ResourceList{
		corev1.ResourceCPU:    *k8sresource.NewMilliQuantity(1000, k8sresource.DecimalSI),
		corev1.ResourceMemory: *k8sresource.NewQuantity(1024*1024*1024, k8sresource.BinarySI),
	}

	app, _ := s.getApp(c, caas.DeploymentStateful, false)
	s.assertEnsure(
		c, app, false, constraints.MustParse("mem=1G cpu-power=1000 arch=arm64"), true, false, "", nil, func() {
			ss, err := s.client.AppsV1().StatefulSets("test").Get(c.Context(), "gitlab", metav1.GetOptions{})
			c.Assert(err, tc.ErrorIsNil)
			for _, ctr := range ss.Spec.Template.Spec.Containers {
				c.Check(ctr.Resources.Limits, tc.DeepEquals, limits)
			}
		},
	)
}

func (s *applicationSuite) TestEnsureUpdatedConstraints(c *tc.C) {
	app, _ := s.getApp(c, caas.DeploymentStateful, false)
	s.assertEnsure(
		c, app, false, constraints.MustParse("mem=1G cpu-power=1000"), true, true, "3.6.8", nil, func() {
			ps := getPodSpec368()
			charmResourceMemRequest := corev1.ResourceList{
				corev1.ResourceMemory: k8sresource.MustParse(constants.CharmMemRequestMi),
			}
			charmResourceMemLimit := corev1.ResourceList{
				corev1.ResourceMemory: k8sresource.MustParse(constants.CharmMemLimitMi),
			}

			workloadResourceLimits := corev1.ResourceList{
				corev1.ResourceCPU:    k8sresource.MustParse("1000m"),
				corev1.ResourceMemory: k8sresource.MustParse("1024Mi"),
			}

			for i, container := range ps.Containers {
				if container.Name == constants.ApplicationCharmContainer {
					continue
				}
				ps.Containers[i].Resources.Requests = workloadResourceLimits
				ps.Containers[i].Resources.Limits = workloadResourceLimits
			}
			ss, err := s.client.AppsV1().StatefulSets("test").Get(c.Context(), "gitlab", metav1.GetOptions{})
			c.Assert(err, tc.ErrorIsNil)
			for _, ctr := range ss.Spec.Template.Spec.Containers {
				if ctr.Name == constants.ApplicationCharmContainer {
					c.Assert(ctr.Resources.Requests, tc.DeepEquals, charmResourceMemRequest)
					c.Assert(ctr.Resources.Limits, tc.DeepEquals, charmResourceMemLimit)
					continue
				}

				c.Check(ctr.Resources.Requests.Cpu().Equal(*workloadResourceLimits.Cpu()), tc.IsTrue)
				c.Check(ctr.Resources.Requests.Memory().Equal(*workloadResourceLimits.Memory()), tc.IsTrue)

				c.Check(ctr.Resources.Requests.Cpu().Equal(*workloadResourceLimits.Cpu()), tc.IsTrue)
				c.Check(ctr.Resources.Requests.Memory().Equal(*workloadResourceLimits.Memory()), tc.IsTrue)
			}
		},
	)
}

func (s *applicationSuite) TestDeleteAllCreatedResources(c *tc.C) {
	app, _ := s.getApp(c, caas.DeploymentStateful, false)
	ctx := c.Context()

	appName := s.appName
	modelName := s.namespace
	controllerUUID := s.controllerUUID
	modelUUID := s.modelUUID
	labelVersion := constants.LabelVersion2

	resourceLabels := k8sutils.LabelsForAppCreated(appName, modelName, modelUUID, controllerUUID, labelVersion)

	// ServiceAccount (namespace-scoped)
	sa := &corev1.ServiceAccount{
		ObjectMeta: metav1.ObjectMeta{
			Name:      "sa1",
			Namespace: modelName,
			Labels:    resourceLabels,
		},
	}
	_, err := s.client.CoreV1().ServiceAccounts(modelName).Create(ctx, sa, metav1.CreateOptions{FieldManager: "juju"})
	c.Assert(err, tc.ErrorIsNil)

	// Role (namespace-scoped)
	role := &rbacv1.Role{
		ObjectMeta: metav1.ObjectMeta{
			Name:      "role1",
			Namespace: modelName,
			Labels:    resourceLabels,
		},
		Rules: []rbacv1.PolicyRule{{
			APIGroups: []string{""}, Resources: []string{"pods"}, Verbs: []string{"get", "list"},
		}},
	}
	_, err = s.client.RbacV1().Roles(modelName).Create(ctx, role, metav1.CreateOptions{FieldManager: "juju"})
	c.Assert(err, tc.ErrorIsNil)

	// RoleBinding (namespace-scoped)
	rb := &rbacv1.RoleBinding{
		ObjectMeta: metav1.ObjectMeta{
			Name:      "rb1",
			Namespace: modelName,
			Labels:    resourceLabels,
		},
		RoleRef:  rbacv1.RoleRef{APIGroup: "rbac.authorization.k8s.io", Kind: "Role", Name: role.Name},
		Subjects: []rbacv1.Subject{{Kind: "ServiceAccount", Name: sa.Name, Namespace: modelName}},
	}
	_, err = s.client.RbacV1().RoleBindings(modelName).Create(ctx, rb, metav1.CreateOptions{FieldManager: "juju"})
	c.Assert(err, tc.ErrorIsNil)

	// ClusterRole (cluster-scoped)
	cr := &rbacv1.ClusterRole{
		ObjectMeta: metav1.ObjectMeta{
			Name:   "cr1",
			Labels: resourceLabels,
		},
		Rules: []rbacv1.PolicyRule{{
			APIGroups: []string{""}, Resources: []string{"nodes"}, Verbs: []string{"get", "list"},
		}},
	}
	_, err = s.client.RbacV1().ClusterRoles().Create(ctx, cr, metav1.CreateOptions{FieldManager: "juju"})
	c.Assert(err, tc.ErrorIsNil)

	// ClusterRoleBinding (cluster-scoped)
	crb := &rbacv1.ClusterRoleBinding{
		ObjectMeta: metav1.ObjectMeta{
			Name:   "crb1",
			Labels: resourceLabels,
		},
		RoleRef:  rbacv1.RoleRef{APIGroup: "rbac.authorization.k8s.io", Kind: "ClusterRole", Name: cr.Name},
		Subjects: []rbacv1.Subject{{Kind: "ServiceAccount", Name: sa.Name, Namespace: modelName}},
	}
	_, err = s.client.RbacV1().ClusterRoleBindings().Create(ctx, crb, metav1.CreateOptions{FieldManager: "juju"})
	c.Assert(err, tc.ErrorIsNil)

	// ConfigMap
	cm := &corev1.ConfigMap{
		ObjectMeta: metav1.ObjectMeta{
			Name:      "cm1",
			Namespace: modelName,
			Labels:    resourceLabels,
		},
		Data: map[string]string{"k": "v"},
	}
	_, err = s.client.CoreV1().ConfigMaps(modelName).Create(ctx, cm, metav1.CreateOptions{FieldManager: "juju"})
	c.Assert(err, tc.ErrorIsNil)

	// Secret
	secret := &corev1.Secret{
		ObjectMeta: metav1.ObjectMeta{
			Name:      fmt.Sprintf("%s-container-secret", appName),
			Namespace: modelName,
			Labels:    resourceLabels,
		},
		Type: corev1.SecretTypeDockerConfigJson,
		Data: map[string][]byte{corev1.DockerConfigJsonKey: []byte(`{"auths":{}}`)},
	}
	_, err = s.client.CoreV1().Secrets(modelName).Create(ctx, secret, metav1.CreateOptions{FieldManager: "juju"})
	c.Assert(err, tc.ErrorIsNil)

	// Service (ref by Ingress/Webhooks)
	svc := &corev1.Service{
		ObjectMeta: metav1.ObjectMeta{
			Name:      "svc1",
			Namespace: modelName,
			Labels:    resourceLabels,
		},
		Spec: corev1.ServiceSpec{
			Selector: resourceLabels,
			Ports:    []corev1.ServicePort{{Port: 80}},
		},
	}
	_, err = s.client.CoreV1().Services(modelName).Create(ctx, svc, metav1.CreateOptions{FieldManager: "juju"})
	c.Assert(err, tc.ErrorIsNil)

	// StatefulSet
	sts := &appsv1.StatefulSet{
		ObjectMeta: metav1.ObjectMeta{
			Name:      "sts1",
			Namespace: modelName,
			Labels:    resourceLabels,
		},
		Spec: appsv1.StatefulSetSpec{
			ServiceName: "svc1",
			Replicas:    pointer.Int32(1),
			Template: corev1.PodTemplateSpec{
				ObjectMeta: metav1.ObjectMeta{Labels: resourceLabels},
				Spec: corev1.PodSpec{
					ServiceAccountName: sa.Name,
					Containers: []corev1.Container{{
						Name:  "sts-container",
						Image: "testImage",
					}},
				},
			},
		},
	}
	_, err = s.client.AppsV1().StatefulSets(modelName).Create(ctx, sts, metav1.CreateOptions{FieldManager: "juju"})
	c.Assert(err, tc.ErrorIsNil)

	// Deployment
	deployment := &appsv1.Deployment{
		ObjectMeta: metav1.ObjectMeta{
			Name:      "gitlab",
			Namespace: modelName,
			Labels:    resourceLabels,
		},
		Spec: appsv1.DeploymentSpec{
			Replicas: pointer.Int32(1),
			Selector: &metav1.LabelSelector{MatchLabels: resourceLabels},
			Template: corev1.PodTemplateSpec{
				ObjectMeta: metav1.ObjectMeta{Labels: resourceLabels},
				Spec: corev1.PodSpec{
					ServiceAccountName: sa.Name,
					Containers: []corev1.Container{{
						Name:  "testContainer",
						Image: "testImage",
					}},
					ImagePullSecrets: []corev1.LocalObjectReference{{Name: secret.Name}},
				},
			},
		},
	}
	_, err = s.client.AppsV1().Deployments(modelName).Create(ctx, deployment, metav1.CreateOptions{FieldManager: "juju"})
	c.Assert(err, tc.ErrorIsNil)

	// DaemonSet
	ds := &appsv1.DaemonSet{
		ObjectMeta: metav1.ObjectMeta{
			Name:      "ds1",
			Namespace: modelName,
			Labels:    resourceLabels,
		},
		Spec: appsv1.DaemonSetSpec{
			Template: corev1.PodTemplateSpec{
				Spec: corev1.PodSpec{
					Containers: []corev1.Container{{Name: "c", Image: "testImage"}},
				},
			},
		},
	}
	_, err = s.client.AppsV1().DaemonSets(modelName).Create(ctx, ds, metav1.CreateOptions{FieldManager: "juju"})
	c.Assert(err, tc.ErrorIsNil)

	// Ingress
	ing := &networkingv1.Ingress{
		ObjectMeta: metav1.ObjectMeta{
			Name:      "ing1",
			Namespace: modelName,
			Labels:    resourceLabels,
		},
		Spec: networkingv1.IngressSpec{
			Rules: []networkingv1.IngressRule{{
				Host: "example.local",
			}},
		},
	}
	_, err = s.client.NetworkingV1().Ingresses(modelName).Create(ctx, ing, metav1.CreateOptions{FieldManager: "juju"})
	c.Assert(err, tc.ErrorIsNil)

	// CRD (namespace-scoped)
	namespacedCRD := &apiextensionsv1.CustomResourceDefinition{
		ObjectMeta: metav1.ObjectMeta{
			Name:   "widgets.example.com",
			Labels: resourceLabels,
		},
		Spec: apiextensionsv1.CustomResourceDefinitionSpec{
			Group: "example.com",
			Names: apiextensionsv1.CustomResourceDefinitionNames{
				Plural: "widgets", Singular: "widget", Kind: "Widget",
			},
			Scope: apiextensionsv1.NamespaceScoped,
			Versions: []apiextensionsv1.CustomResourceDefinitionVersion{{
				Name:    "v1",
				Served:  true,
				Storage: true,
				Schema: &apiextensionsv1.CustomResourceValidation{
					OpenAPIV3Schema: &apiextensionsv1.JSONSchemaProps{
						Type: "object",
						Properties: map[string]apiextensionsv1.JSONSchemaProps{
							"spec": {Type: "object"},
						},
					},
				},
			}},
		},
	}
	_, err = s.extendedClient.ApiextensionsV1().CustomResourceDefinitions().Create(ctx, namespacedCRD, metav1.CreateOptions{FieldManager: "juju"})
	c.Assert(err, tc.ErrorIsNil)

	// CR (namespace-scoped)
	gvr := schema.GroupVersionResource{Group: "example.com", Version: "v1", Resource: "widgets"}
	customResLabels := make(map[string]interface{}, len(resourceLabels))
	for k, v := range resourceLabels {
		customResLabels[k] = v
	}
	namespacedCR := &unstructured.Unstructured{
		Object: map[string]interface{}{
			"apiVersion": "example.com/v1",
			"kind":       "Widget",
			"metadata": map[string]interface{}{
				"name":      "widget-1",
				"namespace": modelName,
				"labels":    customResLabels,
			},
			"spec": map[string]interface{}{"foo": "bar"},
		},
	}
	_, err = s.dynamicClient.Resource(gvr).Namespace(modelName).Create(ctx, namespacedCR, metav1.CreateOptions{FieldManager: "juju"})
	c.Assert(err, tc.ErrorIsNil)

	// CRD (cluster-scoped)
	clusterCRD := &apiextensionsv1.CustomResourceDefinition{
		ObjectMeta: metav1.ObjectMeta{
			Name:   "clusterwidgets.example.com",
			Labels: resourceLabels,
		},
		Spec: apiextensionsv1.CustomResourceDefinitionSpec{
			Group: "example.com",
			Names: apiextensionsv1.CustomResourceDefinitionNames{
				Plural:   "clusterwidgets",
				Singular: "clusterwidget",
				Kind:     "ClusterWidget",
			},
			Scope: apiextensionsv1.ClusterScoped,
			Versions: []apiextensionsv1.CustomResourceDefinitionVersion{{
				Name:    "v1",
				Served:  true,
				Storage: true,
				Schema: &apiextensionsv1.CustomResourceValidation{
					OpenAPIV3Schema: &apiextensionsv1.JSONSchemaProps{
						Type: "object",
						Properties: map[string]apiextensionsv1.JSONSchemaProps{
							"spec": {Type: "object"},
						},
					},
				},
			}},
		},
	}
	_, err = s.extendedClient.ApiextensionsV1().CustomResourceDefinitions().
		Create(ctx, clusterCRD, metav1.CreateOptions{FieldManager: "juju"})
	c.Assert(err, tc.ErrorIsNil)

	// CR (cluster-scoped)
	clusterGVR := schema.GroupVersionResource{
		Group: "example.com", Version: "v1", Resource: "clusterwidgets",
	}
	clusterCR := &unstructured.Unstructured{
		Object: map[string]interface{}{
			"apiVersion": "example.com/v1",
			"kind":       "ClusterWidget",
			"metadata": map[string]interface{}{
				"name": "clusterwidget-1",
				"labels": func() map[string]interface{} {
					m := make(map[string]interface{}, len(resourceLabels))
					for k, v := range resourceLabels {
						m[k] = v
					}
					return m
				}(),
			},
			"spec": map[string]interface{}{"foo": "bar"},
		},
	}
	_, err = s.dynamicClient.Resource(clusterGVR).Create(
		ctx, clusterCR, metav1.CreateOptions{FieldManager: "juju"},
	)
	c.Assert(err, tc.ErrorIsNil)

	// MutatingWebhookConfiguration
	mwc := &admissionregistrationv1.MutatingWebhookConfiguration{
		ObjectMeta: metav1.ObjectMeta{
			Name:   "mwc1",
			Labels: resourceLabels,
		},
		Webhooks: []admissionregistrationv1.MutatingWebhook{{
			Name: "mwc1.example.com",
		}},
	}
	_, err = s.client.AdmissionregistrationV1().MutatingWebhookConfigurations().Create(ctx, mwc, metav1.CreateOptions{FieldManager: "juju"})
	c.Assert(err, tc.ErrorIsNil)

	// ValidatingWebhookConfiguration
	vwc := &admissionregistrationv1.ValidatingWebhookConfiguration{
		ObjectMeta: metav1.ObjectMeta{
			Name:   "vwc1",
			Labels: resourceLabels,
		},
		Webhooks: []admissionregistrationv1.ValidatingWebhook{{
			Name: "vwc1.example.com",
		}},
	}
	_, err = s.client.AdmissionregistrationV1().ValidatingWebhookConfigurations().Create(ctx, vwc, metav1.CreateOptions{FieldManager: "juju"})
	c.Assert(err, tc.ErrorIsNil)

	s.assertDelete(c, app)

	// We now test the case where the resource labels do not match juju's label.
	// We declare the names of these variables that use the wrong labels as {resource}Bad as belown.
	wrongAppResourceLabels := k8sutils.LabelsForAppCreated(appName+"-other", modelName, modelUUID, controllerUUID, labelVersion)

	wrongModelResourceLabels := k8sutils.LabelsForAppCreated(appName, "not-model-name", modelUUID, controllerUUID, labelVersion)

	// ServiceAccount (bad)
	saBad := &corev1.ServiceAccount{
		ObjectMeta: metav1.ObjectMeta{
			Name:      "sa1-bad",
			Namespace: modelName,
			Labels:    wrongAppResourceLabels,
		},
	}
	_, err = s.client.CoreV1().ServiceAccounts(modelName).Create(ctx, saBad, metav1.CreateOptions{FieldManager: "juju"})
	c.Assert(err, tc.ErrorIsNil)

	// Role (bad)
	roleBad := &rbacv1.Role{
		ObjectMeta: metav1.ObjectMeta{
			Name:      "role1-bad",
			Namespace: modelName,
			Labels:    wrongAppResourceLabels,
		},
		Rules: []rbacv1.PolicyRule{{
			APIGroups: []string{""}, Resources: []string{"pods"}, Verbs: []string{"get", "list"},
		}},
	}
	_, err = s.client.RbacV1().Roles(modelName).Create(ctx, roleBad, metav1.CreateOptions{FieldManager: "juju"})
	c.Assert(err, tc.ErrorIsNil)

	// RoleBinding (bad)
	rbBad := &rbacv1.RoleBinding{
		ObjectMeta: metav1.ObjectMeta{
			Name:      "rb1-bad",
			Namespace: modelName,
			Labels:    wrongAppResourceLabels,
		},
		RoleRef:  rbacv1.RoleRef{APIGroup: "rbac.authorization.k8s.io", Kind: "Role", Name: roleBad.Name},
		Subjects: []rbacv1.Subject{{Kind: "ServiceAccount", Name: saBad.Name, Namespace: modelName}},
	}
	_, err = s.client.RbacV1().RoleBindings(modelName).Create(ctx, rbBad, metav1.CreateOptions{FieldManager: "juju"})
	c.Assert(err, tc.ErrorIsNil)

	// ClusterRole (bad)
	crBad := &rbacv1.ClusterRole{
		ObjectMeta: metav1.ObjectMeta{
			Name:   "cr1-bad",
			Labels: wrongAppResourceLabels,
		},
		Rules: []rbacv1.PolicyRule{{
			APIGroups: []string{""}, Resources: []string{"nodes"}, Verbs: []string{"get", "list"},
		}},
	}
	_, err = s.client.RbacV1().ClusterRoles().Create(ctx, crBad, metav1.CreateOptions{FieldManager: "juju"})
	c.Assert(err, tc.ErrorIsNil)

	// ClusterRoleBinding (bad)
	crbBad := &rbacv1.ClusterRoleBinding{
		ObjectMeta: metav1.ObjectMeta{
			Name:   "crb1-bad",
			Labels: wrongModelResourceLabels,
		},
		RoleRef:  rbacv1.RoleRef{APIGroup: "rbac.authorization.k8s.io", Kind: "ClusterRole", Name: crBad.Name},
		Subjects: []rbacv1.Subject{{Kind: "ServiceAccount", Name: saBad.Name, Namespace: modelName}},
	}
	_, err = s.client.RbacV1().ClusterRoleBindings().Create(ctx, crbBad, metav1.CreateOptions{FieldManager: "juju"})
	c.Assert(err, tc.ErrorIsNil)

	// ConfigMap (bad)
	cmBad := &corev1.ConfigMap{
		ObjectMeta: metav1.ObjectMeta{
			Name:      "cm1-bad",
			Namespace: modelName,
			Labels:    wrongAppResourceLabels,
		},
		Data: map[string]string{"k": "v"},
	}
	_, err = s.client.CoreV1().ConfigMaps(modelName).Create(ctx, cmBad, metav1.CreateOptions{FieldManager: "juju"})
	c.Assert(err, tc.ErrorIsNil)

	// Secret (bad)
	secretBad := &corev1.Secret{
		ObjectMeta: metav1.ObjectMeta{
			Name:      fmt.Sprintf("%s-container-secret-bad", appName),
			Namespace: modelName,
			Labels:    wrongAppResourceLabels,
		},
		Type: corev1.SecretTypeDockerConfigJson,
		Data: map[string][]byte{corev1.DockerConfigJsonKey: []byte(`{"auths":{}}`)},
	}
	_, err = s.client.CoreV1().Secrets(modelName).Create(ctx, secretBad, metav1.CreateOptions{FieldManager: "juju"})
	c.Assert(err, tc.ErrorIsNil)

	// Service (bad)
	svcBad := &corev1.Service{
		ObjectMeta: metav1.ObjectMeta{
			Name:      "svc2",
			Namespace: modelName,
			Labels:    wrongAppResourceLabels,
		},
		Spec: corev1.ServiceSpec{
			Selector: wrongAppResourceLabels,
			Ports:    []corev1.ServicePort{{Port: 80}},
		},
	}
	_, err = s.client.CoreV1().Services(modelName).Create(ctx, svcBad, metav1.CreateOptions{FieldManager: "juju"})
	c.Assert(err, tc.ErrorIsNil)

	// StatefulSet (bad)
	stsBad := &appsv1.StatefulSet{
		ObjectMeta: metav1.ObjectMeta{
			Name:      "sts1-bad",
			Namespace: modelName,
			Labels:    wrongModelResourceLabels,
		},
		Spec: appsv1.StatefulSetSpec{
			ServiceName: "svc2",
			Replicas:    pointer.Int32(1),
			Template: corev1.PodTemplateSpec{
				ObjectMeta: metav1.ObjectMeta{Labels: wrongAppResourceLabels},
				Spec: corev1.PodSpec{
					ServiceAccountName: saBad.Name,
					Containers: []corev1.Container{{
						Name:  "sts-container",
						Image: "testImage",
					}},
				},
			},
		},
	}
	_, err = s.client.AppsV1().StatefulSets(modelName).Create(ctx, stsBad, metav1.CreateOptions{FieldManager: "juju"})
	c.Assert(err, tc.ErrorIsNil)

	// Deployment (bad)
	deploymentBad := &appsv1.Deployment{
		ObjectMeta: metav1.ObjectMeta{
			Name:      "gitlab-bad",
			Namespace: modelName,
			Labels:    wrongAppResourceLabels,
		},
		Spec: appsv1.DeploymentSpec{
			Replicas: pointer.Int32(1),
			Selector: &metav1.LabelSelector{MatchLabels: wrongAppResourceLabels},
			Template: corev1.PodTemplateSpec{
				ObjectMeta: metav1.ObjectMeta{Labels: wrongAppResourceLabels},
				Spec: corev1.PodSpec{
					ServiceAccountName: saBad.Name,
					Containers:         []corev1.Container{{Name: "testContainer", Image: "testImage"}},
					ImagePullSecrets:   []corev1.LocalObjectReference{{Name: secretBad.Name}},
				},
			},
		},
	}
	_, err = s.client.AppsV1().Deployments(modelName).Create(ctx, deploymentBad, metav1.CreateOptions{FieldManager: "juju"})
	c.Assert(err, tc.ErrorIsNil)

	// DaemonSet (bad)
	dsBad := &appsv1.DaemonSet{
		ObjectMeta: metav1.ObjectMeta{
			Name:      "ds1-bad",
			Namespace: modelName,
			Labels:    wrongAppResourceLabels,
		},
		Spec: appsv1.DaemonSetSpec{
			Template: corev1.PodTemplateSpec{
				ObjectMeta: metav1.ObjectMeta{Labels: wrongAppResourceLabels},
				Spec:       corev1.PodSpec{Containers: []corev1.Container{{Name: "c", Image: "testImage"}}},
			},
		},
	}
	_, err = s.client.AppsV1().DaemonSets(modelName).Create(ctx, dsBad, metav1.CreateOptions{FieldManager: "juju"})
	c.Assert(err, tc.ErrorIsNil)

	// Ingress (bad)
	ingBad := &networkingv1.Ingress{
		ObjectMeta: metav1.ObjectMeta{
			Name:      "ing1-bad",
			Namespace: modelName,
			Labels:    wrongAppResourceLabels,
		},
		Spec: networkingv1.IngressSpec{Rules: []networkingv1.IngressRule{{Host: "example-bad.local"}}},
	}
	_, err = s.client.NetworkingV1().Ingresses(modelName).Create(ctx, ingBad, metav1.CreateOptions{FieldManager: "juju"})
	c.Assert(err, tc.ErrorIsNil)

	// Namespace-scoped CR (bad) — same GVR, different labels
	namespacedCRBad := &unstructured.Unstructured{
		Object: map[string]interface{}{
			"apiVersion": "example.com/v1",
			"kind":       "Widget",
			"metadata": map[string]interface{}{
				"name":      "widget-2",
				"namespace": modelName,
				"labels": func() map[string]interface{} {
					m := map[string]interface{}{}
					for k, v := range wrongAppResourceLabels {
						m[k] = v
					}
					return m
				}(),
			},
			"spec": map[string]interface{}{"foo": "baz"},
		},
	}
	_, err = s.dynamicClient.Resource(gvr).Namespace(modelName).Create(ctx, namespacedCRBad, metav1.CreateOptions{FieldManager: "juju"})
	c.Assert(err, tc.ErrorIsNil)

	// Cluster-scoped CR (bad) — same GVR, different labels
	clusterCRBad := &unstructured.Unstructured{
		Object: map[string]interface{}{
			"apiVersion": "example.com/v1",
			"kind":       "ClusterWidget",
			"metadata": map[string]interface{}{
				"name": "clusterwidget-2",
				"labels": func() map[string]interface{} {
					m := map[string]interface{}{}
					for k, v := range wrongAppResourceLabels {
						m[k] = v
					}
					return m
				}(),
			},
			"spec": map[string]interface{}{"foo": "baz"},
		},
	}
	_, err = s.dynamicClient.Resource(clusterGVR).Create(ctx, clusterCRBad, metav1.CreateOptions{FieldManager: "juju"})
	c.Assert(err, tc.ErrorIsNil)

	// MutatingWebhookConfiguration (bad)
	mwcBad := &admissionregistrationv1.MutatingWebhookConfiguration{
		ObjectMeta: metav1.ObjectMeta{
			Name:   "mwc1-bad",
			Labels: wrongModelResourceLabels,
		},
		Webhooks: []admissionregistrationv1.MutatingWebhook{{Name: "mwc1-bad.example.com"}},
	}
	_, err = s.client.AdmissionregistrationV1().MutatingWebhookConfigurations().Create(ctx, mwcBad, metav1.CreateOptions{FieldManager: "juju"})
	c.Assert(err, tc.ErrorIsNil)

	// ValidatingWebhookConfiguration (bad)
	vwcBad := &admissionregistrationv1.ValidatingWebhookConfiguration{
		ObjectMeta: metav1.ObjectMeta{
			Name:   "vwc1-bad",
			Labels: wrongAppResourceLabels,
		},
		Webhooks: []admissionregistrationv1.ValidatingWebhook{{Name: "vwc1-bad.example.com"}},
	}
	_, err = s.client.AdmissionregistrationV1().ValidatingWebhookConfigurations().Create(ctx, vwcBad, metav1.CreateOptions{FieldManager: "juju"})
	c.Assert(err, tc.ErrorIsNil)

	// CRDs (bad)
	namespacedCRDBad := namespacedCRD.DeepCopy()
	namespacedCRDBad.Name = "widgets-bad.example.com"
	namespacedCRDBad.Labels = wrongAppResourceLabels
	_, err = s.extendedClient.ApiextensionsV1().CustomResourceDefinitions().Create(ctx, namespacedCRDBad, metav1.CreateOptions{FieldManager: "juju"})
	c.Assert(err, tc.ErrorIsNil)

	clusterCRDBad := clusterCRD.DeepCopy()
	clusterCRDBad.Name = "clusterwidgets-bad.example.com"
	clusterCRDBad.Labels = wrongAppResourceLabels
	_, err = s.extendedClient.ApiextensionsV1().CustomResourceDefinitions().Create(ctx, clusterCRDBad, metav1.CreateOptions{FieldManager: "juju"})
	c.Assert(err, tc.ErrorIsNil)

	err = app.Delete()
	c.Assert(err, tc.ErrorIsNil)

	clusterRoles, err := s.client.RbacV1().ClusterRoles().List(c.Context(), metav1.ListOptions{})
	c.Assert(err, tc.ErrorIsNil)
	c.Assert(clusterRoles.Items, tc.NotNil)
	c.Assert(clusterRoles.Items, tc.HasLen, 1)

	clusterRoleBinding, err := s.client.RbacV1().ClusterRoleBindings().List(c.Context(), metav1.ListOptions{})
	c.Assert(err, tc.ErrorIsNil)
	c.Assert(clusterRoleBinding.Items, tc.NotNil)
	c.Assert(clusterRoleBinding.Items, tc.HasLen, 1)

	configMaps, err := s.client.CoreV1().ConfigMaps(s.namespace).List(c.Context(), metav1.ListOptions{})
	c.Assert(err, tc.ErrorIsNil)
	c.Assert(configMaps.Items, tc.NotNil)
	c.Assert(configMaps.Items, tc.HasLen, 1)

	customResourceDefinitions, err := s.extendedClient.ApiextensionsV1().CustomResourceDefinitions().List(c.Context(), metav1.ListOptions{})
	c.Assert(err, tc.ErrorIsNil)
	c.Assert(customResourceDefinitions.Items, tc.NotNil)
	c.Assert(customResourceDefinitions.Items, tc.HasLen, 2)

	daemonSets, err := s.client.AppsV1().DaemonSets(s.namespace).List(c.Context(), metav1.ListOptions{})
	c.Assert(err, tc.ErrorIsNil)
	c.Assert(daemonSets.Items, tc.NotNil)
	c.Assert(daemonSets.Items, tc.HasLen, 1)

	deployments, err := s.client.AppsV1().Deployments(s.namespace).List(c.Context(), metav1.ListOptions{})
	c.Assert(err, tc.ErrorIsNil)
	c.Assert(deployments.Items, tc.NotNil)
	c.Assert(deployments.Items, tc.HasLen, 1)

	ingresses, err := s.client.NetworkingV1().Ingresses(s.namespace).List(c.Context(), metav1.ListOptions{})
	c.Assert(err, tc.ErrorIsNil)
	c.Assert(ingresses.Items, tc.NotNil)
	c.Assert(ingresses.Items, tc.HasLen, 1)

	mutatingWebhookConfigs, err := s.client.AdmissionregistrationV1().MutatingWebhookConfigurations().List(c.Context(), metav1.ListOptions{})
	c.Assert(err, tc.ErrorIsNil)
	c.Assert(mutatingWebhookConfigs.Items, tc.NotNil)
	c.Assert(mutatingWebhookConfigs.Items, tc.HasLen, 1)

	roles, err := s.client.RbacV1().Roles(s.namespace).List(c.Context(), metav1.ListOptions{})
	c.Assert(err, tc.ErrorIsNil)
	c.Assert(roles.Items, tc.NotNil)
	c.Assert(roles.Items, tc.HasLen, 1)

	roleBindings, err := s.client.RbacV1().RoleBindings(s.namespace).List(c.Context(), metav1.ListOptions{})
	c.Assert(err, tc.ErrorIsNil)
	c.Assert(roleBindings.Items, tc.NotNil)
	c.Assert(roleBindings.Items, tc.HasLen, 1)

	secrets, err := s.client.CoreV1().Secrets(s.namespace).List(c.Context(), metav1.ListOptions{})
	c.Assert(err, tc.ErrorIsNil)
	c.Assert(secrets.Items, tc.NotNil)
	c.Assert(secrets.Items, tc.HasLen, 1)

	services, err := s.client.CoreV1().Services(s.namespace).List(c.Context(), metav1.ListOptions{})
	c.Assert(err, tc.ErrorIsNil)
	c.Assert(services.Items, tc.NotNil)
	c.Assert(services.Items, tc.HasLen, 1)

	serviceAccounts, err := s.client.CoreV1().ServiceAccounts(s.namespace).List(c.Context(), metav1.ListOptions{})
	c.Assert(err, tc.ErrorIsNil)
	c.Assert(serviceAccounts.Items, tc.NotNil)
	c.Assert(serviceAccounts.Items, tc.HasLen, 1)

	statefulSets, err := s.client.AppsV1().StatefulSets(s.namespace).List(c.Context(), metav1.ListOptions{})
	c.Assert(err, tc.ErrorIsNil)
	c.Assert(statefulSets.Items, tc.NotNil)
	c.Assert(statefulSets.Items, tc.HasLen, 1)

	validatingWebhookConfigurations, err := s.client.AdmissionregistrationV1().ValidatingWebhookConfigurations().List(c.Context(), metav1.ListOptions{})
	c.Assert(err, tc.ErrorIsNil)
	c.Assert(validatingWebhookConfigurations.Items, tc.NotNil)
	c.Assert(validatingWebhookConfigurations.Items, tc.HasLen, 1)
}

func int64Ptr(a int64) *int64 {
	return &a
}<|MERGE_RESOLUTION|>--- conflicted
+++ resolved
@@ -5,24 +5,15 @@
 
 import (
 	"fmt"
-<<<<<<< HEAD
+	"reflect"
 	stdtesting "testing"
-=======
-	"reflect"
->>>>>>> 4da839f0
 	"time"
 
 	jujuclock "github.com/juju/clock"
 	"github.com/juju/clock/testclock"
 	"github.com/juju/errors"
-<<<<<<< HEAD
 	"github.com/juju/tc"
-=======
-	jc "github.com/juju/testing/checkers"
-	"github.com/juju/utils/v3"
-	"github.com/juju/version/v2"
 	"github.com/kr/pretty"
->>>>>>> 4da839f0
 	"go.uber.org/mock/gomock"
 	admissionregistrationv1 "k8s.io/api/admissionregistration/v1"
 	appsv1 "k8s.io/api/apps/v1"
@@ -2192,9 +2183,6 @@
 	}, false), tc.ErrorIsNil)
 }
 
-<<<<<<< HEAD
-func (s *applicationSuite) TestUpdatePortsDaemonUpdate(c *tc.C) {
-=======
 type resourceMatcher struct {
 	expectedResource any
 }
@@ -2233,8 +2221,7 @@
 	return pretty.Sprint(m.expectedResource)
 }
 
-func (s *applicationSuite) TestUpdatePortsDaemonUpdate(c *gc.C) {
->>>>>>> 4da839f0
+func (s *applicationSuite) TestUpdatePortsDaemonUpdate(c *tc.C) {
 	app, ctrl := s.getApp(c, caas.DeploymentDaemon, true)
 	defer ctrl.Finish()
 
