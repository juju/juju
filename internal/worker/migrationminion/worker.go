--- conflicted
+++ resolved
@@ -315,18 +315,15 @@
 	return w.report(ctx, status, err == nil)
 }
 
-<<<<<<< HEAD
 func (w *Worker) validate(ctx context.Context, status watcher.MigrationStatus) error {
-=======
-func (w *Worker) validate(status watcher.MigrationStatus) error {
-	conn, newDetails, err := w.dialNewController(status.TargetAPIAddrs, status.TargetCACert)
+	conn, newDetails, err := w.dialNewController(ctx, status.TargetAPIAddrs, status.TargetCACert)
 	if err != nil {
 		return errors.Annotate(err, "failed to open API to target controller")
 	}
 	defer func() { _ = conn.Close() }()
 
 	// Ask the agent to confirm that things look ok.
-	err = w.config.ValidateMigration(conn)
+	err = w.config.ValidateMigration(ctx, conn)
 	if err != nil {
 		return errors.Trace(err)
 	}
@@ -342,8 +339,7 @@
 // It uses the current agent configuration to get the API connection details.
 // If the connection is redirected, it will follow the redirect and return
 // the final addresses and CA cert in the newDetails struct.
-func (w *Worker) dialNewController(addrs []string, caCert string) (api.Connection, newDetails, error) {
->>>>>>> 99173974
+func (w *Worker) dialNewController(ctx context.Context, addrs []string, caCert string) (api.Connection, newDetails, error) {
 	agentConf := w.config.Agent.CurrentConfig()
 	apiInfo, ok := agentConf.APIInfo()
 	if !ok {
@@ -359,11 +355,7 @@
 	// Use zero DialOpts (no retries) because the worker must stay
 	// responsive to Kill requests. We don't want it to be blocked by
 	// a long set of retry attempts.
-<<<<<<< HEAD
-	conn, err := w.config.APIOpen(ctx, apiInfo, api.DialOpts{})
-=======
-	conn, err := w.dialWithRedirect(apiInfo, api.DialOpts{}, 0)
->>>>>>> 99173974
+	conn, err := w.dialWithRedirect(ctx, apiInfo, api.DialOpts{}, 0)
 	if err != nil {
 		return nil, newDetails{}, errors.Annotate(err, "failed to open API to target controller")
 	}
@@ -373,13 +365,7 @@
 	}, nil
 }
 
-<<<<<<< HEAD
-	// Ask the agent to confirm that things look ok.
-	err = w.config.ValidateMigration(ctx, conn)
-
-	return errors.Trace(err)
-=======
-func (w *Worker) dialWithRedirect(apiInfo *api.Info, dialOpts api.DialOpts, redirectCount int) (api.Connection, error) {
+func (w *Worker) dialWithRedirect(ctx context.Context, apiInfo *api.Info, dialOpts api.DialOpts, redirectCount int) (api.Connection, error) {
 	select {
 	case <-w.catacomb.Dying():
 		return nil, w.catacomb.ErrDying()
@@ -389,18 +375,17 @@
 	if redirectCount >= maxRedirects {
 		return nil, errors.Errorf("too many redirects (%d) when connecting to target controller", redirectCount)
 	}
-	conn, err := w.config.APIOpen(apiInfo, api.DialOpts{})
+	conn, err := w.config.APIOpen(ctx, apiInfo, api.DialOpts{})
 	if err != nil {
 		if redirectErr, ok := errors.Cause(err).(*api.RedirectError); ok {
-			w.config.Logger.Infof("following redirect to %v", redirectErr.Servers)
+			w.config.Logger.Infof(ctx, "following redirect to %v", redirectErr.Servers)
 			apiInfo.Addrs = network.CollapseToHostPorts(redirectErr.Servers).Strings()
 			apiInfo.CACert = redirectErr.CACert
-			return w.dialWithRedirect(apiInfo, dialOpts, redirectCount+1)
+			return w.dialWithRedirect(ctx, apiInfo, dialOpts, redirectCount+1)
 		}
 		return nil, errors.Annotatef(err, "failed to open API to target controller")
 	}
 	return conn, nil
->>>>>>> 99173974
 }
 
 func (w *Worker) doSUCCESS(ctx context.Context, status watcher.MigrationStatus) (err error) {
@@ -417,7 +402,7 @@
 	// VALIDATION and SUCCESS phases, and we need to re-dial the new controller to
 	// ensure that we follow any redirects that may have occurred.
 	if w.newControllerDetails == nil {
-		conn, newDetails, err := w.dialNewController(status.TargetAPIAddrs, status.TargetCACert)
+		conn, newDetails, err := w.dialNewController(ctx, status.TargetAPIAddrs, status.TargetCACert)
 		if err != nil {
 			return errors.Annotate(err, "failed to open API to target controller")
 		}
@@ -475,11 +460,7 @@
 		Func: func() error {
 			w.config.Logger.Infof(ctx, "reporting back for phase %s: %v", status.Phase, success)
 
-<<<<<<< HEAD
-			conn, err := w.config.APIOpen(ctx, apiInfo, api.DialOpts{})
-=======
-			conn, err := w.dialWithRedirect(apiInfo, api.DialOpts{}, 0)
->>>>>>> 99173974
+			conn, err := w.dialWithRedirect(ctx, apiInfo, api.DialOpts{}, 0)
 			if err != nil {
 				return fmt.Errorf("cannot dial source controller: %w", err)
 			}
