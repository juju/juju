--- conflicted
+++ resolved
@@ -49,12 +49,7 @@
 	s.charmURL = "ch:trusty/mysql-1"
 }
 
-<<<<<<< HEAD
-func (s *LoopSuite) loop(c *tc.C) (resolver.LocalState, error) {
-	localState := resolver.LocalState{
-		CharmURL: s.charmURL,
-=======
-func (s *LoopSuite) loop(c *gc.C) func(context.Context) (resolver.LocalState, error) {
+func (s *LoopSuite) loop(c *tc.C) func(context.Context) (resolver.LocalState, error) {
 	return func(ctx context.Context) (resolver.LocalState, error) {
 		localState := resolver.LocalState{
 			CharmURL: s.charmURL,
@@ -70,23 +65,15 @@
 			Logger:        loggertesting.WrapCheckLog(c),
 		}, &localState)
 		return localState, err
->>>>>>> 2b1d188d
-	}
-}
-
-<<<<<<< HEAD
+	}
+}
+
 func (s *LoopSuite) TestAbort(c *tc.C) {
-	close(s.abort)
-	_, err := s.loop(c)
-	c.Assert(err, tc.Equals, resolver.ErrLoopAborted)
-=======
-func (s *LoopSuite) TestAbort(c *gc.C) {
-	ctx, cancel := context.WithCancel(context.Background())
-	cancel()
-
-	_, err := s.loop(c)(ctx)
-	c.Assert(err, gc.Equals, resolver.ErrLoopAborted)
->>>>>>> 2b1d188d
+	ctx, cancel := context.WithCancel(context.Background())
+	cancel()
+
+	_, err := s.loop(c)(ctx)
+	c.Assert(err, tc.Equals, resolver.ErrLoopAborted)
 }
 
 func (s *LoopSuite) TestOnIdle(c *tc.C) {
@@ -126,18 +113,12 @@
 	s.onIdle = func() error {
 		return errors.New("onIdle failed")
 	}
-<<<<<<< HEAD
-	close(s.abort)
-	_, err := s.loop(c)
+
+	ctx, cancel := context.WithCancel(context.Background())
+	cancel()
+
+	_, err := s.loop(c)(ctx)
 	c.Assert(err, tc.ErrorMatches, "onIdle failed")
-=======
-
-	ctx, cancel := context.WithCancel(context.Background())
-	cancel()
-
-	_, err := s.loop(c)(ctx)
-	c.Assert(err, gc.ErrorMatches, "onIdle failed")
->>>>>>> 2b1d188d
 }
 
 func (s *LoopSuite) TestErrWaitingNoOnIdle(c *tc.C) {
@@ -154,20 +135,13 @@
 	) (operation.Operation, error) {
 		return nil, resolver.ErrWaiting
 	})
-<<<<<<< HEAD
-	close(s.abort)
-	_, err := s.loop(c)
+
+	ctx, cancel := context.WithCancel(context.Background())
+	cancel()
+
+	_, err := s.loop(c)(ctx)
 	c.Assert(err, tc.Equals, resolver.ErrLoopAborted)
 	c.Assert(onIdleCalled, tc.IsFalse)
-=======
-
-	ctx, cancel := context.WithCancel(context.Background())
-	cancel()
-
-	_, err := s.loop(c)(ctx)
-	c.Assert(err, gc.Equals, resolver.ErrLoopAborted)
-	c.Assert(onIdleCalled, jc.IsFalse)
->>>>>>> 2b1d188d
 }
 
 func (s *LoopSuite) TestInitialFinalLocalState(c *tc.C) {
@@ -182,32 +156,21 @@
 		return nil, resolver.ErrNoOperation
 	})
 
-<<<<<<< HEAD
-	close(s.abort)
-	lastLocal, err := s.loop(c)
+	ctx, cancel := context.WithCancel(context.Background())
+	cancel()
+
+	lastLocal, err := s.loop(c)(ctx)
 	c.Assert(err, tc.Equals, resolver.ErrLoopAborted)
 	c.Assert(local, tc.DeepEquals, resolver.LocalState{
-=======
-	ctx, cancel := context.WithCancel(context.Background())
-	cancel()
-
-	lastLocal, err := s.loop(c)(ctx)
-	c.Assert(err, gc.Equals, resolver.ErrLoopAborted)
-	c.Assert(local, jc.DeepEquals, resolver.LocalState{
->>>>>>> 2b1d188d
 		CharmURL: s.charmURL,
 	})
 	c.Assert(lastLocal, tc.DeepEquals, local)
 }
 
-<<<<<<< HEAD
 func (s *LoopSuite) TestLoop(c *tc.C) {
-=======
-func (s *LoopSuite) TestLoop(c *gc.C) {
-	ctx, cancel := context.WithCancel(context.Background())
-	defer cancel()
-
->>>>>>> 2b1d188d
+	ctx, cancel := context.WithCancel(context.Background())
+	defer cancel()
+
 	var resolverCalls int
 	theOp := &mockOp{}
 	s.resolver = resolver.ResolverFunc(func(
@@ -234,15 +197,9 @@
 		return nil, resolver.ErrNoOperation
 	})
 
-<<<<<<< HEAD
-	_, err := s.loop(c)
+	_, err := s.loop(c)(ctx)
 	c.Assert(err, tc.Equals, resolver.ErrLoopAborted)
 	c.Assert(resolverCalls, tc.Equals, 3)
-=======
-	_, err := s.loop(c)(ctx)
-	c.Assert(err, gc.Equals, resolver.ErrLoopAborted)
-	c.Assert(resolverCalls, gc.Equals, 3)
->>>>>>> 2b1d188d
 	s.executor.CheckCallNames(c, "State", "State", "State", "Run", "State", "State")
 
 	runArgs := s.executor.Calls()[3].Args
@@ -251,14 +208,10 @@
 	c.Assert(runArgs[1], tc.NotNil)
 }
 
-<<<<<<< HEAD
 func (s *LoopSuite) TestLoopWithChange(c *tc.C) {
-=======
-func (s *LoopSuite) TestLoopWithChange(c *gc.C) {
-	ctx, cancel := context.WithCancel(context.Background())
-	defer cancel()
-
->>>>>>> 2b1d188d
+	ctx, cancel := context.WithCancel(context.Background())
+	defer cancel()
+
 	var resolverCalls int
 	theOp := &mockOp{}
 	s.resolver = resolver.ResolverFunc(func(
@@ -306,15 +259,9 @@
 		return nil
 	}
 
-<<<<<<< HEAD
-	_, err := s.loop(c)
+	_, err := s.loop(c)(ctx)
 	c.Assert(err, tc.Equals, resolver.ErrLoopAborted)
 	c.Assert(resolverCalls, tc.Equals, 4)
-=======
-	_, err := s.loop(c)(ctx)
-	c.Assert(err, gc.Equals, resolver.ErrLoopAborted)
-	c.Assert(resolverCalls, gc.Equals, 4)
->>>>>>> 2b1d188d
 	s.executor.CheckCallNames(c, "State", "State", "State", "Run", "State", "State", "State")
 
 	c.Assert(remoteStateSnapshotCount, tc.Equals, 5)
@@ -331,14 +278,10 @@
 	c.Assert(runArgs[1], tc.NotNil)
 }
 
-<<<<<<< HEAD
 func (s *LoopSuite) TestRunFails(c *tc.C) {
-=======
-func (s *LoopSuite) TestRunFails(c *gc.C) {
-	ctx, cancel := context.WithCancel(context.Background())
-	defer cancel()
-
->>>>>>> 2b1d188d
+	ctx, cancel := context.WithCancel(context.Background())
+	defer cancel()
+
 	s.executor.SetErrors(errors.New("run fails"))
 	s.resolver = resolver.ResolverFunc(func(
 		_ context.Context,
@@ -348,22 +291,14 @@
 	) (operation.Operation, error) {
 		return mockOp{}, nil
 	})
-<<<<<<< HEAD
-	_, err := s.loop(c)
+	_, err := s.loop(c)(ctx)
 	c.Assert(err, tc.ErrorMatches, "run fails")
 }
 
 func (s *LoopSuite) TestNextOpFails(c *tc.C) {
-=======
-	_, err := s.loop(c)(ctx)
-	c.Assert(err, gc.ErrorMatches, "run fails")
-}
-
-func (s *LoopSuite) TestNextOpFails(c *gc.C) {
-	ctx, cancel := context.WithCancel(context.Background())
-	defer cancel()
-
->>>>>>> 2b1d188d
+	ctx, cancel := context.WithCancel(context.Background())
+	defer cancel()
+
 	s.resolver = resolver.ResolverFunc(func(
 		_ context.Context,
 		_ resolver.LocalState,
@@ -372,13 +307,8 @@
 	) (operation.Operation, error) {
 		return nil, errors.New("NextOp fails")
 	})
-<<<<<<< HEAD
-	_, err := s.loop(c)
+	_, err := s.loop(c)(ctx)
 	c.Assert(err, tc.ErrorMatches, "NextOp fails")
-=======
-	_, err := s.loop(c)(ctx)
-	c.Assert(err, gc.ErrorMatches, "NextOp fails")
->>>>>>> 2b1d188d
 }
 
 func (s *LoopSuite) TestCheckCharmUpgradeUpgradeCharmHook(c *tc.C) {
@@ -453,14 +383,10 @@
 	s.testCheckCharmUpgradeDoesNothing(c)
 }
 
-<<<<<<< HEAD
 func (s *LoopSuite) testCheckCharmUpgradeDoesNothing(c *tc.C) {
-=======
-func (s *LoopSuite) testCheckCharmUpgradeDoesNothing(c *gc.C) {
-	ctx, cancel := context.WithCancel(context.Background())
-	defer cancel()
-
->>>>>>> 2b1d188d
+	ctx, cancel := context.WithCancel(context.Background())
+	defer cancel()
+
 	s.resolver = resolver.ResolverFunc(func(
 		_ context.Context,
 		_ resolver.LocalState,
@@ -469,17 +395,11 @@
 	) (operation.Operation, error) {
 		return nil, resolver.ErrWaiting
 	})
-<<<<<<< HEAD
-	close(s.abort)
-	_, err := s.loop(c)
-	c.Assert(err, tc.Equals, resolver.ErrLoopAborted)
-=======
-
-	cancel()
-
-	_, err := s.loop(c)(ctx)
-	c.Assert(err, gc.Equals, resolver.ErrLoopAborted)
->>>>>>> 2b1d188d
+
+	cancel()
+
+	_, err := s.loop(c)(ctx)
+	c.Assert(err, tc.Equals, resolver.ErrLoopAborted)
 
 	// Run not called
 	c.Assert(s.executor.Calls(), tc.HasLen, 3)
@@ -563,14 +483,10 @@
 	s.testCheckCharmUpgradeCallsRun(c, "Upgrade")
 }
 
-<<<<<<< HEAD
 func (s *LoopSuite) testCheckCharmUpgradeCallsRun(c *tc.C, op string) {
-=======
-func (s *LoopSuite) testCheckCharmUpgradeCallsRun(c *gc.C, op string) {
-	ctx, cancel := context.WithCancel(context.Background())
-	defer cancel()
-
->>>>>>> 2b1d188d
+	ctx, cancel := context.WithCancel(context.Background())
+	defer cancel()
+
 	s.opFactory = &mockOpFactory{
 		Factory: nil,
 		Stub:    testhelpers.Stub{},
@@ -584,17 +500,11 @@
 	) (operation.Operation, error) {
 		return nil, resolver.ErrWaiting
 	})
-<<<<<<< HEAD
-	close(s.abort)
-	_, err := s.loop(c)
-	c.Assert(err, tc.Equals, resolver.ErrLoopAborted)
-=======
-
-	cancel()
-
-	_, err := s.loop(c)(ctx)
-	c.Assert(err, gc.Equals, resolver.ErrLoopAborted)
->>>>>>> 2b1d188d
+
+	cancel()
+
+	_, err := s.loop(c)(ctx)
+	c.Assert(err, tc.Equals, resolver.ErrLoopAborted)
 
 	// Run not called
 	c.Assert(s.executor.Calls(), tc.HasLen, 4)
@@ -604,14 +514,10 @@
 	s.opFactory.CheckCallNames(c, "New"+op)
 }
 
-<<<<<<< HEAD
 func (s *LoopSuite) TestCancelledLockAcquisitionCausesRestart(c *tc.C) {
-=======
-func (s *LoopSuite) TestCancelledLockAcquisitionCausesRestart(c *gc.C) {
-	ctx, cancel := context.WithCancel(context.Background())
-	defer cancel()
-
->>>>>>> 2b1d188d
+	ctx, cancel := context.WithCancel(context.Background())
+	defer cancel()
+
 	s.executor = &mockOpExecutor{
 		Executor: nil,
 		Stub:     testhelpers.Stub{},
@@ -633,13 +539,8 @@
 		return &mockOp{}, nil
 	})
 
-<<<<<<< HEAD
-	_, err := s.loop(c)
+	_, err := s.loop(c)(ctx)
 	c.Assert(err, tc.Equals, resolver.ErrRestart)
-=======
-	_, err := s.loop(c)(ctx)
-	c.Assert(err, gc.Equals, resolver.ErrRestart)
->>>>>>> 2b1d188d
 }
 
 func waitChannel(c *tc.C, ch <-chan interface{}, activity string) interface{} {
