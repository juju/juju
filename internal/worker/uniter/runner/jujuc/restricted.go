// Copyright 2012-2014 Canonical Ltd.
// Licensed under the AGPLv3, see LICENCE file for details.

package jujuc

import (
<<<<<<< HEAD
	"context"
	"time"

=======
	"github.com/juju/charm/v12"
>>>>>>> d907b631
	"github.com/juju/errors"
	"github.com/juju/names/v6"

	"github.com/juju/juju/core/application"
	"github.com/juju/juju/core/network"
	"github.com/juju/juju/core/secrets"
	"github.com/juju/juju/internal/charm"
	"github.com/juju/juju/rpc/params"
)

// ErrRestrictedContext indicates a method is not implemented in the given context.
var ErrRestrictedContext = errors.NotImplementedf("not implemented for restricted context")

// RestrictedContext is a base implementation for restricted contexts to embed,
// so that an error is returned for methods that are not explicitly
// implemented.
type RestrictedContext struct{}

// ConfigSettings implements hooks.Context.
func (*RestrictedContext) ConfigSettings(context.Context) (charm.Settings, error) {
	return nil, ErrRestrictedContext
}

// GoalState implements hooks.Context.
func (*RestrictedContext) GoalState(context.Context) (*application.GoalState, error) {
	return &application.GoalState{}, ErrRestrictedContext
}

// GetCharmState implements jujuc.unitCharmStateContext.
func (*RestrictedContext) GetCharmState(context.Context) (map[string]string, error) {
	return nil, ErrRestrictedContext
}

// GetCharmStateValue implements jujuc.unitCharmStateContext.
func (*RestrictedContext) GetCharmStateValue(context.Context, string) (string, error) {
	return "", ErrRestrictedContext
}

// DeleteCharmStateValue implements jujuc.unitCharmStateContext.
func (*RestrictedContext) DeleteCharmStateValue(context.Context, string) error {
	return ErrRestrictedContext
}

// SetCharmStateValue implements jujuc.unitCharmStateContext.
func (*RestrictedContext) SetCharmStateValue(context.Context, string, string) error {
	return ErrRestrictedContext
}

// UnitStatus implements hooks.Context.
func (*RestrictedContext) UnitStatus(context.Context) (*StatusInfo, error) {
	return nil, ErrRestrictedContext
}

// CloudSpec implements hooks.Context.
func (c *RestrictedContext) CloudSpec(context.Context) (*params.CloudSpec, error) {
	return nil, ErrRestrictedContext
}

// SetUnitStatus implements hooks.Context.
func (*RestrictedContext) SetUnitStatus(context.Context, StatusInfo) error {
	return ErrRestrictedContext
}

// ApplicationStatus implements hooks.Context.
func (*RestrictedContext) ApplicationStatus(context.Context) (ApplicationStatusInfo, error) {
	return ApplicationStatusInfo{}, ErrRestrictedContext
}

// SetApplicationStatus implements hooks.Context.
func (*RestrictedContext) SetApplicationStatus(context.Context, StatusInfo) error {
	return ErrRestrictedContext
}

// AvailabilityZone implements hooks.Context.
func (*RestrictedContext) AvailabilityZone() (string, error) { return "", ErrRestrictedContext }

// RequestReboot implements hooks.Context.
func (*RestrictedContext) RequestReboot(prio RebootPriority) error {
	return ErrRestrictedContext
}

// PublicAddress implements hooks.Context.
func (*RestrictedContext) PublicAddress(_ context.Context) (string, error) {
	return "", ErrRestrictedContext
}

// PrivateAddress implements hooks.Context.
func (*RestrictedContext) PrivateAddress() (string, error) { return "", ErrRestrictedContext }

// OpenPortRange implements hooks.Context.
func (*RestrictedContext) OpenPortRange(string, network.PortRange) error {
	return ErrRestrictedContext
}

// ClosePortRange implements hooks.Context.
func (*RestrictedContext) ClosePortRange(string, network.PortRange) error {
	return ErrRestrictedContext
}

// OpenedPortRanges implements hooks.Context.
func (*RestrictedContext) OpenedPortRanges() network.GroupedPortRanges { return nil }

// NetworkInfo implements hooks.Context.
func (*RestrictedContext) NetworkInfo(_ context.Context, bindingNames []string, relationId int) (map[string]params.NetworkInfoResult, error) {
	return map[string]params.NetworkInfoResult{}, ErrRestrictedContext
}

// IsLeader implements hooks.Context.
func (*RestrictedContext) IsLeader() (bool, error) { return false, ErrRestrictedContext }

<<<<<<< HEAD
// AddMetric implements hooks.Context.
func (*RestrictedContext) AddMetric(string, string, time.Time) error { return ErrRestrictedContext }

// AddMetricLabels implements hooks.Context.
func (*RestrictedContext) AddMetricLabels(string, string, time.Time, map[string]string) error {
	return ErrRestrictedContext
}

=======
// LeaderSettings implements hooks.Context.
func (*RestrictedContext) LeaderSettings() (map[string]string, error) {
	return nil, ErrRestrictedContext
}

// WriteLeaderSettings implements hooks.Context.
func (*RestrictedContext) WriteLeaderSettings(map[string]string) error { return ErrRestrictedContext }

>>>>>>> d907b631
// StorageTags implements hooks.Context.
func (*RestrictedContext) StorageTags(_ context.Context) ([]names.StorageTag, error) {
	return nil, ErrRestrictedContext
}

// Storage implements hooks.Context.
func (*RestrictedContext) Storage(context.Context, names.StorageTag) (ContextStorageAttachment, error) {
	return nil, ErrRestrictedContext
}

// HookStorage implements hooks.Context.
func (*RestrictedContext) HookStorage(_ context.Context) (ContextStorageAttachment, error) {
	return nil, ErrRestrictedContext
}

// AddUnitStorage implements hooks.Context.
func (*RestrictedContext) AddUnitStorage(map[string]params.StorageDirectives) error {
	return ErrRestrictedContext
}

// DownloadResource implements hooks.Context.
func (ctx *RestrictedContext) DownloadResource(_ context.Context, name string) (filePath string, _ error) {
	return "", ErrRestrictedContext
}

// Relation implements hooks.Context.
func (*RestrictedContext) Relation(id int) (ContextRelation, error) {
	return nil, ErrRestrictedContext
}

// RelationIds implements hooks.Context.
func (*RestrictedContext) RelationIds() ([]int, error) { return nil, ErrRestrictedContext }

// HookRelation implements hooks.Context.
func (*RestrictedContext) HookRelation() (ContextRelation, error) {
	return nil, ErrRestrictedContext
}

// RemoteUnitName implements hooks.Context.
func (*RestrictedContext) RemoteUnitName() (string, error) { return "", ErrRestrictedContext }

// RemoteApplicationName implements hooks.Context.
func (*RestrictedContext) RemoteApplicationName() (string, error) { return "", ErrRestrictedContext }

// ActionParams implements hooks.Context.
func (*RestrictedContext) ActionParams() (map[string]interface{}, error) {
	return nil, ErrRestrictedContext
}

// UpdateActionResults implements hooks.Context.
func (*RestrictedContext) UpdateActionResults(keys []string, value interface{}) error {
	return ErrRestrictedContext
}

// LogActionMessage implements hooks.Context.
func (*RestrictedContext) LogActionMessage(context.Context, string) error {
	return ErrRestrictedContext
}

// SetActionMessage implements hooks.Context.
func (*RestrictedContext) SetActionMessage(string) error { return ErrRestrictedContext }

// SetActionFailed implements hooks.Context.
func (*RestrictedContext) SetActionFailed() error { return ErrRestrictedContext }

// UnitWorkloadVersion implements hooks.Context.
func (*RestrictedContext) UnitWorkloadVersion(context.Context) (string, error) {
	return "", ErrRestrictedContext
}

// SetUnitWorkloadVersion implements hooks.Context.
func (*RestrictedContext) SetUnitWorkloadVersion(context.Context, string) error {
	return ErrRestrictedContext
}

// WorkloadName implements hooks.Context.
func (*RestrictedContext) WorkloadName() (string, error) {
	return "", ErrRestrictedContext
}

// GetSecret implements runner.Context.
func (ctx *RestrictedContext) GetSecret(context.Context, *secrets.URI, string, bool, bool) (secrets.SecretValue, error) {
	return nil, ErrRestrictedContext
}

// CreateSecret implements runner.Context.
func (ctx *RestrictedContext) CreateSecret(_ context.Context, args *SecretCreateArgs) (*secrets.URI, error) {
	return nil, ErrRestrictedContext
}

// UpdateSecret implements runner.Context.
func (ctx *RestrictedContext) UpdateSecret(*secrets.URI, *SecretUpdateArgs) error {
	return ErrRestrictedContext
}

func (ctx *RestrictedContext) RemoveSecret(*secrets.URI, *int) error {
	return ErrRestrictedContext
}

func (ctx *RestrictedContext) SecretMetadata() (map[string]SecretMetadata, error) {
	return nil, ErrRestrictedContext
}

// GrantSecret implements runner.Context.
func (c *RestrictedContext) GrantSecret(*secrets.URI, *SecretGrantRevokeArgs) error {
	return ErrRestrictedContext
}

// RevokeSecret implements runner.Context.
func (c *RestrictedContext) RevokeSecret(*secrets.URI, *SecretGrantRevokeArgs) error {
	return ErrRestrictedContext
}<|MERGE_RESOLUTION|>--- conflicted
+++ resolved
@@ -4,13 +4,8 @@
 package jujuc
 
 import (
-<<<<<<< HEAD
 	"context"
-	"time"
-
-=======
-	"github.com/juju/charm/v12"
->>>>>>> d907b631
+
 	"github.com/juju/errors"
 	"github.com/juju/names/v6"
 
@@ -121,25 +116,6 @@
 // IsLeader implements hooks.Context.
 func (*RestrictedContext) IsLeader() (bool, error) { return false, ErrRestrictedContext }
 
-<<<<<<< HEAD
-// AddMetric implements hooks.Context.
-func (*RestrictedContext) AddMetric(string, string, time.Time) error { return ErrRestrictedContext }
-
-// AddMetricLabels implements hooks.Context.
-func (*RestrictedContext) AddMetricLabels(string, string, time.Time, map[string]string) error {
-	return ErrRestrictedContext
-}
-
-=======
-// LeaderSettings implements hooks.Context.
-func (*RestrictedContext) LeaderSettings() (map[string]string, error) {
-	return nil, ErrRestrictedContext
-}
-
-// WriteLeaderSettings implements hooks.Context.
-func (*RestrictedContext) WriteLeaderSettings(map[string]string) error { return ErrRestrictedContext }
-
->>>>>>> d907b631
 // StorageTags implements hooks.Context.
 func (*RestrictedContext) StorageTags(_ context.Context) ([]names.StorageTag, error) {
 	return nil, ErrRestrictedContext
