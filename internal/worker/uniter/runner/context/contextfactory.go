--- conflicted
+++ resolved
@@ -65,30 +65,6 @@
 	Storage(names.StorageTag) (jujuc.ContextStorageAttachment, error)
 }
 
-<<<<<<< HEAD
-=======
-// SecretsAccessor is used by the hook context to access the secrets backend.
-type SecretsAccessor interface {
-	// CreateSecretURIs is used by secret-add to get URIs
-	// for added secrets.
-	CreateSecretURIs(int) ([]*secrets.URI, error)
-
-	// SecretMetadata is used by secrets-get to fetch
-	// metadata for secrets.
-	SecretMetadata() ([]secrets.SecretMetadata, error)
-
-	// UnitOwnedSecretsAndRevisions returns all the secrets owned by the unit
-	// with all the associated revisions.
-	UnitOwnedSecretsAndRevisions(unit names.UnitTag) ([]secrets.SecretURIWithRevisions, error)
-
-	// OwnedSecretRevisions returns the revisions for a secret.
-	OwnedSecretRevisions(names.UnitTag, *secrets.URI) ([]int, error)
-
-	// SecretRotated records the outcome of rotating a secret.
-	SecretRotated(uri string, oldRevision int) error
-}
-
->>>>>>> 17876b91
 // SecretsBackendGetter creates a secrets backend client.
 type SecretsBackendGetter func() (api.SecretsBackend, error)
 
@@ -317,7 +293,7 @@
 			ctx.secretRevision = hookInfo.SecretRevision
 		}
 		if ctx.secretLabel == "" {
-			info, err := ctx.SecretMetadata()
+			info, err := ctx.SecretMetadata(stdCtx)
 			if err != nil {
 				return nil, errors.Trace(err)
 			}
@@ -439,29 +415,6 @@
 
 	ctx.portRangeChanges = newPortRangeChangeRecorder(ctx.logger, f.unit.Tag(), f.modelType, machPortRanges, appPortRanges)
 	ctx.secretChanges = newSecretsChangeRecorder(ctx.logger)
-<<<<<<< HEAD
-	info, err := ctx.secretsClient.SecretMetadata(stdCtx)
-	if err != nil {
-		return err
-	}
-	ctx.secretMetadata = make(map[string]jujuc.SecretMetadata)
-	for _, v := range info {
-		md := v.Metadata
-		ctx.secretMetadata[md.URI.ID] = jujuc.SecretMetadata{
-			Description:      md.Description,
-			Label:            md.Label,
-			Owner:            md.Owner,
-			RotatePolicy:     md.RotatePolicy,
-			LatestRevision:   md.LatestRevision,
-			LatestChecksum:   md.LatestRevisionChecksum,
-			LatestExpireTime: md.LatestExpireTime,
-			NextRotateTime:   md.NextRotateTime,
-			Revisions:        v.Revisions,
-			Access:           md.Access,
-		}
-	}
-=======
->>>>>>> 17876b91
 
 	return nil
 }
