--- conflicted
+++ resolved
@@ -667,7 +667,7 @@
 		},
 	}
 	ctx := s.GetContext(c, ctrl, -1, "", names.StorageTag{})
-	md, err := ctx.SecretMetadata()
+	md, err := ctx.SecretMetadata(c.Context())
 	c.Assert(err, tc.ErrorIsNil)
 	c.Assert(md, tc.DeepEquals, map[string]jujuc.SecretMetadata{
 		uri.ID: {
@@ -696,19 +696,19 @@
 		},
 	})
 	c.Assert(err, tc.ErrorIsNil)
-	err = ctx.UpdateSecret(uri, &jujuc.SecretUpdateArgs{
+	err = ctx.UpdateSecret(c.Context(), uri, &jujuc.SecretUpdateArgs{
 		Description: ptr("another"),
 	})
 	c.Assert(err, tc.ErrorIsNil)
-	ctx.GrantSecret(uri, &jujuc.SecretGrantRevokeArgs{
+	ctx.GrantSecret(nil, uri, &jujuc.SecretGrantRevokeArgs{
 		UnitName:    ptr("gitlab/1"),
 		RelationKey: ptr("mariadb:db gitlab:db"),
 		Role:        ptr(coresecrets.RoleView),
 	})
 
-	err = ctx.RemoveSecret(uri2, nil)
-	c.Assert(err, tc.ErrorIsNil)
-	md, err = ctx.SecretMetadata()
+	err = ctx.RemoveSecret(nil, uri2, nil)
+	c.Assert(err, tc.ErrorIsNil)
+	md, err = ctx.SecretMetadata(c.Context())
 	c.Assert(err, tc.ErrorIsNil)
 	c.Assert(md, tc.DeepEquals, map[string]jujuc.SecretMetadata{
 		uri.ID: {
@@ -1338,13 +1338,8 @@
 	hookContext := context.NewMockUnitHookContext(c, s.mockUnit, model.IAAS, s.mockLeadership)
 	jujuSecretsAPI := secretsmanager.NewClient(apiCaller)
 	secretsBackend, err := secrets.NewClient(jujuSecretsAPI)
-<<<<<<< HEAD
-	c.Assert(err, tc.ErrorIsNil)
-	context.SetEnvironmentHookContextSecret(hookContext, uri.String(), nil, jujuSecretsAPI, secretsBackend)
-=======
-	c.Assert(err, jc.ErrorIsNil)
+	c.Assert(err, tc.ErrorIsNil)
 	context.SetEnvironmentHookContextSecret(hookContext, uri.String(), map[string]jujuc.SecretMetadata{}, jujuSecretsAPI, secretsBackend)
->>>>>>> 17876b91
 
 	patchContext(hookContext, uri, "label", jujuSecretsAPI, secretsBackend)
 
@@ -1652,7 +1647,7 @@
 
 	data := map[string]string{"foo": "bar"}
 	value := coresecrets.NewSecretValue(data)
-	err := hookContext.UpdateSecret(uri, &jujuc.SecretUpdateArgs{
+	err := hookContext.UpdateSecret(c.Context(), uri, &jujuc.SecretUpdateArgs{
 		Value:        value,                        // will be overwritten by the new value.
 		RotatePolicy: ptr(coresecrets.RotateDaily), // will be kept.
 		Description:  ptr("my secret"),             // will be overwritten by the new value.
@@ -1664,7 +1659,7 @@
 	newData := map[string]string{"bar": "baz"}
 	newValue := coresecrets.NewSecretValue(newData)
 	expiry := time.Now()
-	err = hookContext.UpdateSecret(uri, &jujuc.SecretUpdateArgs{
+	err = hookContext.UpdateSecret(c.Context(), uri, &jujuc.SecretUpdateArgs{
 		ExpireTime:  ptr(expiry),          // will be merged.
 		Value:       newValue,             // will be the new value.
 		Description: ptr("my new secret"), // will be the new value.
@@ -1703,7 +1698,7 @@
 			Owner:          coresecrets.Owner{Kind: coresecrets.ApplicationOwner, ID: "mariadb"},
 		},
 	}, nil, nil)
-	err := hookContext.UpdateSecret(uri, &jujuc.SecretUpdateArgs{
+	err := hookContext.UpdateSecret(c.Context(), uri, &jujuc.SecretUpdateArgs{
 		Value:        value,
 		RotatePolicy: ptr(coresecrets.RotateDaily),
 		ExpireTime:   ptr(expiry),
@@ -1736,45 +1731,45 @@
 		uri.ID:  {Description: "a secret", LatestRevision: 666, Owner: coresecrets.Owner{Kind: coresecrets.ApplicationOwner, ID: "mariadb"}},
 		uri2.ID: {Description: "another secret", LatestRevision: 667, Owner: coresecrets.Owner{Kind: coresecrets.UnitOwner, ID: "mariadb/666"}},
 	}, nil, nil)
-	err := hookContext.RemoveSecret(uri, nil)
-	c.Assert(err, tc.ErrorIsNil)
-	err = hookContext.RemoveSecret(uri2, ptr(666))
+	err := hookContext.RemoveSecret(nil, uri, nil)
+	c.Assert(err, tc.ErrorIsNil)
+	err = hookContext.RemoveSecret(nil, uri2, ptr(666))
 	c.Assert(err, tc.ErrorIsNil)
 	c.Assert(hookContext.PendingSecretRemoves(), tc.DeepEquals, map[string]uniter.SecretDeleteArg{
 		uri.ID:  {URI: uri},
 		uri2.ID: {URI: uri2, Revisions: []int{666}}})
 }
 
-func (s *mockHookContextSuite) TestSecretRemoveMulti(c *gc.C) {
+func (s *HookContextSuite) TestSecretRemoveMulti(c *tc.C) {
 	defer s.setupMocks(c).Finish()
 
 	s.mockLeadership.EXPECT().IsLeader().Return(true, nil).Times(2)
-	hookContext := context.NewMockUnitHookContext(s.mockUnit, model.IAAS, s.mockLeadership)
+	hookContext := context.NewMockUnitHookContext(c, s.mockUnit, model.IAAS, s.mockLeadership)
 
 	uri := coresecrets.NewURI()
 	uri2 := coresecrets.NewURI()
 	uri3 := coresecrets.NewURI()
 	context.SetEnvironmentHookContextSecret(hookContext, uri.String(), map[string]jujuc.SecretMetadata{
-		uri.ID:  {Description: "a secret", LatestRevision: 666, Owner: names.NewApplicationTag("mariadb")},
-		uri2.ID: {Description: "another secret", LatestRevision: 667, Owner: names.NewUnitTag("mariadb/666")},
-		uri3.ID: {Description: "third secret", LatestRevision: 669, Owner: names.NewUnitTag("mariadb/669")},
+		uri.ID:  {Description: "a secret", LatestRevision: 666, Owner: coresecrets.Owner{Kind: coresecrets.ApplicationOwner, ID: "mariadb"}},
+		uri2.ID: {Description: "another secret", LatestRevision: 667, Owner: coresecrets.Owner{Kind: coresecrets.UnitOwner, ID: "mariadb/666"}},
+		uri3.ID: {Description: "third secret", LatestRevision: 669, Owner: coresecrets.Owner{Kind: coresecrets.UnitOwner, ID: "mariadb/669"}},
 	}, nil, nil)
-	err := hookContext.RemoveSecret(uri, nil)
-	c.Assert(err, jc.ErrorIsNil)
+	err := hookContext.RemoveSecret(nil, uri, nil)
+	c.Assert(err, tc.ErrorIsNil)
 	// It isn't an error, but the revision won't be tracked, because we're already deleting all revisions
-	err = hookContext.RemoveSecret(uri, ptr(555))
-	c.Assert(err, jc.ErrorIsNil)
-	err = hookContext.RemoveSecret(uri2, ptr(666))
-	c.Assert(err, jc.ErrorIsNil)
+	err = hookContext.RemoveSecret(nil, uri, ptr(555))
+	c.Assert(err, tc.ErrorIsNil)
+	err = hookContext.RemoveSecret(nil, uri2, ptr(666))
+	c.Assert(err, tc.ErrorIsNil)
 	// We then remove all secrets after removing just one, so we also just remove all secrets
-	err = hookContext.RemoveSecret(uri2, nil)
-	c.Assert(err, jc.ErrorIsNil)
+	err = hookContext.RemoveSecret(nil, uri2, nil)
+	c.Assert(err, tc.ErrorIsNil)
 	// In the third case, we just remove to exact revisions
-	err = hookContext.RemoveSecret(uri3, ptr(555))
-	c.Assert(err, jc.ErrorIsNil)
-	err = hookContext.RemoveSecret(uri3, ptr(666))
-	c.Assert(err, jc.ErrorIsNil)
-	c.Assert(hookContext.PendingSecretRemoves(), jc.DeepEquals, map[string]uniter.SecretDeleteArg{
+	err = hookContext.RemoveSecret(nil, uri3, ptr(555))
+	c.Assert(err, tc.ErrorIsNil)
+	err = hookContext.RemoveSecret(nil, uri3, ptr(666))
+	c.Assert(err, tc.ErrorIsNil)
+	c.Assert(hookContext.PendingSecretRemoves(), tc.DeepEquals, map[string]uniter.SecretDeleteArg{
 		uri.ID:  {URI: uri, Revisions: nil},
 		uri2.ID: {URI: uri2, Revisions: nil},
 		uri3.ID: {URI: uri3, Revisions: []int{555, 666}},
@@ -1796,12 +1791,12 @@
 
 	app := "mariadb"
 	relationKey := "wordpress:db mysql:server"
-	err := hookContext.GrantSecret(uri, &jujuc.SecretGrantRevokeArgs{
+	err := hookContext.GrantSecret(nil, uri, &jujuc.SecretGrantRevokeArgs{
 		ApplicationName: &app,
 		RelationKey:     &relationKey,
 	})
 	c.Assert(err, tc.ErrorIsNil)
-	err = hookContext.GrantSecret(uri2, &jujuc.SecretGrantRevokeArgs{
+	err = hookContext.GrantSecret(nil, uri2, &jujuc.SecretGrantRevokeArgs{
 		ApplicationName: &app,
 		RelationKey:     &relationKey,
 	})
@@ -1833,7 +1828,7 @@
 	uri := coresecrets.NewURI()
 	app := "mariadb"
 	relationKey := "wordpress:db mysql:server"
-	err := hookContext.GrantSecret(uri, &jujuc.SecretGrantRevokeArgs{
+	err := hookContext.GrantSecret(nil, uri, &jujuc.SecretGrantRevokeArgs{
 		ApplicationName: &app,
 		RelationKey:     &relationKey,
 	})
@@ -1852,7 +1847,7 @@
 
 	app := "mariadb"
 	relationKey := "wordpress:db mysql:server"
-	err := hookContext.GrantSecret(uri, &jujuc.SecretGrantRevokeArgs{
+	err := hookContext.GrantSecret(nil, uri, &jujuc.SecretGrantRevokeArgs{
 		ApplicationName: &app,
 		RelationKey:     &relationKey,
 	})
@@ -1882,7 +1877,7 @@
 	c.Assert(hookContext.PendingSecretGrants(), tc.DeepEquals, map[string]map[string]uniter.SecretGrantRevokeArgs{})
 	app := "gitlab"
 	relationKey := "mariadb:db gitlab:db"
-	err := hookContext.GrantSecret(uri, &jujuc.SecretGrantRevokeArgs{
+	err := hookContext.GrantSecret(nil, uri, &jujuc.SecretGrantRevokeArgs{
 		ApplicationName: &app,
 		RelationKey:     &relationKey,
 		Role:            ptr(coresecrets.RoleView),
@@ -1914,7 +1909,7 @@
 	c.Assert(hookContext.PendingSecretGrants(), tc.DeepEquals, map[string]map[string]uniter.SecretGrantRevokeArgs{})
 	unit := "gitlab/0"
 	relationKey := "mariadb:db gitlab:db"
-	err := hookContext.GrantSecret(uri, &jujuc.SecretGrantRevokeArgs{
+	err := hookContext.GrantSecret(nil, uri, &jujuc.SecretGrantRevokeArgs{
 		UnitName:    &unit,
 		RelationKey: &relationKey,
 		Role:        ptr(coresecrets.RoleView),
@@ -1946,7 +1941,7 @@
 	c.Assert(hookContext.PendingSecretGrants(), tc.DeepEquals, map[string]map[string]uniter.SecretGrantRevokeArgs{})
 	unit := "gitlab/0"
 	relationKey := "mariadb:db gitlab:db"
-	err := hookContext.GrantSecret(uri, &jujuc.SecretGrantRevokeArgs{
+	err := hookContext.GrantSecret(nil, uri, &jujuc.SecretGrantRevokeArgs{
 		UnitName:    &unit,
 		RelationKey: &relationKey,
 		Role:        ptr(coresecrets.RoleView),
@@ -1978,7 +1973,7 @@
 	c.Assert(hookContext.PendingSecretGrants(), tc.DeepEquals, map[string]map[string]uniter.SecretGrantRevokeArgs{})
 	app := "gitlab"
 	relationKey := "mariadb:db gitlab:db"
-	err := hookContext.GrantSecret(uri, &jujuc.SecretGrantRevokeArgs{
+	err := hookContext.GrantSecret(nil, uri, &jujuc.SecretGrantRevokeArgs{
 		ApplicationName: &app,
 		RelationKey:     &relationKey,
 		Role:            ptr(coresecrets.RoleView),
@@ -2000,12 +1995,12 @@
 	app := "mariadb"
 	unit0 := "mariadb/0"
 	relationKey := "wordpress:db mysql:server"
-	err := hookContext.RevokeSecret(uri, &jujuc.SecretGrantRevokeArgs{
+	err := hookContext.RevokeSecret(nil, uri, &jujuc.SecretGrantRevokeArgs{
 		ApplicationName: &app,
 		RelationKey:     &relationKey,
 	})
 	c.Assert(err, tc.ErrorIsNil)
-	err = hookContext.RevokeSecret(uri2, &jujuc.SecretGrantRevokeArgs{
+	err = hookContext.RevokeSecret(nil, uri2, &jujuc.SecretGrantRevokeArgs{
 		ApplicationName: &app,
 		RelationKey:     &relationKey,
 	})
@@ -2030,7 +2025,7 @@
 	)
 
 	// No OPS for duplicated revoke.
-	err = hookContext.RevokeSecret(uri, &jujuc.SecretGrantRevokeArgs{
+	err = hookContext.RevokeSecret(nil, uri, &jujuc.SecretGrantRevokeArgs{
 		ApplicationName: &app,
 		RelationKey:     &relationKey,
 	})
@@ -2055,7 +2050,7 @@
 	)
 
 	// No OPS for unit level revoke because application level revoke exists already.
-	err = hookContext.RevokeSecret(uri, &jujuc.SecretGrantRevokeArgs{
+	err = hookContext.RevokeSecret(nil, uri, &jujuc.SecretGrantRevokeArgs{
 		UnitName:    &unit0,
 		RelationKey: &relationKey,
 	})
@@ -2111,7 +2106,7 @@
 	}, nil)
 
 	ctx := context.NewMockUnitHookContextWithUniter(c, model.IAAS, s.mockUnit, client)
-	spec, err := ctx.CloudSpec(stdcontext.Background())
+	spec, err := ctx.CloudSpec(c.Context())
 	c.Assert(err, tc.ErrorIsNil)
 	c.Assert(spec.Type, tc.Equals, "lxd")
 	c.Assert(spec.Credential.AuthType, tc.Equals, "authtype")
@@ -2148,7 +2143,7 @@
 		}, nil
 	})
 
-	spec, err := ctx.CloudSpec(stdcontext.Background())
+	spec, err := ctx.CloudSpec(c.Context())
 	c.Assert(err, tc.ErrorIsNil)
 	c.Assert(spec, tc.DeepEquals, &params.CloudSpec{
 		Type:     "kubernetes",
@@ -2164,19 +2159,19 @@
 	})
 }
 
-func (s *mockHookContextSuite) TestSecretsMetadataLazyLoaded(c *gc.C) {
+func (s *HookContextSuite) TestSecretsMetadataLazyLoaded(c *tc.C) {
 	defer s.setupMocks(c).Finish()
 
 	called := false
 	apiCaller := basetesting.APICallerFunc(func(objType string, version int, id, request string, arg, result interface{}) error {
-		c.Assert(called, jc.IsFalse)
+		c.Assert(called, tc.IsFalse)
 		called = true
-		c.Assert(objType, gc.Equals, "SecretsManager")
-		c.Assert(version, gc.Equals, 0)
-		c.Assert(id, gc.Equals, "")
-		c.Assert(request, gc.Equals, "GetSecretMetadata")
-		c.Check(arg, gc.IsNil)
-		c.Assert(result, gc.FitsTypeOf, &params.ListSecretMetadataResults{})
+		c.Assert(objType, tc.Equals, "SecretsManager")
+		c.Assert(version, tc.Equals, 0)
+		c.Assert(id, tc.Equals, "")
+		c.Assert(request, tc.Equals, "GetSecretMetadata")
+		c.Check(arg, tc.IsNil)
+		c.Assert(result, tc.FitsTypeOf, &params.ListSecretMetadataResults{})
 		*(result.(*params.ListSecretMetadataResults)) = params.ListSecretMetadataResults{
 			[]params.ListSecretMetadataResult{{
 				URI:      "secret:9m4e2mr0ui3e8a215n4g",
@@ -2186,40 +2181,40 @@
 		return nil
 	})
 
-	hookContext := context.NewMockUnitHookContext(s.mockUnit, model.IAAS, s.mockLeadership)
+	hookContext := context.NewMockUnitHookContext(c, s.mockUnit, model.IAAS, s.mockLeadership)
 	jujuSecretsAPI := secretsmanager.NewClient(apiCaller)
 	context.SetEnvironmentHookContextSecret(hookContext, "", nil, jujuSecretsAPI, nil)
 
-	value, err := hookContext.SecretMetadata()
-	c.Assert(err, jc.ErrorIsNil)
-	c.Assert(value, jc.DeepEquals, map[string]jujuc.SecretMetadata{
+	value, err := hookContext.SecretMetadata(c.Context())
+	c.Assert(err, tc.ErrorIsNil)
+	c.Assert(value, tc.DeepEquals, map[string]jujuc.SecretMetadata{
 		"9m4e2mr0ui3e8a215n4g": {
-			Owner: names.NewUnitTag("wordpress/0"),
+			Owner: coresecrets.Owner{Kind: coresecrets.UnitOwner, ID: "wordpress/0"},
 		},
 	})
 
 	// Second time, it should not call the api.
-	value, err = hookContext.SecretMetadata()
-	c.Assert(err, jc.ErrorIsNil)
-	c.Assert(value, jc.DeepEquals, map[string]jujuc.SecretMetadata{
+	value, err = hookContext.SecretMetadata(c.Context())
+	c.Assert(err, tc.ErrorIsNil)
+	c.Assert(value, tc.DeepEquals, map[string]jujuc.SecretMetadata{
 		"9m4e2mr0ui3e8a215n4g": {
-			Owner: names.NewUnitTag("wordpress/0"),
-		},
-	})
-}
-
-func (s *mockHookContextSuite) TestSecretsMetadataLazyLoadedAlreadyLoaded(c *gc.C) {
+			Owner: coresecrets.Owner{Kind: coresecrets.UnitOwner, ID: "wordpress/0"},
+		},
+	})
+}
+
+func (s *HookContextSuite) TestSecretsMetadataLazyLoadedAlreadyLoaded(c *tc.C) {
 	defer s.setupMocks(c).Finish()
 
 	metadata := map[string]jujuc.SecretMetadata{
 		"9m4e2mr0ui3e8a215n4g": {
-			Owner: names.NewUnitTag("wordpress/0"),
+			Owner: coresecrets.Owner{Kind: coresecrets.UnitOwner, ID: "mariadb/0"},
 		},
 	}
-	hookContext := context.NewMockUnitHookContext(s.mockUnit, model.IAAS, s.mockLeadership)
+	hookContext := context.NewMockUnitHookContext(c, s.mockUnit, model.IAAS, s.mockLeadership)
 	context.SetEnvironmentHookContextSecret(hookContext, "", metadata, nil, nil)
 
-	value, err := hookContext.SecretMetadata()
-	c.Assert(err, jc.ErrorIsNil)
-	c.Assert(value, jc.DeepEquals, metadata)
+	value, err := hookContext.SecretMetadata(c.Context())
+	c.Assert(err, tc.ErrorIsNil)
+	c.Assert(value, tc.DeepEquals, metadata)
 }