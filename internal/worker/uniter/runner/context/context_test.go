// Copyright 2012-2014 Canonical Ltd.
// Licensed under the AGPLv3, see LICENCE file for details.

package context_test

import (
	stdcontext "context"
	"os"
	"path"
	"strings"
	"testing"
	"time"

	"github.com/juju/errors"
	"github.com/juju/names/v6"
	"github.com/juju/tc"
	"go.uber.org/mock/gomock"
<<<<<<< HEAD
=======
	gc "gopkg.in/check.v1"
	"k8s.io/client-go/rest"
>>>>>>> d907b631

	"github.com/juju/juju/api/agent/secretsmanager"
	"github.com/juju/juju/api/agent/uniter"
	basetesting "github.com/juju/juju/api/base/testing"
	"github.com/juju/juju/core/application"
	"github.com/juju/juju/core/model"
	"github.com/juju/juju/core/network"
	"github.com/juju/juju/core/quota"
	coresecrets "github.com/juju/juju/core/secrets"
	"github.com/juju/juju/core/status"
	"github.com/juju/juju/internal/charm"
	"github.com/juju/juju/internal/secrets"
	"github.com/juju/juju/internal/secrets/provider"
	"github.com/juju/juju/internal/secrets/provider/vault"
	"github.com/juju/juju/internal/testhelpers"
	coretesting "github.com/juju/juju/internal/testing"
	"github.com/juju/juju/internal/worker/common/charmrunner"
	"github.com/juju/juju/internal/worker/uniter/api"
	"github.com/juju/juju/internal/worker/uniter/runner/context"
	"github.com/juju/juju/internal/worker/uniter/runner/context/mocks"
	"github.com/juju/juju/internal/worker/uniter/runner/jujuc"
	"github.com/juju/juju/rpc/params"
)

type InterfaceSuite struct {
	BaseHookContextSuite
}

func TestInterfaceSuite(t *testing.T) {
	tc.Run(t, &InterfaceSuite{})
}

func (s *InterfaceSuite) TestUnitName(c *tc.C) {
	ctrl := gomock.NewController(c)
	defer ctrl.Finish()

	ctx := s.GetContext(c, ctrl, -1, "", names.StorageTag{})
	c.Assert(ctx.UnitName(), tc.Equals, "u/0")
}

func (s *InterfaceSuite) TestHookRelation(c *tc.C) {
	ctrl := gomock.NewController(c)
	defer ctrl.Finish()

	ctx := s.GetContext(c, ctrl, -1, "", names.StorageTag{})
	r, err := ctx.HookRelation()
	c.Assert(err, tc.ErrorIs, errors.NotFound)
	c.Assert(r, tc.IsNil)
}

func (s *InterfaceSuite) TestRemoteUnitName(c *tc.C) {
	ctrl := gomock.NewController(c)
	defer ctrl.Finish()

	ctx := s.GetContext(c, ctrl, -1, "", names.StorageTag{})
	name, err := ctx.RemoteUnitName()
	c.Assert(err, tc.ErrorIs, errors.NotFound)
	c.Assert(name, tc.Equals, "")
}

func (s *InterfaceSuite) TestRemoteApplicationName(c *tc.C) {
	ctrl := gomock.NewController(c)
	defer ctrl.Finish()

	ctx := s.GetContext(c, ctrl, -1, "", names.StorageTag{})
	name, err := ctx.RemoteApplicationName()
	c.Assert(err, tc.ErrorIs, errors.NotFound)
	c.Assert(name, tc.Equals, "")
}

func (s *InterfaceSuite) TestWorkloadName(c *tc.C) {
	ctrl := gomock.NewController(c)
	defer ctrl.Finish()

	ctx := s.GetContext(c, ctrl, -1, "", names.StorageTag{})
	name, err := ctx.WorkloadName()
	c.Assert(err, tc.ErrorIs, errors.NotFound)
	c.Assert(name, tc.Equals, "")
}

func (s *InterfaceSuite) TestRelationIds(c *tc.C) {
	ctrl := gomock.NewController(c)
	defer ctrl.Finish()

	s.AddContextRelation(c, ctrl, "db")
	s.AddContextRelation(c, ctrl, "db1")
	ctx := s.GetContext(c, ctrl, -1, "", names.StorageTag{})
	relIds, err := ctx.RelationIds()
	c.Assert(err, tc.ErrorIsNil)
	c.Assert(relIds, tc.HasLen, 2)
	c.Assert(relIds, tc.SameContents, []int{0, 1})
	r, err := ctx.Relation(0)
	c.Assert(err, tc.ErrorIsNil)
	c.Assert(r.Name(), tc.Equals, "db")
	c.Assert(r.FakeId(), tc.Equals, "db:0")
	r, err = ctx.Relation(123)
	c.Assert(err, tc.ErrorIs, errors.NotFound)
	c.Assert(r, tc.IsNil)
}

func (s *InterfaceSuite) TestRelationIdsExcludesBroken(c *tc.C) {
	ctrl := gomock.NewController(c)
	defer ctrl.Finish()

	s.AddContextRelation(c, ctrl, "db")
	s.AddContextRelation(c, ctrl, "db1")
	ctx := s.GetContext(c, ctrl, -1, "", names.StorageTag{})
	// Broken relations have no member settings.
	context.SetRelationBroken(ctx, 1)
	relIds, err := ctx.RelationIds()
	c.Assert(err, tc.ErrorIsNil)
	c.Assert(relIds, tc.HasLen, 1)
	c.Assert(relIds, tc.SameContents, []int{0})
}

func (s *InterfaceSuite) TestRelationContext(c *tc.C) {
	ctrl := gomock.NewController(c)
	defer ctrl.Finish()

	s.AddContextRelation(c, ctrl, "db")
	s.AddContextRelation(c, ctrl, "db1")
	ctx := s.GetContext(c, ctrl, 1, "", names.StorageTag{})

	r, err := ctx.HookRelation()
	c.Assert(err, tc.ErrorIsNil)
	c.Assert(r.Name(), tc.Equals, "db")
	c.Assert(r.FakeId(), tc.Equals, "db:1")
}

func (s *InterfaceSuite) TestRelationContextWithRemoteUnitName(c *tc.C) {
	ctrl := gomock.NewController(c)
	defer ctrl.Finish()

	s.AddContextRelation(c, ctrl, "db")
	s.AddContextRelation(c, ctrl, "db1")
	ctx := s.GetContext(c, ctrl, 1, "u/123", names.StorageTag{})
	name, err := ctx.RemoteUnitName()
	c.Assert(err, tc.ErrorIsNil)
	c.Assert(name, tc.Equals, "u/123")
}

<<<<<<< HEAD
func (s *InterfaceSuite) TestAvailabilityZone(c *tc.C) {
	ctrl := gomock.NewController(c)
	defer ctrl.Finish()

	ctx := s.GetContext(c, ctrl, -1, "", names.StorageTag{})
=======
func (s *InterfaceSuite) TestAvailabilityZone(c *gc.C) {
	ctx := s.GetContext(c, -1, "", names.StorageTag{})
>>>>>>> d907b631
	zone, err := ctx.AvailabilityZone()
	c.Check(err, tc.ErrorIsNil)
	c.Check(zone, tc.Equals, "a-zone")
}

func (s *InterfaceSuite) TestUnitNetworkInfo(c *tc.C) {
	// Only the error case is tested to ensure end-to-end integration, the rest
	// of the cases are tested separately for network-get, api/uniter, and
	// apiserver/uniter, respectively.
	ctrl := gomock.NewController(c)
	defer ctrl.Finish()

	ctx := s.GetContext(c, ctrl, -1, "", names.StorageTag{})

	result := map[string]params.NetworkInfoResult{
		"unknown": {
			Error: &params.Error{
				Message: `undefined for unit charm: endpoint "unknown" not valid`,
				Code:    params.CodeNotValid,
			},
		},
	}
	s.unit.EXPECT().NetworkInfo(gomock.Any(), []string{"unknown"}, nil).Return(result, nil)

	netInfo, err := ctx.NetworkInfo(c.Context(), []string{"unknown"}, -1)
	c.Check(err, tc.ErrorIsNil)
	c.Check(netInfo, tc.DeepEquals, result)
}

func (s *InterfaceSuite) TestUnitStatus(c *tc.C) {
	ctrl := gomock.NewController(c)
	defer ctrl.Finish()

	ctx := s.GetContext(c, ctrl, -1, "", names.StorageTag{})
	defer context.PatchCachedStatus(ctx.(context.Context), "maintenance", "working", map[string]interface{}{"hello": "world"})()
	status, err := ctx.UnitStatus(c.Context())
	c.Check(err, tc.ErrorIsNil)
	c.Check(status.Status, tc.Equals, "maintenance")
	c.Check(status.Info, tc.Equals, "working")
	c.Check(status.Data, tc.DeepEquals, map[string]interface{}{"hello": "world"})
}

func (s *InterfaceSuite) TestSetUnitStatus(c *tc.C) {
	ctrl := gomock.NewController(c)
	defer ctrl.Finish()

	ctx := s.GetContext(c, ctrl, -1, "", names.StorageTag{})
	s.unit.EXPECT().SetUnitStatus(gomock.Any(), status.Maintenance, "doing work", nil).Return(nil)
	statusInfo := jujuc.StatusInfo{
		Status: "maintenance",
		Info:   "doing work",
	}
	err := ctx.SetUnitStatus(c.Context(), statusInfo)
	c.Check(err, tc.ErrorIsNil)

	s.unit.EXPECT().UnitStatus(gomock.Any()).Return(params.StatusResult{
		Status: "maintenance",
		Info:   "doing work",
		Data:   map[string]interface{}{},
	}, nil)
	unitStatus, err := ctx.UnitStatus(c.Context())
	c.Check(err, tc.ErrorIsNil)
	c.Check(unitStatus.Status, tc.Equals, "maintenance")
	c.Check(unitStatus.Info, tc.Equals, "doing work")
	c.Check(unitStatus.Data, tc.DeepEquals, map[string]interface{}{})
}

func (s *InterfaceSuite) TestSetUnitStatusUpdatesFlag(c *tc.C) {
	ctrl := gomock.NewController(c)
	defer ctrl.Finish()

	ctx := s.GetContext(c, ctrl, -1, "", names.StorageTag{})
	c.Assert(ctx.(context.Context).HasExecutionSetUnitStatus(), tc.IsFalse)
	statusInfo := jujuc.StatusInfo{
		Status: "maintenance",
		Info:   "doing work",
	}
	s.unit.EXPECT().SetUnitStatus(gomock.Any(), status.Maintenance, "doing work", nil).Return(nil)
	err := ctx.SetUnitStatus(c.Context(), statusInfo)
	c.Check(err, tc.ErrorIsNil)
	c.Assert(ctx.(context.Context).HasExecutionSetUnitStatus(), tc.IsTrue)
}

func (s *InterfaceSuite) TestGetSetWorkloadVersion(c *tc.C) {
	ctrl := gomock.NewController(c)
	defer ctrl.Finish()

	ctx := s.GetContext(c, ctrl, -1, "", names.StorageTag{})
	s.uniter.EXPECT().UnitWorkloadVersion(gomock.Any(), s.unit.Tag()).Return("", nil)

	// No workload version set yet.
	result, err := ctx.UnitWorkloadVersion(c.Context())
	c.Assert(result, tc.Equals, "")
	c.Assert(err, tc.ErrorIsNil)

	s.uniter.EXPECT().SetUnitWorkloadVersion(gomock.Any(), s.unit.Tag(), "Pipey").Return(nil)
	err = ctx.SetUnitWorkloadVersion(c.Context(), "Pipey")
	c.Assert(err, tc.ErrorIsNil)

	// Second call does not hit backend.
	s.uniter.EXPECT().UnitWorkloadVersion(gomock.Any(), s.unit.Tag()).Return("Pipey", nil)
	result, err = ctx.UnitWorkloadVersion(c.Context())
	c.Assert(err, tc.ErrorIsNil)
	c.Assert(result, tc.Equals, "Pipey")
}

func (s *InterfaceSuite) TestUnitStatusCaching(c *tc.C) {
	ctrl := gomock.NewController(c)
	defer ctrl.Finish()

	ctx := s.GetContext(c, ctrl, -1, "", names.StorageTag{})
	s.unit.EXPECT().UnitStatus(gomock.Any()).Return(params.StatusResult{
		Status: "waiting",
		Info:   "waiting for machine",
		Data:   map[string]interface{}{},
	}, nil)
	unitStatus, err := ctx.UnitStatus(c.Context())
	c.Check(err, tc.ErrorIsNil)
	c.Check(unitStatus.Status, tc.Equals, "waiting")
	c.Check(unitStatus.Info, tc.Equals, "waiting for machine")
	c.Check(unitStatus.Data, tc.DeepEquals, map[string]interface{}{})

	// Second call does not hit backend.
	unitStatus, err = ctx.UnitStatus(c.Context())
	c.Check(err, tc.ErrorIsNil)
	c.Check(unitStatus.Status, tc.Equals, "waiting")
	c.Check(unitStatus.Info, tc.Equals, "waiting for machine")
	c.Check(unitStatus.Data, tc.DeepEquals, map[string]interface{}{})
}

func (s *InterfaceSuite) TestUnitCaching(c *tc.C) {
	ctrl := gomock.NewController(c)
	defer ctrl.Finish()

	ctx := s.GetContext(c, ctrl, -1, "", names.StorageTag{})
	pr, err := ctx.PrivateAddress()
	c.Assert(err, tc.ErrorIsNil)
	c.Assert(pr, tc.Equals, "u-0.testing.invalid")
	pa, err := ctx.PublicAddress(c.Context())
	c.Assert(err, tc.ErrorIsNil)
	// Initially the public address is the same as the private address since
	// the "most public" address is chosen.
	c.Assert(pr, tc.Equals, pa)

	// Second call does not hit backend.
	pr, err = ctx.PrivateAddress()
	c.Assert(err, tc.ErrorIsNil)
	c.Assert(pr, tc.Equals, "u-0.testing.invalid")
}

func (s *InterfaceSuite) TestConfigCaching(c *tc.C) {
	ctrl := gomock.NewController(c)
	defer ctrl.Finish()

	ctx := s.GetContext(c, ctrl, -1, "", names.StorageTag{})
	cfg := charm.Settings{"blog-title": "My Title"}
	s.unit.EXPECT().ConfigSettings(gomock.Any()).Return(cfg, nil)

	settings, err := ctx.ConfigSettings(c.Context())
	c.Assert(err, tc.ErrorIsNil)
	c.Assert(settings, tc.DeepEquals, cfg)

	// Second call does not hit backend.
	settings, err = ctx.ConfigSettings(c.Context())
	c.Assert(err, tc.ErrorIsNil)
	c.Assert(settings, tc.DeepEquals, cfg)
}

func (s *InterfaceSuite) TestGoalState(c *tc.C) {
	timestamp := time.Date(2200, time.November, 5, 0, 0, 0, 0, time.UTC)
	mockUnitSince := func(inUnits application.UnitsGoalState) application.UnitsGoalState {
		outUnits := application.UnitsGoalState{}
		for name, gsStatus := range inUnits {
			c.Assert(gsStatus.Since, tc.NotNil)
			outUnits[name] = application.GoalStateStatus{
				Status: gsStatus.Status,
				Since:  &timestamp,
			}
		}
		return outUnits
	}
	goalStateCheck := application.GoalState{
		Units: application.UnitsGoalState{
			"u/0": application.GoalStateStatus{
				Status: "waiting",
				Since:  &timestamp,
			},
		},
		Relations: map[string]application.UnitsGoalState{
			"db": {
				"db0": application.GoalStateStatus{
					Status: "joining",
					Since:  &timestamp,
				},
				"db1": application.GoalStateStatus{
					Status: "joining",
					Since:  &timestamp,
				},
			},
		},
	}

	ctrl := gomock.NewController(c)
	defer ctrl.Finish()

	ctx := s.GetContext(c, ctrl, -1, "", names.StorageTag{})
	s.uniter.EXPECT().GoalState(gomock.Any()).Return(goalStateCheck, nil)
	goalState, err := ctx.GoalState(c.Context())

	// Mock status Since string
	goalState.Units = mockUnitSince(goalState.Units)
	for relationsNames, relationUnits := range goalState.Relations {
		goalState.Relations[relationsNames] = mockUnitSince(relationUnits)
	}

	c.Assert(err, tc.ErrorIsNil)
	c.Assert(goalState, tc.DeepEquals, &goalStateCheck)
}

// TestNonActionCallsToActionMethodsFail does exactly what its name says:
// it simply makes sure that Action-related calls to HookContexts with a nil
// actionData member error out correctly.
func (s *InterfaceSuite) TestNonActionCallsToActionMethodsFail(c *tc.C) {
	ctx := context.HookContext{}
	_, err := ctx.ActionParams()
	c.Check(err, tc.ErrorMatches, "not running an action")
	err = ctx.SetActionFailed()
	c.Check(err, tc.ErrorMatches, "not running an action")
	err = ctx.SetActionMessage("foo")
	c.Check(err, tc.ErrorMatches, "not running an action")
	err = ctx.LogActionMessage(c.Context(), "foo")
	c.Check(err, tc.ErrorMatches, "not running an action")
	err = ctx.UpdateActionResults([]string{"1", "2", "3"}, "value")
	c.Check(err, tc.ErrorMatches, "not running an action")
}

// TestUpdateActionResults demonstrates that UpdateActionResults functions
// as expected.
func (s *InterfaceSuite) TestUpdateActionResults(c *tc.C) {
	tests := []struct {
		initial  map[string]interface{}
		keys     []string
		value    string
		expected map[string]interface{}
	}{{
		initial: map[string]interface{}{},
		keys:    []string{"foo"},
		value:   "bar",
		expected: map[string]interface{}{
			"foo": "bar",
		},
	}, {
		initial: map[string]interface{}{
			"foo": "bar",
		},
		keys:  []string{"foo", "bar"},
		value: "baz",
		expected: map[string]interface{}{
			"foo": map[string]interface{}{
				"bar": "baz",
			},
		},
	}, {
		initial: map[string]interface{}{
			"foo": map[string]interface{}{
				"bar": "baz",
			},
		},
		keys:  []string{"foo"},
		value: "bar",
		expected: map[string]interface{}{
			"foo": "bar",
		},
	}}

	for i, t := range tests {
		ctrl := gomock.NewController(c)
		c.Logf("UpdateActionResults test %d: %#v: %#v", i, t.keys, t.value)
		hctx := s.getHookContext(c, ctrl, coretesting.ModelTag.Id(), -1, "", names.StorageTag{})
		context.WithActionContext(hctx, t.initial, nil)
		err := hctx.UpdateActionResults(t.keys, t.value)
		c.Assert(err, tc.ErrorIsNil)
		actionData, err := hctx.ActionData()
		c.Assert(err, tc.ErrorIsNil)
		c.Assert(actionData.ResultsMap, tc.DeepEquals, t.expected)
		ctrl.Finish()
	}
}

// TestSetActionFailed ensures SetActionFailed works properly.
func (s *InterfaceSuite) TestSetActionFailed(c *tc.C) {
	ctrl := gomock.NewController(c)
	defer ctrl.Finish()

	hctx := s.getHookContext(c, ctrl, coretesting.ModelTag.Id(), -1, "", names.StorageTag{})
	context.WithActionContext(hctx, nil, nil)
	err := hctx.SetActionFailed()
	c.Assert(err, tc.ErrorIsNil)
	actionData, err := hctx.ActionData()
	c.Assert(err, tc.ErrorIsNil)
	c.Check(actionData.Failed, tc.IsTrue)
}

// TestSetActionMessage ensures SetActionMessage works properly.
func (s *InterfaceSuite) TestSetActionMessage(c *tc.C) {
	ctrl := gomock.NewController(c)
	defer ctrl.Finish()

	hctx := s.getHookContext(c, ctrl, coretesting.ModelTag.Id(), -1, "", names.StorageTag{})
	context.WithActionContext(hctx, nil, nil)
	err := hctx.SetActionMessage("because reasons")
	c.Assert(err, tc.ErrorIsNil)
	actionData, err := hctx.ActionData()
	c.Check(err, tc.ErrorIsNil)
	c.Check(actionData.ResultsMessage, tc.Equals, "because reasons")
}

// TestLogActionMessage ensures LogActionMessage works properly.
func (s *InterfaceSuite) TestLogActionMessage(c *tc.C) {
	ctrl := gomock.NewController(c)
	defer ctrl.Finish()

	hctx := s.getHookContext(c, ctrl, coretesting.ModelTag.Id(), -1, "", names.StorageTag{})
	s.unit.EXPECT().LogActionMessage(gomock.Any(), names.NewActionTag("2"), "hello world").Return(nil)
	context.WithActionContext(hctx, nil, nil)
	err := hctx.LogActionMessage(c.Context(), "hello world")
	c.Assert(err, tc.ErrorIsNil)
}

func (s *InterfaceSuite) TestRequestRebootAfterHook(c *tc.C) {
	var killed bool
	p := &mockProcess{func() error {
		killed = true
		return nil
	}}

	ctrl := gomock.NewController(c)
	defer ctrl.Finish()

	ctx := s.GetContext(c, ctrl, -1, "", names.StorageTag{}).(*context.HookContext)
	ctx.SetProcess(p)
	err := ctx.RequestReboot(jujuc.RebootAfterHook)
	c.Assert(err, tc.ErrorIsNil)
	c.Assert(killed, tc.IsFalse)
	priority := ctx.GetRebootPriority()
	c.Assert(priority, tc.Equals, jujuc.RebootAfterHook)
}

func (s *InterfaceSuite) TestRequestRebootNow(c *tc.C) {
	ctrl := gomock.NewController(c)
	defer ctrl.Finish()

	ctx := s.GetContext(c, ctrl, -1, "", names.StorageTag{}).(*context.HookContext)

	var stub testhelpers.Stub
	var p *mockProcess
	p = &mockProcess{func() error {
		// Reboot priority should be set before the process
		// is killed, or else the client waiting for the
		// process to exit will race with the setting of
		// the priority.
		priority := ctx.GetRebootPriority()
		c.Assert(priority, tc.Equals, jujuc.RebootNow)
		return stub.NextErr()
	}}
	stub.SetErrors(errors.New("process is already dead"))
	ctx.SetProcess(p)

	err := ctx.RequestReboot(jujuc.RebootNow)
	c.Assert(err, tc.ErrorIsNil)

	// Everything went well, so priority should still be RebootNow.
	priority := ctx.GetRebootPriority()
	c.Assert(priority, tc.Equals, jujuc.RebootNow)
}

func (s *InterfaceSuite) TestRequestRebootNowTimeout(c *tc.C) {
	ctrl := gomock.NewController(c)
	defer ctrl.Finish()

	ctx := s.GetContext(c, ctrl, -1, "", names.StorageTag{}).(*context.HookContext)

	var advanced bool
	var p *mockProcess
	p = &mockProcess{func() error {
		// Reboot priority should be set before the process
		// is killed, or else the client waiting for the
		// process to exit will race with the setting of
		// the priority.
		priority := ctx.GetRebootPriority()
		c.Assert(priority, tc.Equals, jujuc.RebootNow)
		if !advanced {
			advanced = true
			s.clock.Advance(time.Hour) // force timeout
		}
		return nil
	}}
	ctx.SetProcess(p)

	err := ctx.RequestReboot(jujuc.RebootNow)
	c.Assert(err, tc.ErrorMatches, "failed to kill context process 123")

	// RequestReboot failed, so priority should revert to RebootSkip.
	priority := ctx.GetRebootPriority()
	c.Assert(priority, tc.Equals, jujuc.RebootSkip)
}

func (s *InterfaceSuite) TestRequestRebootNowNoProcess(c *tc.C) {
	// A normal hook run or a juju-exec command will record the *os.Process
	// object of the running command, in HookContext. When requesting a
	// reboot with the --now flag, the process is killed and only
	// then will we set the reboot priority. This test basically simulates
	// the case when the process calling juju-reboot is not recorded.
	ctx := &context.HookContext{}
	err := ctx.RequestReboot(jujuc.RebootNow)
	c.Assert(err, tc.ErrorMatches, "no process to kill")
	priority := ctx.GetRebootPriority()
	c.Assert(priority, tc.Equals, jujuc.RebootNow)
}

func (s *InterfaceSuite) TestStorageAddDirectives(c *tc.C) {
	expected := map[string][]params.StorageDirectives{
		"data": {
			params.StorageDirectives{},
		},
	}

	ctx := &context.HookContext{}
	addStorageToContext(ctx, "data", params.StorageDirectives{})
	assertStorageAddInContext(c, ctx, expected)
}

var two = uint64(2)

func (s *InterfaceSuite) TestStorageAddDirectivesSameStorage(c *tc.C) {
	expected := map[string][]params.StorageDirectives{
		"data": {
			params.StorageDirectives{},
			params.StorageDirectives{Count: &two},
		},
	}

	ctx := &context.HookContext{}
	addStorageToContext(ctx, "data", params.StorageDirectives{})
	addStorageToContext(ctx, "data", params.StorageDirectives{Count: &two})
	assertStorageAddInContext(c, ctx, expected)
}

func (s *InterfaceSuite) TestStorageAddDirectivesDifferentStorage(c *tc.C) {
	expected := map[string][]params.StorageDirectives{
		"data": {params.StorageDirectives{}},
		"diff": {
			params.StorageDirectives{Count: &two}},
	}

	ctx := &context.HookContext{}
	addStorageToContext(ctx, "data", params.StorageDirectives{})
	addStorageToContext(ctx, "diff", params.StorageDirectives{Count: &two})
	assertStorageAddInContext(c, ctx, expected)
}

func addStorageToContext(ctx *context.HookContext,
	name string,
	cons params.StorageDirectives,
) {
	addOne := map[string]params.StorageDirectives{name: cons}
	_ = ctx.AddUnitStorage(addOne)
}

func assertStorageAddInContext(c *tc.C,
	ctx *context.HookContext, expected map[string][]params.StorageDirectives,
) {
	obtained := context.StorageAddDirectives(ctx)
	c.Assert(len(obtained), tc.Equals, len(expected))
	for k, v := range obtained {
		c.Assert(v, tc.SameContents, expected[k])
	}
}

func (s *InterfaceSuite) TestSecretMetadata(c *tc.C) {
	ctrl := gomock.NewController(c)
	defer ctrl.Finish()

	uri, _ := coresecrets.ParseURI("secret:9m4e2mr0ui3e8a215n4g")
	uri2 := coresecrets.NewURI()
	s.secretMetadata = map[string]jujuc.SecretMetadata{
		uri.ID: {
			Label:        "label",
			Owner:        coresecrets.Owner{Kind: coresecrets.ApplicationOwner, ID: "mariadb"},
			Description:  "description",
			RotatePolicy: coresecrets.RotateHourly,
			Access: []coresecrets.AccessInfo{
				{
					Target: "unit-gitlab-0",
					Scope:  "relation-mariadb.db#gitlab.db",
					Role:   coresecrets.RoleView,
				},
			},
		},
		uri2.ID: {
			Owner:       coresecrets.Owner{Kind: coresecrets.ApplicationOwner, ID: "mariadb"},
			Description: "will be removed",
		},
	}
	ctx := s.GetContext(c, ctrl, -1, "", names.StorageTag{})
	md, err := ctx.SecretMetadata()
	c.Assert(err, tc.ErrorIsNil)
	c.Assert(md, tc.DeepEquals, map[string]jujuc.SecretMetadata{
		uri.ID: {
			Label:        "label",
			Owner:        coresecrets.Owner{Kind: coresecrets.ApplicationOwner, ID: "mariadb"},
			Description:  "description",
			RotatePolicy: coresecrets.RotateHourly,
			Access: []coresecrets.AccessInfo{
				{
					Target: "unit-gitlab-0",
					Scope:  "relation-mariadb.db#gitlab.db",
					Role:   coresecrets.RoleView,
				},
			},
		},
		uri2.ID: {
			Owner:       coresecrets.Owner{Kind: coresecrets.ApplicationOwner, ID: "mariadb"},
			Description: "will be removed",
		},
	})
	uri3, err := ctx.CreateSecret(c.Context(), &jujuc.SecretCreateArgs{
		Owner: coresecrets.Owner{Kind: coresecrets.ApplicationOwner, ID: "foo"},
		SecretUpdateArgs: jujuc.SecretUpdateArgs{
			Description: ptr("a new one"),
			Value:       coresecrets.NewSecretValue(map[string]string{"foo": "bar"}),
		},
	})
	c.Assert(err, tc.ErrorIsNil)
	err = ctx.UpdateSecret(uri, &jujuc.SecretUpdateArgs{
		Description: ptr("another"),
	})
	c.Assert(err, tc.ErrorIsNil)
	ctx.GrantSecret(uri, &jujuc.SecretGrantRevokeArgs{
		UnitName:    ptr("gitlab/1"),
		RelationKey: ptr("mariadb:db gitlab:db"),
		Role:        ptr(coresecrets.RoleView),
	})

	err = ctx.RemoveSecret(uri2, nil)
	c.Assert(err, tc.ErrorIsNil)
	md, err = ctx.SecretMetadata()
	c.Assert(err, tc.ErrorIsNil)
	c.Assert(md, tc.DeepEquals, map[string]jujuc.SecretMetadata{
		uri.ID: {
			Label:        "label",
			Owner:        coresecrets.Owner{Kind: coresecrets.ApplicationOwner, ID: "mariadb"},
			Description:  "another",
			RotatePolicy: coresecrets.RotateHourly,
			Access: []coresecrets.AccessInfo{
				{Target: "unit-gitlab-0", Scope: "relation-mariadb.db#gitlab.db", Role: "view"},
			},
		},
		uri3.ID: {
			Owner:          coresecrets.Owner{Kind: coresecrets.ApplicationOwner, ID: "foo"},
			Description:    "a new one",
			LatestRevision: 1,
			LatestChecksum: "7a38bf81f383f69433ad6e900d35b3e2385593f76a7b7ab5d4355b8ba41ee24b",
		},
	})
}

type mockProcess struct {
	kill func() error
}

func (p *mockProcess) Kill() error {
	return p.kill()
}

func (p *mockProcess) Pid() int {
	return 123
}
func TestHookContextSuite(t *testing.T) {
	tc.Run(t, &HookContextSuite{})
}

type HookContextSuite struct {
	testhelpers.IsolationSuite
	mockUnit       *api.MockUnit
	mockLeadership *mocks.MockLeadershipContext
	mockCache      params.UnitStateResult
}

func (s *HookContextSuite) TestDeleteCharmStateValue(c *tc.C) {
	defer s.setupMocks(c).Finish()
	s.expectStateValues()

	hookContext := context.NewMockUnitHookContext(c, s.mockUnit, model.IAAS, s.mockLeadership)
	err := hookContext.DeleteCharmStateValue(c.Context(), "one")
	c.Assert(err, tc.ErrorIsNil)

	obtainedCache, err := hookContext.GetCharmState(c.Context())
	c.Assert(err, tc.ErrorIsNil)
	c.Assert(obtainedCache, tc.DeepEquals, s.mockCache.CharmState)
}

func (s *HookContextSuite) TestDeleteCacheStateErr(c *tc.C) {
	defer s.setupMocks(c).Finish()
	s.mockUnit.EXPECT().State(gomock.Any()).Return(params.UnitStateResult{}, errors.Errorf("testing an error"))

	hookContext := context.NewMockUnitHookContext(c, s.mockUnit, model.IAAS, s.mockLeadership)
	err := hookContext.DeleteCharmStateValue(c.Context(), "five")
	c.Assert(err, tc.ErrorMatches, "loading unit state from database: testing an error")
}

func (s *HookContextSuite) TestGetCharmState(c *tc.C) {
	defer s.setupMocks(c).Finish()
	s.expectStateValues()

	hookContext := context.NewMockUnitHookContext(c, s.mockUnit, model.IAAS, s.mockLeadership)
	obtainedCache, err := hookContext.GetCharmState(c.Context())
	c.Assert(err, tc.ErrorIsNil)
	c.Assert(obtainedCache, tc.DeepEquals, s.mockCache.CharmState)
}

func (s *HookContextSuite) TestGetCharmStateStateErr(c *tc.C) {
	defer s.setupMocks(c).Finish()
	s.mockUnit.EXPECT().State(gomock.Any()).Return(params.UnitStateResult{}, errors.Errorf("testing an error"))

	hookContext := context.NewMockUnitHookContext(c, s.mockUnit, model.IAAS, s.mockLeadership)
	_, err := hookContext.GetCharmState(c.Context())
	c.Assert(err, tc.ErrorMatches, "loading unit state from database: testing an error")
}

func (s *HookContextSuite) TestGetCharmStateValue(c *tc.C) {
	defer s.setupMocks(c).Finish()
	s.expectStateValues()

	hookContext := context.NewMockUnitHookContext(c, s.mockUnit, model.IAAS, s.mockLeadership)
	obtainedVale, err := hookContext.GetCharmStateValue(c.Context(), "one")
	c.Assert(err, tc.ErrorIsNil)
	c.Assert(obtainedVale, tc.Equals, "two")
}

func (s *HookContextSuite) TestGetCharmStateValueEmpty(c *tc.C) {
	defer s.setupMocks(c).Finish()
	s.expectStateValues()

	hookContext := context.NewMockUnitHookContext(c, s.mockUnit, model.IAAS, s.mockLeadership)
	obtainedVale, err := hookContext.GetCharmStateValue(c.Context(), "seven")
	c.Assert(err, tc.ErrorIsNil)
	c.Assert(obtainedVale, tc.Equals, "")
}

func (s *HookContextSuite) TestGetCharmStateValueNotFound(c *tc.C) {
	defer s.setupMocks(c).Finish()
	s.expectStateValues()

	hookContext := context.NewMockUnitHookContext(c, s.mockUnit, model.IAAS, s.mockLeadership)
	obtainedCache, err := hookContext.GetCharmStateValue(c.Context(), "five")
	c.Assert(err, tc.ErrorMatches, "\"five\" not found")
	c.Assert(obtainedCache, tc.Equals, "")
}

func (s *HookContextSuite) TestGetCharmStateValueStateErr(c *tc.C) {
	defer s.setupMocks(c).Finish()
	s.mockUnit.EXPECT().State(gomock.Any()).Return(params.UnitStateResult{}, errors.Errorf("testing an error"))

	hookContext := context.NewMockUnitHookContext(c, s.mockUnit, model.IAAS, s.mockLeadership)
	_, err := hookContext.GetCharmStateValue(c.Context(), "key")
	c.Assert(err, tc.ErrorMatches, "loading unit state from database: testing an error")
}

func (s *HookContextSuite) TestSetCacheQuotaLimits(c *tc.C) {
	defer s.setupMocks(c).Finish()
	s.expectStateValues()

	s.testSetCache(c)
}

func (s *HookContextSuite) TestSetCache(c *tc.C) {
	defer s.setupMocks(c).Finish()
	s.expectStateValues()

	hookContext := context.NewMockUnitHookContext(c, s.mockUnit, model.IAAS, s.mockLeadership)

	// Test key len limit
	err := hookContext.SetCharmStateValue(
		c.Context(),
		strings.Repeat("a", quota.MaxCharmStateKeySize+1),
		"lol",
	)
	c.Assert(err, tc.ErrorIs, errors.QuotaLimitExceeded)
	c.Assert(err, tc.ErrorMatches, ".*max allowed key.*")

	// Test value len limit
	err = hookContext.SetCharmStateValue(
		c.Context(),
		"lol",
		strings.Repeat("a", quota.MaxCharmStateValueSize+1),
	)
	c.Assert(err, tc.ErrorIs, errors.QuotaLimitExceeded)
	c.Assert(err, tc.ErrorMatches, ".*max allowed value.*")
}

func (s *HookContextSuite) TestSetCacheEmptyStartState(c *tc.C) {
	defer s.setupMocks(c).Finish()
	s.mockUnit.EXPECT().State(gomock.Any()).Return(params.UnitStateResult{}, nil)

	s.testSetCache(c)
}

func (s *HookContextSuite) testSetCache(c *tc.C) {
	hookContext := context.NewMockUnitHookContext(c, s.mockUnit, model.IAAS, s.mockLeadership)
	err := hookContext.SetCharmStateValue(c.Context(), "five", "six")
	c.Assert(err, tc.ErrorIsNil)
	obtainedCache, err := hookContext.GetCharmState(c.Context())
	c.Assert(err, tc.ErrorIsNil)
	value, ok := obtainedCache["five"]
	c.Assert(ok, tc.IsTrue)
	c.Assert(value, tc.Equals, "six")
}

func (s *HookContextSuite) TestSetCacheStateErr(c *tc.C) {
	defer s.setupMocks(c).Finish()
	s.mockUnit.EXPECT().State(gomock.Any()).Return(params.UnitStateResult{}, errors.Errorf("testing an error"))

	hookContext := context.NewMockUnitHookContext(c, s.mockUnit, model.IAAS, s.mockLeadership)
	err := hookContext.SetCharmStateValue(c.Context(), "five", "six")
	c.Assert(err, tc.ErrorMatches, "loading unit state from database: testing an error")
}

func (s *HookContextSuite) TestFlushWithNonDirtyCache(c *tc.C) {
	defer s.setupMocks(c).Finish()
	hookContext := context.NewMockUnitHookContext(c, s.mockUnit, model.IAAS, s.mockLeadership)
	s.expectStateValues()

	// The following commands are no-ops as they don't mutate the cache.
	err := hookContext.SetCharmStateValue(c.Context(), "one", "two") // no-op: KV already present
	c.Assert(err, tc.ErrorIsNil)
	err = hookContext.DeleteCharmStateValue(c.Context(), "not-there") // no-op: key not present
	c.Assert(err, tc.ErrorIsNil)

	// Flush the context with a success. As the cache is not dirty we do
	// not expect a SetState call.
	err = hookContext.Flush(c.Context(), "success", nil)
	c.Assert(err, tc.ErrorIsNil)
}

func (s *HookContextSuite) TestSequentialFlushOfCacheValues(c *tc.C) {
	defer s.setupMocks(c).Finish()
	hookContext := context.NewMockUnitHookContext(c, s.mockUnit, model.IAAS, s.mockLeadership)

	// We expect a single call for the following API endpoints
	s.expectStateValues()
	s.mockUnit.EXPECT().CommitHookChanges(gomock.Any(), params.CommitHookChangesArgs{
		Args: []params.CommitHookChangesArg{
			{
				Tag: "unit-wordpress-0",
				SetUnitState: &params.SetUnitStateArg{
					Tag: "unit-wordpress-0",
					CharmState: &map[string]string{
						"one":   "two",
						"three": "four",
						"lorem": "ipsum",
						"seven": "",
					},
				},
			},
		},
	}).Return(nil)

	// Mutate cache and flush; this should call out to SetState and reset
	// the dirty flag
	err := hookContext.SetCharmStateValue(c.Context(), "lorem", "ipsum")
	c.Assert(err, tc.ErrorIsNil)
	err = hookContext.Flush(c.Context(), "success", nil)
	c.Assert(err, tc.ErrorIsNil)

	// Flush again; as the cache is not dirty, the SetState call is skipped.
	err = hookContext.Flush(c.Context(), "success", nil)
	c.Assert(err, tc.ErrorIsNil)
}

func (s *HookContextSuite) TestOpenPortRange(c *tc.C) {
	defer s.setupMocks(c).Finish()

	hookContext := context.NewMockUnitHookContext(c, s.mockUnit, model.CAAS, s.mockLeadership)

	s.mockUnit.EXPECT().CommitHookChanges(gomock.Any(), params.CommitHookChangesArgs{
		Args: []params.CommitHookChangesArg{
			{
				Tag: "unit-wordpress-0",
				OpenPorts: []params.EntityPortRange{
					{
						Tag:      "unit-wordpress-0",
						Endpoint: "",
						Protocol: "tcp",
						FromPort: 8080,
						ToPort:   8080,
					},
				},
			},
		},
	}).Return(nil)

	err := hookContext.OpenPortRange("", network.MustParsePortRange("8080/tcp"))
	c.Assert(err, tc.ErrorIsNil)
	err = hookContext.Flush(c.Context(), "success", nil)
	c.Assert(err, tc.ErrorIsNil)
}

func (s *HookContextSuite) TestOpenedPortRanges(c *tc.C) {
	defer s.setupMocks(c).Finish()

	s.mockUnit.EXPECT().CommitHookChanges(gomock.Any(), params.CommitHookChangesArgs{
		Args: []params.CommitHookChangesArg{
			{
				Tag: "unit-wordpress-0",
				OpenPorts: []params.EntityPortRange{
					{
						Tag:      "unit-wordpress-0",
						Endpoint: "",
						Protocol: "tcp",
						FromPort: 8080,
						ToPort:   8080,
					},
				},
			},
		},
	}).Return(nil)

	hookContext := context.NewMockUnitHookContext(c, s.mockUnit, model.CAAS, s.mockLeadership)

	err := hookContext.OpenPortRange("", network.MustParsePortRange("8080/tcp"))
	c.Assert(err, tc.ErrorIsNil)

	// OpenedPortRanges() should return the pending requests, see
	// https://bugs.launchpad.net/juju/+bug/2008035
	openedPorts := hookContext.OpenedPortRanges()
	expectedOpenPorts := []network.PortRange{
		// Already present range from NewMockUnitHookContext()
		{
			FromPort: 666,
			ToPort:   888,
			Protocol: "tcp",
		},
		// Newly added but not yet flushed range
		{
			FromPort: 8080,
			ToPort:   8080,
			Protocol: "tcp",
		},
	}
	c.Assert(openedPorts.UniquePortRanges(), tc.DeepEquals, expectedOpenPorts)

	err = hookContext.Flush(c.Context(), "success", nil)
	c.Assert(err, tc.ErrorIsNil)

	// After Flush() opened ports should remain the same.
	openedPorts = hookContext.OpenedPortRanges()
	c.Assert(openedPorts.UniquePortRanges(), tc.DeepEquals, expectedOpenPorts)
}

func (s *HookContextSuite) TestClosePortRange(c *tc.C) {
	defer s.setupMocks(c).Finish()

	hookContext := context.NewMockUnitHookContext(c, s.mockUnit, model.CAAS, s.mockLeadership)

	s.mockUnit.EXPECT().CommitHookChanges(gomock.Any(), params.CommitHookChangesArgs{
		Args: []params.CommitHookChangesArg{
			{
				Tag: "unit-wordpress-0",
				ClosePorts: []params.EntityPortRange{
					{
						Tag:      "unit-wordpress-0",
						Endpoint: "",
						Protocol: "tcp",
						FromPort: 8080,
						ToPort:   8080,
					},
				},
			},
		},
	}).Return(nil)

	err := hookContext.ClosePortRange("", network.MustParsePortRange("8080/tcp"))
	c.Assert(err, tc.ErrorIsNil)
	err = hookContext.Flush(c.Context(), "success", nil)
	c.Assert(err, tc.ErrorIsNil)
}

func (s *HookContextSuite) setupMocks(c *tc.C) *gomock.Controller {
	ctrl := gomock.NewController(c)
	s.mockUnit = api.NewMockUnit(ctrl)
	s.mockUnit.EXPECT().Name().Return("wordpress/0").AnyTimes()
	s.mockUnit.EXPECT().Tag().Return(names.NewUnitTag("wordpress/0")).AnyTimes()
	s.mockUnit.EXPECT().ApplicationName().Return("wordpress").AnyTimes()
	s.mockLeadership = mocks.NewMockLeadershipContext(ctrl)
	return ctrl
}

func (s *HookContextSuite) expectStateValues() {
	s.mockCache = params.UnitStateResult{
		CharmState: map[string]string{
			"one":   "two",
			"three": "four",
			"seven": "",
		}}
	s.mockUnit.EXPECT().State(gomock.Any()).Return(s.mockCache, nil)
}

func (s *HookContextSuite) TestActionAbort(c *tc.C) {
	tests := []struct {
		Status string
		Failed bool
		Cancel bool
	}{
		{Status: "aborted", Failed: true, Cancel: true},
		{Status: "failed", Failed: true, Cancel: false},
		{Status: "aborted", Failed: false, Cancel: true},
		{Status: "failed", Failed: false, Cancel: false},
	}
	for _, test := range tests {
		ctrl := s.setupMocks(c)
		client := api.NewMockUniterClient(ctrl)
		hookContext := context.NewMockUnitHookContextWithUniter(c, s.mockUnit, client)
		client.EXPECT().ActionFinish(gomock.Any(), names.NewActionTag("2"), test.Status, map[string]any(nil), "failed yo").Return(nil)

		cancel := make(chan struct{})
		if test.Cancel {
			close(cancel)
		}
		context.WithActionContext(hookContext, nil, cancel)
		if test.Failed {
			err := hookContext.SetActionFailed()
			c.Assert(err, tc.ErrorIsNil)
		}
		actionData, err := hookContext.ActionData()
		c.Assert(err, tc.ErrorIsNil)
		c.Check(actionData.Failed, tc.Equals, test.Failed)
		err = hookContext.Flush(c.Context(), "", errors.Errorf("failed yo"))
		c.Assert(err, tc.ErrorIsNil)
		ctrl.Finish()
	}
}

func (s *HookContextSuite) TestActionFlushError(c *tc.C) {
	ctrl := s.setupMocks(c)
	defer ctrl.Finish()

	s.mockUnit.EXPECT().CommitHookChanges(gomock.Any(), params.CommitHookChangesArgs{
		Args: []params.CommitHookChangesArg{{
			Tag: "unit-wordpress-0",
			OpenPorts: []params.EntityPortRange{{
				Tag:      "unit-wordpress-0",
				Protocol: "tcp",
				FromPort: 666,
				ToPort:   666,
				Endpoint: "ep",
			}},
		}},
	}).Return(errors.New("flush failed"))

	client := api.NewMockUniterClient(ctrl)
	hookContext := context.NewMockUnitHookContextWithUniter(c, s.mockUnit, client)
	resultData := map[string]interface{}{
		"stderr":      "flush failed",
		"return-code": "1",
	}
	client.EXPECT().ActionFinish(gomock.Any(), names.NewActionTag("2"), "failed", resultData, "committing requested changes failed").Return(nil)
	context.SetEnvironmentHookContextSecret(hookContext, coresecrets.NewURI().String(), nil, nil, nil)

	err := hookContext.OpenPortRange("ep", network.PortRange{Protocol: "tcp", FromPort: 666, ToPort: 666})
	c.Assert(err, tc.ErrorIsNil)
	cancel := make(chan struct{})
	context.WithActionContext(hookContext, nil, cancel)
	err = hookContext.Flush(c.Context(), "", nil)
	c.Assert(err, tc.ErrorIsNil)
}

func (s *HookContextSuite) TestMissingAction(c *tc.C) {
	ctrl := s.setupMocks(c)
	defer ctrl.Finish()

	client := api.NewMockUniterClient(ctrl)
	hookContext := context.NewMockUnitHookContextWithUniter(c, s.mockUnit, client)
	client.EXPECT().ActionFinish(gomock.Any(), names.NewActionTag("2"), "failed", map[string]any(nil),
		`action not implemented on unit "wordpress/0"`).Return(nil)

	context.WithActionContext(hookContext, nil, nil)
	err := hookContext.Flush(c.Context(), "action", charmrunner.NewMissingHookError("noaction"))
	c.Assert(err, tc.ErrorIsNil)
}

func (s *HookContextSuite) assertSecretGetFromPendingChanges(c *tc.C,
	refresh, peek bool,
	setPendingSecretChanges func(hc *context.HookContext, uri *coresecrets.URI, label string, value map[string]string),
) {
	defer s.setupMocks(c).Finish()

	hookContext := context.NewMockUnitHookContext(c, s.mockUnit, model.IAAS, s.mockLeadership)

	uri := coresecrets.NewURI()
	label := "label"
	data := map[string]string{"foo": "bar"}
	if !refresh && !peek {
		data["foo"] = "existing"
	}
	setPendingSecretChanges(hookContext, uri, label, data)
	context.SetEnvironmentHookContextSecret(hookContext, uri.String(), nil, nil, mockBackendClient{})

	value, err := hookContext.GetSecret(c.Context(), nil, label, refresh, peek)
	c.Assert(err, tc.ErrorIsNil)
	c.Assert(value.EncodedValues(), tc.DeepEquals, data)
}

func (s *HookContextSuite) TestSecretGetFromPendingCreateChangesExisting(c *tc.C) {
	s.assertSecretGetFromPendingChanges(c, false, false,
		func(hc *context.HookContext, uri *coresecrets.URI, label string, value map[string]string) {
			arg := uniter.SecretCreateArg{Owner: coresecrets.Owner{Kind: coresecrets.UnitOwner, ID: s.mockUnit.Name()}}
			arg.URI = uri
			arg.Label = ptr(label)
			arg.Value = coresecrets.NewSecretValue(value)
			arg.Checksum = "7a38bf81f383f69433ad6e900d35b3e2385593f76a7b7ab5d4355b8ba41ee24b"
			hc.SetPendingSecretCreates(
				map[string]uniter.SecretCreateArg{uri.ID: arg})
		},
	)
}

func (s *HookContextSuite) TestSecretGetFromPendingCreateChanges(c *tc.C) {
	s.assertSecretGetFromPendingChanges(c, false, true,
		func(hc *context.HookContext, uri *coresecrets.URI, label string, value map[string]string) {
			arg := uniter.SecretCreateArg{Owner: coresecrets.Owner{Kind: coresecrets.UnitOwner, ID: s.mockUnit.Name()}}
			arg.URI = uri
			arg.Label = ptr(label)
			arg.Value = coresecrets.NewSecretValue(value)
			arg.Checksum = "7a38bf81f383f69433ad6e900d35b3e2385593f76a7b7ab5d4355b8ba41ee24b"
			hc.SetPendingSecretCreates(
				map[string]uniter.SecretCreateArg{uri.ID: arg})
		},
	)
}

func (s *HookContextSuite) TestAppSecretGetFromPendingCreateChanges(c *tc.C) {
	s.assertSecretGetFromPendingChanges(c, false, true,
		func(hc *context.HookContext, uri *coresecrets.URI, label string, value map[string]string) {
			arg := uniter.SecretCreateArg{Owner: coresecrets.Owner{Kind: coresecrets.ApplicationOwner, ID: s.mockUnit.ApplicationName()}}
			arg.URI = uri
			arg.Label = ptr(label)
			arg.Value = coresecrets.NewSecretValue(value)
			arg.Checksum = "7a38bf81f383f69433ad6e900d35b3e2385593f76a7b7ab5d4355b8ba41ee24b"
			hc.SetPendingSecretCreates(
				map[string]uniter.SecretCreateArg{uri.ID: arg})
		},
	)
}

func (s *HookContextSuite) TestSecretGetFromPendingUpdateChanges(c *tc.C) {
	s.assertSecretGetFromPendingChanges(c, false, true,
		func(hc *context.HookContext, uri *coresecrets.URI, label string, value map[string]string) {
			arg := uniter.SecretUpdateArg{}
			arg.URI = uri
			arg.Label = ptr(label)
			arg.Value = coresecrets.NewSecretValue(value)
			arg.Checksum = "7a38bf81f383f69433ad6e900d35b3e2385593f76a7b7ab5d4355b8ba41ee24b"
			hc.SetPendingSecretUpdates(
				map[string]uniter.SecretUpdateArg{uri.ID: arg})
		},
	)
}

type mockBackend struct {
	provider.SecretsBackend
}

func (mockBackend) GetContent(_ stdcontext.Context, revisionId string) (coresecrets.SecretValue, error) {
	if revisionId != "rev-id" {
		return nil, errors.NotFoundf("revision %q", revisionId)
	}
	return coresecrets.NewSecretValue(map[string]string{"foo": "bar"}), nil
}

type mockBackendClient struct {
	secrets.BackendsClient
}

func (mockBackendClient) GetContent(_ stdcontext.Context, uri *coresecrets.URI, label string, refresh, peek bool) (coresecrets.SecretValue, error) {
	return coresecrets.NewSecretValue(map[string]string{"foo": "existing"}), nil
}

func (s *HookContextSuite) TestSecretGet(c *tc.C) {
	ctrl := s.setupMocks(c)
	defer ctrl.Finish()

	s.PatchValue(&secrets.GetBackend, func(cfg *provider.ModelBackendConfig) (provider.SecretsBackend, error) {
		c.Assert(cfg.BackendConfig.BackendType, tc.Equals, "vault")
		return mockBackend{}, nil
	})

	uri := coresecrets.NewURI()
	apiCaller := basetesting.APICallerFunc(func(objType string, version int, id, request string, arg, result interface{}) error {
		c.Assert(objType, tc.Equals, "SecretsManager")
		c.Assert(version, tc.Equals, 0)
		c.Assert(id, tc.Equals, "")
		c.Assert(request, tc.Equals, "GetSecretContentInfo")
		c.Assert(arg, tc.DeepEquals, params.GetSecretContentArgs{
			Args: []params.GetSecretContentArg{{
				URI:     uri.String(),
				Label:   "label",
				Refresh: true,
				Peek:    true,
			}},
		})
		c.Assert(result, tc.FitsTypeOf, &params.SecretContentResults{})
		*(result.(*params.SecretContentResults)) = params.SecretContentResults{
			Results: []params.SecretContentResult{{
				Content: params.SecretContentParams{
					ValueRef: &params.SecretValueRef{
						BackendID:  "backend-id",
						RevisionID: "rev-id",
					},
				},
				BackendConfig: &params.SecretBackendConfigResult{
					ControllerUUID: coretesting.ControllerTag.Id(),
					ModelUUID:      coretesting.ModelTag.Id(),
					ModelName:      "fred",
					Config: params.SecretBackendConfig{
						BackendType: vault.BackendType,
					},
				},
			}},
		}
		return nil
	})

	hookContext := context.NewMockUnitHookContext(c, s.mockUnit, model.IAAS, s.mockLeadership)
	jujuSecretsAPI := secretsmanager.NewClient(apiCaller)
	secretsBackend, err := secrets.NewClient(jujuSecretsAPI)
	c.Assert(err, tc.ErrorIsNil)
	context.SetEnvironmentHookContextSecret(hookContext, uri.String(), nil, jujuSecretsAPI, secretsBackend)

	value, err := hookContext.GetSecret(c.Context(), uri, "label", true, true)
	c.Assert(err, tc.ErrorIsNil)
	c.Assert(value.EncodedValues(), tc.DeepEquals, map[string]string{
		"foo": "bar",
	})
}

func (s *HookContextSuite) assertSecretGetOwnedSecretURILookup(
	c *tc.C, patchContext func(*context.HookContext, *coresecrets.URI, string, api.SecretsAccessor, secrets.BackendsClient),
) {
	defer s.setupMocks(c).Finish()

	uri := coresecrets.NewURI()
	apiCaller := basetesting.APICallerFunc(func(objType string, version int, id, request string, arg, result interface{}) error {
		c.Assert(objType, tc.Equals, "SecretsManager")
		c.Assert(version, tc.Equals, 0)
		c.Assert(id, tc.Equals, "")
		c.Assert(request, tc.Equals, "GetSecretContentInfo")
		c.Assert(arg, tc.DeepEquals, params.GetSecretContentArgs{
			Args: []params.GetSecretContentArg{{
				URI:     uri.String(),
				Refresh: false,
				Peek:    false,
			}},
		})
		c.Assert(result, tc.FitsTypeOf, &params.SecretContentResults{})
		*(result.(*params.SecretContentResults)) = params.SecretContentResults{
			Results: []params.SecretContentResult{{
				Content: params.SecretContentParams{Data: map[string]string{"foo": "bar"}},
			}},
		}
		return nil
	})

	hookContext := context.NewMockUnitHookContext(c, s.mockUnit, model.IAAS, s.mockLeadership)
	jujuSecretsAPI := secretsmanager.NewClient(apiCaller)
	secretsBackend, err := secrets.NewClient(jujuSecretsAPI)
	c.Assert(err, tc.ErrorIsNil)
	context.SetEnvironmentHookContextSecret(hookContext, uri.String(), nil, jujuSecretsAPI, secretsBackend)

	patchContext(hookContext, uri, "label", jujuSecretsAPI, secretsBackend)

	value, err := hookContext.GetSecret(c.Context(), nil, "label", false, false)
	c.Assert(err, tc.ErrorIsNil)
	c.Assert(value.EncodedValues(), tc.DeepEquals, map[string]string{
		"foo": "bar",
	})
}

func (s *HookContextSuite) TestSecretGetOwnedSecretURILookupFromAppliedCache(c *tc.C) {
	s.assertSecretGetOwnedSecretURILookup(c,
		func(ctx *context.HookContext, uri *coresecrets.URI, label string, client api.SecretsAccessor, backend secrets.BackendsClient) {
			context.SetEnvironmentHookContextSecret(
				ctx, uri.String(),
				map[string]jujuc.SecretMetadata{
					uri.ID: {Label: "label", Owner: coresecrets.Owner{Kind: coresecrets.UnitOwner, ID: s.mockUnit.Name()}},
				},
				client, backend)
		},
	)
}

func (s *HookContextSuite) TestSecretGetOwnedSecretURILookupFromPendingCreate(c *tc.C) {
	s.assertSecretGetOwnedSecretURILookup(c,
		func(ctx *context.HookContext, uri *coresecrets.URI, label string, client api.SecretsAccessor, backend secrets.BackendsClient) {
			arg := uniter.SecretCreateArg{Owner: coresecrets.Owner{Kind: coresecrets.UnitOwner, ID: s.mockUnit.Name()}}
			arg.URI = uri
			arg.Label = ptr(label)
			arg.Value = coresecrets.NewSecretValue(map[string]string{"foo": "bar"})
			arg.Checksum = "7a38bf81f383f69433ad6e900d35b3e2385593f76a7b7ab5d4355b8ba41ee24b"
			ctx.SetPendingSecretCreates(
				map[string]uniter.SecretCreateArg{uri.ID: arg})
		},
	)
}

func (s *HookContextSuite) TestSecretGetOwnedSecretLabelLookupFromPendingCreates(c *tc.C) {
	defer s.setupMocks(c).Finish()

	hookContext := context.NewMockUnitHookContext(c, s.mockUnit, model.IAAS, s.mockLeadership)
	uri := coresecrets.NewURI()
	label := "label-" + uri.String()
	context.SetEnvironmentHookContextSecret(hookContext, uri.String(), nil, nil, nil)

	arg := uniter.SecretCreateArg{Owner: coresecrets.Owner{Kind: coresecrets.UnitOwner, ID: s.mockUnit.Name()}}
	arg.URI = uri
	arg.Label = ptr(label)
	arg.Value = coresecrets.NewSecretValue(map[string]string{"foo": "bar"})
	arg.Checksum = "7a38bf81f383f69433ad6e900d35b3e2385593f76a7b7ab5d4355b8ba41ee24b"
	hookContext.SetPendingSecretCreates(
		map[string]uniter.SecretCreateArg{uri.ID: arg})

	value, err := hookContext.GetSecret(c.Context(), nil, label, false, false)
	c.Assert(err, tc.ErrorIsNil)
	c.Assert(value.EncodedValues(), tc.DeepEquals, map[string]string{
		"foo": "bar",
	})
}

func (s *HookContextSuite) TestSecretGetOwnedSecretUpdatePendingCreateLabel(c *tc.C) {
	defer s.setupMocks(c).Finish()

	hookContext := context.NewMockUnitHookContext(c, s.mockUnit, model.IAAS, s.mockLeadership)
	uri := coresecrets.NewURI()
	label := "label-" + uri.String()
	context.SetEnvironmentHookContextSecret(hookContext, uri.String(), nil, nil, nil)

	arg := uniter.SecretCreateArg{Owner: coresecrets.Owner{Kind: coresecrets.UnitOwner, ID: s.mockUnit.Name()}}
	arg.URI = uri
	arg.Label = ptr(label)
	arg.Value = coresecrets.NewSecretValue(map[string]string{"foo": "bar"})
	arg.Checksum = "7a38bf81f383f69433ad6e900d35b3e2385593f76a7b7ab5d4355b8ba41ee24b"
	hookContext.SetPendingSecretCreates(
		map[string]uniter.SecretCreateArg{uri.ID: arg})

	value, err := hookContext.GetSecret(c.Context(), uri, "foobar", false, true)
	c.Assert(err, tc.ErrorIsNil)
	c.Assert(value.EncodedValues(), tc.DeepEquals, map[string]string{
		"foo": "bar",
	})
	arg.Label = ptr("foobar")
	c.Assert(hookContext.PendingSecretCreates(), tc.DeepEquals, map[string]uniter.SecretCreateArg{
		uri.ID: arg,
	})
}

func (s *HookContextSuite) TestSecretGetOwnedSecretURILookupFromPendingUpdate(c *tc.C) {
	s.assertSecretGetOwnedSecretURILookup(c,
		func(ctx *context.HookContext, uri *coresecrets.URI, label string, client api.SecretsAccessor, backend secrets.BackendsClient) {
			arg := uniter.SecretUpdateArg{}
			arg.URI = uri
			arg.Label = ptr(label)
			arg.Value = coresecrets.NewSecretValue(map[string]string{"foo": "bar"})
			arg.Checksum = "7a38bf81f383f69433ad6e900d35b3e2385593f76a7b7ab5d4355b8ba41ee24b"
			ctx.SetPendingSecretUpdates(
				map[string]uniter.SecretUpdateArg{uri.ID: arg})
		},
	)
}

func (s *HookContextSuite) TestSecretGetOwnedSecretLabelLookupFromPendingUpdatesPeek(c *tc.C) {
	defer s.setupMocks(c).Finish()

	hookContext := context.NewMockUnitHookContext(c, s.mockUnit, model.IAAS, s.mockLeadership)
	uri := coresecrets.NewURI()
	label := "label-" + uri.String()
	context.SetEnvironmentHookContextSecret(hookContext, uri.String(), nil, nil, nil)

	arg := uniter.SecretUpdateArg{}
	arg.URI = uri
	arg.Label = ptr(label)
	arg.Value = coresecrets.NewSecretValue(map[string]string{"foo": "bar"})
	arg.Checksum = "7a38bf81f383f69433ad6e900d35b3e2385593f76a7b7ab5d4355b8ba41ee24b"
	hookContext.SetPendingSecretUpdates(
		map[string]uniter.SecretUpdateArg{uri.ID: arg})

	value, err := hookContext.GetSecret(c.Context(), nil, label, false, true)
	c.Assert(err, tc.ErrorIsNil)
	c.Assert(value.EncodedValues(), tc.DeepEquals, map[string]string{
		"foo": "bar",
	})
	c.Assert(hookContext.PendingSecretTrackLatest(), tc.HasLen, 0)
}

func (s *HookContextSuite) TestSecretGetOwnedSecretLabelLookupFromPendingUpdatesRefresh(c *tc.C) {
	defer s.setupMocks(c).Finish()

	hookContext := context.NewMockUnitHookContext(c, s.mockUnit, model.IAAS, s.mockLeadership)
	uri := coresecrets.NewURI()
	label := "label-" + uri.String()
	context.SetEnvironmentHookContextSecret(hookContext, uri.String(), nil, nil, nil)

	arg := uniter.SecretUpdateArg{}
	arg.URI = uri
	arg.Label = ptr(label)
	arg.Value = coresecrets.NewSecretValue(map[string]string{"foo": "bar"})
	arg.Checksum = "7a38bf81f383f69433ad6e900d35b3e2385593f76a7b7ab5d4355b8ba41ee24b"
	hookContext.SetPendingSecretUpdates(
		map[string]uniter.SecretUpdateArg{uri.ID: arg})

	value, err := hookContext.GetSecret(c.Context(), nil, label, true, false)
	c.Assert(err, tc.ErrorIsNil)
	c.Assert(value.EncodedValues(), tc.DeepEquals, map[string]string{
		"foo": "bar",
	})
	c.Assert(hookContext.PendingSecretTrackLatest(), tc.DeepEquals, map[string]bool{uri.ID: true})
}

func (s *HookContextSuite) TestSecretGetOwnedSecretUpdatePendingLabel(c *tc.C) {
	defer s.setupMocks(c).Finish()

	hookContext := context.NewMockUnitHookContext(c, s.mockUnit, model.IAAS, s.mockLeadership)
	uri := coresecrets.NewURI()
	label := "label-" + uri.String()
	context.SetEnvironmentHookContextSecret(hookContext, uri.String(), nil, nil, nil)

	arg := uniter.SecretUpdateArg{}
	arg.URI = uri
	arg.Label = ptr(label)
	arg.Value = coresecrets.NewSecretValue(map[string]string{"foo": "bar"})
	arg.Checksum = "7a38bf81f383f69433ad6e900d35b3e2385593f76a7b7ab5d4355b8ba41ee24b"
	hookContext.SetPendingSecretUpdates(
		map[string]uniter.SecretUpdateArg{uri.ID: arg})

	value, err := hookContext.GetSecret(c.Context(), uri, "foobar", false, true)
	c.Assert(err, tc.ErrorIsNil)
	c.Assert(value.EncodedValues(), tc.DeepEquals, map[string]string{
		"foo": "bar",
	})
	arg.Label = ptr("foobar")
	c.Assert(hookContext.PendingSecretUpdates(), tc.DeepEquals, map[string]uniter.SecretUpdateArg{
		uri.ID: arg,
	})
}

func ptr[T any](v T) *T {
	return &v
}

func (s *HookContextSuite) TestSecretCreateApplicationOwner(c *tc.C) {
	s.assertSecretCreate(c, coresecrets.Owner{Kind: coresecrets.ApplicationOwner, ID: "mariadb"})
}

func (s *HookContextSuite) TestSecretCreateUnitOwner(c *tc.C) {
	s.assertSecretCreate(c, coresecrets.Owner{Kind: coresecrets.UnitOwner, ID: "mariadb/0"})
}

func (s *HookContextSuite) assertSecretCreate(c *tc.C, owner coresecrets.Owner) {
	defer s.setupMocks(c).Finish()

	data := map[string]string{"foo": "bar"}
	value := coresecrets.NewSecretValue(data)
	expiry := time.Now()
	apiCaller := basetesting.APICallerFunc(func(objType string, version int, id, request string, arg, result interface{}) error {
		c.Assert(objType, tc.Equals, "SecretsManager")
		c.Assert(version, tc.Equals, 0)
		c.Assert(id, tc.Equals, "")
		c.Assert(request, tc.Equals, "CreateSecretURIs")
		c.Check(arg, tc.DeepEquals, params.CreateSecretURIsArg{
			Count: 1,
		})
		c.Assert(result, tc.FitsTypeOf, &params.StringResults{})
		*(result.(*params.StringResults)) = params.StringResults{
			Results: []params.StringResult{{
				Result: "secret:9m4e2mr0ui3e8a215n4g",
			}},
		}
		return nil
	})
	if owner.Kind == names.ApplicationTagKind {
		s.mockLeadership.EXPECT().IsLeader().Return(true, nil)
	}

	hookContext := context.NewMockUnitHookContext(c, s.mockUnit, model.IAAS, s.mockLeadership)
	jujuSecretsAPI := secretsmanager.NewClient(apiCaller)
	context.SetEnvironmentHookContextSecret(hookContext, "", nil, jujuSecretsAPI, nil)

	uri, err := hookContext.CreateSecret(c.Context(), &jujuc.SecretCreateArgs{
		SecretUpdateArgs: jujuc.SecretUpdateArgs{
			Value:        value,
			RotatePolicy: ptr(coresecrets.RotateDaily),
			ExpireTime:   ptr(expiry),
			Description:  ptr("my secret"),
			Label:        ptr("foo"),
		},
		Owner: owner,
	})
	c.Assert(err, tc.ErrorIsNil)
	c.Assert(uri.String(), tc.Equals, "secret:9m4e2mr0ui3e8a215n4g")
	c.Assert(hookContext.PendingSecretCreates(), tc.DeepEquals, map[string]uniter.SecretCreateArg{
		uri.ID: {
			SecretUpsertArg: uniter.SecretUpsertArg{
				URI:          uri,
				Value:        value,
				RotatePolicy: ptr(coresecrets.RotateDaily),
				ExpireTime:   ptr(expiry),
				Description:  ptr("my secret"),
				Label:        ptr("foo"),
				Checksum:     "7a38bf81f383f69433ad6e900d35b3e2385593f76a7b7ab5d4355b8ba41ee24b",
			},
			Owner: owner,
		}})
}

func (s *HookContextSuite) TestSecretCreateDupLabel(c *tc.C) {
	defer s.setupMocks(c).Finish()

	data := map[string]string{"foo": "bar"}
	value := coresecrets.NewSecretValue(data)
	apiCaller := basetesting.APICallerFunc(func(objType string, version int, id, request string, arg, result interface{}) error {
		c.Assert(objType, tc.Equals, "SecretsManager")
		c.Assert(version, tc.Equals, 0)
		c.Assert(id, tc.Equals, "")
		c.Assert(request, tc.Equals, "CreateSecretURIs")
		c.Check(arg, tc.DeepEquals, params.CreateSecretURIsArg{
			Count: 1,
		})
		c.Assert(result, tc.FitsTypeOf, &params.StringResults{})
		*(result.(*params.StringResults)) = params.StringResults{
			Results: []params.StringResult{{
				Result: "secret:9m4e2mr0ui3e8a215n4g",
			}},
		}
		return nil
	})
	s.mockLeadership.EXPECT().IsLeader().Return(true, nil).Times(2)

	hookContext := context.NewMockUnitHookContext(c, s.mockUnit, model.IAAS, s.mockLeadership)
	jujuSecretsAPI := secretsmanager.NewClient(apiCaller)
	context.SetEnvironmentHookContextSecret(hookContext, "", nil, jujuSecretsAPI, nil)

	_, err := hookContext.CreateSecret(c.Context(), &jujuc.SecretCreateArgs{
		SecretUpdateArgs: jujuc.SecretUpdateArgs{
			Value: value,
			Label: ptr("foo"),
		},
		Owner: coresecrets.Owner{Kind: coresecrets.ApplicationOwner, ID: "myapp"},
	})
	c.Assert(err, tc.ErrorIsNil)
	_, err = hookContext.CreateSecret(c.Context(), &jujuc.SecretCreateArgs{
		SecretUpdateArgs: jujuc.SecretUpdateArgs{
			Value: value,
			Label: ptr("foo"),
		},
		Owner: coresecrets.Owner{Kind: coresecrets.ApplicationOwner, ID: "myapp"},
	})
	c.Assert(err, tc.ErrorMatches, `secret with label "foo" already exists`)
}

func (s *HookContextSuite) TestSecretUpdate(c *tc.C) {
	defer s.setupMocks(c).Finish()

	uri := coresecrets.NewURI()
	s.mockLeadership.EXPECT().IsLeader().Return(true, nil).Times(2)
	hookContext := context.NewMockUnitHookContext(c, s.mockUnit, model.IAAS, s.mockLeadership)
	context.SetEnvironmentHookContextSecret(hookContext, uri.String(), map[string]jujuc.SecretMetadata{
		uri.ID: {
			Description:    "a secret",
			LatestRevision: 666,
			LatestChecksum: "deadbeef",
			Owner:          coresecrets.Owner{Kind: coresecrets.ApplicationOwner, ID: "mariadb"},
		},
	}, nil, nil)

	data := map[string]string{"foo": "bar"}
	value := coresecrets.NewSecretValue(data)
	err := hookContext.UpdateSecret(uri, &jujuc.SecretUpdateArgs{
		Value:        value,                        // will be overwritten by the new value.
		RotatePolicy: ptr(coresecrets.RotateDaily), // will be kept.
		Description:  ptr("my secret"),             // will be overwritten by the new value.
		Label:        ptr("label1"),                // will be overwritten by the new value.
	})
	c.Assert(err, tc.ErrorIsNil)

	// update again, nerge with existing.
	newData := map[string]string{"bar": "baz"}
	newValue := coresecrets.NewSecretValue(newData)
	expiry := time.Now()
	err = hookContext.UpdateSecret(uri, &jujuc.SecretUpdateArgs{
		ExpireTime:  ptr(expiry),          // will be merged.
		Value:       newValue,             // will be the new value.
		Description: ptr("my new secret"), // will be the new value.
		Label:       ptr("label2"),        // will be the new value.
	})
	c.Assert(err, tc.ErrorIsNil)
	c.Assert(hookContext.PendingSecretUpdates(), tc.DeepEquals, map[string]uniter.SecretUpdateArg{
		uri.ID: {
			CurrentRevision: 666,
			SecretUpsertArg: uniter.SecretUpsertArg{
				URI:          uri,
				Value:        newValue,
				RotatePolicy: ptr(coresecrets.RotateDaily),
				ExpireTime:   ptr(expiry),
				Description:  ptr("my new secret"),
				Label:        ptr("label2"),
				Checksum:     "b3aa50894a7e14268a5ab22be352ece5e937f2f2037367e1d7b43a6574969493",
			},
		}})
}

func (s *HookContextSuite) TestSecretUpdateSameContent(c *tc.C) {
	defer s.setupMocks(c).Finish()

	uri := coresecrets.NewURI()
	data := map[string]string{"foo": "bar"}
	value := coresecrets.NewSecretValue(data)
	expiry := time.Now()
	s.mockLeadership.EXPECT().IsLeader().Return(true, nil)
	hookContext := context.NewMockUnitHookContext(c, s.mockUnit, model.IAAS, s.mockLeadership)
	context.SetEnvironmentHookContextSecret(hookContext, uri.String(), map[string]jujuc.SecretMetadata{
		uri.ID: {
			Description:    "a secret",
			LatestRevision: 666,
			LatestChecksum: "7a38bf81f383f69433ad6e900d35b3e2385593f76a7b7ab5d4355b8ba41ee24b",
			Owner:          coresecrets.Owner{Kind: coresecrets.ApplicationOwner, ID: "mariadb"},
		},
	}, nil, nil)
	err := hookContext.UpdateSecret(uri, &jujuc.SecretUpdateArgs{
		Value:        value,
		RotatePolicy: ptr(coresecrets.RotateDaily),
		ExpireTime:   ptr(expiry),
		Description:  ptr("my secret"),
		Label:        ptr("foo"),
	})
	c.Assert(err, tc.ErrorIsNil)
	c.Assert(hookContext.PendingSecretUpdates(), tc.DeepEquals, map[string]uniter.SecretUpdateArg{
		uri.ID: {
			CurrentRevision: 666,
			SecretUpsertArg: uniter.SecretUpsertArg{
				URI:          uri,
				RotatePolicy: ptr(coresecrets.RotateDaily),
				ExpireTime:   ptr(expiry),
				Description:  ptr("my secret"),
				Label:        ptr("foo"),
			},
		}})
}

func (s *HookContextSuite) TestSecretRemove(c *tc.C) {
	defer s.setupMocks(c).Finish()

	s.mockLeadership.EXPECT().IsLeader().Return(true, nil)
	hookContext := context.NewMockUnitHookContext(c, s.mockUnit, model.IAAS, s.mockLeadership)

	uri := coresecrets.NewURI()
	uri2 := coresecrets.NewURI()
	context.SetEnvironmentHookContextSecret(hookContext, uri.String(), map[string]jujuc.SecretMetadata{
		uri.ID:  {Description: "a secret", LatestRevision: 666, Owner: coresecrets.Owner{Kind: coresecrets.ApplicationOwner, ID: "mariadb"}},
		uri2.ID: {Description: "another secret", LatestRevision: 667, Owner: coresecrets.Owner{Kind: coresecrets.UnitOwner, ID: "mariadb/666"}},
	}, nil, nil)
	err := hookContext.RemoveSecret(uri, nil)
	c.Assert(err, tc.ErrorIsNil)
	err = hookContext.RemoveSecret(uri2, ptr(666))
	c.Assert(err, tc.ErrorIsNil)
	c.Assert(hookContext.PendingSecretRemoves(), tc.DeepEquals, map[string]uniter.SecretDeleteArg{
		uri.ID:  {URI: uri},
		uri2.ID: {URI: uri2, Revision: ptr(666)}})
}

func (s *HookContextSuite) TestSecretGrant(c *tc.C) {
	defer s.setupMocks(c).Finish()

	uri := coresecrets.NewURI()
	uri2 := coresecrets.NewURI()
	s.mockLeadership.EXPECT().IsLeader().Return(true, nil)

	hookContext := context.NewMockUnitHookContext(c, s.mockUnit, model.IAAS, s.mockLeadership)
	context.SetEnvironmentHookContextSecret(hookContext, uri.String(), map[string]jujuc.SecretMetadata{
		uri.ID:  {Description: "a secret", LatestRevision: 666, Owner: coresecrets.Owner{Kind: coresecrets.ApplicationOwner, ID: "mariadb"}},
		uri2.ID: {Description: "another secret", LatestRevision: 667, Owner: coresecrets.Owner{Kind: coresecrets.UnitOwner, ID: "mariadb/666"}},
	}, nil, nil)

	app := "mariadb"
	relationKey := "wordpress:db mysql:server"
	err := hookContext.GrantSecret(uri, &jujuc.SecretGrantRevokeArgs{
		ApplicationName: &app,
		RelationKey:     &relationKey,
	})
	c.Assert(err, tc.ErrorIsNil)
	err = hookContext.GrantSecret(uri2, &jujuc.SecretGrantRevokeArgs{
		ApplicationName: &app,
		RelationKey:     &relationKey,
	})
	c.Assert(err, tc.ErrorIsNil)
	c.Assert(hookContext.PendingSecretGrants(), tc.DeepEquals, map[string]map[string]uniter.SecretGrantRevokeArgs{
		uri.ID: {
			relationKey: {
				URI:             uri,
				ApplicationName: &app,
				RelationKey:     &relationKey,
				Role:            coresecrets.RoleView,
			},
		},
		uri2.ID: {
			relationKey: {
				URI:             uri2,
				ApplicationName: &app,
				RelationKey:     &relationKey,
				Role:            coresecrets.RoleView,
			},
		}})
}

func (s *HookContextSuite) TestSecretGrantSecretNotFound(c *tc.C) {
	defer s.setupMocks(c).Finish()

	hookContext := context.NewMockUnitHookContext(c, s.mockUnit, model.IAAS, s.mockLeadership)

	uri := coresecrets.NewURI()
	app := "mariadb"
	relationKey := "wordpress:db mysql:server"
	err := hookContext.GrantSecret(uri, &jujuc.SecretGrantRevokeArgs{
		ApplicationName: &app,
		RelationKey:     &relationKey,
	})
	c.Assert(errors.Is(err, errors.NotFound), tc.IsTrue)
}

func (s *HookContextSuite) TestSecretGrantNotLeader(c *tc.C) {
	defer s.setupMocks(c).Finish()

	uri := coresecrets.NewURI()
	hookContext := context.NewMockUnitHookContext(c, s.mockUnit, model.IAAS, s.mockLeadership)
	context.SetEnvironmentHookContextSecret(hookContext, uri.String(), map[string]jujuc.SecretMetadata{
		uri.ID: {Description: "a secret", LatestRevision: 666, Owner: coresecrets.Owner{Kind: coresecrets.ApplicationOwner, ID: "mariadb"}},
	}, nil, nil)
	s.mockLeadership.EXPECT().IsLeader().Return(false, nil)

	app := "mariadb"
	relationKey := "wordpress:db mysql:server"
	err := hookContext.GrantSecret(uri, &jujuc.SecretGrantRevokeArgs{
		ApplicationName: &app,
		RelationKey:     &relationKey,
	})
	c.Assert(errors.Is(err, context.ErrIsNotLeader), tc.IsTrue)
}

func (s *HookContextSuite) TestSecretGrantNoOPSBecauseofExactSameApp(c *tc.C) {
	defer s.setupMocks(c).Finish()

	uri := coresecrets.NewURI()
	hookContext := context.NewMockUnitHookContext(c, s.mockUnit, model.IAAS, s.mockLeadership)
	context.SetEnvironmentHookContextSecret(hookContext, uri.String(), map[string]jujuc.SecretMetadata{
		uri.ID: {
			Description:    "a secret",
			LatestRevision: 666,
			Owner:          coresecrets.Owner{Kind: coresecrets.ApplicationOwner, ID: "mariadb"},
			Access: []coresecrets.AccessInfo{
				{
					Target: "application-gitlab",
					Role:   coresecrets.RoleView,
					Scope:  "relation-mariadb.db#gitlab.db",
				},
			},
		},
	}, nil, nil)
	s.mockLeadership.EXPECT().IsLeader().Return(true, nil)
	c.Assert(hookContext.PendingSecretGrants(), tc.DeepEquals, map[string]map[string]uniter.SecretGrantRevokeArgs{})
	app := "gitlab"
	relationKey := "mariadb:db gitlab:db"
	err := hookContext.GrantSecret(uri, &jujuc.SecretGrantRevokeArgs{
		ApplicationName: &app,
		RelationKey:     &relationKey,
		Role:            ptr(coresecrets.RoleView),
	})
	c.Assert(err, tc.ErrorIsNil)
	c.Assert(hookContext.PendingSecretGrants(), tc.DeepEquals, map[string]map[string]uniter.SecretGrantRevokeArgs{})
}

func (s *HookContextSuite) TestSecretGrantNoOPSBecauseofExactSameUnit(c *tc.C) {
	defer s.setupMocks(c).Finish()

	uri := coresecrets.NewURI()
	hookContext := context.NewMockUnitHookContext(c, s.mockUnit, model.IAAS, s.mockLeadership)
	context.SetEnvironmentHookContextSecret(hookContext, uri.String(), map[string]jujuc.SecretMetadata{
		uri.ID: {
			Description:    "a secret",
			LatestRevision: 666,
			Owner:          coresecrets.Owner{Kind: coresecrets.ApplicationOwner, ID: "mariadb"},
			Access: []coresecrets.AccessInfo{
				{
					Target: "unit-gitlab-0",
					Role:   coresecrets.RoleView,
					Scope:  "relation-mariadb.db#gitlab.db",
				},
			},
		},
	}, nil, nil)
	s.mockLeadership.EXPECT().IsLeader().Return(true, nil)
	c.Assert(hookContext.PendingSecretGrants(), tc.DeepEquals, map[string]map[string]uniter.SecretGrantRevokeArgs{})
	unit := "gitlab/0"
	relationKey := "mariadb:db gitlab:db"
	err := hookContext.GrantSecret(uri, &jujuc.SecretGrantRevokeArgs{
		UnitName:    &unit,
		RelationKey: &relationKey,
		Role:        ptr(coresecrets.RoleView),
	})
	c.Assert(err, tc.ErrorIsNil)
	c.Assert(hookContext.PendingSecretGrants(), tc.DeepEquals, map[string]map[string]uniter.SecretGrantRevokeArgs{})
}

func (s *HookContextSuite) TestSecretGrantNoOPSBecauseApplicationLevelGrantedAlready(c *tc.C) {
	defer s.setupMocks(c).Finish()

	uri := coresecrets.NewURI()
	hookContext := context.NewMockUnitHookContext(c, s.mockUnit, model.IAAS, s.mockLeadership)
	context.SetEnvironmentHookContextSecret(hookContext, uri.String(), map[string]jujuc.SecretMetadata{
		uri.ID: {
			Description:    "a secret",
			LatestRevision: 666,
			Owner:          coresecrets.Owner{Kind: coresecrets.ApplicationOwner, ID: "mariadb"},
			Access: []coresecrets.AccessInfo{
				{
					Target: "application-gitlab",
					Role:   coresecrets.RoleView,
					Scope:  "relation-mariadb.db#gitlab.db",
				},
			},
		},
	}, nil, nil)
	s.mockLeadership.EXPECT().IsLeader().Return(true, nil)
	c.Assert(hookContext.PendingSecretGrants(), tc.DeepEquals, map[string]map[string]uniter.SecretGrantRevokeArgs{})
	unit := "gitlab/0"
	relationKey := "mariadb:db gitlab:db"
	err := hookContext.GrantSecret(uri, &jujuc.SecretGrantRevokeArgs{
		UnitName:    &unit,
		RelationKey: &relationKey,
		Role:        ptr(coresecrets.RoleView),
	})
	c.Assert(err, tc.ErrorIsNil)
	c.Assert(hookContext.PendingSecretGrants(), tc.DeepEquals, map[string]map[string]uniter.SecretGrantRevokeArgs{})
}

func (s *HookContextSuite) TestSecretGrantFailedRevokeExistingRecordRequired(c *tc.C) {
	defer s.setupMocks(c).Finish()

	uri := coresecrets.NewURI()
	hookContext := context.NewMockUnitHookContext(c, s.mockUnit, model.IAAS, s.mockLeadership)
	context.SetEnvironmentHookContextSecret(hookContext, uri.String(), map[string]jujuc.SecretMetadata{
		uri.ID: {
			Description:    "a secret",
			LatestRevision: 666,
			Owner:          coresecrets.Owner{Kind: coresecrets.ApplicationOwner, ID: "mariadb"},
			Access: []coresecrets.AccessInfo{
				{
					Target: "unit-gitlab-0",
					Role:   coresecrets.RoleView,
					Scope:  "relation-mariadb.db#gitlab.db",
				},
			},
		},
	}, nil, nil)
	s.mockLeadership.EXPECT().IsLeader().Return(true, nil)
	c.Assert(hookContext.PendingSecretGrants(), tc.DeepEquals, map[string]map[string]uniter.SecretGrantRevokeArgs{})
	app := "gitlab"
	relationKey := "mariadb:db gitlab:db"
	err := hookContext.GrantSecret(uri, &jujuc.SecretGrantRevokeArgs{
		ApplicationName: &app,
		RelationKey:     &relationKey,
		Role:            ptr(coresecrets.RoleView),
	})
	c.Assert(err, tc.ErrorMatches, `any unit level grants need to be revoked before granting access to the corresponding application`)
}

func (s *HookContextSuite) TestSecretRevoke(c *tc.C) {
	defer s.setupMocks(c).Finish()

	uri := coresecrets.NewURI()
	uri2 := coresecrets.NewURI()
	s.mockLeadership.EXPECT().IsLeader().Return(true, nil).AnyTimes()
	hookContext := context.NewMockUnitHookContext(c, s.mockUnit, model.IAAS, s.mockLeadership)
	context.SetEnvironmentHookContextSecret(hookContext, uri.String(), map[string]jujuc.SecretMetadata{
		uri.ID:  {Description: "a secret", LatestRevision: 666, Owner: coresecrets.Owner{Kind: coresecrets.ApplicationOwner, ID: "mariadb"}},
		uri2.ID: {Description: "another secret", LatestRevision: 667, Owner: coresecrets.Owner{Kind: coresecrets.UnitOwner, ID: "mariadb/666"}},
	}, nil, nil)
	app := "mariadb"
	unit0 := "mariadb/0"
	relationKey := "wordpress:db mysql:server"
	err := hookContext.RevokeSecret(uri, &jujuc.SecretGrantRevokeArgs{
		ApplicationName: &app,
		RelationKey:     &relationKey,
	})
	c.Assert(err, tc.ErrorIsNil)
	err = hookContext.RevokeSecret(uri2, &jujuc.SecretGrantRevokeArgs{
		ApplicationName: &app,
		RelationKey:     &relationKey,
	})
	c.Assert(err, tc.ErrorIsNil)
	c.Assert(hookContext.PendingSecretRevokes(), tc.DeepEquals,
		map[string][]uniter.SecretGrantRevokeArgs{
			uri.ID: {
				{
					URI:             uri,
					ApplicationName: &app,
					RelationKey:     &relationKey,
				},
			},
			uri2.ID: {
				{
					URI:             uri2,
					ApplicationName: &app,
					RelationKey:     &relationKey,
				},
			},
		},
	)

	// No OPS for duplicated revoke.
	err = hookContext.RevokeSecret(uri, &jujuc.SecretGrantRevokeArgs{
		ApplicationName: &app,
		RelationKey:     &relationKey,
	})
	c.Assert(err, tc.ErrorIsNil)
	c.Assert(hookContext.PendingSecretRevokes(), tc.DeepEquals,
		map[string][]uniter.SecretGrantRevokeArgs{
			uri.ID: {
				{
					URI:             uri,
					ApplicationName: &app,
					RelationKey:     &relationKey,
				},
			},
			uri2.ID: {
				{
					URI:             uri2,
					ApplicationName: &app,
					RelationKey:     &relationKey,
				},
			},
		},
	)

	// No OPS for unit level revoke because application level revoke exists already.
	err = hookContext.RevokeSecret(uri, &jujuc.SecretGrantRevokeArgs{
		UnitName:    &unit0,
		RelationKey: &relationKey,
	})
	c.Assert(err, tc.ErrorIsNil)
	c.Assert(hookContext.PendingSecretRevokes(), tc.DeepEquals,
		map[string][]uniter.SecretGrantRevokeArgs{
			uri.ID: {
				{
					URI:             uri,
					ApplicationName: &app,
					RelationKey:     &relationKey,
				},
			},
			uri2.ID: {
				{
					URI:             uri2,
					ApplicationName: &app,
					RelationKey:     &relationKey,
				},
			},
		},
	)

}

func (s *HookContextSuite) TestHookStorage(c *tc.C) {
	ctrl := s.setupMocks(c)
	defer ctrl.Finish()

	st := api.NewMockUniterClient(ctrl)
	st.EXPECT().StorageAttachment(gomock.Any(), names.NewStorageTag("data/0"), names.NewUnitTag("wordpress/0")).Return(params.StorageAttachment{
		StorageTag: "data/0",
	}, nil)
	s.mockUnit.EXPECT().Tag().Return(names.NewUnitTag("wordpress/0")).AnyTimes()
	ctx := context.NewMockUnitHookContextWithStateAndStorage(c, "wordpress/0", s.mockUnit, st, names.NewStorageTag("data/0"))

<<<<<<< HEAD
	storage, err := ctx.HookStorage(c.Context())
	c.Assert(err, tc.ErrorIsNil)
	c.Assert(storage, tc.NotNil)
	c.Assert(storage.Tag().Id(), tc.Equals, "data/0")
=======
	storage, err := ctx.HookStorage()
	c.Assert(err, jc.ErrorIsNil)
	c.Assert(storage, gc.NotNil)
	c.Assert(storage.Tag().Id(), gc.Equals, "data/0")
}

func (s *mockHookContextSuite) TestHookCloudSpecMachine(c *gc.C) {
	ctrl := s.setupMocks(c)
	defer ctrl.Finish()

	st := mocks.NewMockState(ctrl)
	st.EXPECT().CloudSpec().Return(&params.CloudSpec{
		Type: "lxd",
		Credential: &params.CloudCredential{
			AuthType: "authtype",
		},
	}, nil)

	ctx := context.NewMockUnitHookContextWithStateAndModelType(s.mockUnit, st, model.IAAS)

	spec, err := ctx.CloudSpec()
	c.Assert(err, jc.ErrorIsNil)
	c.Assert(spec.Type, gc.Equals, "lxd")
	c.Assert(spec.Credential.AuthType, gc.Equals, "authtype")
}

func (s *mockHookContextSuite) TestHookCloudSpecK8s(c *gc.C) {
	ctrl := s.setupMocks(c)
	defer ctrl.Finish()

	st := mocks.NewMockState(ctrl)
	st.EXPECT().CloudSpec().Return(&params.CloudSpec{
		Type:   "kubernetes",
		Name:   "myk8s",
		Region: "myregion",
		Credential: &params.CloudCredential{
			AuthType: "overridden",
		},
		IsControllerCloud: true,
	}, nil)

	tempDir := c.MkDir()
	caFile := path.Join(tempDir, "ca.crt")
	err := os.WriteFile(caFile, []byte("start\ncadata\nend\n"), 0600)
	c.Assert(err, jc.ErrorIsNil)

	ctx := context.NewMockUnitHookContextWithStateAndModelType(s.mockUnit, st, model.CAAS)
	ctx.SetInClusterConfig(func() (*rest.Config, error) {
		return &rest.Config{
			Host:        "https://localhost:1234",
			BearerToken: "bearertoken",
			TLSClientConfig: rest.TLSClientConfig{
				CAFile: caFile,
			},
		}, nil
	})

	spec, err := ctx.CloudSpec()
	c.Assert(err, jc.ErrorIsNil)
	c.Assert(spec, gc.DeepEquals, &params.CloudSpec{
		Type:     "kubernetes",
		Name:     "myk8s",
		Region:   "myregion",
		Endpoint: "https://localhost:1234",
		Credential: &params.CloudCredential{
			AuthType:   "oauth2",
			Attributes: map[string]string{"Token": "bearertoken"},
		},
		CACertificates:    []string{"start\ncadata\nend\n"},
		IsControllerCloud: true,
	})
>>>>>>> d907b631
}<|MERGE_RESOLUTION|>--- conflicted
+++ resolved
@@ -15,11 +15,7 @@
 	"github.com/juju/names/v6"
 	"github.com/juju/tc"
 	"go.uber.org/mock/gomock"
-<<<<<<< HEAD
-=======
-	gc "gopkg.in/check.v1"
 	"k8s.io/client-go/rest"
->>>>>>> d907b631
 
 	"github.com/juju/juju/api/agent/secretsmanager"
 	"github.com/juju/juju/api/agent/uniter"
@@ -161,16 +157,11 @@
 	c.Assert(name, tc.Equals, "u/123")
 }
 
-<<<<<<< HEAD
 func (s *InterfaceSuite) TestAvailabilityZone(c *tc.C) {
 	ctrl := gomock.NewController(c)
 	defer ctrl.Finish()
 
 	ctx := s.GetContext(c, ctrl, -1, "", names.StorageTag{})
-=======
-func (s *InterfaceSuite) TestAvailabilityZone(c *gc.C) {
-	ctx := s.GetContext(c, -1, "", names.StorageTag{})
->>>>>>> d907b631
 	zone, err := ctx.AvailabilityZone()
 	c.Check(err, tc.ErrorIsNil)
 	c.Check(zone, tc.Equals, "a-zone")
@@ -1093,7 +1084,7 @@
 	for _, test := range tests {
 		ctrl := s.setupMocks(c)
 		client := api.NewMockUniterClient(ctrl)
-		hookContext := context.NewMockUnitHookContextWithUniter(c, s.mockUnit, client)
+		hookContext := context.NewMockUnitHookContextWithUniter(c, model.IAAS, s.mockUnit, client)
 		client.EXPECT().ActionFinish(gomock.Any(), names.NewActionTag("2"), test.Status, map[string]any(nil), "failed yo").Return(nil)
 
 		cancel := make(chan struct{})
@@ -1132,7 +1123,7 @@
 	}).Return(errors.New("flush failed"))
 
 	client := api.NewMockUniterClient(ctrl)
-	hookContext := context.NewMockUnitHookContextWithUniter(c, s.mockUnit, client)
+	hookContext := context.NewMockUnitHookContextWithUniter(c, model.IAAS, s.mockUnit, client)
 	resultData := map[string]interface{}{
 		"stderr":      "flush failed",
 		"return-code": "1",
@@ -1153,7 +1144,7 @@
 	defer ctrl.Finish()
 
 	client := api.NewMockUniterClient(ctrl)
-	hookContext := context.NewMockUnitHookContextWithUniter(c, s.mockUnit, client)
+	hookContext := context.NewMockUnitHookContextWithUniter(c, model.IAAS, s.mockUnit, client)
 	client.EXPECT().ActionFinish(gomock.Any(), names.NewActionTag("2"), "failed", map[string]any(nil),
 		`action not implemented on unit "wordpress/0"`).Return(nil)
 
@@ -2060,44 +2051,42 @@
 	s.mockUnit.EXPECT().Tag().Return(names.NewUnitTag("wordpress/0")).AnyTimes()
 	ctx := context.NewMockUnitHookContextWithStateAndStorage(c, "wordpress/0", s.mockUnit, st, names.NewStorageTag("data/0"))
 
-<<<<<<< HEAD
 	storage, err := ctx.HookStorage(c.Context())
 	c.Assert(err, tc.ErrorIsNil)
 	c.Assert(storage, tc.NotNil)
 	c.Assert(storage.Tag().Id(), tc.Equals, "data/0")
-=======
-	storage, err := ctx.HookStorage()
-	c.Assert(err, jc.ErrorIsNil)
-	c.Assert(storage, gc.NotNil)
-	c.Assert(storage.Tag().Id(), gc.Equals, "data/0")
-}
-
-func (s *mockHookContextSuite) TestHookCloudSpecMachine(c *gc.C) {
+}
+
+func (s *HookContextSuite) TestHookCloudSpecMachine(c *tc.C) {
 	ctrl := s.setupMocks(c)
 	defer ctrl.Finish()
 
-	st := mocks.NewMockState(ctrl)
-	st.EXPECT().CloudSpec().Return(&params.CloudSpec{
+	client := api.NewMockUniterClient(ctrl)
+	client.EXPECT().CloudSpec(gomock.Any()).Return(&params.CloudSpec{
 		Type: "lxd",
 		Credential: &params.CloudCredential{
 			AuthType: "authtype",
 		},
 	}, nil)
 
-	ctx := context.NewMockUnitHookContextWithStateAndModelType(s.mockUnit, st, model.IAAS)
-
-	spec, err := ctx.CloudSpec()
-	c.Assert(err, jc.ErrorIsNil)
-	c.Assert(spec.Type, gc.Equals, "lxd")
-	c.Assert(spec.Credential.AuthType, gc.Equals, "authtype")
-}
-
-func (s *mockHookContextSuite) TestHookCloudSpecK8s(c *gc.C) {
+	ctx := context.NewMockUnitHookContextWithUniter(c, model.IAAS, s.mockUnit, client)
+	spec, err := ctx.CloudSpec(stdcontext.Background())
+	c.Assert(err, tc.ErrorIsNil)
+	c.Assert(spec.Type, tc.Equals, "lxd")
+	c.Assert(spec.Credential.AuthType, tc.Equals, "authtype")
+}
+
+func (s *HookContextSuite) TestHookCloudSpecK8s(c *tc.C) {
 	ctrl := s.setupMocks(c)
 	defer ctrl.Finish()
 
-	st := mocks.NewMockState(ctrl)
-	st.EXPECT().CloudSpec().Return(&params.CloudSpec{
+	tempDir := c.MkDir()
+	caFile := path.Join(tempDir, "ca.crt")
+	err := os.WriteFile(caFile, []byte("start\ncadata\nend\n"), 0600)
+	c.Assert(err, tc.ErrorIsNil)
+
+	client := api.NewMockUniterClient(ctrl)
+	client.EXPECT().CloudSpec(gomock.Any()).Return(&params.CloudSpec{
 		Type:   "kubernetes",
 		Name:   "myk8s",
 		Region: "myregion",
@@ -2107,12 +2096,7 @@
 		IsControllerCloud: true,
 	}, nil)
 
-	tempDir := c.MkDir()
-	caFile := path.Join(tempDir, "ca.crt")
-	err := os.WriteFile(caFile, []byte("start\ncadata\nend\n"), 0600)
-	c.Assert(err, jc.ErrorIsNil)
-
-	ctx := context.NewMockUnitHookContextWithStateAndModelType(s.mockUnit, st, model.CAAS)
+	ctx := context.NewMockUnitHookContextWithUniter(c, model.CAAS, s.mockUnit, client)
 	ctx.SetInClusterConfig(func() (*rest.Config, error) {
 		return &rest.Config{
 			Host:        "https://localhost:1234",
@@ -2123,9 +2107,9 @@
 		}, nil
 	})
 
-	spec, err := ctx.CloudSpec()
-	c.Assert(err, jc.ErrorIsNil)
-	c.Assert(spec, gc.DeepEquals, &params.CloudSpec{
+	spec, err := ctx.CloudSpec(stdcontext.Background())
+	c.Assert(err, tc.ErrorIsNil)
+	c.Assert(spec, tc.DeepEquals, &params.CloudSpec{
 		Type:     "kubernetes",
 		Name:     "myk8s",
 		Region:   "myregion",
@@ -2137,5 +2121,4 @@
 		CACertificates:    []string{"start\ncadata\nend\n"},
 		IsControllerCloud: true,
 	})
->>>>>>> d907b631
 }