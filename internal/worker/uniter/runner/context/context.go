--- conflicted
+++ resolved
@@ -6,11 +6,7 @@
 import (
 	"context"
 	"fmt"
-<<<<<<< HEAD
-=======
 	"os"
-	"path"
->>>>>>> d907b631
 	"strconv"
 	"strings"
 	"sync"
@@ -22,11 +18,7 @@
 	"k8s.io/client-go/rest"
 
 	"github.com/juju/juju/api/agent/uniter"
-<<<<<<< HEAD
-=======
-	"github.com/juju/juju/caas"
 	"github.com/juju/juju/cloud"
->>>>>>> d907b631
 	"github.com/juju/juju/core/application"
 	"github.com/juju/juju/core/logger"
 	"github.com/juju/juju/core/model"
@@ -34,16 +26,12 @@
 	"github.com/juju/juju/core/quota"
 	coresecrets "github.com/juju/juju/core/secrets"
 	"github.com/juju/juju/core/status"
-<<<<<<< HEAD
 	coretrace "github.com/juju/juju/core/trace"
 	"github.com/juju/juju/core/version"
 	secreterrors "github.com/juju/juju/domain/secret/errors"
 	"github.com/juju/juju/internal/charm"
 	"github.com/juju/juju/internal/charm/hooks"
 	"github.com/juju/juju/internal/storage"
-=======
-	k8sspecs "github.com/juju/juju/internal/provider/kubernetes/specs"
->>>>>>> d907b631
 	"github.com/juju/juju/internal/worker/common/charmrunner"
 	"github.com/juju/juju/internal/worker/uniter/api"
 	"github.com/juju/juju/internal/worker/uniter/runner/context/resources"
@@ -1158,38 +1146,29 @@
 
 // CloudSpec return the cloud specification for the running unit's model.
 // Implements jujuc.HookContext.ContextUnit, part of runner.Context.
-<<<<<<< HEAD
 func (c *HookContext) CloudSpec(ctx context.Context) (*params.CloudSpec, error) {
+	if c.cloudSpec != nil {
+		return c.cloudSpec, nil
+	}
+	var err error
 	if c.modelType == model.CAAS {
-		return nil, errors.NotSupportedf("credential-get on a %q model", model.CAAS)
-	}
-	var err error
-	c.cloudSpec, err = c.uniter.CloudSpec(ctx)
-=======
-func (ctx *HookContext) CloudSpec() (*params.CloudSpec, error) {
-	if ctx.cloudSpec != nil {
-		return ctx.cloudSpec, nil
-	}
-	var err error
-	if ctx.modelType == model.CAAS {
-		ctx.cloudSpec, err = ctx.cloudSpecK8s()
+		c.cloudSpec, err = c.cloudSpecK8s(ctx)
 	} else {
-		ctx.cloudSpec, err = ctx.state.CloudSpec()
-	}
-	return ctx.cloudSpec, err
+		c.cloudSpec, err = c.uniter.CloudSpec(ctx)
+	}
+	return c.cloudSpec, err
 }
 
 // cloudSpecK8s loads the in-cluster configuration to connect to the Kubernetes API.
-func (ctx *HookContext) cloudSpecK8s() (*params.CloudSpec, error) {
+func (c *HookContext) cloudSpecK8s(ctx context.Context) (*params.CloudSpec, error) {
 	// Hit controller's CloudSpec API to determine whether we have permission,
 	// and we need it for some of the fields (but not the credentials).
-	modelSpec, err := ctx.state.CloudSpec()
->>>>>>> d907b631
+	modelSpec, err := c.uniter.CloudSpec(ctx)
 	if err != nil {
 		return nil, errors.Annotatef(err, "getting model credentials")
 	}
 
-	inClusterConfig := ctx.inClusterConfig
+	inClusterConfig := c.inClusterConfig
 	if inClusterConfig == nil {
 		inClusterConfig = rest.InClusterConfig
 	}
@@ -1203,9 +1182,6 @@
 		// Oddly, InClusterConfig logs this error, but does not return it.
 		return nil, errors.New("reading certificate file")
 	}
-<<<<<<< HEAD
-	return c.cloudSpec, nil
-=======
 	certBytes, err := os.ReadFile(config.TLSClientConfig.CAFile)
 	if err != nil {
 		return nil, errors.Annotatef(err, "reading certificate file")
@@ -1226,7 +1202,6 @@
 		IsControllerCloud: modelSpec.IsControllerCloud,
 	}
 	return credential, nil
->>>>>>> d907b631
 }
 
 // ActionParams simply returns the arguments to the Action.
@@ -1345,21 +1320,6 @@
 	return ids, nil
 }
 
-<<<<<<< HEAD
-// AddMetric adds metrics to the hook context.
-// Implements jujuc.HookContext.ContextMetrics, part of runner.Context.
-func (c *HookContext) AddMetric(key, value string, created time.Time) error {
-	return errors.New("metrics not allowed in this context")
-}
-
-// AddMetricLabels adds metrics with labels to the hook context.
-// Implements jujuc.HookContext.ContextMetrics, part of runner.Context.
-func (c *HookContext) AddMetricLabels(key, value string, created time.Time, labels map[string]string) error {
-	return errors.New("metrics not allowed in this context")
-}
-
-=======
->>>>>>> d907b631
 // ActionData returns the context's internal action data. It's meant to be
 // transitory; it exists to allow uniter and runner code to keep working as
 // it did; it should be considered deprecated, and not used by new clients.
@@ -1410,16 +1370,7 @@
 		"JUJU_CHARM_FTP_PROXY="+c.jujuProxySettings.Ftp,
 		"JUJU_CHARM_NO_PROXY="+c.jujuProxySettings.NoProxy,
 	)
-<<<<<<< HEAD
 	if r, err := c.HookRelation(); err == nil {
-=======
-	if remote {
-		vars = append(vars,
-			"JUJU_AGENT_CA_CERT="+path.Join(paths.GetBaseDir(), caas.CACertFile),
-		)
-	}
-	if r, err := ctx.HookRelation(); err == nil {
->>>>>>> d907b631
 		vars = append(vars,
 			"JUJU_RELATION="+r.Name(),
 			"JUJU_RELATION_ID="+r.FakeId(),
