--- conflicted
+++ resolved
@@ -111,12 +111,7 @@
 		StartRetryHookTimer: func() { s.stub.AddCall("StartRetryHookTimer") },
 		StopRetryHookTimer:  func() { s.stub.AddCall("StopRetryHookTimer") },
 		ShouldRetryHooks:    true,
-<<<<<<< HEAD
-		Secrets:             secrets.NewSecretsResolver(logger, secretsTracker, func(_ string) {}, func(_ string) {}, func(_ []string) {}),
-=======
-		UpgradeSeries:       upgradeseries.NewResolver(logger),
 		Secrets:             secrets.NewSecretsResolver(logger, secretsTracker, func(_ string) {}, func(_ string) {}, func(_ map[string][]int) {}),
->>>>>>> 17876b91
 		Reboot:              reboot.NewResolver(logger, rebootDetected),
 		Leadership:          leadership.NewResolver(logger),
 		Actions:             uniteractions.NewResolver(logger),
