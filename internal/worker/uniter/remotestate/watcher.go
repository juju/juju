--- conflicted
+++ resolved
@@ -31,17 +31,6 @@
 // SecretTriggerWatcherFunc is a function returning a secrets trigger watcher.
 type SecretTriggerWatcherFunc func(names.UnitTag, bool, chan []string) (worker.Worker, error)
 
-<<<<<<< HEAD
-=======
-// SecretsClient provides access to the secrets manager facade.
-type SecretsClient interface {
-	WatchConsumedSecretsChanges(unitName string) (watcher.StringsWatcher, error)
-	GetConsumerSecretsRevisionInfo(string, []string) (map[string]secrets.SecretRevisionInfo, error)
-	WatchObsolete(ownerTags ...names.Tag) (watcher.StringsWatcher, error)
-	WatchDeleted(ownerTags ...names.Tag) (watcher.StringsWatcher, error)
-}
-
->>>>>>> 17876b91
 // RemoteStateWatcher collects unit, application, and application config information
 // from separate state watchers, and updates a Snapshot which is sent on a
 // channel upon change.
@@ -736,11 +725,11 @@
 			}
 
 		case secretRevisions, ok := <-w.deletedRevisionChanges:
-			w.logger.Debugf("got deleted secret revisions change for %s: %s", w.application.Tag().Id(), secretRevisions)
+			w.logger.Debugf(ctx, "got deleted secret revisions change for %s: %s", w.application.Tag().Id(), secretRevisions)
 			if !ok {
 				return errors.New("deleted secret revisions watcher closed")
 			}
-			if err := w.secretDeletedRevisions(secretRevisions); err != nil {
+			if err := w.secretDeletedRevisions(ctx, secretRevisions); err != nil {
 				return errors.Trace(err)
 			}
 
@@ -899,12 +888,8 @@
 	if err != nil {
 		return errors.Trace(err)
 	}
-<<<<<<< HEAD
 	w.logger.Debugf(ctx, "got latest secret info: %#v", info)
-=======
-	w.logger.Debugf("got latest secret info: %#v", info)
 	toDelete := set.NewStrings()
->>>>>>> 17876b91
 	for _, uri := range secretURIs {
 		if latest, ok := info[uri]; ok {
 			w.current.ConsumedSecretInfo[uri] = latest
@@ -923,12 +908,7 @@
 			delete(w.current.ConsumedSecretInfo, uri)
 		}
 	}
-<<<<<<< HEAD
-	w.logger.Debugf(ctx, "deleted secrets: %v", w.current.DeletedSecrets)
-	w.logger.Debugf(ctx, "obsolete secrets: %v", w.current.ObsoleteSecretRevisions)
-=======
-	w.logger.Debugf("consumed secrets: %v", w.current.ConsumedSecretInfo)
->>>>>>> 17876b91
+	w.logger.Debugf(ctx, "consumed secrets: %v", w.current.ConsumedSecretInfo)
 	return nil
 }
 
@@ -950,15 +930,11 @@
 		obsolete.Add(rev)
 		w.current.ObsoleteSecretRevisions[uri] = obsolete.SortedValues()
 	}
-<<<<<<< HEAD
 	w.logger.Debugf(ctx, "obsolete secret revisions: %v", w.current.ObsoleteSecretRevisions)
-	w.logger.Debugf(ctx, "deleted secrets: %v", w.current.DeletedSecrets)
-=======
-	w.logger.Debugf("obsolete secret revisions: %v", w.current.ObsoleteSecretRevisions)
-	return nil
-}
-
-func (w *RemoteStateWatcher) secretDeletedRevisions(deletedRevisions []string) error {
+	return nil
+}
+
+func (w *RemoteStateWatcher) secretDeletedRevisions(ctx context.Context, deletedRevisions []string) error {
 	w.mu.Lock()
 	defer w.mu.Unlock()
 
@@ -982,9 +958,8 @@
 			delete(w.current.ObsoleteSecretRevisions, uri)
 		}
 	}
-	w.logger.Debugf("deleted secret revisions: %v", w.current.DeletedSecretRevisions)
-	w.logger.Debugf("obsolete secret revisions: %v", w.current.ObsoleteSecretRevisions)
->>>>>>> 17876b91
+	w.logger.Debugf(ctx, "deleted secret revisions: %v", w.current.DeletedSecretRevisions)
+	w.logger.Debugf(ctx, "obsolete secret revisions: %v", w.current.ObsoleteSecretRevisions)
 	return nil
 }
 
@@ -1094,7 +1069,7 @@
 	w.obsoleteRevisionWatcher = obsoleteRevisionsWatcher
 	w.obsoleteRevisionChanges = obsoleteRevisionsWatcher.Changes()
 
-	deletedRevisionsWatcher, err := w.secretsClient.WatchDeleted(owners...)
+	deletedRevisionsWatcher, err := w.secretsClient.WatchDeleted(ctx, owners...)
 	if err != nil {
 		return errors.Trace(err)
 	}
