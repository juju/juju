--- conflicted
+++ resolved
@@ -49,15 +49,6 @@
 	// we accept for our ssh server.
 	MaxConcurrentConnections int
 
-<<<<<<< HEAD
-	// NewSSHServerListener is a function that returns a listener and a
-	// closeAllowed channel.
-	NewSSHServerListener func(net.Listener, time.Duration) net.Listener
-=======
-	// FacadeClient holds the SSH server's facade client.
-	FacadeClient FacadeClient
->>>>>>> 9c8338aa
-
 	// disableAuth is a test-only flag that disables authentication.
 	disableAuth bool
 
@@ -72,14 +63,6 @@
 	}
 	if c.JumpHostKey == "" {
 		return errors.NotValidf("empty JumpHostKey")
-	}
-<<<<<<< HEAD
-	if c.NewSSHServerListener == nil {
-		return errors.NotValidf("missing NewSSHServerListener")
-=======
-	if c.FacadeClient == nil {
-		return errors.NotValidf("missing FacadeClient")
->>>>>>> 9c8338aa
 	}
 	if c.SessionHandler == nil {
 		return errors.NotValidf("missing SessionHandler")
@@ -143,11 +126,6 @@
 		// Keep the listener and the server alive until the tomb is killed.
 		<-s.tomb.Dying()
 
-<<<<<<< HEAD
-		// Close the listener, this prevents a race in the test.
-		if err := listener.Close(); err != nil {
-			s.config.Logger.Errorf(context.TODO(), "failed to close listener: %v", err)
-=======
 		// Wait on the closeAllowed (or a 5 second timeout) to indicate when
 		// we can stop the SSH server.
 		// This ensures we don't face a race condition, closing the server
@@ -155,7 +133,6 @@
 		select {
 		case <-closeAllowed:
 		case <-time.After(5 * time.Second):
->>>>>>> 9c8338aa
 		}
 		if err := s.Server.Close(); err != nil {
 			// There's really not a lot we can do if the shutdown fails,
