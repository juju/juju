--- conflicted
+++ resolved
@@ -31,20 +31,12 @@
 
 func (s *workerSuite) newWorkerConfig(modifier func(*ServerWrapperWorkerConfig)) ServerWrapperWorkerConfig {
 	cfg := &ServerWrapperWorkerConfig{
-<<<<<<< HEAD
-		NewServerWorker:      func(ServerWorkerConfig) (worker.Worker, error) { return nil, nil },
-		Logger:               loggo.GetLogger("test"),
-		FacadeClient:         s.facadeClient,
-		NewSSHServerListener: newTestingSSHServerListener,
-		ProxyFactory:         s.proxyFactory,
-		JWTParser:            s.jwtParser,
-		metricsCollector:     NewMetricsCollector(),
-=======
-		NewServerWorker: func(ServerWorkerConfig) (worker.Worker, error) { return nil, nil },
-		Logger:          l,
-		FacadeClient:    client,
-		SessionHandler:  &MockSessionHandler{},
->>>>>>> a93170f7
+		NewServerWorker:  func(ServerWorkerConfig) (worker.Worker, error) { return nil, nil },
+		Logger:           loggo.GetLogger("test"),
+		FacadeClient:     s.facadeClient,
+		ProxyFactory:     s.proxyFactory,
+		JWTParser:        s.jwtParser,
+		metricsCollector: NewMetricsCollector(),
 	}
 
 	if modifier != nil {
@@ -94,15 +86,6 @@
 	)
 	c.Assert(cfg.Validate(), jc.ErrorIs, errors.NotValid)
 
-<<<<<<< HEAD
-	// Test no NewSSHServerListener.
-	cfg = s.newWorkerConfig(
-		func(cfg *ServerWrapperWorkerConfig) {
-			cfg.NewSSHServerListener = nil
-		},
-	)
-	c.Assert(cfg.Validate(), jc.ErrorIs, errors.NotValid)
-
 	// Test no JWTParser.
 	cfg = s.newWorkerConfig(
 		func(cfg *ServerWrapperWorkerConfig) {
@@ -111,8 +94,6 @@
 	)
 	c.Assert(cfg.Validate(), jc.ErrorIs, errors.NotValid)
 
-=======
->>>>>>> a93170f7
 	// Test no SessionHandler.
 	cfg = s.newWorkerConfig(
 		func(cfg *ServerWrapperWorkerConfig) {
@@ -154,14 +135,8 @@
 	cfg := s.newWorkerConfig(func(swwc *ServerWrapperWorkerConfig) {
 		swwc.NewServerWorker = func(swc ServerWorkerConfig) (worker.Worker, error) {
 			return serverWorker, nil
-<<<<<<< HEAD
 		}
 	})
-=======
-		},
-		SessionHandler: &stubSessionHandler{},
-	}
->>>>>>> a93170f7
 	w, err := NewServerWrapperWorker(cfg)
 	c.Assert(err, jc.ErrorIsNil)
 	defer workertest.DirtyKill(c, w)
@@ -236,14 +211,8 @@
 			atomic.StoreInt32(&serverStarted, 1)
 			c.Check(swc.Port, gc.Equals, 22)
 			return serverWorker, nil
-<<<<<<< HEAD
 		}
 	})
-=======
-		},
-		SessionHandler: &stubSessionHandler{},
-	}
->>>>>>> a93170f7
 	w, err := NewServerWrapperWorker(cfg)
 	c.Assert(err, jc.ErrorIsNil)
 	defer workertest.DirtyKill(c, w)
@@ -285,18 +254,7 @@
 	// Test where the host key is an empty
 	s.facadeClient.EXPECT().SSHServerHostKey().Return("", nil).Times(1)
 
-<<<<<<< HEAD
 	cfg := s.newWorkerConfig(nil)
-=======
-	cfg := ServerWrapperWorkerConfig{
-		FacadeClient: mockFacadeClient,
-		Logger:       l,
-		NewServerWorker: func(swc ServerWorkerConfig) (worker.Worker, error) {
-			return serverWorker, nil
-		},
-		SessionHandler: &stubSessionHandler{},
-	}
->>>>>>> a93170f7
 	w1, err := NewServerWrapperWorker(cfg)
 	c.Assert(err, gc.IsNil)
 	defer workertest.DirtyKill(c, w1)
@@ -307,18 +265,7 @@
 	// Test where the host key method errors
 	s.facadeClient.EXPECT().SSHServerHostKey().Return("", errors.New("state failed")).Times(1)
 
-<<<<<<< HEAD
 	cfg = s.newWorkerConfig(nil)
-=======
-	cfg = ServerWrapperWorkerConfig{
-		FacadeClient: mockFacadeClient,
-		Logger:       l,
-		NewServerWorker: func(swc ServerWorkerConfig) (worker.Worker, error) {
-			return serverWorker, nil
-		},
-		SessionHandler: &stubSessionHandler{},
-	}
->>>>>>> a93170f7
 	w2, err := NewServerWrapperWorker(cfg)
 	c.Assert(err, gc.IsNil)
 	defer workertest.DirtyKill(c, w2)
@@ -351,14 +298,8 @@
 	cfg := s.newWorkerConfig(func(swwc *ServerWrapperWorkerConfig) {
 		swwc.NewServerWorker = func(swc ServerWorkerConfig) (worker.Worker, error) {
 			return &reportWorker{serverWorker}, nil
-<<<<<<< HEAD
 		}
 	})
-=======
-		},
-		SessionHandler: &stubSessionHandler{},
-	}
->>>>>>> a93170f7
 	w, err := NewServerWrapperWorker(cfg)
 	c.Assert(err, jc.ErrorIsNil)
 	defer workertest.DirtyKill(c, w)
