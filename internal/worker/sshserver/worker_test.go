// Copyright 2025 Canonical Ltd.
// Licensed under the AGPLv3, see LICENCE file for details.

package sshserver

import (
	"sync/atomic"

	"github.com/juju/testing"
	jc "github.com/juju/testing/checkers"
	"github.com/juju/worker/v4"
	"github.com/juju/worker/v4/workertest"
	"go.uber.org/mock/gomock"
	gc "gopkg.in/check.v1"

	"github.com/juju/juju/controller"
	"github.com/juju/juju/core/watcher/watchertest"
<<<<<<< HEAD
	loggertesting "github.com/juju/juju/internal/logger/testing"
	"github.com/juju/juju/internal/worker/sshserver"
=======
>>>>>>> 9a359b2d
)

type workerSuite struct {
	testing.IsolationSuite
}

var _ = gc.Suite(&workerSuite{})

func newServerWrapperWorkerConfig(
<<<<<<< HEAD
	c *gc.C, ctrl *gomock.Controller, modifier func(*sshserver.ServerWrapperWorkerConfig),
) *sshserver.ServerWrapperWorkerConfig {
	cfg := &sshserver.ServerWrapperWorkerConfig{
		NewServerWorker:         func(sshserver.ServerWorkerConfig) (worker.Worker, error) { return nil, nil },
		ControllerConfigService: sshserver.NewMockControllerConfigService(ctrl),
		Logger:                  loggertesting.WrapCheckLog(c),
		NewSSHServerListener:    newTestingSSHServerListener,
=======
	l loggo.Logger,
	client *MockFacadeClient,
	modifier func(*ServerWrapperWorkerConfig),
) *ServerWrapperWorkerConfig {
	cfg := &ServerWrapperWorkerConfig{
		NewServerWorker:      func(ServerWorkerConfig) (worker.Worker, error) { return nil, nil },
		Logger:               l,
		FacadeClient:         client,
		NewSSHServerListener: newTestingSSHServerListener,
>>>>>>> 9a359b2d
	}

	modifier(cfg)

	return cfg
}

func (s *workerSuite) TestValidate(c *gc.C) {
	ctrl := gomock.NewController(c)
	defer ctrl.Finish()

<<<<<<< HEAD
	cfg := newServerWrapperWorkerConfig(c, ctrl, func(cfg *sshserver.ServerWrapperWorkerConfig) {})
	c.Assert(cfg.Validate(), gc.IsNil)

	// Test no Logger.
	cfg = newServerWrapperWorkerConfig(
		c,
		ctrl,
		func(cfg *sshserver.ServerWrapperWorkerConfig) {
			cfg.Logger = nil
		},
	)
	c.Assert(cfg.Validate(), gc.ErrorMatches, ".*is required.*")

	// Test no NewServerWorker.
	cfg = newServerWrapperWorkerConfig(
		c,
		ctrl,
		func(cfg *sshserver.ServerWrapperWorkerConfig) {
=======
	l := loggo.GetLogger("test")

	mockFacadeClient := NewMockFacadeClient(ctrl)

	cfg := newServerWrapperWorkerConfig(l, mockFacadeClient, func(cfg *ServerWrapperWorkerConfig) {})
	c.Assert(cfg.Validate(), jc.ErrorIsNil)

	// Test no Logger.
	cfg = newServerWrapperWorkerConfig(
		l,
		mockFacadeClient,
		func(cfg *ServerWrapperWorkerConfig) {
			cfg.Logger = nil
		},
	)
	c.Assert(cfg.Validate(), jc.ErrorIs, errors.NotValid)

	// Test no FacadeClient.
	cfg = newServerWrapperWorkerConfig(
		l,
		mockFacadeClient,
		func(cfg *ServerWrapperWorkerConfig) {
			cfg.FacadeClient = nil
		},
	)
	c.Assert(cfg.Validate(), jc.ErrorIs, errors.NotValid)

	// Test no NewServerWorker.
	cfg = newServerWrapperWorkerConfig(
		l,
		mockFacadeClient,
		func(cfg *ServerWrapperWorkerConfig) {
>>>>>>> 9a359b2d
			cfg.NewServerWorker = nil
		},
	)
	c.Assert(cfg.Validate(), gc.ErrorMatches, ".*is required.*")

	// Test no NewSSHServerListener.
	cfg = newServerWrapperWorkerConfig(
<<<<<<< HEAD
		c,
		ctrl,
		func(cfg *sshserver.ServerWrapperWorkerConfig) {
=======
		l,
		mockFacadeClient,
		func(cfg *ServerWrapperWorkerConfig) {
>>>>>>> 9a359b2d
			cfg.NewSSHServerListener = nil
		},
	)
	c.Assert(cfg.Validate(), gc.ErrorMatches, ".*is required.*")
}

func (s *workerSuite) TestSSHServerWrapperWorkerCanBeKilled(c *gc.C) {
	ctrl := gomock.NewController(c)
	defer ctrl.Finish()

	serverWorker := workertest.NewErrorWorker(nil)
	defer workertest.DirtyKill(c, serverWorker)

	ch := make(chan []string)
	controllerConfigWatcher := watchertest.NewMockStringsWatcher(ch)
	defer workertest.DirtyKill(c, controllerConfigWatcher)

	controllerConfigService := sshserver.NewMockControllerConfigService(ctrl)
	controllerConfigService.EXPECT().WatchControllerConfig().Return(controllerConfigWatcher, nil)

	// Expect config to be called just the once.
	ctrlCfg := controller.Config{
		controller.SSHServerPort:               22,
		controller.SSHMaxConcurrentConnections: 10,
	}
	controllerConfigService.EXPECT().ControllerConfig(gomock.Any()).Return(ctrlCfg, nil).Times(1)

<<<<<<< HEAD
	cfg := sshserver.ServerWrapperWorkerConfig{
		ControllerConfigService: controllerConfigService,
		Logger:                  loggertesting.WrapCheckLog(c),
		NewServerWorker: func(swc sshserver.ServerWorkerConfig) (worker.Worker, error) {
=======
	cfg := ServerWrapperWorkerConfig{
		FacadeClient: mockFacadeClient,
		Logger:       loggo.GetLogger("test"),
		NewServerWorker: func(swc ServerWorkerConfig) (worker.Worker, error) {
>>>>>>> 9a359b2d
			return serverWorker, nil
		},
		NewSSHServerListener: newTestingSSHServerListener,
	}
	w, err := NewServerWrapperWorker(cfg)
	c.Assert(err, jc.ErrorIsNil)
	defer workertest.DirtyKill(c, w)

	// Check all workers alive properly.
	workertest.CheckAlive(c, w)
	workertest.CheckAlive(c, serverWorker)
	workertest.CheckAlive(c, controllerConfigWatcher)
	// Kill the wrapper worker.
	workertest.CleanKill(c, w)

	// Check all workers killed.
	c.Check(workertest.CheckKilled(c, w), jc.ErrorIsNil)
	c.Check(workertest.CheckKilled(c, serverWorker), jc.ErrorIsNil)
	c.Check(workertest.CheckKilled(c, controllerConfigWatcher), jc.ErrorIsNil)
}

func (s *workerSuite) TestSSHServerWrapperWorkerRestartsServerWorker(c *gc.C) {
	ctrl := gomock.NewController(c)
	defer ctrl.Finish()

	serverWorker := workertest.NewErrorWorker(nil)
	defer workertest.DirtyKill(c, serverWorker)

	ch := make(chan []string)
	controllerConfigWatcher := watchertest.NewMockStringsWatcher(ch)
	defer workertest.DirtyKill(c, controllerConfigWatcher)

	controllerConfigService := sshserver.NewMockControllerConfigService(ctrl)
	controllerConfigService.EXPECT().WatchControllerConfig().Return(controllerConfigWatcher, nil)

	// Expect first call to have port of 22 and called once on worker startup.
	controllerConfigService.EXPECT().
		ControllerConfig(gomock.Any()).
		Return(
			controller.Config{
				controller.SSHServerPort:               22,
				controller.SSHMaxConcurrentConnections: 10,
			},
			nil,
		).
		Times(1)
	// The second call will be made if the worker receives changes on the watcher
	// and should should show no change and avoid restarting the worker.
	controllerConfigService.EXPECT().
		ControllerConfig(gomock.Any()).
		Return(
			controller.Config{
				controller.SSHServerPort:               22,
				controller.SSHMaxConcurrentConnections: 10,
			},
			nil,
		).
		Times(1)
	// On the third call, we're updating the port and should see it restart the worker.
	controllerConfigService.EXPECT().
		ControllerConfig(gomock.Any()).
		Return(
			controller.Config{
				controller.SSHServerPort:               2222,
				controller.SSHMaxConcurrentConnections: 10,
			},
			nil,
		).
		Times(1)

	var serverStarted int32
<<<<<<< HEAD
	cfg := sshserver.ServerWrapperWorkerConfig{
		ControllerConfigService: controllerConfigService,
		Logger:                  loggertesting.WrapCheckLog(c),
		NewServerWorker: func(swc sshserver.ServerWorkerConfig) (worker.Worker, error) {
=======
	cfg := ServerWrapperWorkerConfig{
		FacadeClient: mockFacadeClient,
		Logger:       loggo.GetLogger("test"),
		NewServerWorker: func(swc ServerWorkerConfig) (worker.Worker, error) {
>>>>>>> 9a359b2d
			atomic.StoreInt32(&serverStarted, 1)
			c.Check(swc.Port, gc.Equals, 22)
			return serverWorker, nil
		},
		NewSSHServerListener: newTestingSSHServerListener,
	}
	w, err := NewServerWrapperWorker(cfg)
	c.Assert(err, jc.ErrorIsNil)
	defer workertest.DirtyKill(c, w)

	// Check all workers alive properly.
	workertest.CheckAlive(c, w)
	workertest.CheckAlive(c, serverWorker)
	workertest.CheckAlive(c, controllerConfigWatcher)

	c.Check(atomic.LoadInt32(&serverStarted), gc.Equals, int32(1))

	// Send some changes to restart the server (expect no changes).
	ch <- nil

	workertest.CheckAlive(c, w)

	// Send some changes to restart the server (expect the worker to restart).
	ch <- nil

	err = workertest.CheckKilled(c, w)
	c.Check(err, gc.ErrorMatches, "changes detected, stopping SSH server worker")

	// Check all workers killed.
	c.Check(workertest.CheckKilled(c, w), gc.ErrorMatches, "changes detected, stopping SSH server worker")
	c.Check(workertest.CheckKilled(c, serverWorker), jc.ErrorIsNil)
	c.Check(workertest.CheckKilled(c, controllerConfigWatcher), jc.ErrorIsNil)
}

func (s *workerSuite) TestWrapperWorkerReport(c *gc.C) {
	ctrl := gomock.NewController(c)
	defer ctrl.Finish()

	ch := make(chan []string)
	controllerConfigWatcher := watchertest.NewMockStringsWatcher(ch)
	defer workertest.DirtyKill(c, controllerConfigWatcher)

<<<<<<< HEAD
	controllerConfigService := sshserver.NewMockControllerConfigService(ctrl)
	controllerConfigService.EXPECT().WatchControllerConfig().Return(controllerConfigWatcher, nil)
=======
	// Test where the host key is an empty
	mockFacadeClient.EXPECT().SSHServerHostKey().Return("", nil).Times(1)

	cfg := ServerWrapperWorkerConfig{
		FacadeClient: mockFacadeClient,
		Logger:       l,
		NewServerWorker: func(swc ServerWorkerConfig) (worker.Worker, error) {
			return serverWorker, nil
		},
		NewSSHServerListener: newTestingSSHServerListener,
	}
	w1, err := NewServerWrapperWorker(cfg)
	c.Assert(err, gc.IsNil)
	defer workertest.DirtyKill(c, w1)

	err = workertest.CheckKilled(c, w1)
	c.Assert(err, gc.ErrorMatches, "jump host key is empty")

	// Test where the host key method errors
	mockFacadeClient.EXPECT().SSHServerHostKey().Return("", errors.New("state failed")).Times(1)

	cfg = ServerWrapperWorkerConfig{
		FacadeClient: mockFacadeClient,
		Logger:       l,
		NewServerWorker: func(swc ServerWorkerConfig) (worker.Worker, error) {
			return serverWorker, nil
		},
		NewSSHServerListener: newTestingSSHServerListener,
	}
	w2, err := NewServerWrapperWorker(cfg)
	c.Assert(err, gc.IsNil)
	defer workertest.DirtyKill(c, w2)

	err = workertest.CheckKilled(c, w2)
	c.Assert(err, gc.ErrorMatches, "state failed")
}

func (s *workerSuite) TestWrapperWorkerReport(c *gc.C) {
	ctrl := gomock.NewController(c)
	defer ctrl.Finish()
>>>>>>> 9a359b2d

	// Expect first call to have port of 22 and called once on worker startup.
	controllerConfigService.EXPECT().
		ControllerConfig(gomock.Any()).
		Return(
			controller.Config{
				controller.SSHServerPort:               22,
				controller.SSHMaxConcurrentConnections: 10,
			},
			nil,
		).
		Times(1)

	serverWorker := workertest.NewErrorWorker(nil)
	defer workertest.DirtyKill(c, serverWorker)

<<<<<<< HEAD
	cfg := sshserver.ServerWrapperWorkerConfig{
		ControllerConfigService: controllerConfigService,
		Logger:                  loggertesting.WrapCheckLog(c),
		NewServerWorker: func(swc sshserver.ServerWorkerConfig) (worker.Worker, error) {
=======
	controllerConfigWatcher := watchertest.NewMockNotifyWatcher(make(<-chan struct{}))
	defer workertest.DirtyKill(c, controllerConfigWatcher)

	// Expect SSHServerHostKey to be retrieved
	mockFacadeClient.EXPECT().SSHServerHostKey().Return("key", nil).Times(1)
	// Expect WatchControllerConfig call
	mockFacadeClient.EXPECT().WatchControllerConfig().Return(controllerConfigWatcher, nil)

	// Expect config to be called just the once.
	ctrlCfg := controller.Config{
		controller.SSHServerPort:               22,
		controller.SSHMaxConcurrentConnections: 10,
	}
	mockFacadeClient.EXPECT().ControllerConfig().Return(ctrlCfg, nil).Times(1)

	cfg := ServerWrapperWorkerConfig{
		FacadeClient: mockFacadeClient,
		Logger:       loggo.GetLogger("test"),
		NewServerWorker: func(swc ServerWorkerConfig) (worker.Worker, error) {
>>>>>>> 9a359b2d
			return &reportWorker{serverWorker}, nil
		},
		NewSSHServerListener: newTestingSSHServerListener,
	}
	w, err := NewServerWrapperWorker(cfg)
	c.Assert(err, jc.ErrorIsNil)
	defer workertest.DirtyKill(c, w)

	// Check all workers alive properly.
	workertest.CheckAlive(c, w)
	workertest.CheckAlive(c, serverWorker)
	workertest.CheckAlive(c, controllerConfigWatcher)

	// Check the wrapper worker is a reporter.
	reporter, ok := w.(worker.Reporter)
	c.Assert(ok, jc.IsTrue)

	c.Assert(reporter.Report(), jc.DeepEquals, map[string]interface{}{
		"workers": map[string]any{
			"ssh-server": map[string]any{
				"test": "test",
			},
		},
	})
}

// reportWorker is a mock worker that implements the Reporter interface.
type reportWorker struct {
	worker.Worker
}

func (r *reportWorker) Report() map[string]interface{} {
	return map[string]interface{}{
		"test": "test",
	}
}<|MERGE_RESOLUTION|>--- conflicted
+++ resolved
@@ -15,11 +15,7 @@
 
 	"github.com/juju/juju/controller"
 	"github.com/juju/juju/core/watcher/watchertest"
-<<<<<<< HEAD
 	loggertesting "github.com/juju/juju/internal/logger/testing"
-	"github.com/juju/juju/internal/worker/sshserver"
-=======
->>>>>>> 9a359b2d
 )
 
 type workerSuite struct {
@@ -29,25 +25,13 @@
 var _ = gc.Suite(&workerSuite{})
 
 func newServerWrapperWorkerConfig(
-<<<<<<< HEAD
-	c *gc.C, ctrl *gomock.Controller, modifier func(*sshserver.ServerWrapperWorkerConfig),
-) *sshserver.ServerWrapperWorkerConfig {
-	cfg := &sshserver.ServerWrapperWorkerConfig{
-		NewServerWorker:         func(sshserver.ServerWorkerConfig) (worker.Worker, error) { return nil, nil },
-		ControllerConfigService: sshserver.NewMockControllerConfigService(ctrl),
-		Logger:                  loggertesting.WrapCheckLog(c),
-		NewSSHServerListener:    newTestingSSHServerListener,
-=======
-	l loggo.Logger,
-	client *MockFacadeClient,
-	modifier func(*ServerWrapperWorkerConfig),
+	c *gc.C, ctrl *gomock.Controller, modifier func(*ServerWrapperWorkerConfig),
 ) *ServerWrapperWorkerConfig {
 	cfg := &ServerWrapperWorkerConfig{
-		NewServerWorker:      func(ServerWorkerConfig) (worker.Worker, error) { return nil, nil },
-		Logger:               l,
-		FacadeClient:         client,
-		NewSSHServerListener: newTestingSSHServerListener,
->>>>>>> 9a359b2d
+		NewServerWorker:         func(ServerWorkerConfig) (worker.Worker, error) { return nil, nil },
+		ControllerConfigService: NewMockControllerConfigService(ctrl),
+		Logger:                  loggertesting.WrapCheckLog(c),
+		NewSSHServerListener:    newTestingSSHServerListener,
 	}
 
 	modifier(cfg)
@@ -59,15 +43,14 @@
 	ctrl := gomock.NewController(c)
 	defer ctrl.Finish()
 
-<<<<<<< HEAD
-	cfg := newServerWrapperWorkerConfig(c, ctrl, func(cfg *sshserver.ServerWrapperWorkerConfig) {})
+	cfg := newServerWrapperWorkerConfig(c, ctrl, func(cfg *ServerWrapperWorkerConfig) {})
 	c.Assert(cfg.Validate(), gc.IsNil)
 
 	// Test no Logger.
 	cfg = newServerWrapperWorkerConfig(
 		c,
 		ctrl,
-		func(cfg *sshserver.ServerWrapperWorkerConfig) {
+		func(cfg *ServerWrapperWorkerConfig) {
 			cfg.Logger = nil
 		},
 	)
@@ -77,41 +60,7 @@
 	cfg = newServerWrapperWorkerConfig(
 		c,
 		ctrl,
-		func(cfg *sshserver.ServerWrapperWorkerConfig) {
-=======
-	l := loggo.GetLogger("test")
-
-	mockFacadeClient := NewMockFacadeClient(ctrl)
-
-	cfg := newServerWrapperWorkerConfig(l, mockFacadeClient, func(cfg *ServerWrapperWorkerConfig) {})
-	c.Assert(cfg.Validate(), jc.ErrorIsNil)
-
-	// Test no Logger.
-	cfg = newServerWrapperWorkerConfig(
-		l,
-		mockFacadeClient,
 		func(cfg *ServerWrapperWorkerConfig) {
-			cfg.Logger = nil
-		},
-	)
-	c.Assert(cfg.Validate(), jc.ErrorIs, errors.NotValid)
-
-	// Test no FacadeClient.
-	cfg = newServerWrapperWorkerConfig(
-		l,
-		mockFacadeClient,
-		func(cfg *ServerWrapperWorkerConfig) {
-			cfg.FacadeClient = nil
-		},
-	)
-	c.Assert(cfg.Validate(), jc.ErrorIs, errors.NotValid)
-
-	// Test no NewServerWorker.
-	cfg = newServerWrapperWorkerConfig(
-		l,
-		mockFacadeClient,
-		func(cfg *ServerWrapperWorkerConfig) {
->>>>>>> 9a359b2d
 			cfg.NewServerWorker = nil
 		},
 	)
@@ -119,15 +68,9 @@
 
 	// Test no NewSSHServerListener.
 	cfg = newServerWrapperWorkerConfig(
-<<<<<<< HEAD
 		c,
 		ctrl,
-		func(cfg *sshserver.ServerWrapperWorkerConfig) {
-=======
-		l,
-		mockFacadeClient,
 		func(cfg *ServerWrapperWorkerConfig) {
->>>>>>> 9a359b2d
 			cfg.NewSSHServerListener = nil
 		},
 	)
@@ -145,7 +88,7 @@
 	controllerConfigWatcher := watchertest.NewMockStringsWatcher(ch)
 	defer workertest.DirtyKill(c, controllerConfigWatcher)
 
-	controllerConfigService := sshserver.NewMockControllerConfigService(ctrl)
+	controllerConfigService := NewMockControllerConfigService(ctrl)
 	controllerConfigService.EXPECT().WatchControllerConfig().Return(controllerConfigWatcher, nil)
 
 	// Expect config to be called just the once.
@@ -155,17 +98,10 @@
 	}
 	controllerConfigService.EXPECT().ControllerConfig(gomock.Any()).Return(ctrlCfg, nil).Times(1)
 
-<<<<<<< HEAD
-	cfg := sshserver.ServerWrapperWorkerConfig{
+	cfg := ServerWrapperWorkerConfig{
 		ControllerConfigService: controllerConfigService,
 		Logger:                  loggertesting.WrapCheckLog(c),
-		NewServerWorker: func(swc sshserver.ServerWorkerConfig) (worker.Worker, error) {
-=======
-	cfg := ServerWrapperWorkerConfig{
-		FacadeClient: mockFacadeClient,
-		Logger:       loggo.GetLogger("test"),
 		NewServerWorker: func(swc ServerWorkerConfig) (worker.Worker, error) {
->>>>>>> 9a359b2d
 			return serverWorker, nil
 		},
 		NewSSHServerListener: newTestingSSHServerListener,
@@ -198,7 +134,7 @@
 	controllerConfigWatcher := watchertest.NewMockStringsWatcher(ch)
 	defer workertest.DirtyKill(c, controllerConfigWatcher)
 
-	controllerConfigService := sshserver.NewMockControllerConfigService(ctrl)
+	controllerConfigService := NewMockControllerConfigService(ctrl)
 	controllerConfigService.EXPECT().WatchControllerConfig().Return(controllerConfigWatcher, nil)
 
 	// Expect first call to have port of 22 and called once on worker startup.
@@ -237,17 +173,10 @@
 		Times(1)
 
 	var serverStarted int32
-<<<<<<< HEAD
-	cfg := sshserver.ServerWrapperWorkerConfig{
+	cfg := ServerWrapperWorkerConfig{
 		ControllerConfigService: controllerConfigService,
 		Logger:                  loggertesting.WrapCheckLog(c),
-		NewServerWorker: func(swc sshserver.ServerWorkerConfig) (worker.Worker, error) {
-=======
-	cfg := ServerWrapperWorkerConfig{
-		FacadeClient: mockFacadeClient,
-		Logger:       loggo.GetLogger("test"),
 		NewServerWorker: func(swc ServerWorkerConfig) (worker.Worker, error) {
->>>>>>> 9a359b2d
 			atomic.StoreInt32(&serverStarted, 1)
 			c.Check(swc.Port, gc.Equals, 22)
 			return serverWorker, nil
@@ -290,51 +219,8 @@
 	controllerConfigWatcher := watchertest.NewMockStringsWatcher(ch)
 	defer workertest.DirtyKill(c, controllerConfigWatcher)
 
-<<<<<<< HEAD
-	controllerConfigService := sshserver.NewMockControllerConfigService(ctrl)
+	controllerConfigService := NewMockControllerConfigService(ctrl)
 	controllerConfigService.EXPECT().WatchControllerConfig().Return(controllerConfigWatcher, nil)
-=======
-	// Test where the host key is an empty
-	mockFacadeClient.EXPECT().SSHServerHostKey().Return("", nil).Times(1)
-
-	cfg := ServerWrapperWorkerConfig{
-		FacadeClient: mockFacadeClient,
-		Logger:       l,
-		NewServerWorker: func(swc ServerWorkerConfig) (worker.Worker, error) {
-			return serverWorker, nil
-		},
-		NewSSHServerListener: newTestingSSHServerListener,
-	}
-	w1, err := NewServerWrapperWorker(cfg)
-	c.Assert(err, gc.IsNil)
-	defer workertest.DirtyKill(c, w1)
-
-	err = workertest.CheckKilled(c, w1)
-	c.Assert(err, gc.ErrorMatches, "jump host key is empty")
-
-	// Test where the host key method errors
-	mockFacadeClient.EXPECT().SSHServerHostKey().Return("", errors.New("state failed")).Times(1)
-
-	cfg = ServerWrapperWorkerConfig{
-		FacadeClient: mockFacadeClient,
-		Logger:       l,
-		NewServerWorker: func(swc ServerWorkerConfig) (worker.Worker, error) {
-			return serverWorker, nil
-		},
-		NewSSHServerListener: newTestingSSHServerListener,
-	}
-	w2, err := NewServerWrapperWorker(cfg)
-	c.Assert(err, gc.IsNil)
-	defer workertest.DirtyKill(c, w2)
-
-	err = workertest.CheckKilled(c, w2)
-	c.Assert(err, gc.ErrorMatches, "state failed")
-}
-
-func (s *workerSuite) TestWrapperWorkerReport(c *gc.C) {
-	ctrl := gomock.NewController(c)
-	defer ctrl.Finish()
->>>>>>> 9a359b2d
 
 	// Expect first call to have port of 22 and called once on worker startup.
 	controllerConfigService.EXPECT().
@@ -351,32 +237,10 @@
 	serverWorker := workertest.NewErrorWorker(nil)
 	defer workertest.DirtyKill(c, serverWorker)
 
-<<<<<<< HEAD
-	cfg := sshserver.ServerWrapperWorkerConfig{
+	cfg := ServerWrapperWorkerConfig{
 		ControllerConfigService: controllerConfigService,
 		Logger:                  loggertesting.WrapCheckLog(c),
-		NewServerWorker: func(swc sshserver.ServerWorkerConfig) (worker.Worker, error) {
-=======
-	controllerConfigWatcher := watchertest.NewMockNotifyWatcher(make(<-chan struct{}))
-	defer workertest.DirtyKill(c, controllerConfigWatcher)
-
-	// Expect SSHServerHostKey to be retrieved
-	mockFacadeClient.EXPECT().SSHServerHostKey().Return("key", nil).Times(1)
-	// Expect WatchControllerConfig call
-	mockFacadeClient.EXPECT().WatchControllerConfig().Return(controllerConfigWatcher, nil)
-
-	// Expect config to be called just the once.
-	ctrlCfg := controller.Config{
-		controller.SSHServerPort:               22,
-		controller.SSHMaxConcurrentConnections: 10,
-	}
-	mockFacadeClient.EXPECT().ControllerConfig().Return(ctrlCfg, nil).Times(1)
-
-	cfg := ServerWrapperWorkerConfig{
-		FacadeClient: mockFacadeClient,
-		Logger:       loggo.GetLogger("test"),
 		NewServerWorker: func(swc ServerWorkerConfig) (worker.Worker, error) {
->>>>>>> 9a359b2d
 			return &reportWorker{serverWorker}, nil
 		},
 		NewSSHServerListener: newTestingSSHServerListener,
