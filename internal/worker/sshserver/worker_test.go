--- conflicted
+++ resolved
@@ -28,18 +28,10 @@
 	c *gc.C, ctrl *gomock.Controller, modifier func(*ServerWrapperWorkerConfig),
 ) *ServerWrapperWorkerConfig {
 	cfg := &ServerWrapperWorkerConfig{
-<<<<<<< HEAD
 		NewServerWorker:         func(ServerWorkerConfig) (worker.Worker, error) { return nil, nil },
 		ControllerConfigService: NewMockControllerConfigService(ctrl),
 		Logger:                  loggertesting.WrapCheckLog(c),
-		NewSSHServerListener:    newTestingSSHServerListener,
 		SessionHandler:          &MockSessionHandler{},
-=======
-		NewServerWorker: func(ServerWorkerConfig) (worker.Worker, error) { return nil, nil },
-		Logger:          l,
-		FacadeClient:    client,
-		SessionHandler:  &MockSessionHandler{},
->>>>>>> 9c8338aa
 	}
 
 	modifier(cfg)
@@ -74,19 +66,6 @@
 	)
 	c.Assert(cfg.Validate(), gc.ErrorMatches, ".*is required.*")
 
-<<<<<<< HEAD
-	// Test no NewSSHServerListener.
-	cfg = newServerWrapperWorkerConfig(
-		c,
-		ctrl,
-		func(cfg *ServerWrapperWorkerConfig) {
-			cfg.NewSSHServerListener = nil
-		},
-	)
-	c.Assert(cfg.Validate(), gc.ErrorMatches, ".*is required.*")
-
-=======
->>>>>>> 9c8338aa
 	// Test no SessionHandler.
 	cfg = newServerWrapperWorkerConfig(
 		c,
@@ -241,7 +220,6 @@
 	controllerConfigWatcher := watchertest.NewMockStringsWatcher(ch)
 	defer workertest.DirtyKill(c, controllerConfigWatcher)
 
-<<<<<<< HEAD
 	controllerConfigService := NewMockControllerConfigService(ctrl)
 	controllerConfigService.EXPECT().WatchControllerConfig().Return(controllerConfigWatcher, nil)
 
@@ -256,50 +234,6 @@
 			nil,
 		).
 		Times(1)
-=======
-	// Test where the host key is an empty
-	mockFacadeClient.EXPECT().SSHServerHostKey().Return("", nil).Times(1)
-
-	cfg := ServerWrapperWorkerConfig{
-		FacadeClient: mockFacadeClient,
-		Logger:       l,
-		NewServerWorker: func(swc ServerWorkerConfig) (worker.Worker, error) {
-			return serverWorker, nil
-		},
-		SessionHandler: &stubSessionHandler{},
-	}
-	w1, err := NewServerWrapperWorker(cfg)
-	c.Assert(err, gc.IsNil)
-	defer workertest.DirtyKill(c, w1)
-
-	err = workertest.CheckKilled(c, w1)
-	c.Assert(err, gc.ErrorMatches, "jump host key is empty")
-
-	// Test where the host key method errors
-	mockFacadeClient.EXPECT().SSHServerHostKey().Return("", errors.New("state failed")).Times(1)
-
-	cfg = ServerWrapperWorkerConfig{
-		FacadeClient: mockFacadeClient,
-		Logger:       l,
-		NewServerWorker: func(swc ServerWorkerConfig) (worker.Worker, error) {
-			return serverWorker, nil
-		},
-		SessionHandler: &stubSessionHandler{},
-	}
-	w2, err := NewServerWrapperWorker(cfg)
-	c.Assert(err, gc.IsNil)
-	defer workertest.DirtyKill(c, w2)
-
-	err = workertest.CheckKilled(c, w2)
-	c.Assert(err, gc.ErrorMatches, "state failed")
-}
-
-func (s *workerSuite) TestWrapperWorkerReport(c *gc.C) {
-	ctrl := gomock.NewController(c)
-	defer ctrl.Finish()
-
-	mockFacadeClient := NewMockFacadeClient(ctrl)
->>>>>>> 9c8338aa
 
 	serverWorker := workertest.NewErrorWorker(nil)
 	defer workertest.DirtyKill(c, serverWorker)
