--- conflicted
+++ resolved
@@ -11,6 +11,7 @@
 	"go.uber.org/mock/gomock"
 	gc "gopkg.in/check.v1"
 
+	"github.com/juju/juju/controller"
 	"github.com/juju/juju/core/watcher/watchertest"
 	loggertesting "github.com/juju/juju/internal/logger/testing"
 	"github.com/juju/juju/internal/worker/sshserver"
@@ -126,17 +127,16 @@
 	controllerConfigWatcher := watchertest.NewMockStringsWatcher(ch)
 	defer workertest.DirtyKill(c, controllerConfigWatcher)
 
-<<<<<<< HEAD
 	controllerConfigService := sshserver.NewMockControllerConfigService(ctrl)
 	controllerConfigService.EXPECT().WatchControllerConfig().Return(controllerConfigWatcher, nil)
-=======
+
 	// Expect SSHServerHostKey to be retrieved
-	mockFacadeClient.EXPECT().SSHServerHostKey().Return("key", nil).Times(1)
+	controllerConfigService.EXPECT().SSHServerHostKey().Return("key", nil).Times(1)
 	// Expect WatchControllerConfig call
-	mockFacadeClient.EXPECT().WatchControllerConfig().Return(controllerConfigWatcher, nil)
+	controllerConfigService.EXPECT().WatchControllerConfig().Return(controllerConfigWatcher, nil)
 
 	// Expect first call to have port of 22 and called once on worker startup.
-	mockFacadeClient.EXPECT().
+	controllerConfigService.EXPECT().
 		ControllerConfig().
 		Return(
 			controller.Config{
@@ -148,7 +148,7 @@
 		Times(1)
 	// The second call will be made if the worker receives changes on the watcher
 	// and should should show no change and avoid restarting the worker.
-	mockFacadeClient.EXPECT().
+	controllerConfigService.EXPECT().
 		ControllerConfig().
 		Return(
 			controller.Config{
@@ -159,7 +159,7 @@
 		).
 		Times(1)
 	// On the third call, we're updating the port and should see it restart the worker.
-	mockFacadeClient.EXPECT().
+	controllerConfigService.EXPECT().
 		ControllerConfig().
 		Return(
 			controller.Config{
@@ -169,19 +169,14 @@
 			nil,
 		).
 		Times(1)
->>>>>>> b6efd0cc
 
 	serverStarted := false
 	cfg := sshserver.ServerWrapperWorkerConfig{
 		ControllerConfigService: controllerConfigService,
 		Logger:                  loggertesting.WrapCheckLog(c),
 		NewServerWorker: func(swc sshserver.ServerWorkerConfig) (worker.Worker, error) {
-<<<<<<< HEAD
-			startCounter++
-=======
 			serverStarted = true
 			c.Check(swc.Port, gc.Equals, 22)
->>>>>>> b6efd0cc
 			return serverWorker, nil
 		},
 		NewSSHServerListener: newTestingSSHServerListener,
@@ -195,15 +190,10 @@
 	workertest.CheckAlive(c, serverWorker)
 	workertest.CheckAlive(c, controllerConfigWatcher)
 
-<<<<<<< HEAD
-	// Send some changes to restart the server.
-	ch <- []string{"some-config-key"}
-=======
 	c.Check(serverStarted, gc.Equals, true)
 
 	// Send some changes to restart the server (expect no changes).
 	watcherChan <- struct{}{}
->>>>>>> b6efd0cc
 
 	workertest.CheckAlive(c, w)
 
@@ -217,63 +207,4 @@
 	c.Check(workertest.CheckKilled(c, w), gc.ErrorMatches, "changes detected, stopping SSH server worker")
 	c.Check(workertest.CheckKilled(c, serverWorker), jc.ErrorIsNil)
 	c.Check(workertest.CheckKilled(c, controllerConfigWatcher), jc.ErrorIsNil)
-<<<<<<< HEAD
-
-	// Expect start counter.
-	// 1 for the initial start.
-	// 1 for the restart.
-	c.Assert(startCounter, gc.Equals, 2)
-=======
-}
-
-func (s *workerSuite) TestSSHServerWrapperWorkerErrorsOnMissingHostKey(c *gc.C) {
-	l := loggo.GetLogger("test")
-
-	ctrl := gomock.NewController(c)
-	defer ctrl.Finish()
-	mockFacadeClient := NewMockFacadeClient(ctrl)
-
-	serverWorker := workertest.NewErrorWorker(nil)
-	defer workertest.DirtyKill(c, serverWorker)
-
-	watcherChan := make(chan struct{})
-	controllerConfigWatcher := watchertest.NewMockNotifyWatcher(watcherChan)
-	defer workertest.DirtyKill(c, controllerConfigWatcher)
-
-	// Test where the host key is an empty
-	mockFacadeClient.EXPECT().SSHServerHostKey().Return("", nil).Times(1)
-
-	cfg := sshserver.ServerWrapperWorkerConfig{
-		FacadeClient: mockFacadeClient,
-		Logger:       l,
-		NewServerWorker: func(swc sshserver.ServerWorkerConfig) (worker.Worker, error) {
-			return serverWorker, nil
-		},
-		NewSSHServerListener: newTestingSSHServerListener,
-	}
-	w1, err := sshserver.NewServerWrapperWorker(cfg)
-	c.Assert(err, gc.IsNil)
-	defer workertest.DirtyKill(c, w1)
-
-	err = workertest.CheckKilled(c, w1)
-	c.Assert(err, gc.ErrorMatches, "jump host key is empty")
-
-	// Test where the host key method errors
-	mockFacadeClient.EXPECT().SSHServerHostKey().Return("", errors.New("state failed")).Times(1)
-
-	cfg = sshserver.ServerWrapperWorkerConfig{
-		FacadeClient: mockFacadeClient,
-		Logger:       l,
-		NewServerWorker: func(swc sshserver.ServerWorkerConfig) (worker.Worker, error) {
-			return serverWorker, nil
-		},
-		NewSSHServerListener: newTestingSSHServerListener,
-	}
-	w2, err := sshserver.NewServerWrapperWorker(cfg)
-	c.Assert(err, gc.IsNil)
-	defer workertest.DirtyKill(c, w2)
-
-	err = workertest.CheckKilled(c, w2)
-	c.Assert(err, gc.ErrorMatches, "state failed")
->>>>>>> b6efd0cc
 }