--- conflicted
+++ resolved
@@ -90,10 +90,6 @@
 	if config.APICallerName == "" {
 		return errors.NotValidf("empty APICallerName")
 	}
-<<<<<<< HEAD
-	if config.NewSSHServerListener == nil {
-		return errors.NotValidf("nil NewSSHServerListener")
-	}
 	if config.JWTParserName == "" {
 		return errors.NotValidf("empty JWTParserName")
 	}
@@ -103,8 +99,6 @@
 	if config.PrometheusRegisterer == nil {
 		return errors.NotValidf("nil PrometheusRegisterer")
 	}
-=======
->>>>>>> a93170f7
 	return nil
 }
 
@@ -167,21 +161,13 @@
 	}
 
 	w, err := config.NewServerWrapperWorker(ServerWrapperWorkerConfig{
-<<<<<<< HEAD
-		NewServerWorker:      config.NewServerWorker,
-		Logger:               config.Logger,
-		FacadeClient:         client,
-		NewSSHServerListener: config.NewSSHServerListener,
-		ProxyFactory:         proxyFactory,
-		JWTParser:            jwtParser,
-		TunnelTracker:        tunnelTracker,
-		metricsCollector:     metricsCollector,
-=======
-		NewServerWorker: config.NewServerWorker,
-		Logger:          config.Logger,
-		FacadeClient:    client,
-		SessionHandler:  &stubSessionHandler{},
->>>>>>> a93170f7
+		NewServerWorker:  config.NewServerWorker,
+		Logger:           config.Logger,
+		FacadeClient:     client,
+		ProxyFactory:     proxyFactory,
+		JWTParser:        jwtParser,
+		TunnelTracker:    tunnelTracker,
+		metricsCollector: metricsCollector,
 	})
 	if err != nil {
 		_ = config.PrometheusRegisterer.Unregister(metricsCollector)
