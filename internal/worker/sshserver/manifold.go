// Copyright 2025 Canonical Ltd.
// Licensed under the AGPLv3, see LICENCE file for details.

package sshserver

import (
	"context"
	"net"
	"time"

	"github.com/juju/errors"
	"github.com/juju/worker/v4"
	"github.com/juju/worker/v4/dependency"

	coredependency "github.com/juju/juju/core/dependency"
	"github.com/juju/juju/core/logger"
	"github.com/juju/juju/internal/featureflag"
	"github.com/juju/juju/internal/services"
)

// GetControllerConfigServiceFunc is a helper function that gets
// a controller config service from the manifold.
type GetControllerConfigServiceFunc = func(getter dependency.Getter, name string) (ControllerConfigService, error)

// GetControllerConfigService is a helper function that gets a service from the
// manifold.
func GetControllerConfigService(getter dependency.Getter, name string) (ControllerConfigService, error) {
	return coredependency.GetDependencyByName(getter, name, func(factory services.ControllerDomainServices) ControllerConfigService {
		return factory.ControllerConfig()
	})
}

// ManifoldConfig holds the information necessary to run an embedded SSH server
// worker in a dependency.Engine.
type ManifoldConfig struct {
	// DomainServicesName is the name of the domain services worker.
	DomainServicesName string
	// NewServerWrapperWorker is the function that creates the embedded SSH server worker.
	NewServerWrapperWorker func(ServerWrapperWorkerConfig) (worker.Worker, error)
	// NewServerWorker is the function that creates a worker that has a catacomb
	// to run the server and other worker dependencies.
	NewServerWorker func(ServerWorkerConfig) (worker.Worker, error)
	// GetControllerConfigService is used to get a service from the manifold.
	GetControllerConfigService GetControllerConfigServiceFunc
	// NewSSHServerListener is the function that creates a listener, based on
	// an existing listener for the server worker.
	NewSSHServerListener func(net.Listener, time.Duration) net.Listener
	// Logger is the logger to use for the worker.
	Logger logger.Logger
}

// Validate validates the manifold configuration.
func (config ManifoldConfig) Validate() error {
	if config.DomainServicesName == "" {
		return errors.NotValidf("empty DomainServicesName")
	}
	if config.NewServerWrapperWorker == nil {
		return errors.NotValidf("nil NewServerWrapperWorker")
	}
	if config.NewServerWorker == nil {
		return errors.NotValidf("nil NewServerWorker")
	}
	if config.GetControllerConfigService == nil {
		return errors.NotValidf("nil GetControllerConfigService")
	}
	if config.Logger == nil {
		return errors.NotValidf("nil Logger")
	}
	if config.NewSSHServerListener == nil {
		return errors.NotValidf("nil NewSSHServerListener")
	}
	return nil
}

// Manifold returns a dependency.Manifold that will run an embedded SSH server
// worker. The manifold has no outputs.
func Manifold(config ManifoldConfig) dependency.Manifold {
	return dependency.Manifold{
		Inputs: []string{
			config.DomainServicesName,
		},
		Start: config.startWrapperWorker,
	}
}

// startWrapperWorker starts the SSH server worker wrapper passing the necessary dependencies.
func (config ManifoldConfig) startWrapperWorker(_ context.Context, getter dependency.Getter) (worker.Worker, error) {
	// ssh jump server is not enabled by default, but it must be enabled
	// via a feature flag.
	if !featureflag.Enabled(featureflag.SSHJump) {
		config.Logger.Debugf(context.Background(), "SSH jump server worker is not enabled.")
		return nil, dependency.ErrUninstall
	}
	if err := config.Validate(); err != nil {
		return nil, errors.Trace(err)
	}

	controllerConfigService, err := config.GetControllerConfigService(getter, config.DomainServicesName)
	if err != nil {
		return nil, errors.Trace(err)
	}

<<<<<<< HEAD
	return config.NewServerWrapperWorker(ServerWrapperWorkerConfig{
		ControllerConfigService: controllerConfigService,
		NewServerWorker:         config.NewServerWorker,
		Logger:                  config.Logger,
		NewSSHServerListener:    config.NewSSHServerListener,
=======
	w, err := config.NewServerWrapperWorker(ServerWrapperWorkerConfig{
		NewServerWorker:      config.NewServerWorker,
		Logger:               config.Logger,
		FacadeClient:         client,
		NewSSHServerListener: config.NewSSHServerListener,
		SessionHandler:       &stubSessionHandler{},
>>>>>>> b0db0e72
	})
}

// NewSSHServerListener returns a listener based on the given listener.
func NewSSHServerListener(l net.Listener, t time.Duration) net.Listener {
	return l
}<|MERGE_RESOLUTION|>--- conflicted
+++ resolved
@@ -100,20 +100,12 @@
 		return nil, errors.Trace(err)
 	}
 
-<<<<<<< HEAD
 	return config.NewServerWrapperWorker(ServerWrapperWorkerConfig{
 		ControllerConfigService: controllerConfigService,
 		NewServerWorker:         config.NewServerWorker,
 		Logger:                  config.Logger,
 		NewSSHServerListener:    config.NewSSHServerListener,
-=======
-	w, err := config.NewServerWrapperWorker(ServerWrapperWorkerConfig{
-		NewServerWorker:      config.NewServerWorker,
-		Logger:               config.Logger,
-		FacadeClient:         client,
-		NewSSHServerListener: config.NewSSHServerListener,
-		SessionHandler:       &stubSessionHandler{},
->>>>>>> b0db0e72
+		SessionHandler:          &stubSessionHandler{},
 	})
 }
 
