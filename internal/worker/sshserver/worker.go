--- conflicted
+++ resolved
@@ -175,24 +175,13 @@
 		select {
 		case <-ssw.catacomb.Dying():
 			return ssw.catacomb.ErrDying()
-<<<<<<< HEAD
 		case <-changesChan:
 			config, err := ssw.config.ControllerConfigService.ControllerConfig(ctx)
 			if err != nil {
 				return errors.Trace(err)
 			}
-			if port == config.SSHServerPort() && maxConns == config.SSHMaxConcurrentConnections() {
+			if maxConns == config.SSHMaxConcurrentConnections() {
 				ssw.config.Logger.Debugf(context.Background(), "controller configuration changed, but nothing changed for the ssh server.")
-=======
-		case <-controllerConfigWatcher.Changes():
-			// The ssh server port can't change after bootstrap so we ignore it.
-			_, newMaxConnections, err := ssw.getLatestControllerConfig()
-			if err != nil {
-				return errors.Trace(err)
-			}
-			if newMaxConnections == maxConns {
-				ssw.config.Logger.Debugf("controller configuration changed, but nothing changed for the ssh server.")
->>>>>>> 03975b4d
 				continue
 			}
 			return errors.New("changes detected, stopping SSH server worker")
