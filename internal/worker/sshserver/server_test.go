--- conflicted
+++ resolved
@@ -16,15 +16,9 @@
 	"google.golang.org/grpc/test/bufconn"
 	gc "gopkg.in/check.v1"
 
-<<<<<<< HEAD
 	"github.com/juju/juju/core/logger"
 	loggertesting "github.com/juju/juju/internal/logger/testing"
 	jujutesting "github.com/juju/juju/internal/testing"
-	"github.com/juju/juju/internal/worker/sshserver"
-=======
-	pkitest "github.com/juju/juju/pki/test"
-	jujutesting "github.com/juju/juju/testing"
->>>>>>> 9a359b2d
 )
 
 const maxConcurrentConnections = 10
@@ -51,11 +45,7 @@
 }
 
 func newServerWorkerConfig(
-<<<<<<< HEAD
 	l logger.Logger,
-=======
-	l Logger,
->>>>>>> 9a359b2d
 	j string,
 	modifier func(*ServerWorkerConfig),
 ) *ServerWorkerConfig {
@@ -71,13 +61,8 @@
 }
 
 func (s *sshServerSuite) TestValidate(c *gc.C) {
-<<<<<<< HEAD
-	cfg := &sshserver.ServerWorkerConfig{}
+	cfg := &ServerWorkerConfig{}
 	l := loggertesting.WrapCheckLog(c)
-=======
-	cfg := &ServerWorkerConfig{}
-	l := loggo.GetLogger("test")
->>>>>>> 9a359b2d
 
 	c.Assert(cfg.Validate(), jc.ErrorIs, errors.NotValid)
 
@@ -101,7 +86,6 @@
 		cfg.NewSSHServerListener = nil
 	})
 	c.Assert(cfg.Validate(), jc.ErrorIs, errors.NotValid)
-<<<<<<< HEAD
 }
 
 func (s *sshServerSuite) TestSSHServer(c *gc.C) {
@@ -109,39 +93,14 @@
 	defer ctrl.Finish()
 
 	// Firstly, start the server on an in-memory listener
-	listener := bufconn.Listen(8 * 1024)
-
-	server, err := sshserver.NewServerWorker(sshserver.ServerWorkerConfig{
+	listener := bufconn.Listen(1024)
+
+	server, err := NewServerWorker(ServerWorkerConfig{
 		Logger:                   loggertesting.WrapCheckLog(c),
-=======
-
-	// Test no FacadeClient.
-	cfg = newServerWorkerConfig(l, "NewSSHServerListener", func(cfg *ServerWorkerConfig) {
-		cfg.FacadeClient = nil
-	})
-	c.Assert(cfg.Validate(), jc.ErrorIs, errors.NotValid)
-}
-
-func (s *sshServerSuite) TestSSHServerNoAuth(c *gc.C) {
-	defer s.setupMocks(c).Finish()
-
-	s.facadeClient.EXPECT().HostKeyForTarget(gomock.Any()).Return(s.hostKey, nil)
-
-	// Start the server on an in-memory listener
-	listener := bufconn.Listen(1024)
-
-	server, err := NewServerWorker(ServerWorkerConfig{
-		Logger:                   loggo.GetLogger("test"),
->>>>>>> 9a359b2d
 		Listener:                 listener,
 		JumpHostKey:              jujutesting.SSHServerHostKey,
 		NewSSHServerListener:     newTestingSSHServerListener,
-<<<<<<< HEAD
 		MaxConcurrentConnections: maxConcurrentConnections,
-=======
-		FacadeClient:             s.facadeClient,
-		disableAuth:              true,
->>>>>>> 9a359b2d
 	})
 	c.Assert(err, jc.ErrorIsNil)
 	defer workertest.DirtyKill(c, server)
@@ -195,82 +154,15 @@
 	workertest.CleanKill(c, server)
 }
 
-<<<<<<< HEAD
-=======
-func (s *sshServerSuite) TestHostKeyForTarget(c *gc.C) {
-	defer s.setupMocks(c).Finish()
-	// Firstly, start the server on an in-memory listener
-	listener := bufconn.Listen(8 * 1024)
-	s.facadeClient.EXPECT().HostKeyForTarget(gomock.Any()).Return(s.hostKey, nil)
-	_, err := NewServerWorker(ServerWorkerConfig{
-		Logger:                   loggo.GetLogger("test"),
-		Listener:                 listener,
-		JumpHostKey:              jujutesting.SSHServerHostKey,
-		MaxConcurrentConnections: maxConcurrentConnections,
-		NewSSHServerListener:     newTestingSSHServerListener,
-		FacadeClient:             s.facadeClient,
-		disableAuth:              true,
-	})
-	c.Assert(err, jc.ErrorIsNil)
-	// Open a client connection
-	client := inMemoryDial(c, listener, &ssh.ClientConfig{
-		User:            "",
-		HostKeyCallback: ssh.InsecureIgnoreHostKey(),
-		Auth: []ssh.AuthMethod{
-			ssh.Password(""), // No password needed
-		},
-	})
-	conn, err := client.Dial("tcp", "localhost:0")
-	c.Assert(err, gc.IsNil)
-
-	// we need to establish another client connection to perform the auth in the embedded server.
-	// In this way we verify the hostkey is the one coming from the facade.
-	_, _, _, err = ssh.NewClientConn(
-		conn,
-		"",
-		&ssh.ClientConfig{
-			HostKeyCallback: ssh.FixedHostKey(s.publicHostKey),
-			Auth: []ssh.AuthMethod{
-				ssh.PublicKeys(s.userSigner),
-			},
-		},
-	)
-	c.Assert(err, gc.IsNil)
-
-	// we now test that the connection is closed when the controller cannot fetch the unit's host key.
-	s.facadeClient.EXPECT().HostKeyForTarget(gomock.Any()).Return(nil, errors.New("an error"))
-	client = inMemoryDial(c, listener, &ssh.ClientConfig{
-		User:            "",
-		HostKeyCallback: ssh.InsecureIgnoreHostKey(),
-		Auth: []ssh.AuthMethod{
-			ssh.Password(""), // No password needed
-		},
-	})
-	_, err = client.Dial("tcp", "localhost:0")
-	c.Assert(err.Error(), gc.Equals, "ssh: rejected: connect failed (Failed to get host key for target localhost)")
-}
-
->>>>>>> 9a359b2d
 func (s *sshServerSuite) TestSSHServerMaxConnections(c *gc.C) {
 	// Firstly, start the server on an in-memory listener
-<<<<<<< HEAD
-	listener := bufconn.Listen(8 * 1024)
-	worker, err := sshserver.NewServerWorker(sshserver.ServerWorkerConfig{
+	listener := bufconn.Listen(1024)
+	worker, err := NewServerWorker(ServerWorkerConfig{
 		Logger:                   loggertesting.WrapCheckLog(c),
-=======
-	listener := bufconn.Listen(1024)
-	_, err := NewServerWorker(ServerWorkerConfig{
-		Logger:                   loggo.GetLogger("test"),
->>>>>>> 9a359b2d
 		Listener:                 listener,
 		MaxConcurrentConnections: maxConcurrentConnections,
 		JumpHostKey:              jujutesting.SSHServerHostKey,
 		NewSSHServerListener:     newTestingSSHServerListener,
-<<<<<<< HEAD
-=======
-		FacadeClient:             s.facadeClient,
-		disableAuth:              true,
->>>>>>> 9a359b2d
 	})
 	c.Assert(err, jc.ErrorIsNil)
 	defer workertest.DirtyKill(c, worker)
@@ -320,24 +212,13 @@
 
 func (s *sshServerSuite) TestSSHWorkerReport(c *gc.C) {
 	// Firstly, start the server on an in-memory listener
-<<<<<<< HEAD
-	listener := bufconn.Listen(8 * 1024)
-	worker, err := sshserver.NewServerWorker(sshserver.ServerWorkerConfig{
-		Logger:                   loggertesting.WrapCheckLog(c),
-=======
 	listener := bufconn.Listen(1024)
 	worker, err := NewServerWorker(ServerWorkerConfig{
-		Logger:                   loggo.GetLogger("test"),
->>>>>>> 9a359b2d
+		Logger:                   loggertesting.WrapCheckLog(c),
 		Listener:                 listener,
 		MaxConcurrentConnections: maxConcurrentConnections,
 		JumpHostKey:              jujutesting.SSHServerHostKey,
 		NewSSHServerListener:     newTestingSSHServerListener,
-<<<<<<< HEAD
-=======
-		FacadeClient:             s.facadeClient,
-		disableAuth:              true,
->>>>>>> 9a359b2d
 	})
 	c.Assert(err, jc.ErrorIsNil)
 	defer workertest.DirtyKill(c, worker)
@@ -348,16 +229,9 @@
 	})
 
 	// Dial the in-memory listener
-<<<<<<< HEAD
 	conn, err := listener.Dial()
 	c.Assert(err, jc.ErrorIsNil)
 	defer conn.Close()
-=======
-	inMemoryDial(c, listener, &ssh.ClientConfig{
-		User:            "",
-		HostKeyCallback: ssh.InsecureIgnoreHostKey(),
-	})
->>>>>>> 9a359b2d
 
 	report = worker.(*ServerWorker).Report()
 	c.Assert(report, gc.DeepEquals, map[string]interface{}{
