// Copyright 2025 Canonical Ltd.
// Licensed under the AGPLv3, see LICENCE file for details.

package sshserver

import (
	"os"

	"github.com/juju/errors"
	"github.com/juju/featureflag"
	"github.com/juju/loggo"
	jc "github.com/juju/testing/checkers"
	"github.com/juju/worker/v3"
	"github.com/juju/worker/v3/dependency"
	dt "github.com/juju/worker/v3/dependency/testing"
	"github.com/juju/worker/v3/workertest"
	"go.uber.org/mock/gomock"
	gc "gopkg.in/check.v1"

	"github.com/juju/juju/api/base"
	"github.com/juju/juju/feature"
	"github.com/juju/juju/internal/jwtparser"
	"github.com/juju/juju/internal/sshtunneler"
	"github.com/juju/juju/juju/osenv"
)

type manifoldSuite struct {
	MockRegisterer *MockRegisterer
}

var _ = gc.Suite(&manifoldSuite{})

func (s *manifoldSuite) SetUpTest(c *gc.C) {
	err := os.Setenv(osenv.JujuFeatureFlagEnvKey, feature.SSHJump)
	c.Assert(err, jc.ErrorIsNil)
	featureflag.SetFlagsFromEnvironment(osenv.JujuFeatureFlagEnvKey)
}

func (s *manifoldSuite) SetupMocks(c *gc.C) *gomock.Controller {
	ctrl := gomock.NewController(c)
	s.MockRegisterer = NewMockRegisterer(ctrl)

	return ctrl
}

func (s *manifoldSuite) newManifoldConfig(modifier func(cfg *ManifoldConfig)) *ManifoldConfig {
	cfg := &ManifoldConfig{
		NewServerWrapperWorker: func(ServerWrapperWorkerConfig) (worker.Worker, error) { return nil, nil },
		NewServerWorker:        func(ServerWorkerConfig) (worker.Worker, error) { return nil, nil },
		Logger:                 loggo.GetLogger("test"),
		APICallerName:          "api-caller",
<<<<<<< HEAD
		NewSSHServerListener:   newTestingSSHServerListener,
		JWTParserName:          "jwt-parser",
		SSHTunnelerName:        "ssh-tunneler",
		PrometheusRegisterer:   s.MockRegisterer,
=======
>>>>>>> a93170f7
	}

	if modifier != nil {
		modifier(cfg)
	}

	return cfg
}

func (s *manifoldSuite) TestConfigValidate(c *gc.C) {
	defer s.SetupMocks(c).Finish()

	// Check config as expected.

	cfg := s.newManifoldConfig(nil)
	c.Assert(cfg.Validate(), jc.ErrorIsNil)

	// Missing NewServerWrapperWorker.
	cfg = s.newManifoldConfig(func(cfg *ManifoldConfig) {
		cfg.NewServerWrapperWorker = nil
	})
	c.Check(errors.Is(cfg.Validate(), errors.NotValid), jc.IsTrue)

	// Missing NewServerWorker.
	cfg = s.newManifoldConfig(func(cfg *ManifoldConfig) {
		cfg.NewServerWorker = nil
	})
	c.Check(errors.Is(cfg.Validate(), errors.NotValid), jc.IsTrue)

	// Missing Logger.
	cfg = s.newManifoldConfig(func(cfg *ManifoldConfig) {
		cfg.Logger = nil
	})
	c.Check(errors.Is(cfg.Validate(), errors.NotValid), jc.IsTrue)

	// Empty APICallerName.
	cfg = s.newManifoldConfig(func(cfg *ManifoldConfig) {
		cfg.APICallerName = ""
	})
	c.Check(errors.Is(cfg.Validate(), errors.NotValid), jc.IsTrue)

<<<<<<< HEAD
	// Empty NewSSHServerListener.
	cfg = s.newManifoldConfig(func(cfg *ManifoldConfig) {
		cfg.NewSSHServerListener = nil
	})
	c.Check(errors.Is(cfg.Validate(), errors.NotValid), jc.IsTrue)

	// Empty SSHTunnelerName.
	cfg = s.newManifoldConfig(func(cfg *ManifoldConfig) {
		cfg.SSHTunnelerName = ""
	})
	c.Check(errors.Is(cfg.Validate(), errors.NotValid), jc.IsTrue)

	// Empty PrometheusRegisterer.
	cfg = s.newManifoldConfig(func(cfg *ManifoldConfig) {
		cfg.PrometheusRegisterer = nil
	})
	c.Check(errors.Is(cfg.Validate(), errors.NotValid), jc.IsTrue)
=======
>>>>>>> a93170f7
}

func (s *manifoldSuite) TestManifoldStart(c *gc.C) {
	defer s.SetupMocks(c).Finish()

	// Setup the manifold
	manifold := Manifold(*s.newManifoldConfig(func(cfg *ManifoldConfig) {
		cfg.NewServerWrapperWorker = func(ServerWrapperWorkerConfig) (worker.Worker, error) {
			return workertest.NewDeadWorker(nil), nil
<<<<<<< HEAD
		}
	}))

	s.MockRegisterer.EXPECT().Register(gomock.Any()).Return(nil)
	s.MockRegisterer.EXPECT().Unregister(gomock.Any()).Return(true)
=======
		},
		NewServerWorker: func(ServerWorkerConfig) (worker.Worker, error) { return nil, nil },
		Logger:          loggo.GetLogger("test"),
	})
>>>>>>> a93170f7

	// Check the inputs are as expected
	c.Assert(manifold.Inputs, gc.DeepEquals, []string{
		"api-caller", "jwt-parser", "ssh-tunneler",
	})

	// Start the worker
	w, err := manifold.Start(
		dt.StubContext(nil, map[string]interface{}{
			"api-caller":   mockAPICaller{},
			"jwt-parser":   &jwtparser.Parser{},
			"ssh-tunneler": &sshtunneler.Tracker{},
		}),
	)
	c.Assert(err, jc.ErrorIsNil)
	c.Check(w, gc.NotNil)
	workertest.CleanKill(c, w)
}

type mockAPICaller struct {
	base.APICaller
}

func (a mockAPICaller) BestFacadeVersion(facade string) int {
	return 0
}

<<<<<<< HEAD
func (s *manifoldSuite) TestManifolUninstall(c *gc.C) {
	defer s.SetupMocks(c).Finish()

=======
func (s *manifoldSuite) TestManifoldUninstall(c *gc.C) {
>>>>>>> a93170f7
	// Unset feature flag
	os.Unsetenv(osenv.JujuFeatureFlagEnvKey)
	featureflag.SetFlagsFromEnvironment(osenv.JujuFeatureFlagEnvKey)

	manifold := Manifold(*s.newManifoldConfig(func(cfg *ManifoldConfig) {
		cfg.NewServerWrapperWorker = func(ServerWrapperWorkerConfig) (worker.Worker, error) {
			return workertest.NewDeadWorker(nil), nil
<<<<<<< HEAD
		}
	}))
=======
		},
		NewServerWorker: func(ServerWorkerConfig) (worker.Worker, error) { return nil, nil },
		Logger:          loggo.GetLogger("test"),
	})
>>>>>>> a93170f7
	// Start the worker
	_, err := manifold.Start(
		dt.StubContext(nil, map[string]interface{}{
			"api-caller": mockAPICaller{},
			"jwt-parser": &MockJWTParser{},
		}),
	)
	c.Assert(err, jc.ErrorIs, dependency.ErrUninstall)

}<|MERGE_RESOLUTION|>--- conflicted
+++ resolved
@@ -49,13 +49,9 @@
 		NewServerWorker:        func(ServerWorkerConfig) (worker.Worker, error) { return nil, nil },
 		Logger:                 loggo.GetLogger("test"),
 		APICallerName:          "api-caller",
-<<<<<<< HEAD
-		NewSSHServerListener:   newTestingSSHServerListener,
 		JWTParserName:          "jwt-parser",
 		SSHTunnelerName:        "ssh-tunneler",
 		PrometheusRegisterer:   s.MockRegisterer,
-=======
->>>>>>> a93170f7
 	}
 
 	if modifier != nil {
@@ -97,13 +93,6 @@
 	})
 	c.Check(errors.Is(cfg.Validate(), errors.NotValid), jc.IsTrue)
 
-<<<<<<< HEAD
-	// Empty NewSSHServerListener.
-	cfg = s.newManifoldConfig(func(cfg *ManifoldConfig) {
-		cfg.NewSSHServerListener = nil
-	})
-	c.Check(errors.Is(cfg.Validate(), errors.NotValid), jc.IsTrue)
-
 	// Empty SSHTunnelerName.
 	cfg = s.newManifoldConfig(func(cfg *ManifoldConfig) {
 		cfg.SSHTunnelerName = ""
@@ -115,8 +104,6 @@
 		cfg.PrometheusRegisterer = nil
 	})
 	c.Check(errors.Is(cfg.Validate(), errors.NotValid), jc.IsTrue)
-=======
->>>>>>> a93170f7
 }
 
 func (s *manifoldSuite) TestManifoldStart(c *gc.C) {
@@ -126,18 +113,11 @@
 	manifold := Manifold(*s.newManifoldConfig(func(cfg *ManifoldConfig) {
 		cfg.NewServerWrapperWorker = func(ServerWrapperWorkerConfig) (worker.Worker, error) {
 			return workertest.NewDeadWorker(nil), nil
-<<<<<<< HEAD
 		}
 	}))
 
 	s.MockRegisterer.EXPECT().Register(gomock.Any()).Return(nil)
 	s.MockRegisterer.EXPECT().Unregister(gomock.Any()).Return(true)
-=======
-		},
-		NewServerWorker: func(ServerWorkerConfig) (worker.Worker, error) { return nil, nil },
-		Logger:          loggo.GetLogger("test"),
-	})
->>>>>>> a93170f7
 
 	// Check the inputs are as expected
 	c.Assert(manifold.Inputs, gc.DeepEquals, []string{
@@ -165,13 +145,9 @@
 	return 0
 }
 
-<<<<<<< HEAD
-func (s *manifoldSuite) TestManifolUninstall(c *gc.C) {
+func (s *manifoldSuite) TestManifoldUninstall(c *gc.C) {
 	defer s.SetupMocks(c).Finish()
 
-=======
-func (s *manifoldSuite) TestManifoldUninstall(c *gc.C) {
->>>>>>> a93170f7
 	// Unset feature flag
 	os.Unsetenv(osenv.JujuFeatureFlagEnvKey)
 	featureflag.SetFlagsFromEnvironment(osenv.JujuFeatureFlagEnvKey)
@@ -179,15 +155,8 @@
 	manifold := Manifold(*s.newManifoldConfig(func(cfg *ManifoldConfig) {
 		cfg.NewServerWrapperWorker = func(ServerWrapperWorkerConfig) (worker.Worker, error) {
 			return workertest.NewDeadWorker(nil), nil
-<<<<<<< HEAD
 		}
 	}))
-=======
-		},
-		NewServerWorker: func(ServerWorkerConfig) (worker.Worker, error) { return nil, nil },
-		Logger:          loggo.GetLogger("test"),
-	})
->>>>>>> a93170f7
 	// Start the worker
 	_, err := manifold.Start(
 		dt.StubContext(nil, map[string]interface{}{
