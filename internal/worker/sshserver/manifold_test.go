--- conflicted
+++ resolved
@@ -17,6 +17,7 @@
 	"go.uber.org/mock/gomock"
 	gc "gopkg.in/check.v1"
 
+	controller "github.com/juju/juju/controller"
 	"github.com/juju/juju/core/watcher"
 	"github.com/juju/juju/core/watcher/watchertest"
 	"github.com/juju/juju/internal/featureflag"
@@ -38,22 +39,6 @@
 	featureflag.SetFlagsFromEnvironment(osenv.JujuFeatureFlagEnvKey)
 }
 
-<<<<<<< HEAD
-=======
-func newManifoldConfig(l loggo.Logger, modifier func(cfg *ManifoldConfig)) *ManifoldConfig {
-	cfg := &ManifoldConfig{
-		NewServerWrapperWorker: func(ServerWrapperWorkerConfig) (worker.Worker, error) { return nil, nil },
-		NewServerWorker:        func(ServerWorkerConfig) (worker.Worker, error) { return nil, nil },
-		Logger:                 l,
-		APICallerName:          "api-caller",
-	}
-
-	modifier(cfg)
-
-	return cfg
-}
-
->>>>>>> 9c8338aa
 func (s *manifoldSuite) TestConfigValidate(c *gc.C) {
 	defer s.setupMocks(c).Finish()
 
@@ -114,16 +99,10 @@
 		NewServerWorker: func(ServerWorkerConfig) (worker.Worker, error) {
 			return workertest.NewErrorWorker(nil), nil
 		},
-<<<<<<< HEAD
 		GetControllerConfigService: func(getter dependency.Getter, name string) (ControllerConfigService, error) {
 			return s.controllerConfigService, nil
 		},
-		Logger:               loggertesting.WrapCheckLog(c),
-		NewSSHServerListener: newTestingSSHServerListener,
-=======
-		NewServerWorker: func(ServerWorkerConfig) (worker.Worker, error) { return nil, nil },
-		Logger:          loggo.GetLogger("test"),
->>>>>>> 9c8338aa
+		Logger: loggertesting.WrapCheckLog(c),
 	})
 
 	// Check the inputs are as expected
@@ -136,6 +115,7 @@
 	)
 	c.Assert(err, jc.ErrorIsNil)
 	defer workertest.DirtyKill(c, result)
+	workertest.CheckAlive(c, result)
 
 	c.Check(result, gc.NotNil)
 	workertest.CleanKill(c, result)
@@ -149,6 +129,14 @@
 	s.controllerConfigService.EXPECT().WatchControllerConfig().DoAndReturn(func() (watcher.Watcher[[]string], error) {
 		return watchertest.NewMockStringsWatcher(make(<-chan []string)), nil
 	}).AnyTimes()
+	s.controllerConfigService.EXPECT().ControllerConfig(gomock.Any()).DoAndReturn(
+		func(ctx context.Context) (controller.Config, error) {
+			return controller.Config{
+				controller.SSHServerPort:               22,
+				controller.SSHMaxConcurrentConnections: 10,
+			}, nil
+		},
+	).AnyTimes()
 	return ctrl
 }
 
@@ -164,8 +152,7 @@
 		GetControllerConfigService: func(getter dependency.Getter, name string) (ControllerConfigService, error) {
 			return s.controllerConfigService, nil
 		},
-		Logger:               loggertesting.WrapCheckLog(c),
-		NewSSHServerListener: newTestingSSHServerListener,
+		Logger: loggertesting.WrapCheckLog(c),
 	}
 
 	modifier(cfg)
@@ -187,16 +174,10 @@
 		NewServerWorker: func(ServerWorkerConfig) (worker.Worker, error) {
 			return workertest.NewErrorWorker(nil), nil
 		},
-<<<<<<< HEAD
 		GetControllerConfigService: func(getter dependency.Getter, name string) (ControllerConfigService, error) {
 			return s.controllerConfigService, nil
 		},
-		Logger:               loggertesting.WrapCheckLog(c),
-		NewSSHServerListener: newTestingSSHServerListener,
-=======
-		NewServerWorker: func(ServerWorkerConfig) (worker.Worker, error) { return nil, nil },
-		Logger:          loggo.GetLogger("test"),
->>>>>>> 9c8338aa
+		Logger: loggertesting.WrapCheckLog(c),
 	})
 
 	// Check the inputs are as expected
