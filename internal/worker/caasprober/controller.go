// Copyright 2020 Canonical Ltd.
// Licensed under the AGPLv3, see LICENCE file for details.

package caasprober

import (
	"bytes"
	"fmt"
	"io"
	"net/http"
	"strconv"
	"sync/atomic"

	jujuerrors "github.com/juju/errors"
	"github.com/juju/worker/v4/catacomb"

	k8sconstants "github.com/juju/juju/caas/kubernetes/provider/constants"
	"github.com/juju/juju/internal/observability/probe"
)

type Mux interface {
	AddHandler(string, string, http.Handler) error
	RemoveHandler(string, string)
}

type Controller struct {
	catacomb catacomb.Catacomb

	mux    Mux
	probes *CAASProbes
}

const (
	DetailedResponseQueryKey = "detailed"
	PathLivenessProbe        = "/liveness"
	PathReadinessProbe       = "/readiness"
	PathStartupProbe         = "/startup"
)

// NewController constructs a new caas prober Controller.
func NewController(probes *CAASProbes, mux Mux) (*Controller, error) {
	c := &Controller{
		mux:    mux,
		probes: probes,
	}

	if err := catacomb.Invoke(catacomb.Plan{
		Site: &c.catacomb,
		Work: c.loop,
	}); err != nil {
		return c, jujuerrors.Trace(err)
	}

	return c, nil
}

// Kill implements worker.Kill
func (c *Controller) Kill() {
	c.catacomb.Kill(nil)
}

func (c *Controller) loop() error {
	if err := c.mux.AddHandler(
		http.MethodGet,
		k8sconstants.AgentHTTPPathLiveness,
		ProbeHandler(probe.ProbeLiveness, c.probes)); err != nil {
		return jujuerrors.Trace(err)
	}
	defer c.mux.RemoveHandler(http.MethodGet, PathLivenessProbe)

	if err := c.mux.AddHandler(
		http.MethodGet,
		k8sconstants.AgentHTTPPathReadiness,
		ProbeHandler(probe.ProbeReadiness, c.probes)); err != nil {
		return jujuerrors.Trace(err)
	}
	defer c.mux.RemoveHandler(http.MethodGet, PathReadinessProbe)

	if err := c.mux.AddHandler(
		http.MethodGet,
		k8sconstants.AgentHTTPPathStartup,
		ProbeHandler(probe.ProbeStartup, c.probes)); err != nil {
		return jujuerrors.Trace(err)
	}
	defer c.mux.RemoveHandler(http.MethodGet, PathStartupProbe)

	<-c.catacomb.Dying()
	return c.catacomb.ErrDying()
}

// ProbeHandler implements a http handler for the supplied probe and probe name.
func ProbeHandler(name probe.ProbeType, probes *CAASProbes) http.Handler {
	var last atomic.Bool
	return http.HandlerFunc(func(res http.ResponseWriter, req *http.Request) {
		shouldDetailResponse := false
		detailedVals, exists := req.URL.Query()[DetailedResponseQueryKey]
		if exists && len(detailedVals) == 1 {
			val, err := strconv.ParseBool(detailedVals[0])
			if err != nil {
				http.Error(res, fmt.Sprintf("invalid detailed query value %s expected boolean", detailedVals[0]),
					http.StatusBadRequest)
				return
			}
			shouldDetailResponse = val
		}

		aggProbe, ok := probes.ProbeAggregate(name)
		if !ok {
			http.Error(res, fmt.Sprintf("%s: probe %s",
				http.StatusText(http.StatusNotImplemented), name),
				http.StatusNotImplemented)
			return
		}

		detail := &bytes.Buffer{}
		good, n, err := aggProbe.ProbeWithResultCallback(
			probe.ProbeResultCallback(func(probeKey string, val bool, err error) {
				if !shouldDetailResponse {
					return
				}

				// We are trying to output 1 line here per probe called.
				// The format should be:
				// + uniter # for success
				// - uniter: some error # for failure

				if val {
					// Print + on probe success
					detail.WriteString("+ ")
				} else {
					// Print - on probe failure
					detail.WriteString("- ")
				}

				// Print the probe name
<<<<<<< HEAD
				fmt.Fprintf(detail, "%s", probeKey)
=======
				detail.WriteString(probeKey)
>>>>>>> f57e1f97

				// Print the error if one exists
				if err != nil {
					_, _ = fmt.Fprintf(detail, ": %s", err)
				}

				// Finish the current line
				detail.WriteString("\n")
			}),
		)

		if jujuerrors.Is(err, jujuerrors.NotImplemented) {
			http.Error(res, fmt.Sprintf("%s: probe %s",
				http.StatusText(http.StatusNotImplemented), name),
				http.StatusNotImplemented)
			if shouldDetailResponse {
				_, _ = io.Copy(res, detail)
			}
			return
		} else if err != nil {
			http.Error(res, fmt.Sprintf("%s: probe %s",
				http.StatusText(http.StatusInternalServerError), name),
				http.StatusInternalServerError)
			if shouldDetailResponse {
				_, _ = io.Copy(res, detail)
			}
			return
		}

		// If no probers were consulted, return the last value.
		if n == 0 {
			good = last.Load()
		} else {
			last.Store(good)
		}

		if !good {
			http.Error(res, fmt.Sprintf("%s: probe %s",
				http.StatusText(http.StatusTeapot), name),
				http.StatusTeapot)
			if shouldDetailResponse {
				_, _ = io.Copy(res, detail)
			}
			return
		}

		res.Header().Set("Content-Type", "text/plain; charset=utf-8")
		res.WriteHeader(http.StatusOK)
		_, _ = fmt.Fprintf(res, "%s: probe %s\n", http.StatusText(http.StatusOK), name)
		if shouldDetailResponse {
			_, _ = io.Copy(res, detail)
		}
	})
}

// Wait implements worker.Wait
func (c *Controller) Wait() error {
	return c.catacomb.Wait()
}<|MERGE_RESOLUTION|>--- conflicted
+++ resolved
@@ -133,11 +133,7 @@
 				}
 
 				// Print the probe name
-<<<<<<< HEAD
-				fmt.Fprintf(detail, "%s", probeKey)
-=======
 				detail.WriteString(probeKey)
->>>>>>> f57e1f97
 
 				// Print the error if one exists
 				if err != nil {
