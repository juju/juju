--- conflicted
+++ resolved
@@ -168,32 +168,16 @@
 	c.Assert(newWorkerArgs[0], tc.FitsTypeOf, httpserver.Config{})
 	config := newWorkerArgs[0].(httpserver.Config)
 
-<<<<<<< HEAD
 	c.Assert(config, tc.DeepEquals, httpserver.Config{
-		AgentName:       "machine-42",
-		Clock:           s.clock,
-		TLSConfig:       s.tlsConfig,
-		Mux:             s.mux,
-		APIPort:         1024,
-		MuxShutdownWait: 1 * time.Minute,
-		LogDir:          "log-dir",
-		Logger:          s.config.Logger,
-=======
-	c.Assert(config, jc.DeepEquals, httpserver.Config{
 		AgentName:             "machine-42",
 		Clock:                 s.clock,
-		PrometheusRegisterer:  &s.prometheusRegisterer,
-		Hub:                   s.hub,
 		TLSConfig:             s.tlsConfig,
 		Mux:                   s.mux,
 		APIPort:               1024,
-		APIPortOpenDelay:      5 * time.Second,
-		ControllerAPIPort:     2048,
 		MuxShutdownWait:       1 * time.Minute,
 		LogDir:                "log-dir",
 		Logger:                s.config.Logger,
 		IdleConnectionTimeout: 30 * time.Second,
->>>>>>> c913c2ca
 	})
 }
 
