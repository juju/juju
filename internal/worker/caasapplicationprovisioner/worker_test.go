// Copyright 2020 Canonical Ltd.
// Licensed under the AGPLv3, see LICENCE file for details.

package caasapplicationprovisioner_test

import (
	"context"
	"time"

	"github.com/juju/clock/testclock"
	"github.com/juju/errors"
	"github.com/juju/names/v6"
	"github.com/juju/tc"
	"github.com/juju/worker/v4"
	"github.com/juju/worker/v4/workertest"
	"go.uber.org/mock/gomock"

	"github.com/juju/juju/caas"
	"github.com/juju/juju/core/life"
	"github.com/juju/juju/core/logger"
	"github.com/juju/juju/core/watcher"
	"github.com/juju/juju/core/watcher/watchertest"
	loggertesting "github.com/juju/juju/internal/logger/testing"
	coretesting "github.com/juju/juju/internal/testing"
	"github.com/juju/juju/internal/worker/caasapplicationprovisioner"
	"github.com/juju/juju/internal/worker/caasapplicationprovisioner/mocks"
	"github.com/juju/juju/rpc/params"
)

var _ = tc.Suite(&CAASApplicationSuite{})

type CAASApplicationSuite struct {
	coretesting.BaseSuite

	clock    *testclock.Clock
	modelTag names.ModelTag
	logger   logger.Logger
}

func (s *CAASApplicationSuite) SetUpTest(c *tc.C) {
	s.clock = testclock.NewClock(time.Now())
	s.modelTag = names.NewModelTag("ffffffff-ffff-ffff-ffff-ffffffffffff")
	s.logger = loggertesting.WrapCheckLog(c)
}

func (s *CAASApplicationSuite) TestWorkerStart(c *tc.C) {
	ctrl := gomock.NewController(c)
	defer ctrl.Finish()

	appChan := make(chan []string, 1)
	done := make(chan struct{})

	facade := mocks.NewMockCAASProvisionerFacade(ctrl)
	runner := mocks.NewMockRunner(ctrl)

	facade.EXPECT().WatchApplications(gomock.Any()).DoAndReturn(func(context.Context) (watcher.StringsWatcher, error) {
		appChan <- []string{"test"}
		return watchertest.NewMockStringsWatcher(appChan), nil
	})
	facade.EXPECT().ProvisionerConfig(gomock.Any()).Return(params.CAASApplicationProvisionerConfig{
		UnmanagedApplications: params.Entities{},
	}, nil)
	facade.EXPECT().Life(gomock.Any(), "test").Return(life.Alive, nil)
	runner.EXPECT().Worker("test", gomock.Any()).Return(nil, errors.NotFoundf(""))
	runner.EXPECT().StartWorker(gomock.Any(), "test", gomock.Any()).DoAndReturn(
		func(ctx context.Context, _ string, startFunc func(ctx context.Context) (worker.Worker, error)) error {
			startFunc(ctx)
			return nil
		},
	)
	runner.EXPECT().Wait().AnyTimes().DoAndReturn(func() error {
		<-done
		return nil
	})
	runner.EXPECT().Kill().AnyTimes()

	called := false
<<<<<<< HEAD
	newWorker := func(config caasapplicationprovisioner.AppWorkerConfig) func() (worker.Worker, error) {
		c.Assert(called, tc.IsFalse)
=======
	newWorker := func(config caasapplicationprovisioner.AppWorkerConfig) func(ctx context.Context) (worker.Worker, error) {
		c.Assert(called, jc.IsFalse)
>>>>>>> 2b1d188d
		called = true
		mc := tc.NewMultiChecker()
		mc.AddExpr("_.Facade", tc.NotNil)
		mc.AddExpr("_.Broker", tc.NotNil)
		mc.AddExpr("_.Clock", tc.NotNil)
		mc.AddExpr("_.Logger", tc.NotNil)
		mc.AddExpr("_.ShutDownCleanUpFunc", tc.NotNil)
		c.Check(config, mc, caasapplicationprovisioner.AppWorkerConfig{
			Name:     "test",
			ModelTag: s.modelTag,
		})
		return func(ctx context.Context) (worker.Worker, error) {
			close(done)
			return workertest.NewErrorWorker(nil), nil
		}
	}
	config := caasapplicationprovisioner.Config{
		Facade:       facade,
		Broker:       struct{ caas.Broker }{},
		ModelTag:     s.modelTag,
		Clock:        s.clock,
		Logger:       s.logger,
		NewAppWorker: newWorker,
	}
	provisioner, err := caasapplicationprovisioner.NewProvisionerWorkerForTest(config, runner)
	c.Assert(err, tc.ErrorIsNil)
	c.Assert(provisioner, tc.NotNil)

	select {
	case <-done:
		c.Assert(called, tc.IsTrue)
	case <-time.After(coretesting.LongWait):
		c.Fatalf("timed out waiting for worker to start")
	}

	workertest.CleanKill(c, provisioner)
}

func (s *CAASApplicationSuite) TestWorkerStartUnmanaged(c *tc.C) {
	ctrl := gomock.NewController(c)
	defer ctrl.Finish()

	appChan := make(chan []string, 1)
	done := make(chan struct{})

	facade := mocks.NewMockCAASProvisionerFacade(ctrl)
	runner := mocks.NewMockRunner(ctrl)

	facade.EXPECT().WatchApplications(gomock.Any()).DoAndReturn(func(context.Context) (watcher.StringsWatcher, error) {
		appChan <- []string{"test"}
		return watchertest.NewMockStringsWatcher(appChan), nil
	})
	facade.EXPECT().ProvisionerConfig(gomock.Any()).Return(params.CAASApplicationProvisionerConfig{
		UnmanagedApplications: params.Entities{Entities: []params.Entity{{Tag: "application-test"}}},
	}, nil)
	facade.EXPECT().Life(gomock.Any(), "test").Return(life.Alive, nil)
	runner.EXPECT().Worker("test", gomock.Any()).Return(nil, errors.NotFoundf(""))
	runner.EXPECT().StartWorker(gomock.Any(), "test", gomock.Any()).DoAndReturn(
		func(ctx context.Context, _ string, startFunc func(ctx context.Context) (worker.Worker, error)) error {
			startFunc(ctx)
			return nil
		},
	)
	runner.EXPECT().Wait().AnyTimes().DoAndReturn(func() error {
		<-done
		return nil
	})
	runner.EXPECT().Kill().AnyTimes()

	called := false
<<<<<<< HEAD
	newWorker := func(config caasapplicationprovisioner.AppWorkerConfig) func() (worker.Worker, error) {
		c.Assert(called, tc.IsFalse)
=======
	newWorker := func(config caasapplicationprovisioner.AppWorkerConfig) func(ctx context.Context) (worker.Worker, error) {
		c.Assert(called, jc.IsFalse)
>>>>>>> 2b1d188d
		called = true
		mc := tc.NewMultiChecker()
		mc.AddExpr("_.Facade", tc.NotNil)
		mc.AddExpr("_.Broker", tc.NotNil)
		mc.AddExpr("_.Clock", tc.NotNil)
		mc.AddExpr("_.Logger", tc.NotNil)
		mc.AddExpr("_.ShutDownCleanUpFunc", tc.NotNil)
		c.Check(config, mc, caasapplicationprovisioner.AppWorkerConfig{
			Name:       "test",
			ModelTag:   s.modelTag,
			StatusOnly: true,
		})
		return func(ctx context.Context) (worker.Worker, error) {
			close(done)
			return workertest.NewErrorWorker(nil), nil
		}
	}
	config := caasapplicationprovisioner.Config{
		Facade:       facade,
		Broker:       struct{ caas.Broker }{},
		ModelTag:     s.modelTag,
		Clock:        s.clock,
		Logger:       s.logger,
		NewAppWorker: newWorker,
	}
	provisioner, err := caasapplicationprovisioner.NewProvisionerWorkerForTest(config, runner)
	c.Assert(err, tc.ErrorIsNil)
	c.Assert(provisioner, tc.NotNil)

	select {
	case <-done:
		c.Assert(called, tc.IsTrue)
	case <-time.After(coretesting.LongWait):
		c.Fatalf("timed out waiting for worker to start")
	}

	workertest.CleanKill(c, provisioner)
}

func (s *CAASApplicationSuite) TestWorkerStartOnceNotify(c *tc.C) {
	ctrl := gomock.NewController(c)
	defer ctrl.Finish()

	appChan := make(chan []string, 5)
	done := make(chan struct{})

	appChan <- []string{"test"}
	appChan <- []string{"test"}
	appChan <- []string{"test"}
	appChan <- []string{"test"}
	appChan <- []string{"test"}
	facade := mocks.NewMockCAASProvisionerFacade(ctrl)
	runner := mocks.NewMockRunner(ctrl)

	var notifyWorker = &mockNotifyWorker{Worker: workertest.NewErrorWorker(nil)}

	gomock.InOrder(
		facade.EXPECT().WatchApplications(gomock.Any()).DoAndReturn(func(context.Context) (watcher.StringsWatcher, error) {
			return watchertest.NewMockStringsWatcher(appChan), nil
		}),
		facade.EXPECT().ProvisionerConfig(gomock.Any()).Return(params.CAASApplicationProvisionerConfig{}, nil),
		facade.EXPECT().Life(gomock.Any(), "test").Return(life.Alive, nil),
		runner.EXPECT().Worker("test", gomock.Any()).Return(nil, errors.NotFoundf("")),
		runner.EXPECT().StartWorker(gomock.Any(), "test", gomock.Any()).DoAndReturn(
			func(ctx context.Context, _ string, startFunc func(ctx context.Context) (worker.Worker, error)) error {
				startFunc(ctx)
				return nil
			},
		),

		facade.EXPECT().Life(gomock.Any(), "test").Return(life.Alive, nil),
		runner.EXPECT().Worker("test", gomock.Any()).Return(notifyWorker, nil),

		facade.EXPECT().Life(gomock.Any(), "test").Return(life.Alive, nil),
		runner.EXPECT().Worker("test", gomock.Any()).Return(notifyWorker, nil),

		facade.EXPECT().Life(gomock.Any(), "test").Return(life.Alive, nil),
		runner.EXPECT().Worker("test", gomock.Any()).Return(notifyWorker, nil),

		facade.EXPECT().Life(gomock.Any(), "test").Return(life.Alive, nil),
		runner.EXPECT().Worker("test", gomock.Any()).DoAndReturn(
			func(_ string, abort <-chan struct{}) (worker.Worker, error) {
				close(done)
				return nil, worker.ErrDead
			},
		),
	)
	runner.EXPECT().Wait().AnyTimes().DoAndReturn(func() error {
		<-done
		return nil
	})
	runner.EXPECT().Kill().AnyTimes()

	called := 0
	newWorker := func(config caasapplicationprovisioner.AppWorkerConfig) func(ctx context.Context) (worker.Worker, error) {
		called++
		mc := tc.NewMultiChecker()
		mc.AddExpr("_.Facade", tc.NotNil)
		mc.AddExpr("_.Broker", tc.NotNil)
		mc.AddExpr("_.Clock", tc.NotNil)
		mc.AddExpr("_.Logger", tc.NotNil)
		mc.AddExpr("_.ShutDownCleanUpFunc", tc.NotNil)
		c.Check(config, mc, caasapplicationprovisioner.AppWorkerConfig{
			Name:     "test",
			ModelTag: s.modelTag,
		})
		return func(ctx context.Context) (worker.Worker, error) {
			return notifyWorker, nil
		}
	}
	config := caasapplicationprovisioner.Config{
		Facade:       facade,
		Broker:       struct{ caas.Broker }{},
		ModelTag:     s.modelTag,
		Clock:        s.clock,
		Logger:       s.logger,
		NewAppWorker: newWorker,
	}
	provisioner, err := caasapplicationprovisioner.NewProvisionerWorkerForTest(config, runner)
	c.Assert(err, tc.ErrorIsNil)
	c.Assert(provisioner, tc.NotNil)

	select {
	case <-done:
	case <-time.After(coretesting.LongWait):
		c.Fatalf("timed out waiting for worker to start")
	}

	c.Assert(called, tc.Equals, 1)
	c.Assert(notifyWorker, tc.NotNil)
	select {
	case <-time.After(coretesting.ShortWait):
		workertest.CleanKill(c, provisioner)
		notifyWorker.CheckCallNames(c, "Notify", "Notify", "Notify")
	}
}<|MERGE_RESOLUTION|>--- conflicted
+++ resolved
@@ -75,13 +75,8 @@
 	runner.EXPECT().Kill().AnyTimes()
 
 	called := false
-<<<<<<< HEAD
-	newWorker := func(config caasapplicationprovisioner.AppWorkerConfig) func() (worker.Worker, error) {
+	newWorker := func(config caasapplicationprovisioner.AppWorkerConfig) func(ctx context.Context) (worker.Worker, error) {
 		c.Assert(called, tc.IsFalse)
-=======
-	newWorker := func(config caasapplicationprovisioner.AppWorkerConfig) func(ctx context.Context) (worker.Worker, error) {
-		c.Assert(called, jc.IsFalse)
->>>>>>> 2b1d188d
 		called = true
 		mc := tc.NewMultiChecker()
 		mc.AddExpr("_.Facade", tc.NotNil)
@@ -152,13 +147,8 @@
 	runner.EXPECT().Kill().AnyTimes()
 
 	called := false
-<<<<<<< HEAD
-	newWorker := func(config caasapplicationprovisioner.AppWorkerConfig) func() (worker.Worker, error) {
+	newWorker := func(config caasapplicationprovisioner.AppWorkerConfig) func(ctx context.Context) (worker.Worker, error) {
 		c.Assert(called, tc.IsFalse)
-=======
-	newWorker := func(config caasapplicationprovisioner.AppWorkerConfig) func(ctx context.Context) (worker.Worker, error) {
-		c.Assert(called, jc.IsFalse)
->>>>>>> 2b1d188d
 		called = true
 		mc := tc.NewMultiChecker()
 		mc.AddExpr("_.Facade", tc.NotNil)
