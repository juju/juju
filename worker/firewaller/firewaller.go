// Copyright 2012, 2013 Canonical Ltd.
// Licensed under the AGPLv3, see LICENCE file for details.

package firewaller

import (
	stdcontext "context"
	"sort"
	"time"

	"github.com/EvilSuperstars/go-cidrman"
	"github.com/go-macaroon-bakery/macaroon-bakery/v3/bakery"
	"github.com/juju/charm/v11"
	"github.com/juju/clock"
	"github.com/juju/collections/set"
	"github.com/juju/errors"
	"github.com/juju/names/v4"
	"github.com/juju/worker/v3"
	"github.com/juju/worker/v3/catacomb"
	"gopkg.in/macaroon.v2"

	"github.com/juju/juju/api"
	"github.com/juju/juju/core/instance"
	"github.com/juju/juju/core/life"
	"github.com/juju/juju/core/network"
	"github.com/juju/juju/core/network/firewall"
	"github.com/juju/juju/core/relation"
	"github.com/juju/juju/core/watcher"
	"github.com/juju/juju/environs"
	"github.com/juju/juju/environs/config"
	"github.com/juju/juju/environs/instances"
	"github.com/juju/juju/rpc/params"
	"github.com/juju/juju/worker/common"
)

type newCrossModelFacadeFunc func(*api.Info) (CrossModelFirewallerFacadeCloser, error)

// Config defines the operation of a Worker.
type Config struct {
	ModelUUID              string
	Mode                   string
	FirewallerAPI          FirewallerAPI
	RemoteRelationsApi     RemoteRelationsAPI
	EnvironFirewaller      EnvironFirewaller
	EnvironModelFirewaller EnvironModelFirewaller
	EnvironInstances       EnvironInstances
	EnvironIPV6CIDRSupport bool

	NewCrossModelFacadeFunc newCrossModelFacadeFunc

	Clock  clock.Clock
	Logger Logger

	CredentialAPI common.CredentialAPI

	// These are used to coordinate gomock tests.

	// WatchMachineNotify is called when the Firewaller starts watching the
	// machine with the given tag (manual machines aren't watched). This
	// should only be used for testing.
	WatchMachineNotify func(tag names.MachineTag)
	// FlushModelNotify is called when the Firewaller flushes it's model.
	// This should only be used for testing
	FlushModelNotify func()
	// FlushMMachineNotify is called when the Firewaller flushes a machine.
	// This should only be used for testing
	FlushMachineNotify func(string)
}

// Validate returns an error if cfg cannot drive a Worker.
func (cfg Config) Validate() error {
	if cfg.ModelUUID == "" {
		return errors.NotValidf("empty model uuid")
	}
	if cfg.FirewallerAPI == nil {
		return errors.NotValidf("nil Firewaller Facade")
	}
	if cfg.RemoteRelationsApi == nil {
		return errors.NotValidf("nil RemoteRelations Facade")
	}
	if cfg.Mode == config.FwGlobal && cfg.EnvironFirewaller == nil {
		return errors.NotValidf("nil EnvironFirewaller")
	}
	if cfg.EnvironInstances == nil {
		return errors.NotValidf("nil EnvironInstances")
	}
	if cfg.NewCrossModelFacadeFunc == nil {
		return errors.NotValidf("nil Cross Model Facade func")
	}
	if cfg.Logger == nil {
		return errors.NotValidf("nil Logger")
	}
	if cfg.CredentialAPI == nil {
		return errors.NotValidf("nil Credential Facade")
	}
	return nil
}

// Firewaller watches the state for port ranges opened or closed on
// machines and reflects those changes onto the backing environment.
// Uses Firewaller API V1.
type Firewaller struct {
	catacomb               catacomb.Catacomb
	firewallerApi          FirewallerAPI
	remoteRelationsApi     RemoteRelationsAPI
	environFirewaller      EnvironFirewaller
	environModelFirewaller EnvironModelFirewaller
	environInstances       EnvironInstances

	machinesWatcher      watcher.StringsWatcher
	portsWatcher         watcher.StringsWatcher
	subnetWatcher        watcher.StringsWatcher
	modelFirewallWatcher watcher.NotifyWatcher
	machineds            map[names.MachineTag]*machineData
	unitsChange          chan *unitsChange
	unitds               map[names.UnitTag]*unitData
	applicationids       map[names.ApplicationTag]*applicationData
	exposedChange        chan *exposedChange
	spaceInfos           network.SpaceInfos
	globalMode           bool
	globalIngressRuleRef map[string]int // map of rule names to count of occurrences

	// Set to true if the environment supports ingress rules containing
	// IPV6 CIDRs.
	envIPV6CIDRSupport bool

	modelUUID                  string
	newRemoteFirewallerAPIFunc newCrossModelFacadeFunc
	remoteRelationsWatcher     watcher.StringsWatcher
	localRelationsChange       chan *remoteRelationNetworkChange
	relationIngress            map[names.RelationTag]*remoteRelationData
	relationWorkerRunner       *worker.Runner
	clk                        clock.Clock
	logger                     Logger

	cloudCallContextFunc common.CloudCallContextFunc

	// Only used for testing
	watchMachineNotify func(tag names.MachineTag)
	flushModelNotify   func()
	flushMachineNotify func(string)
}

// NewFirewaller returns a new Firewaller.
func NewFirewaller(cfg Config) (worker.Worker, error) {
	if err := cfg.Validate(); err != nil {
		return nil, errors.Trace(err)
	}
	clk := cfg.Clock
	if clk == nil {
		clk = clock.WallClock
	}

	fw := &Firewaller{
		firewallerApi:              cfg.FirewallerAPI,
		remoteRelationsApi:         cfg.RemoteRelationsApi,
		environFirewaller:          cfg.EnvironFirewaller,
		environModelFirewaller:     cfg.EnvironModelFirewaller,
		environInstances:           cfg.EnvironInstances,
		envIPV6CIDRSupport:         cfg.EnvironIPV6CIDRSupport,
		newRemoteFirewallerAPIFunc: cfg.NewCrossModelFacadeFunc,
		modelUUID:                  cfg.ModelUUID,
		machineds:                  make(map[names.MachineTag]*machineData),
		unitsChange:                make(chan *unitsChange),
		unitds:                     make(map[names.UnitTag]*unitData),
		applicationids:             make(map[names.ApplicationTag]*applicationData),
		exposedChange:              make(chan *exposedChange),
		relationIngress:            make(map[names.RelationTag]*remoteRelationData),
		localRelationsChange:       make(chan *remoteRelationNetworkChange),
		clk:                        clk,
		logger:                     cfg.Logger,
		relationWorkerRunner: worker.NewRunner(worker.RunnerParams{
			Clock:  clk,
			Logger: cfg.Logger,

			// One of the remote relation workers failing should not
			// prevent the others from running.
			IsFatal: func(error) bool { return false },

			// For any failures, try again in 1 minute.
			RestartDelay: time.Minute,
		}),
		cloudCallContextFunc: common.NewCloudCallContextFunc(cfg.CredentialAPI),
		watchMachineNotify:   cfg.WatchMachineNotify,
		flushModelNotify:     cfg.FlushModelNotify,
		flushMachineNotify:   cfg.FlushMachineNotify,
	}

	switch cfg.Mode {
	case config.FwInstance:
	case config.FwGlobal:
		fw.globalMode = true
		fw.globalIngressRuleRef = make(map[string]int)
	default:
		return nil, errors.Errorf("invalid firewall-mode %q", cfg.Mode)
	}

	err := catacomb.Invoke(catacomb.Plan{
		Site: &fw.catacomb,
		Work: fw.loop,
		Init: []worker.Worker{fw.relationWorkerRunner},
	})
	if err != nil {
		return nil, errors.Trace(err)
	}
	return fw, nil
}

func (fw *Firewaller) setUp() error {
	var err error
	fw.machinesWatcher, err = fw.firewallerApi.WatchModelMachines()
	if err != nil {
		return errors.Trace(err)
	}
	if err := fw.catacomb.Add(fw.machinesWatcher); err != nil {
		return errors.Trace(err)
	}

	fw.portsWatcher, err = fw.firewallerApi.WatchOpenedPorts()
	if err != nil {
		return errors.Annotatef(err, "failed to start ports watcher")
	}
	if err := fw.catacomb.Add(fw.portsWatcher); err != nil {
		return errors.Trace(err)
	}

	fw.remoteRelationsWatcher, err = fw.remoteRelationsApi.WatchRemoteRelations()
	if err != nil {
		return errors.Trace(err)
	}
	if err := fw.catacomb.Add(fw.remoteRelationsWatcher); err != nil {
		return errors.Trace(err)
	}

	fw.subnetWatcher, err = fw.firewallerApi.WatchSubnets()
	if err != nil {
		return errors.Annotatef(err, "failed to start subnet watcher")
	}
	if err := fw.catacomb.Add(fw.subnetWatcher); err != nil {
		return errors.Trace(err)
	}

	if fw.environModelFirewaller != nil {
		fw.modelFirewallWatcher, err = fw.firewallerApi.WatchModelFirewallRules()
		if err != nil {
			return errors.Annotatef(err, "failed to start subnet watcher")
		}
		if err := fw.catacomb.Add(fw.modelFirewallWatcher); err != nil {
			return errors.Trace(err)
		}
	}

	if fw.spaceInfos, err = fw.firewallerApi.AllSpaceInfos(); err != nil {
		return errors.Trace(err)
	}

	fw.logger.Debugf("started watching opened port ranges for the model")
	return nil
}

func (fw *Firewaller) loop() error {
	if err := fw.setUp(); err != nil {
		return errors.Trace(err)
	}
	var (
		reconciled                    bool
		modelGroupInitiallyConfigured bool
	)
	portsChange := fw.portsWatcher.Changes()

	var modelFirewallChanges watcher.NotifyChannel
	var ensureModelFirewalls <-chan time.Time
	if fw.modelFirewallWatcher != nil {
		modelFirewallChanges = fw.modelFirewallWatcher.Changes()
	}

	for {
		select {
		case <-fw.catacomb.Dying():
			return fw.catacomb.ErrDying()
		case <-ensureModelFirewalls:
			err := fw.flushModel()
			if errors.Is(err, errors.NotFound) {
				ensureModelFirewalls = fw.clk.After(time.Second)
			} else if err != nil {
				return err
			} else {
				ensureModelFirewalls = nil
			}
		case _, ok := <-modelFirewallChanges:
			if !ok {
				return errors.New("model config watcher closed")
			}
			if ensureModelFirewalls == nil {
				ensureModelFirewalls = fw.clk.After(0)
			}
		case change, ok := <-fw.machinesWatcher.Changes():
			if !ok {
				return errors.New("machines watcher closed")
			}
			for _, machineId := range change {
				if err := fw.machineLifeChanged(names.NewMachineTag(machineId)); err != nil {
					return err
				}
			}
			if !reconciled {
				reconciled = true
				var err error
				if fw.globalMode {
					err = fw.reconcileGlobal()
				} else {
					err = fw.reconcileInstances()
				}
				if err != nil {
					return errors.Trace(err)
				}
			}
			// After first machine exists, make sure to trigger the model firewall flush.
			if len(change) > 0 && !modelGroupInitiallyConfigured {
				modelGroupInitiallyConfigured = true
				if ensureModelFirewalls == nil {
					ensureModelFirewalls = fw.clk.After(0)
				}
			}
		case change, ok := <-portsChange:
			if !ok {
				return errors.New("ports watcher closed")
			}
			for _, portsGlobalKey := range change {
				machineTag := names.NewMachineTag(portsGlobalKey)
				if err := fw.openedPortsChanged(machineTag); err != nil {
					return errors.Trace(err)
				}
			}
		case change, ok := <-fw.remoteRelationsWatcher.Changes():
			if !ok {
				return errors.New("remote relations watcher closed")
			}
			for _, relationKey := range change {
				if err := fw.relationLifeChanged(names.NewRelationTag(relationKey)); err != nil {
					return err
				}
			}
		case _, ok := <-fw.subnetWatcher.Changes():
			if !ok {
				return errors.New("subnet watcher closed")
			}

			if err := fw.subnetsChanged(); err != nil {
				return errors.Trace(err)
			}
		case change := <-fw.localRelationsChange:
			// We have a notification that the remote (consuming) model
			// has changed egress networks so need to update the local
			// model to allow those networks through the firewall.
			if err := fw.relationIngressChanged(change); err != nil {
				return errors.Trace(err)
			}
		case change := <-fw.unitsChange:
			if err := fw.unitsChanged(change); err != nil {
				return errors.Trace(err)
			}
		case change := <-fw.exposedChange:
			change.applicationd.exposed = change.exposed
			change.applicationd.exposedEndpoints = change.exposedEndpoints
			var unitds []*unitData
			for _, unitd := range change.applicationd.unitds {
				unitds = append(unitds, unitd)
			}
			if err := fw.flushUnits(unitds); err != nil {
				return errors.Annotate(err, "cannot change firewall ports")
			}
		}
	}
}

func (fw *Firewaller) subnetsChanged() error {
	// Refresh space topology
	var err error
	if fw.spaceInfos, err = fw.firewallerApi.AllSpaceInfos(); err != nil {
		return errors.Trace(err)
	}

	// Select units for which the ingress rules must be refreshed. We only
	// consider applications that expose endpoints to at least one space.
	var unitds []*unitData
	for _, appd := range fw.applicationids {
		var exposedToSpaces bool
		for _, exposeDetails := range appd.exposedEndpoints {
			if len(exposeDetails.ExposeToSpaces) != 0 {
				exposedToSpaces = true
				break
			}
		}

		if !exposedToSpaces {
			continue // no need to re-eval ingress rules.
		}

		for _, unitd := range appd.unitds {
			unitds = append(unitds, unitd)
		}
	}

	if len(unitds) == 0 {
		return nil // nothing to do
	}

	if err := fw.flushUnits(unitds); err != nil {
		return errors.Annotate(err, "cannot update unit ingress rules")
	}
	return nil
}

func (fw *Firewaller) relationIngressChanged(change *remoteRelationNetworkChange) error {
	fw.logger.Debugf("process remote relation ingress change for %v", change.relationTag)
	relData, ok := fw.relationIngress[change.relationTag]
	if ok {
		relData.networks = change.networks
		relData.ingressRequired = change.ingressRequired
	}
	appData, ok := fw.applicationids[change.localApplicationTag]
	if !ok {
		fw.logger.Debugf("ignoring unknown application: %v", change.localApplicationTag)
		return nil
	}
	unitds := []*unitData{}
	for _, unitd := range appData.unitds {
		unitds = append(unitds, unitd)
	}
	if err := fw.flushUnits(unitds); err != nil {
		return errors.Annotate(err, "cannot change firewall ports")
	}
	return nil
}

// startMachine creates a new data value for tracking details of the
// machine and starts watching the machine for units added or removed.
func (fw *Firewaller) startMachine(tag names.MachineTag) error {
	machined := &machineData{
		fw:     fw,
		tag:    tag,
		unitds: make(map[names.UnitTag]*unitData),
	}
	m, err := machined.machine()
	if params.IsCodeNotFound(err) {
		fw.logger.Debugf("not watching %q", tag)
		return nil
	} else if err != nil {
		return errors.Annotate(err, "cannot watch machine units")
	}
	manual, err := m.IsManual()
	if err != nil {
		return errors.Trace(err)
	}
	if manual {
		// Don't track manual machines, we can't change their ports.
		fw.logger.Debugf("not watching manual %q", tag)
		return nil
	}
	unitw, err := m.WatchUnits()
	if err != nil {
		return errors.Trace(err)
	}
	// XXX(fwereade): this is the best of a bunch of bad options. We've started
	// the watch, so we're responsible for it; but we (probably?) need to do this
	// little dance below to update the machined data on the fw loop goroutine,
	// whence it's usually accessed, before we start the machined watchLoop
	// below. That catacomb *should* be the only one responsible -- and it *is*
	// responsible -- but having it in the main fw catacomb as well does no harm,
	// and greatly simplifies the code below (which would otherwise have to
	// manage unitw lifetime and errors manually).
	if err := fw.catacomb.Add(unitw); err != nil {
		return errors.Trace(err)
	}
	select {
	case <-fw.catacomb.Dying():
		return fw.catacomb.ErrDying()
	case change, ok := <-unitw.Changes():
		if !ok {
			return errors.New("machine units watcher closed")
		}
		fw.machineds[tag] = machined
		err = fw.unitsChanged(&unitsChange{machined, change})
		if err != nil {
			delete(fw.machineds, tag)
			return errors.Annotatef(err, "cannot respond to units changes for %q, %q", tag, fw.modelUUID)
		}
	}

	err = catacomb.Invoke(catacomb.Plan{
		Site: &machined.catacomb,
		Work: func() error {
			return machined.watchLoop(unitw)
		},
	})
	if err != nil {
		delete(fw.machineds, tag)
		return errors.Trace(err)
	}

	// register the machined with the firewaller's catacomb.
	err = fw.catacomb.Add(machined)
	if err != nil {
		return errors.Trace(err)
	}
	fw.logger.Debugf("started watching %q", tag)
	if fw.watchMachineNotify != nil {
		fw.watchMachineNotify(tag)
	}
	return nil
}

// startUnit creates a new data value for tracking details of the unit
// The provided machineTag must be the tag for the machine the unit was last
// observed to be assigned to.
func (fw *Firewaller) startUnit(unit Unit, machineTag names.MachineTag) error {
	application, err := unit.Application()
	if err != nil {
		return err
	}

	applicationTag := application.Tag()
	unitTag := unit.Tag()
	unitd := &unitData{
		fw:   fw,
		unit: unit,
		tag:  unitTag,
	}
	fw.unitds[unitTag] = unitd

	unitd.machined = fw.machineds[machineTag]
	unitd.machined.unitds[unitTag] = unitd
	if fw.applicationids[applicationTag] == nil {
		err := fw.startApplication(application)
		if err != nil {
			delete(fw.unitds, unitTag)
			delete(unitd.machined.unitds, unitTag)
			return err
		}
	}
	unitd.applicationd = fw.applicationids[applicationTag]
	unitd.applicationd.unitds[unitTag] = unitd

	if err = fw.openedPortsChanged(machineTag); err != nil {
		return errors.Trace(err)
	}

	return nil
}

// startApplication creates a new data value for tracking details of the
// application and starts watching the application for exposure changes.
func (fw *Firewaller) startApplication(app Application) error {
	exposed, exposedEndpoints, err := app.ExposeInfo()
	if err != nil {
		return err
	}
	applicationd := &applicationData{
		fw:               fw,
		application:      app,
		exposed:          exposed,
		exposedEndpoints: exposedEndpoints,
		unitds:           make(map[names.UnitTag]*unitData),
	}
	fw.applicationids[app.Tag()] = applicationd

	err = catacomb.Invoke(catacomb.Plan{
		Site: &applicationd.catacomb,
		Work: func() error {
			return applicationd.watchLoop(exposed, exposedEndpoints)
		},
	})
	if err != nil {
		return errors.Trace(err)
	}
	if err := fw.catacomb.Add(applicationd); err != nil {
		return errors.Trace(err)
	}
	return nil
}

// reconcileGlobal compares the initially started watcher for machines,
// units and applications with the opened and closed ports globally and
// opens and closes the appropriate ports for the whole environment.
func (fw *Firewaller) reconcileGlobal() error {
	var machines []*machineData
	for _, machined := range fw.machineds {
		machines = append(machines, machined)
	}
	want, err := fw.gatherIngressRules(machines...)
	if err != nil {
		return err
	}
	ctx := stdcontext.Background()
	initialPortRanges, err := fw.environFirewaller.IngressRules(fw.cloudCallContextFunc(ctx))
	if err != nil {
		return err
	}

	// Check which ports to open or to close.
	toOpen, toClose := initialPortRanges.Diff(want)
	if len(toOpen) > 0 {
		fw.logger.Infof("opening global ports %v", toOpen)
		if err := fw.environFirewaller.OpenPorts(fw.cloudCallContextFunc(ctx), toOpen); err != nil {
			return errors.Annotatef(err, "failed to open global ports %v", toOpen)
		}
	}
	if len(toClose) > 0 {
		fw.logger.Infof("closing global ports %v", toClose)
		if err := fw.environFirewaller.ClosePorts(fw.cloudCallContextFunc(ctx), toClose); err != nil {
			return errors.Annotatef(err, "failed to close global ports %v", toClose)
		}
	}
	return nil
}

// reconcileInstances compares the initially started watcher for machines,
// units and applications with the opened and closed ports of the instances and
// opens and closes the appropriate ports for each instance.
func (fw *Firewaller) reconcileInstances() error {
	for _, machined := range fw.machineds {
		m, err := machined.machine()
		if params.IsCodeNotFound(err) {
			if err := fw.forgetMachine(machined); err != nil {
				return err
			}
			continue
		}
		if err != nil {
			return err
		}
		instanceId, err := m.InstanceId()
		if errors.IsNotProvisioned(err) {
			fw.logger.Errorf("Machine not yet provisioned: %v", err)
			continue
		}
		if err != nil {
			return err
		}
		ctx := stdcontext.Background()
		envInstances, err := fw.environInstances.Instances(fw.cloudCallContextFunc(ctx), []instance.Id{instanceId})
		if err == environs.ErrNoInstances {
			return nil
		}
		if err != nil {
			return err
		}
		machineId := machined.tag.Id()

		fwInstance, ok := envInstances[0].(instances.InstanceFirewaller)
		if !ok {
			return nil
		}

		initialRules, err := fwInstance.IngressRules(fw.cloudCallContextFunc(ctx), machineId)
		if err != nil {
			return err
		}

		// Check which ports to open or to close.
		toOpen, toClose := initialRules.Diff(machined.ingressRules)
		if len(toOpen) > 0 {
			fw.logger.Infof("opening instance port ranges %v for %q",
				toOpen, machined.tag)
			if err := fwInstance.OpenPorts(fw.cloudCallContextFunc(ctx), machineId, toOpen); err != nil {
				// TODO(mue) Add local retry logic.
				return errors.Annotatef(err, "failed to open instance ports %v for %q", toOpen, machined.tag)
			}
		}
		if len(toClose) > 0 {
			fw.logger.Infof("closing instance port ranges %v for %q",
				toClose, machined.tag)
			if err := fwInstance.ClosePorts(fw.cloudCallContextFunc(ctx), machineId, toClose); err != nil {
				// TODO(mue) Add local retry logic.
				return errors.Annotatef(err, "failed to close instance ports %v for %q", toOpen, machined.tag)
			}
		}
	}
	return nil
}

// unitsChanged responds to changes to the assigned units.
func (fw *Firewaller) unitsChanged(change *unitsChange) error {
	changed := []*unitData{}
	for _, name := range change.units {
		unitTag := names.NewUnitTag(name)
		unit, err := fw.firewallerApi.Unit(unitTag)
		if err != nil && !params.IsCodeNotFound(err) {
			return err
		}
		var machineTag names.MachineTag
		if unit != nil {
			machineTag, err = unit.AssignedMachine()
			if params.IsCodeNotFound(err) {
				continue
			} else if err != nil && !params.IsCodeNotAssigned(err) {
				return err
			}
		}
		if unitd, known := fw.unitds[unitTag]; known {
			knownMachineTag := fw.unitds[unitTag].machined.tag
			if unit == nil || unit.Life() == life.Dead || machineTag != knownMachineTag {
				fw.forgetUnit(unitd)
				changed = append(changed, unitd)
				fw.logger.Debugf("stopped watching unit %s", name)
			}
		} else if unit != nil && unit.Life() != life.Dead && fw.machineds[machineTag] != nil {
			err = fw.startUnit(unit, machineTag)
			if params.IsCodeNotFound(err) {
				continue
			}
			if err != nil {
				return err
			}
			changed = append(changed, fw.unitds[unitTag])
			fw.logger.Debugf("started watching %q", unitTag)
		}
	}
	if err := fw.flushUnits(changed); err != nil {
		return errors.Annotate(err, "cannot change firewall ports")
	}
	return nil
}

// openedPortsChanged handles port change notifications
func (fw *Firewaller) openedPortsChanged(machineTag names.MachineTag) (err error) {
	defer func() {
		if params.IsCodeNotFound(err) {
			err = nil
		}
	}()
	machined, ok := fw.machineds[machineTag]
	if !ok {
		// It is common to receive a port change notification before
		// registering the machine, so if a machine is not found in
		// firewaller's list, just skip the change.  Look up will also
		// fail if it's a manual machine.
		fw.logger.Debugf("failed to lookup %q, skipping port change", machineTag)
		return nil
	}

	m, err := machined.machine()
	if err != nil {
		return err
	}

	_, opendPortRangesByEndpoint, err := m.OpenedMachinePortRanges()
	if err != nil {
		return err
	}

	// Check for missing units and defer the handling of this change for
	// the future.
	for unitTag := range opendPortRangesByEndpoint {
		if _, ok := machined.unitds[unitTag]; !ok {
			// It is common to receive port change notification before
			// registering a unit. Skip handling the port change - it will
			// be handled when the unit is registered.
			fw.logger.Debugf("failed to lookup %q, skipping port change", unitTag)
			return nil
		}
	}

	if equalGroupedPortRanges(machined.openedPortRangesByEndpoint, opendPortRangesByEndpoint) {
		return nil // no change
	}

	machined.openedPortRangesByEndpoint = opendPortRangesByEndpoint
	return fw.flushMachine(machined)
}

func equalGroupedPortRanges(a, b map[names.UnitTag]network.GroupedPortRanges) bool {
	if len(a) != len(b) {
		return false
	}
	for unitTag, portRangesA := range a {
		portRangesB, exists := b[unitTag]
		if !exists || !portRangesA.EqualTo(portRangesB) {
			return false
		}
	}
	return true
}

// flushUnits opens and closes ports for the passed unit data.
func (fw *Firewaller) flushUnits(unitds []*unitData) error {
	machineds := map[names.MachineTag]*machineData{}
	for _, unitd := range unitds {
		machineds[unitd.machined.tag] = unitd.machined
	}
	for _, machined := range machineds {
		if err := fw.flushMachine(machined); err != nil {
			return err
		}
	}
	return nil
}

// flushMachine opens and closes ports for the passed machine.
func (fw *Firewaller) flushMachine(machined *machineData) error {
	defer func() {
		if fw.flushMachineNotify != nil {
			fw.flushMachineNotify(machined.tag.Id())
		}
	}()
	want, err := fw.gatherIngressRules(machined)
	if err != nil {
		return errors.Trace(err)
	}
	toOpen, toClose := machined.ingressRules.Diff(want)
	machined.ingressRules = want
	if fw.globalMode {
		return fw.flushGlobalPorts(toOpen, toClose)
	}
	return fw.flushInstancePorts(machined, toOpen, toClose)
}

// gatherIngressRules returns the ingress rules to open and close
// for the specified machines.
func (fw *Firewaller) gatherIngressRules(machines ...*machineData) (firewall.IngressRules, error) {
	var want firewall.IngressRules
	for _, machined := range machines {
		for unitTag := range machined.openedPortRangesByEndpoint {
			unitd, known := machined.unitds[unitTag]
			if !known {
				fw.logger.Debugf("no ingress rules for unknown %v on %v", unitTag, machined.tag)
				continue
			}

			unitRules, err := fw.ingressRulesForMachineUnit(machined, unitd)
			if err != nil {
				return nil, errors.Trace(err)
			}

			want = append(want, unitRules...)
		}
	}
	if err := want.Validate(); err != nil {
		return nil, errors.Trace(err)
	}

	// Substrates that do not support IPV6 CIDRs will complain if we pass
	// an IPV6 CIDR. To work around this issue, we filter out any IPV6
	// CIDRs from the collected ingress rule list.
	if !fw.envIPV6CIDRSupport {
		want = want.RemoveCIDRsMatchingAddressType(network.IPv6Address)
	}

	return want, nil
}

func (fw *Firewaller) ingressRulesForMachineUnit(machine *machineData, unit *unitData) (firewall.IngressRules, error) {
	unitPortRanges := machine.openedPortRangesByEndpoint[unit.tag]
	if len(unitPortRanges) == 0 {
		return nil, nil // no ports opened by the charm
	}

	var rules firewall.IngressRules
	var err error
	if unit.applicationd.exposed {
		rules = fw.ingressRulesForExposedMachineUnit(machine, unit, unitPortRanges)
	} else {
		if rules, err = fw.ingressRulesForNonExposedMachineUnit(unit.applicationd.application.Tag(),
			unitPortRanges); err != nil {
			return nil, errors.Trace(err)
		}
	}

	// De-dup and sort rules before returning them back.
	rules = rules.UniqueRules()
	sort.Slice(rules, func(i, j int) bool { return rules[i].LessThan(rules[j]) })
	fw.logger.Debugf("ingress rules for %q: %v", unit.tag, rules)
	return rules, nil
}

func (fw *Firewaller) ingressRulesForNonExposedMachineUnit(appTag names.ApplicationTag,
	openUnitPortRanges network.GroupedPortRanges) (firewall.IngressRules, error) {
	// Not exposed, so add any ingress rules required by remote relations.
	srcCIDRs, err := fw.updateForRemoteRelationIngress(appTag)
	if err != nil || len(srcCIDRs) == 0 {
		return nil, errors.Trace(err)
	}

	var rules firewall.IngressRules
	for _, portRange := range openUnitPortRanges.UniquePortRanges() {
		rules = append(rules, firewall.NewIngressRule(portRange, srcCIDRs.Values()...))
	}

	return rules, nil
}

func (fw *Firewaller) ingressRulesForExposedMachineUnit(machine *machineData, unit *unitData,
	openUnitPortRanges network.GroupedPortRanges) firewall.IngressRules {
	var (
		exposedEndpoints = unit.applicationd.exposedEndpoints
		rules            firewall.IngressRules
	)

	for exposedEndpoint, exposeDetails := range exposedEndpoints {
		// Collect the operator-provided CIDRs that should be able to
		// access the port ranges opened for this endpoint; then resolve
		// the CIDRs for the spaces specified in the expose details to
		// construct the full source CIDR list for the generated rules.
		srcCIDRs := set.NewStrings(exposeDetails.ExposeToCIDRs...)
		for _, spaceID := range exposeDetails.ExposeToSpaces {
			sp := fw.spaceInfos.GetByID(spaceID)
			if sp == nil {
				fw.logger.Warningf("exposed endpoint references unknown space ID %q", spaceID)
				continue
			}

			if len(sp.Subnets) == 0 {
				if exposedEndpoint == "" {
					fw.logger.Warningf("all endpoints of application %q are exposed to space %q which contains no subnets",
						unit.applicationd.application.Name(), sp.Name)
				} else {
					fw.logger.Warningf("endpoint %q application %q are exposed to space %q which contains no subnets",
						exposedEndpoint, unit.applicationd.application.Name(), sp.Name)
				}
			}
			for _, subnet := range sp.Subnets {
				srcCIDRs.Add(subnet.CIDR)
			}
		}

		if len(srcCIDRs) == 0 {
			continue // no rules required
		}

		// If this is a named (i.e. not the wildcard) endpoint, look up
		// the port ranges opened for *all* endpoints as well as for
		// that endpoint name specifically, and create ingress rules.
		if exposedEndpoint != "" {
			for _, portRange := range openUnitPortRanges[exposedEndpoint] { // ports opened for this endpoint
				rules = append(rules, firewall.NewIngressRule(portRange, srcCIDRs.Values()...))
			}
			for _, portRange := range openUnitPortRanges[""] { // ports opened for ALL endpoints
				rules = append(rules, firewall.NewIngressRule(portRange, srcCIDRs.Values()...))
			}
			continue
		}

		// Create ingress rules for all endpoints except the ones that
		// have their own dedicated entry in the exposed endpoints map.
		for endpointName, portRanges := range openUnitPortRanges {
			// This non-wildcard endpoint has an entry in the exposed
			// endpoints list that override the global expose-all
			// entry so we should skip it.
			if _, hasExposeOverride := exposedEndpoints[endpointName]; hasExposeOverride && endpointName != "" {
				continue
			}

			for _, portRange := range portRanges {
				rules = append(rules, firewall.NewIngressRule(portRange, srcCIDRs.Values()...))
			}
		}
	}

	return rules
}

// TODO(wallyworld) - consider making this configurable.
const maxAllowedCIDRS = 20

func (fw *Firewaller) updateForRemoteRelationIngress(appTag names.ApplicationTag) (set.Strings, error) {
	fw.logger.Debugf("finding egress rules for %v", appTag)
	// Now create the rules for any remote relations of which the
	// unit's application is a part.
	cidrs := make(set.Strings)
	for _, data := range fw.relationIngress {
		if data.localApplicationTag != appTag {
			continue
		}
		if !data.ingressRequired {
			continue
		}
		for _, cidr := range data.networks.Values() {
			cidrs.Add(cidr)
		}
	}
	// If we have too many CIDRs to create a rule for, consolidate.
	// If a firewall rule with a whitelist of CIDRs has been set up,
	// use that, else open to the world.
	if cidrs.Size() > maxAllowedCIDRS {
		// First, try and merge the cidrs.
		merged, err := cidrman.MergeCIDRs(cidrs.Values())
		if err != nil {
			return nil, errors.Trace(err)
		}
		cidrs = set.NewStrings(merged...)
	}

	// If there's still too many after merging, look for any firewall whitelist.
	if cidrs.Size() > maxAllowedCIDRS {
		cfg, err := fw.firewallerApi.ModelConfig()
		if err != nil {
			return nil, errors.Trace(err)
		}
		whitelistCidrs := cfg.SAASIngressAllow()
		cidrs = set.NewStrings(whitelistCidrs...)
	}

	return cidrs, nil
}

// flushGlobalPorts opens and closes global ports in the environment.
// It keeps a reference count for ports so that only 0-to-1 and 1-to-0 events
// modify the environment.
func (fw *Firewaller) flushGlobalPorts(rawOpen, rawClose firewall.IngressRules) error {
	// Filter which ports are really to open or close.
	var toOpen, toClose firewall.IngressRules
	for _, rule := range rawOpen {
		ruleName := rule.String()
		if fw.globalIngressRuleRef[ruleName] == 0 {
			toOpen = append(toOpen, rule)
		}
		fw.globalIngressRuleRef[ruleName]++
	}
	for _, rule := range rawClose {
		ruleName := rule.String()
		fw.globalIngressRuleRef[ruleName]--
		if fw.globalIngressRuleRef[ruleName] == 0 {
			toClose = append(toClose, rule)
			delete(fw.globalIngressRuleRef, ruleName)
		}
	}
	ctx := stdcontext.Background()
	// Open and close the ports.
	if len(toOpen) > 0 {
		toOpen.Sort()
		fw.logger.Infof("opening port ranges %v in environment", toOpen)
		if err := fw.environFirewaller.OpenPorts(fw.cloudCallContextFunc(ctx), toOpen); err != nil {
			// TODO(mue) Add local retry logic.
			return errors.Annotatef(err, "failed to open port ranges %v in environment", toOpen)
		}
	}
	if len(toClose) > 0 {
		toClose.Sort()
		fw.logger.Infof("closing port ranges %v in environment", toClose)
		if err := fw.environFirewaller.ClosePorts(fw.cloudCallContextFunc(ctx), toClose); err != nil {
			// TODO(mue) Add local retry logic.
			return errors.Annotatef(err, "failed to close port ranges %v in environment", toOpen)
		}
	}
	return nil
}

func (fw *Firewaller) flushModel() error {
	if fw.environModelFirewaller == nil {
		return nil
	}
	want, err := fw.firewallerApi.ModelFirewallRules()
	if err != nil {
		return errors.Trace(err)
	}

	ctx := stdcontext.Background()
	curr, err := fw.environModelFirewaller.ModelIngressRules(fw.cloudCallContextFunc(ctx))
	if err != nil {
		return errors.Trace(err)
	}

	toOpen, toClose := curr.Diff(want)
	if len(toOpen) > 0 {
		toOpen.Sort()
		fw.logger.Infof("opening port ranges %v on model firewall", toOpen)
		if err := fw.environModelFirewaller.OpenModelPorts(fw.cloudCallContextFunc(ctx), toOpen); err != nil {
			// TODO(mue) Add local retry logic.
			return errors.Annotatef(err, "failed to open port ranges %v on model firewall", toOpen)
		}
	}
	if len(toClose) > 0 {
		toClose.Sort()
		fw.logger.Infof("closing port ranges %v on model firewall", toClose)
		if err := fw.environModelFirewaller.CloseModelPorts(fw.cloudCallContextFunc(ctx), toClose); err != nil {
			// TODO(mue) Add local retry logic.
			return errors.Annotatef(err, "failed to close port ranges %v on model firewall", toOpen)
		}
	}
	if fw.flushModelNotify != nil {
		fw.flushModelNotify()
	}
	return nil
}

// flushInstancePorts opens and closes ports global on the machine.
func (fw *Firewaller) flushInstancePorts(machined *machineData, toOpen, toClose firewall.IngressRules) (err error) {
	defer func() {
		if params.IsCodeNotFound(err) {
			err = nil
		}
	}()

	// If there's nothing to do, do nothing.
	// This is important because when a machine is first created,
	// it will have no instance id but also no open ports -
	// InstanceId will fail but we don't care.
	fw.logger.Debugf("flush instance ports for %v: to open %v, to close %v", machined.tag.String(), toOpen, toClose)
	if len(toOpen) == 0 && len(toClose) == 0 {
		return nil
	}
	m, err := machined.machine()
	if err != nil {
		return err
	}
	machineId := machined.tag.Id()
	instanceId, err := m.InstanceId()
	if errors.IsNotProvisioned(err) {
		// Not provisioned yet, so nothing to do for this instance
		return nil
	}
	if err != nil {
		return err
	}
	ctx := stdcontext.Background()
	envInstances, err := fw.environInstances.Instances(fw.cloudCallContextFunc(ctx), []instance.Id{instanceId})
	if err != nil {
		return err
	}
	fwInstance, ok := envInstances[0].(instances.InstanceFirewaller)
	if !ok {
		fw.logger.Infof("flushInstancePorts called on an instance of type %T which doesn't support firewall.",
			envInstances[0])
		return nil
	}

	// Open and close the ports.
	if len(toOpen) > 0 {
		toOpen.Sort()
		if err := fwInstance.OpenPorts(fw.cloudCallContextFunc(ctx), machineId, toOpen); err != nil {
			// TODO(mue) Add local retry logic.
			return err
		}
		fw.logger.Infof("opened port ranges %v on %q", toOpen, machined.tag)
	}
	if len(toClose) > 0 {
		toClose.Sort()
		if err := fwInstance.ClosePorts(fw.cloudCallContextFunc(ctx), machineId, toClose); err != nil {
			// TODO(mue) Add local retry logic.
			return err
		}
		fw.logger.Infof("closed port ranges %v on %q", toClose, machined.tag)
	}
	return nil
}

// machineLifeChanged starts watching new machines when the firewaller
// is starting, or when new machines come to life, and stops watching
// machines that are dying.
func (fw *Firewaller) machineLifeChanged(tag names.MachineTag) error {
	m, err := fw.firewallerApi.Machine(tag)
	found := !params.IsCodeNotFound(err)
	if found && err != nil {
		return err
	}
	dead := !found || m.Life() == life.Dead
	machined, known := fw.machineds[tag]
	if known && dead {
		return fw.forgetMachine(machined)
	}
	if !known && !dead {
		err := fw.startMachine(tag)
		if err != nil {
			return err
		}
	}
	return nil
}

// forgetMachine cleans the machine data after the machine is removed.
func (fw *Firewaller) forgetMachine(machined *machineData) error {
	for _, unitd := range machined.unitds {
		fw.forgetUnit(unitd)
	}
	if err := fw.flushMachine(machined); err != nil {
		return errors.Trace(err)
	}

	// Unusually, it's fine to ignore this error, because we know the machined
	// is being tracked in fw.catacomb. But we do still want to wait until the
	// watch loop has stopped before we nuke the last data and return.
	_ = worker.Stop(machined)
	delete(fw.machineds, machined.tag)
	fw.logger.Debugf("stopped watching %q", machined.tag)
	return nil
}

// forgetUnit cleans the unit data after the unit is removed.
func (fw *Firewaller) forgetUnit(unitd *unitData) {
	applicationd := unitd.applicationd
	machined := unitd.machined

	// If it's the last unit in the application, we'll need to stop the applicationd.
	stoppedApplication := false
	if len(applicationd.unitds) == 1 {
		if _, found := applicationd.unitds[unitd.tag]; found {
			// Unusually, it's fine to ignore this error, because we know the
			// applicationd is being tracked in fw.catacomb. But we do still want
			// to wait until the watch loop has stopped before we nuke the last
			// data and return.
			_ = worker.Stop(applicationd)
			stoppedApplication = true
		}
	}

	// Clean up after stopping.
	delete(fw.unitds, unitd.tag)
	delete(machined.unitds, unitd.tag)
	delete(applicationd.unitds, unitd.tag)
	fw.logger.Debugf("stopped watching %q", unitd.tag)
	if stoppedApplication {
		applicationTag := applicationd.application.Tag()
		delete(fw.applicationids, applicationTag)
		fw.logger.Debugf("stopped watching %q", applicationTag)
	}
}

// Kill is part of the worker.Worker interface.
func (fw *Firewaller) Kill() {
	fw.catacomb.Kill(nil)
}

// Wait is part of the worker.Worker interface.
func (fw *Firewaller) Wait() error {
	return fw.catacomb.Wait()
}

// unitsChange contains the changed units for one specific machine.
type unitsChange struct {
	machined *machineData
	units    []string
}

// machineData holds machine details and watches units added or removed.
type machineData struct {
	catacomb     catacomb.Catacomb
	fw           *Firewaller
	tag          names.MachineTag
	unitds       map[names.UnitTag]*unitData
	ingressRules firewall.IngressRules
	// ports defined by units on this machine
	openedPortRangesByEndpoint map[names.UnitTag]network.GroupedPortRanges
}

func (md *machineData) machine() (Machine, error) {
	return md.fw.firewallerApi.Machine(md.tag)
}

// watchLoop watches the machine for units added or removed.
func (md *machineData) watchLoop(unitw watcher.StringsWatcher) error {
	if err := md.catacomb.Add(unitw); err != nil {
		return errors.Trace(err)
	}
	for {
		select {
		case <-md.catacomb.Dying():
			return md.catacomb.ErrDying()
		case change, ok := <-unitw.Changes():
			if !ok {
				return errors.New("machine units watcher closed")
			}
			select {
			case <-md.catacomb.Dying():
				return md.catacomb.ErrDying()
			case md.fw.unitsChange <- &unitsChange{md, change}:
			}
		}
	}
}

// Kill is part of the worker.Worker interface.
func (md *machineData) Kill() {
	md.catacomb.Kill(nil)
}

// Wait is part of the worker.Worker interface.
func (md *machineData) Wait() error {
	return md.catacomb.Wait()
}

// unitData holds unit details.
type unitData struct {
	fw           *Firewaller
	tag          names.UnitTag
	unit         Unit
	applicationd *applicationData
	machined     *machineData
}

// exposedChange contains the changed exposed flag for one specific application.
type exposedChange struct {
	applicationd     *applicationData
	exposed          bool
	exposedEndpoints map[string]params.ExposedEndpoint
}

// applicationData holds application details and watches exposure changes.
type applicationData struct {
	catacomb         catacomb.Catacomb
	fw               *Firewaller
	application      Application
	exposed          bool
	exposedEndpoints map[string]params.ExposedEndpoint
	unitds           map[names.UnitTag]*unitData
}

// watchLoop watches the application's exposed flag for changes.
func (ad *applicationData) watchLoop(curExposed bool, curExposedEndpoints map[string]params.ExposedEndpoint) error {
	appWatcher, err := ad.application.Watch()
	if err != nil {
		if params.IsCodeNotFound(err) {
			return nil
		}
		return errors.Trace(err)
	}
	if err := ad.catacomb.Add(appWatcher); err != nil {
		return errors.Trace(err)
	}
	for {
		select {
		case <-ad.catacomb.Dying():
			return ad.catacomb.ErrDying()
		case _, ok := <-appWatcher.Changes():
			if !ok {
				return errors.New("application watcher closed")
			}
			newExposed, newExposedEndpoints, err := ad.application.ExposeInfo()
			if err != nil {
				if errors.IsNotFound(err) {
					ad.fw.logger.Debugf("application(%q).IsExposed() returned NotFound: %v", ad.application.Name(), err)
					return nil
				}
				return errors.Trace(err)
			}
			if curExposed == newExposed && equalExposedEndpoints(curExposedEndpoints, newExposedEndpoints) {
				ad.fw.logger.Tracef("application(%q) expose settings unchanged: exposed: %v, exposedEndpoints: %v",
					ad.application.Name(), curExposed, curExposedEndpoints)
				continue
			}
			ad.fw.logger.Tracef("application(%q) expose settings changed: exposed: %v, exposedEndpoints: %v",
				ad.application.Name(), newExposed, newExposedEndpoints)

			curExposed, curExposedEndpoints = newExposed, newExposedEndpoints
			select {
			case <-ad.catacomb.Dying():
				return ad.catacomb.ErrDying()
			case ad.fw.exposedChange <- &exposedChange{ad, newExposed, newExposedEndpoints}:
			}
		}
	}
}

func equalExposedEndpoints(a, b map[string]params.ExposedEndpoint) bool {
	if len(a) != len(b) {
		return false
	}

	for endpoint, exposeDetailsA := range a {
		exposeDetailsB, found := b[endpoint]
		if !found {
			return false
		}

		if !equalStringSlices(exposeDetailsA.ExposeToSpaces, exposeDetailsB.ExposeToSpaces) ||
			!equalStringSlices(exposeDetailsA.ExposeToCIDRs, exposeDetailsB.ExposeToCIDRs) {
			return false
		}

	}

	return true
}

func equalStringSlices(a, b []string) bool {
	if len(a) != len(b) {
		return false
	}

	setA := set.NewStrings(a...)
	setB := set.NewStrings(b...)
	return setA.Difference(setB).IsEmpty()
}

// Kill is part of the worker.Worker interface.
func (ad *applicationData) Kill() {
	ad.catacomb.Kill(nil)
}

// Wait is part of the worker.Worker interface.
func (ad *applicationData) Wait() error {
	return ad.catacomb.Wait()
}

// relationLifeChanged manages the workers to process ingress changes for
// the specified relation.
func (fw *Firewaller) relationLifeChanged(tag names.RelationTag) error {
	results, err := fw.remoteRelationsApi.Relations([]string{tag.Id()})
	if err != nil {
		return errors.Trace(err)
	}
	relErr := results[0].Error
	notfound := relErr != nil && params.IsCodeNotFound(relErr)
	if relErr != nil && !notfound {
		return err
	}
	rel := results[0].Result

	gone := notfound || rel.Life == life.Dead || rel.Suspended
	data, known := fw.relationIngress[tag]
	if known && gone {
		fw.logger.Debugf("relation %v was known but has died or been suspended", tag.Id())
		// If relation is suspended, shut off ingress immediately.
		// Units will also eventually leave scope which would cause
		// ingress to be shut off, but best to do it up front.
		if rel != nil && rel.Suspended {
			change := &remoteRelationNetworkChange{
				relationTag:         tag,
				localApplicationTag: data.localApplicationTag,
				ingressRequired:     false,
			}
			if err := fw.relationIngressChanged(change); err != nil {
				return errors.Trace(err)
			}
		}
		return fw.forgetRelation(data)
	}
	if !known && !gone {
		err := fw.startRelation(rel, rel.Endpoint.Role)
		if err != nil {
			return err
		}
	}
	return nil
}

type remoteRelationInfo struct {
	relationToken string
}

type remoteRelationData struct {
	catacomb      catacomb.Catacomb
	fw            *Firewaller
	relationReady chan remoteRelationInfo

	tag                 names.RelationTag
	localApplicationTag names.ApplicationTag
	relationToken       string
	remoteModelUUID     string
	endpointRole        charm.RelationRole
	isOffer             bool

	crossModelFirewallerFacade CrossModelFirewallerFacadeCloser

	// These values are updated when ingress information on the
	// relation changes in the model.
	ingressRequired bool
	networks        set.Strings
}

// startRelation creates a new data value for tracking details of the
// relation and starts watching the related models for subnets added or removed.
func (fw *Firewaller) startRelation(rel *params.RemoteRelation, role charm.RelationRole) error {
	remoteApps, err := fw.remoteRelationsApi.RemoteApplications([]string{rel.RemoteApplicationName})
	if err != nil {
		return errors.Trace(err)
	}
	remoteAppResult := remoteApps[0]
	if remoteAppResult.Error != nil {
		return errors.Trace(err)
	}

	tag := names.NewRelationTag(rel.Key)
	data := &remoteRelationData{
		fw:                  fw,
		tag:                 tag,
		remoteModelUUID:     rel.SourceModelUUID,
		localApplicationTag: names.NewApplicationTag(rel.ApplicationName),
		endpointRole:        role,
		isOffer:             remoteAppResult.Result.IsConsumerProxy,
		relationReady:       make(chan remoteRelationInfo),
	}

	// Start the worker which will watch the remote relation for things like new networks.
	if err := fw.relationWorkerRunner.StartWorker(tag.Id(), func() (worker.Worker, error) {
<<<<<<< HEAD
		// This may be a restart after an api error, so ensure any previous
		// worker is killed and the catacomb is reset.
		data.Kill()
		data.catacomb = catacomb.Catacomb{}

=======
		data.catacomb = catacomb.Catacomb{}
>>>>>>> c6c9f7c6
		if err := catacomb.Invoke(catacomb.Plan{
			Site: &data.catacomb,
			Work: data.watchLoop,
		}); err != nil {
			return nil, errors.Trace(err)
		}
		return data, nil
	}); err != nil {
		return errors.Annotate(err, "error starting remote relation worker")
	}
	fw.relationIngress[tag] = data

	return fw.startRelationPoller(rel.Key, rel.RemoteApplicationName, data.relationReady)
}

// watchLoop watches the relation for networks added or removed.
func (rd *remoteRelationData) watchLoop() error {
	defer func() {
		if rd.crossModelFirewallerFacade != nil {
			rd.crossModelFirewallerFacade.Close()
		}
	}()

	// First, wait for relation to become ready.
	for rd.relationToken == "" {
		select {
		case <-rd.catacomb.Dying():
			return rd.catacomb.ErrDying()
		case remoteRelationInfo := <-rd.relationReady:
			rd.relationToken = remoteRelationInfo.relationToken
			rd.fw.logger.Debugf(
				"relation %v in model %v is ready",
				rd.relationToken, rd.remoteModelUUID)
		}
	}

	if rd.endpointRole == charm.RoleRequirer {
		return rd.requirerEndpointLoop()
	}
	return rd.providerEndpointLoop()
}

func (rd *remoteRelationData) requirerEndpointLoop() error {
	// If the requirer end of the relation is on the offering model,
	// there's nothing to do here because the provider end on the
	// consuming model will be watching for changes.
	// TODO(wallyworld) - this will change if we want to allow bidirectional traffic.
	if rd.isOffer {
		return nil
	}

	rd.fw.logger.Debugf("starting requirer endpoint loop for %v on %v ", rd.tag.Id(), rd.localApplicationTag.Id())
	// Now watch for updates to egress addresses so we can inform the offering
	// model what firewall ingress to allow.
	egressAddressWatcher, err := rd.fw.firewallerApi.WatchEgressAddressesForRelation(rd.tag)
	if err != nil {
		if !params.IsCodeNotFound(err) && !params.IsCodeNotSupported(err) {
			return errors.Trace(err)
		}
		rd.fw.logger.Infof("no egress required for %v", rd.localApplicationTag)
		rd.ingressRequired = false
		return nil
	}
	if err := rd.catacomb.Add(egressAddressWatcher); err != nil {
		return errors.Trace(err)
	}
	for {
		select {
		case <-rd.catacomb.Dying():
			return rd.catacomb.ErrDying()
		case cidrs := <-egressAddressWatcher.Changes():
			rd.fw.logger.Debugf("relation egress addresses for %v changed in model %v: %v", rd.tag, rd.fw.modelUUID,
				cidrs)
			if err := rd.updateProviderModel(cidrs); err != nil {
				return errors.Trace(err)
			}
		}
	}
}

func (rd *remoteRelationData) providerEndpointLoop() error {
	rd.fw.logger.Debugf("starting provider endpoint loop for %v on %v ", rd.tag.Id(), rd.localApplicationTag.Id())
	// Watch for ingress changes requested by the consuming model.
	ingressAddressWatcher, err := rd.ingressAddressWatcher()
	if err != nil {
		if !params.IsCodeNotFound(err) && !params.IsCodeNotSupported(err) {
			return errors.Trace(err)
		}
		rd.fw.logger.Infof("no ingress required for %v", rd.localApplicationTag)
		rd.ingressRequired = false
		return nil
	}
	if err := rd.catacomb.Add(ingressAddressWatcher); err != nil {
		return errors.Trace(err)
	}
	for {
		select {
		case <-rd.catacomb.Dying():
			return rd.catacomb.ErrDying()
		case cidrs := <-ingressAddressWatcher.Changes():
			rd.fw.logger.Debugf("relation ingress addresses for %v changed in model %v: %v", rd.tag, rd.fw.modelUUID,
				cidrs)
			if err := rd.updateIngressNetworks(cidrs); err != nil {
				return errors.Trace(err)
			}
		}
	}
}

func (rd *remoteRelationData) ingressAddressWatcher() (watcher.StringsWatcher, error) {
	if rd.isOffer {
		// On the offering side we watch the local model for ingress changes
		// which will have been published from the consuming model.
		return rd.fw.firewallerApi.WatchIngressAddressesForRelation(rd.tag)
	} else {
		// On the consuming side, if this is the provider end of the relation,
		// we watch the remote model's egress changes to get our ingress changes.
		apiInfo, err := rd.fw.firewallerApi.ControllerAPIInfoForModel(rd.remoteModelUUID)
		if err != nil {
			return nil, errors.Annotatef(err, "cannot get api info for model %v", rd.remoteModelUUID)
		}
		rd.crossModelFirewallerFacade, err = rd.fw.newRemoteFirewallerAPIFunc(apiInfo)
		if err != nil {
			return nil, errors.Annotate(err, "cannot open facade to remote model to watch ingress addresses")
		}

		mac, err := rd.fw.firewallerApi.MacaroonForRelation(rd.tag.Id())
		if err != nil {
			return nil, errors.Annotatef(err, "cannot get macaroon for %v", rd.tag.Id())
		}
		arg := params.RemoteEntityArg{
			Token:     rd.relationToken,
			Macaroons: macaroon.Slice{mac},
		}
		return rd.crossModelFirewallerFacade.WatchEgressAddressesForRelation(arg)
	}
}

type remoteRelationNetworkChange struct {
	relationTag         names.RelationTag
	localApplicationTag names.ApplicationTag
	networks            set.Strings
	ingressRequired     bool
}

// updateProviderModel gathers the ingress CIDRs for the relation and notifies
// that a change has occurred.
func (rd *remoteRelationData) updateProviderModel(cidrs []string) error {
	rd.fw.logger.Debugf("ingress cidrs for %v: %+v", rd.tag, cidrs)
	change := &remoteRelationNetworkChange{
		relationTag:         rd.tag,
		localApplicationTag: rd.localApplicationTag,
		networks:            set.NewStrings(cidrs...),
		ingressRequired:     len(cidrs) > 0,
	}

	apiInfo, err := rd.fw.firewallerApi.ControllerAPIInfoForModel(rd.remoteModelUUID)
	if err != nil {
		return errors.Annotatef(err, "cannot get api info for model %v", rd.remoteModelUUID)
	}
	mac, err := rd.fw.firewallerApi.MacaroonForRelation(rd.tag.Id())
	if params.IsCodeNotFound(err) {
		// Relation has gone, nothing to do.
		return nil
	}
	if err != nil {
		return errors.Annotatef(err, "cannot get macaroon for %v", rd.tag.Id())
	}
	remoteModelAPI, err := rd.fw.newRemoteFirewallerAPIFunc(apiInfo)
	if err != nil {
		return errors.Annotate(err, "cannot open facade to remote model to publish network change")
	}
	defer remoteModelAPI.Close()
	event := params.IngressNetworksChangeEvent{
		RelationToken:   rd.relationToken,
		Networks:        change.networks.Values(),
		IngressRequired: change.ingressRequired,
		Macaroons:       macaroon.Slice{mac},
		BakeryVersion:   bakery.LatestVersion,
	}
	err = remoteModelAPI.PublishIngressNetworkChange(event)
	if errors.IsNotFound(err) {
		rd.fw.logger.Debugf("relation id not found publishing %+v", event)
		return nil
	}

	// If the requested ingress is not permitted on the offering side,
	// mark the relation as in error. It's not an error that requires a
	// worker restart though.
	if params.IsCodeForbidden(err) {
		return rd.fw.firewallerApi.SetRelationStatus(rd.tag.Id(), relation.Error, err.Error())
	}
	return errors.Annotate(err, "cannot publish ingress network change")
}

// updateIngressNetworks processes the changed ingress networks on the relation.
func (rd *remoteRelationData) updateIngressNetworks(cidrs []string) error {
	rd.fw.logger.Debugf("ingress cidrs for %v: %+v", rd.tag, cidrs)
	change := &remoteRelationNetworkChange{
		relationTag:         rd.tag,
		localApplicationTag: rd.localApplicationTag,
		networks:            set.NewStrings(cidrs...),
		ingressRequired:     len(cidrs) > 0,
	}
	select {
	case <-rd.catacomb.Dying():
		return rd.catacomb.ErrDying()
	case rd.fw.localRelationsChange <- change:
	}
	return nil
}

// Kill is part of the worker.Worker interface.
func (rd *remoteRelationData) Kill() {
	rd.catacomb.Kill(nil)
}

// Wait is part of the worker.Worker interface.
func (rd *remoteRelationData) Wait() error {
	return rd.catacomb.Wait()
}

// forgetRelation cleans the relation data after the relation is removed.
func (fw *Firewaller) forgetRelation(data *remoteRelationData) error {
	fw.logger.Debugf("forget relation %v", data.tag.Id())
	delete(fw.relationIngress, data.tag)
	// There's not much we can do if there's an error stopping the remote
	// relation worker, so just log it.
	if err := fw.relationWorkerRunner.StopAndRemoveWorker(data.tag.Id(), fw.catacomb.Dying()); err != nil {
		fw.logger.Errorf("error stopping remote relation worker for %s: %v", data.tag, err)
	}
	fw.logger.Debugf("stopped watching %q", data.tag)
	return nil
}

type remoteRelationPoller struct {
	catacomb       catacomb.Catacomb
	fw             *Firewaller
	relationTag    names.RelationTag
	applicationTag names.ApplicationTag
	relationReady  chan remoteRelationInfo
}

// startRelationPoller creates a new worker which waits until a remote
// relation is registered in both models.
func (fw *Firewaller) startRelationPoller(relationKey, remoteAppName string,
	relationReady chan remoteRelationInfo) error {
	poller := &remoteRelationPoller{
		fw:             fw,
		relationTag:    names.NewRelationTag(relationKey),
		applicationTag: names.NewApplicationTag(remoteAppName),
		relationReady:  relationReady,
	}

	err := catacomb.Invoke(catacomb.Plan{
		Site: &poller.catacomb,
		Work: poller.pollLoop,
	})
	if err != nil {
		return errors.Trace(err)
	}

	// register poller with the firewaller's catacomb.
	return fw.catacomb.Add(poller)
}

// pollLoop waits for a remote relation to be registered.
// It does this by waiting for the relation and app tokens to be created.
func (p *remoteRelationPoller) pollLoop() error {
	p.fw.logger.Debugf("polling for relation %v on %v to be ready", p.relationTag, p.applicationTag)
	for {
		select {
		case <-p.catacomb.Dying():
			return p.catacomb.ErrDying()
		case <-p.fw.clk.After(3 * time.Second):
			// Relation is exported with the consuming model UUID.
			relToken, err := p.fw.remoteRelationsApi.GetToken(p.relationTag)
			if err != nil {
				continue
			}
			p.fw.logger.Debugf("token %v for relation id: %v in model %v", relToken, p.relationTag.Id(), p.fw.modelUUID)
			relationInfo := remoteRelationInfo{
				relationToken: relToken,
			}
			select {
			case <-p.catacomb.Dying():
				return p.catacomb.ErrDying()
			case p.relationReady <- relationInfo:
			}
			return nil
		}
	}
}

// Kill is part of the worker.Worker interface.
func (p *remoteRelationPoller) Kill() {
	p.catacomb.Kill(nil)
}

// Wait is part of the worker.Worker interface.
func (p *remoteRelationPoller) Wait() error {
	return p.catacomb.Wait()
}<|MERGE_RESOLUTION|>--- conflicted
+++ resolved
@@ -1483,15 +1483,11 @@
 
 	// Start the worker which will watch the remote relation for things like new networks.
 	if err := fw.relationWorkerRunner.StartWorker(tag.Id(), func() (worker.Worker, error) {
-<<<<<<< HEAD
 		// This may be a restart after an api error, so ensure any previous
 		// worker is killed and the catacomb is reset.
 		data.Kill()
 		data.catacomb = catacomb.Catacomb{}
 
-=======
-		data.catacomb = catacomb.Catacomb{}
->>>>>>> c6c9f7c6
 		if err := catacomb.Invoke(catacomb.Plan{
 			Site: &data.catacomb,
 			Work: data.watchLoop,
