// Copyright 2014 Canonical Ltd.
// Licensed under the AGPLv3, see LICENCE file for details.

package peergrouper

import (
	"errors"
	"fmt"
	"net"
	"sort"
	"strconv"
	"time"

	"github.com/juju/clock/testclock"
	"github.com/juju/loggo"
	"github.com/juju/pubsub"
	"github.com/juju/replicaset"
	jc "github.com/juju/testing/checkers"
	"github.com/juju/utils/voyeur"
	"github.com/kr/pretty"
	gc "gopkg.in/check.v1"
	"gopkg.in/juju/worker.v1"
	"gopkg.in/juju/worker.v1/workertest"

	"github.com/juju/juju/core/status"
	"github.com/juju/juju/network"
	"github.com/juju/juju/pubsub/apiserver"
	"github.com/juju/juju/state"
	coretesting "github.com/juju/juju/testing"
)

type TestIPVersion struct {
	version     string
	formatHost  string
	extraHost   string
	addressType network.AddressType
}

var (
	testIPv4 = TestIPVersion{
		version:     "IPv4",
		formatHost:  "0.1.2.%d",
		extraHost:   "0.1.99.13",
		addressType: network.IPv4Address,
	}
	testIPv6 = TestIPVersion{
		version:     "IPv6",
		formatHost:  "2001:DB8::%d",
		extraHost:   "2001:DB8::99:13",
		addressType: network.IPv6Address,
	}
)

type workerSuite struct {
	coretesting.BaseSuite
	clock *testclock.Clock
	hub   Hub
}

var _ = gc.Suite(&workerSuite{})

func (s *workerSuite) SetUpTest(c *gc.C) {
	s.BaseSuite.SetUpTest(c)
	s.clock = testclock.NewClock(time.Now())
	s.hub = nopHub{}
	logger.SetLogLevel(loggo.TRACE)
}

type testSuite interface {
	SetUpTest(c *gc.C)
	TearDownTest(c *gc.C)
}

// DoTestForIPv4AndIPv6 runs the passed test for IPv4 and IPv6.
//
// TODO(axw) the type of address has little to do with the
// behaviour of this worker. so we should not need to run the
// tests for each address type. We can introduce a limited
// number (probably one) of feature tests to check that we
// handle both address types as expected.
func DoTestForIPv4AndIPv6(c *gc.C, s testSuite, t func(ipVersion TestIPVersion)) {
	t(testIPv4)
	s.TearDownTest(c)
	s.SetUpTest(c)
	t(testIPv6)
}

// InitState initializes the fake state with a single replica-set member and
// numMachines machines primed to vote.
func InitState(c *gc.C, st *fakeState, numMachines int, ipVersion TestIPVersion) {
	var ids []string
	for i := 10; i < 10+numMachines; i++ {
		id := fmt.Sprint(i)
		m := st.addMachine(id, true)
		m.setAddresses(network.NewAddress(fmt.Sprintf(ipVersion.formatHost, i)))
		ids = append(ids, id)
		c.Assert(m.Addresses(), gc.HasLen, 1)
	}
	st.setControllers(ids...)
	st.session.Set(mkMembers("0v", ipVersion))
	st.session.setStatus(mkStatuses("0p", ipVersion))
	st.machine("10").SetHasVote(true)
	st.setCheck(checkInvariants)
}

// ExpectedAPIHostPorts returns the expected addresses
// of the machines as created by InitState.
func ExpectedAPIHostPorts(n int, ipVersion TestIPVersion) [][]network.HostPort {
	servers := make([][]network.HostPort, n)
	for i := range servers {
		servers[i] = network.NewHostPorts(
			apiPort,
			fmt.Sprintf(ipVersion.formatHost, i+10),
		)
	}
	return servers
}

func (s *workerSuite) TestSetsAndUpdatesMembersIPv4(c *gc.C) {
	s.doTestSetAndUpdateMembers(c, testIPv4)
}

func (s *workerSuite) TestSetsAndUpdatesMembersIPv6(c *gc.C) {
	s.doTestSetAndUpdateMembers(c, testIPv6)
}

func (s *workerSuite) doTestSetAndUpdateMembers(c *gc.C, ipVersion TestIPVersion) {
	c.Logf("\n\nTestSetsAndUpdatesMembers: %s", ipVersion.version)
	st := NewFakeState()
	InitState(c, st, 3, ipVersion)
	memberWatcher := st.session.members.Watch()
	mustNext(c, memberWatcher, "init")
	assertMembers(c, memberWatcher.Value(), mkMembers("0v", ipVersion))

	logger.Infof("starting worker")
	w := s.newWorker(c, st, st.session, nopAPIHostPortsSetter{})
	defer workertest.CleanKill(c, w)

	// Due to the inherit complexity of the multiple goroutines running
	// and listen do different watchers, there is no way to manually
	// advance the testing clock in a controlled manner as the clock.After
	// calls can be replaced in response to other watcher events. Hence
	// using the standard testing clock wait / advance method does not
	// work. So we use the real clock to advance the test clock for this
	// test.
	// Every 5ms we advance the testing clock by pollInterval (1min)
	done := make(chan struct{})
	clockAdvancerFinished := make(chan struct{})
	defer func() {
		close(done)
		select {
		case <-clockAdvancerFinished:
			return
		case <-time.After(coretesting.LongWait):
			c.Error("advancing goroutine didn't finish")
		}
	}()
	go func() {
		defer close(clockAdvancerFinished)
		for {
			select {
			case <-time.After(5 * time.Millisecond):
				s.clock.Advance(pollInterval)
			case <-done:
				return
			}
		}
	}()

	// Wait for the worker to set the initial members.
	mustNext(c, memberWatcher, "initial members")
	assertMembers(c, memberWatcher.Value(), mkMembers("0v 1 2", ipVersion))

	// Update the status of the new members
	// and check that they become voting.
	c.Logf("\nupdating new member status")
	st.session.setStatus(mkStatuses("0s 1p 2s", ipVersion))
	mustNext(c, memberWatcher, "new member status")
	assertMembers(c, memberWatcher.Value(), mkMembers("0v 1v 2v", ipVersion))

	c.Logf("\nadding another machine")
	m13 := st.addMachine("13", false)
	m13.setAddresses(network.NewAddress(fmt.Sprintf(ipVersion.formatHost, 13)))
	st.setControllers("10", "11", "12", "13")

	mustNext(c, memberWatcher, "waiting for new member to be added")
	assertMembers(c, memberWatcher.Value(), mkMembers("0v 1v 2v 3", ipVersion))

	// Remove vote from an existing member; and give it to the new
	// machine. Also set the status of the new machine to healthy.
	c.Logf("\nremoving vote from machine 10 and adding it to machine 13")
	st.machine("10").setWantsVote(false)
	mustNext(c, memberWatcher, "waiting for vote switch")
	assertMembers(c, memberWatcher.Value(), mkMembers("0 1v 2 3", ipVersion))

	st.machine("13").setWantsVote(true)

	st.session.setStatus(mkStatuses("0s 1p 2s 3s", ipVersion))

	// Check that the new machine gets the vote and the
	// old machine loses it.
	mustNext(c, memberWatcher, "waiting for vote switch")
	assertMembers(c, memberWatcher.Value(), mkMembers("0 1v 2v 3v", ipVersion))

	c.Logf("\nremoving old machine")
	// Remove the old machine.
	st.removeMachine("10")
	st.setControllers("11", "12", "13")

	// Check that it's removed from the members.
	mustNext(c, memberWatcher, "waiting for removal")
	assertMembers(c, memberWatcher.Value(), mkMembers("1v 2v 3v", ipVersion))
}

func (s *workerSuite) TestHasVoteMaintainedEvenWhenReplicaSetFailsIPv4(c *gc.C) {
	s.doTestHasVoteMaintainsEvenWhenReplicaSetFails(c, testIPv4)
}

func (s *workerSuite) TestHasVoteMaintainedEvenWhenReplicaSetFailsIPv6(c *gc.C) {
	s.doTestHasVoteMaintainsEvenWhenReplicaSetFails(c, testIPv6)
}

func (s *workerSuite) doTestHasVoteMaintainsEvenWhenReplicaSetFails(c *gc.C, ipVersion TestIPVersion) {
	st := NewFakeState()

	// Simulate a state where we have four controllers,
	// one has gone down, and we're replacing it:
	// 0 - hasvote true, wantsvote false, down
	// 1 - hasvote true, wantsvote true
	// 2 - hasvote true, wantsvote true
	// 3 - hasvote false, wantsvote true
	//
	// When it starts, the worker should move the vote from
	// 0 to 3. We'll arrange things so that it will succeed in
	// setting the membership but fail setting the HasVote
	// to false.
	InitState(c, st, 4, ipVersion)
	st.machine("10").SetHasVote(true)
	st.machine("11").SetHasVote(true)
	st.machine("12").SetHasVote(true)
	st.machine("13").SetHasVote(false)

	st.machine("10").setWantsVote(false)
	st.machine("11").setWantsVote(true)
	st.machine("12").setWantsVote(true)
	st.machine("13").setWantsVote(true)

	st.session.Set(mkMembers("0v 1v 2v 3", ipVersion))
	st.session.setStatus(mkStatuses("0H 1p 2s 3s", ipVersion))

	// Make the worker fail to set HasVote to false
	// after changing the replica set membership.
	st.errors.setErrorFor("Machine.SetHasVote * false", errors.New("frood"))

	memberWatcher := st.session.members.Watch()
	mustNext(c, memberWatcher, "waiting for SetHasVote failure")
	assertMembers(c, memberWatcher.Value(), mkMembers("0v 1v 2v 3", ipVersion))

	w := s.newWorker(c, st, st.session, nopAPIHostPortsSetter{})
	defer workertest.DirtyKill(c, w)

	// Wait for the worker to set the initial members.
	mustNext(c, memberWatcher, "initial members")
	assertMembers(c, memberWatcher.Value(), mkMembers("0 1v 2v 3v", ipVersion))

	// The worker should encounter an error setting the
	// has-vote status to false and exit.
	err := workertest.CheckKilled(c, w)
	c.Assert(err, gc.ErrorMatches, `removing non-voters: cannot set voting status of "[0-9]+" to false: frood`)

	// Start the worker again - although the membership should
	// not change, the HasVote status should be updated correctly.
	st.errors.resetErrors()
	w = s.newWorker(c, st, st.session, nopAPIHostPortsSetter{})
	defer workertest.CleanKill(c, w)

	// Watch all the machines for changes, so we can check
	// their has-vote status without polling.
	changed := make(chan struct{}, 1)
	for i := 10; i < 14; i++ {
		watcher := st.machine(fmt.Sprint(i)).val.Watch()
		defer watcher.Close()
		go func() {
			for watcher.Next() {
				select {
				case changed <- struct{}{}:
				default:
				}
			}
		}()
	}
	timeout := time.After(coretesting.LongWait)
loop:
	for {
		select {
		case <-changed:
			correct := true
			for i := 10; i < 14; i++ {
				hasVote := st.machine(fmt.Sprint(i)).HasVote()
				expectHasVote := i != 10
				if hasVote != expectHasVote {
					correct = false
				}
			}
			if correct {
				break loop
			}
		case <-timeout:
			c.Fatalf("timed out waiting for vote to be set")
		}
	}
}

func (s *workerSuite) TestAddressChange(c *gc.C) {
	DoTestForIPv4AndIPv6(c, s, func(ipVersion TestIPVersion) {
		st := NewFakeState()
		InitState(c, st, 3, ipVersion)

		memberWatcher := st.session.members.Watch()
		mustNext(c, memberWatcher, "init")
		assertMembers(c, memberWatcher.Value(), mkMembers("0v", ipVersion))

		logger.Infof("starting worker")
		w := s.newWorker(c, st, st.session, nopAPIHostPortsSetter{})
		defer workertest.CleanKill(c, w)

		// Wait for the worker to set the initial members.
		mustNext(c, memberWatcher, "initial members")
		assertMembers(c, memberWatcher.Value(), mkMembers("0v 1 2", ipVersion))

		// Change an address and wait for it to be changed in the
		// members.
		st.machine("11").setAddresses(network.NewAddress(ipVersion.extraHost))

		mustNext(c, memberWatcher, "waiting for new address")
		expectMembers := mkMembers("0v 1 2", ipVersion)
		expectMembers[1].Address = net.JoinHostPort(ipVersion.extraHost, fmt.Sprint(mongoPort))
		assertMembers(c, memberWatcher.Value(), expectMembers)
	})
}

var fatalErrorsTests = []struct {
	errPattern   string
	err          error
	expectErr    string
	advanceCount int
}{{
	errPattern: "State.ControllerInfo",
	expectErr:  "cannot get controller info: sample",
}, {
	errPattern:   "Machine.SetHasVote 11 true",
	expectErr:    `adding new voters: cannot set voting status of "11" to true: sample`,
	advanceCount: 2,
}, {
	errPattern: "Session.CurrentStatus",
	expectErr:  "creating peer group info: cannot get replica set status: sample",
}, {
	errPattern: "Session.CurrentMembers",
	expectErr:  "creating peer group info: cannot get replica set members: sample",
}, {
	errPattern: "State.Machine *",
	expectErr:  `cannot get machine "10": sample`,
}}

func (s *workerSuite) TestFatalErrors(c *gc.C) {
	DoTestForIPv4AndIPv6(c, s, func(ipVersion TestIPVersion) {
		s.PatchValue(&pollInterval, 5*time.Millisecond)
		for i, testCase := range fatalErrorsTests {
			c.Logf("\n(%s) test %d: %s -> %s", ipVersion.version, i, testCase.errPattern, testCase.expectErr)
			st := NewFakeState()
			st.session.InstantlyReady = true
			InitState(c, st, 3, ipVersion)
			st.errors.setErrorFor(testCase.errPattern, errors.New("sample"))

			w := s.newWorker(c, st, st.session, nopAPIHostPortsSetter{})
			defer workertest.DirtyKill(c, w)

			for j := 0; j < testCase.advanceCount; j++ {
				s.clock.WaitAdvance(pollInterval, coretesting.ShortWait, 1)
			}
			done := make(chan error)
			go func() {
				done <- w.Wait()
			}()
			select {
			case err := <-done:
				c.Assert(err, gc.ErrorMatches, testCase.expectErr)
			case <-time.After(coretesting.LongWait):
				c.Fatalf("timed out waiting for error")
			}
		}
	})
}

func (s *workerSuite) TestSetMembersErrorIsNotFatal(c *gc.C) {
	DoTestForIPv4AndIPv6(c, s, func(ipVersion TestIPVersion) {
		st := NewFakeState()
		InitState(c, st, 3, ipVersion)
		st.session.setStatus(mkStatuses("0p 1s 2s", ipVersion))
		called := make(chan error)
		setErr := errors.New("sample")
		st.errors.setErrorFuncFor("Session.Set", func() error {
			called <- setErr
			return setErr
		})

		w := s.newWorker(c, st, st.session, nopAPIHostPortsSetter{})
		defer workertest.CleanKill(c, w)

		// Just watch three error retries
		retryInterval := initialRetryInterval
		for i := 0; i < 3; i++ {
			s.clock.WaitAdvance(retryInterval, coretesting.ShortWait, 1)
			retryInterval = scaleRetry(retryInterval)
			select {
			case err := <-called:
				c.Check(err, gc.Equals, setErr)
			case <-time.After(coretesting.LongWait):
				c.Fatalf("timed out waiting for loop #%d", i)
			}
		}
	})
}

type SetAPIHostPortsFunc func(apiServers [][]network.HostPort) error

func (f SetAPIHostPortsFunc) SetAPIHostPorts(apiServers [][]network.HostPort) error {
	return f(apiServers)
}

func (s *workerSuite) TestControllersArePublished(c *gc.C) {
	DoTestForIPv4AndIPv6(c, s, func(ipVersion TestIPVersion) {
		publishCh := make(chan [][]network.HostPort)
		publish := func(apiServers [][]network.HostPort) error {
			publishCh <- apiServers
			return nil
		}

		st := NewFakeState()
		InitState(c, st, 3, ipVersion)
		w := s.newWorker(c, st, st.session, SetAPIHostPortsFunc(publish))
		defer workertest.CleanKill(c, w)

		select {
		case servers := <-publishCh:
			AssertAPIHostPorts(c, servers, ExpectedAPIHostPorts(3, ipVersion))
		case <-time.After(coretesting.LongWait):
			c.Fatalf("timed out waiting for publish")
		}

		// If a config change wakes up the loop *after* the controller topology
		// is published, then we will get another call to setAPIHostPorts.
		select {
		case <-publishCh:
		case <-time.After(coretesting.ShortWait):
		}

		// Change one of the server API addresses and check that it is
		// published.
		newMachine10Addresses := network.NewAddresses(ipVersion.extraHost)
		st.machine("10").setAddresses(newMachine10Addresses...)
		select {
		case servers := <-publishCh:
			expected := ExpectedAPIHostPorts(3, ipVersion)
			expected[0] = network.AddressesWithPort(newMachine10Addresses, apiPort)
			AssertAPIHostPorts(c, servers, expected)
		case <-time.After(coretesting.LongWait):
			c.Fatalf("timed out waiting for publish")
		}
	})
}

func (s *workerSuite) TestControllersArePublishedOverHub(c *gc.C) {
	st := NewFakeState()
	InitState(c, st, 3, testIPv4)

	hub := pubsub.NewStructuredHub(nil)
	event := make(chan apiserver.Details)
	_, err := hub.Subscribe(apiserver.DetailsTopic, func(topic string, data apiserver.Details, err error) {
		c.Check(err, jc.ErrorIsNil)
		event <- data
	})
	c.Assert(err, jc.ErrorIsNil)
	s.hub = hub

	w := s.newWorker(c, st, st.session, nopAPIHostPortsSetter{})
	defer workertest.CleanKill(c, w)

	expected := apiserver.Details{
		Servers: map[string]apiserver.APIServer{
			"10": {ID: "10", Addresses: []string{"0.1.2.10:5678"}, InternalAddress: "0.1.2.10:5678"},
			"11": {ID: "11", Addresses: []string{"0.1.2.11:5678"}, InternalAddress: "0.1.2.11:5678"},
			"12": {ID: "12", Addresses: []string{"0.1.2.12:5678"}, InternalAddress: "0.1.2.12:5678"},
		},
		LocalOnly: true,
	}

	select {
	case obtained := <-event:
		c.Assert(obtained, jc.DeepEquals, expected)
	case <-time.After(coretesting.LongWait):
		c.Fatalf("timed out waiting for event")
	}
}

func (s *workerSuite) TestControllersPublishedWithControllerAPIPort(c *gc.C) {
	st := NewFakeState()
	InitState(c, st, 3, testIPv4)

	hub := pubsub.NewStructuredHub(nil)
	event := make(chan apiserver.Details)
	_, err := hub.Subscribe(apiserver.DetailsTopic, func(topic string, data apiserver.Details, err error) {
		c.Check(err, jc.ErrorIsNil)
		event <- data
	})
	c.Assert(err, jc.ErrorIsNil)
	s.hub = hub

	w := s.newWorkerWithConfig(c, Config{
		Clock:              s.clock,
		State:              st,
		MongoSession:       st.session,
		APIHostPortsSetter: nopAPIHostPortsSetter{},
		MongoPort:          mongoPort,
		APIPort:            apiPort,
		ControllerAPIPort:  controllerAPIPort,
		Hub:                s.hub,
	})
	defer workertest.CleanKill(c, w)

	expected := apiserver.Details{
		Servers: map[string]apiserver.APIServer{
			"10": {ID: "10", Addresses: []string{"0.1.2.10:5678"}, InternalAddress: "0.1.2.10:9876"},
			"11": {ID: "11", Addresses: []string{"0.1.2.11:5678"}, InternalAddress: "0.1.2.11:9876"},
			"12": {ID: "12", Addresses: []string{"0.1.2.12:5678"}, InternalAddress: "0.1.2.12:9876"},
		},
		LocalOnly: true,
	}

	select {
	case obtained := <-event:
		c.Assert(obtained, jc.DeepEquals, expected)
	case <-time.After(coretesting.LongWait):
		c.Fatalf("timed out waiting for event")
	}
}

func (s *workerSuite) TestControllersArePublishedOverHubWithNewVoters(c *gc.C) {
	st := NewFakeState()
	var ids []string
	for i := 10; i < 13; i++ {
		id := fmt.Sprint(i)
		m := st.addMachine(id, true)
		m.SetHasVote(true)
		m.setAddresses(network.NewAddress(fmt.Sprintf(testIPv4.formatHost, i)))
		ids = append(ids, id)
		c.Assert(m.Addresses(), gc.HasLen, 1)
	}
	st.setControllers(ids...)
	st.session.Set(mkMembers("0v 1 2", testIPv4))
	st.session.setStatus(mkStatuses("0p 1s 2s", testIPv4))
	st.setCheck(checkInvariants)

	hub := pubsub.NewStructuredHub(nil)
	event := make(chan apiserver.Details)
	_, err := hub.Subscribe(apiserver.DetailsTopic, func(topic string, data apiserver.Details, err error) {
		c.Check(err, jc.ErrorIsNil)
		event <- data
	})
	c.Assert(err, jc.ErrorIsNil)
	s.hub = hub

	w := s.newWorker(c, st, st.session, nopAPIHostPortsSetter{})
	defer workertest.CleanKill(c, w)

	expected := apiserver.Details{
		Servers: map[string]apiserver.APIServer{
			"10": {ID: "10", Addresses: []string{"0.1.2.10:5678"}, InternalAddress: "0.1.2.10:5678"},
			"11": {ID: "11", Addresses: []string{"0.1.2.11:5678"}, InternalAddress: "0.1.2.11:5678"},
			"12": {ID: "12", Addresses: []string{"0.1.2.12:5678"}, InternalAddress: "0.1.2.12:5678"},
		},
		LocalOnly: true,
	}

	select {
	case obtained := <-event:
		c.Assert(obtained, jc.DeepEquals, expected)
	case <-time.After(coretesting.LongWait):
		c.Fatalf("timed out waiting for event")
	}

	// And check that they can be republished on request.
	_, err = hub.Publish(apiserver.DetailsRequestTopic, apiserver.DetailsRequest{
		Requester: "dad",
		LocalOnly: true,
	})
	c.Assert(err, jc.ErrorIsNil)
	select {
	case obtained := <-event:
		c.Assert(obtained, jc.DeepEquals, expected)
	case <-time.After(coretesting.LongWait):
		c.Fatalf("timed out waiting for event")
	}
}

func haSpaceTestCommonSetup(c *gc.C, ipVersion TestIPVersion, members string) *fakeState {
	st := NewFakeState()
	InitState(c, st, 3, ipVersion)

	addrs := network.NewAddresses(
		fmt.Sprintf(ipVersion.formatHost, 1),
		fmt.Sprintf(ipVersion.formatHost, 2),
		fmt.Sprintf(ipVersion.formatHost, 3),
	)
	for i := range addrs {
		addrs[i].Scope = network.ScopeCloudLocal
	}

	spaces := []string{"one", "two", "three"}
	machines := []int{10, 11, 12}
	for _, id := range machines {
		machine := st.machine(strconv.Itoa(id))
		machine.SetHasVote(true)
		machine.setWantsVote(true)

		// Each machine gets 3 addresses in 3 different spaces.
		// Space "one" address on machine 10 ends with "10"
		// Space "two" address ends with "11"
		// Space "three" address ends with "12"
		// Space "one" address on machine 20 ends with "20"
		// Space "two" address ends with "21"
		// ...
		addrs := make([]network.Address, 3)
		for i, name := range spaces {
			addr := network.NewAddressOnSpace(name, fmt.Sprintf(ipVersion.formatHost, i*10+id))
			addr.Scope = network.ScopeCloudLocal
			addrs[i] = addr
		}
		machine.setAddresses(addrs...)
	}

	st.session.Set(mkMembers(members, ipVersion))
	return st
}

func (s *workerSuite) TestUsesConfiguredHASpaceIPv4(c *gc.C) {
	s.doTestUsesConfiguredHASpace(c, testIPv4)
}

func (s *workerSuite) TestUsesConfiguredHASpaceIPv6(c *gc.C) {
	s.doTestUsesConfiguredHASpace(c, testIPv6)
}

func (s *workerSuite) doTestUsesConfiguredHASpace(c *gc.C, ipVersion TestIPVersion) {
	st := haSpaceTestCommonSetup(c, ipVersion, "0v 1v 2v")

	// Set one of the statuses to ensure it is cleared upon determination
	// of a new peer group.
	now := time.Now()
	err := st.machine("11").SetStatus(status.StatusInfo{
		Status:  status.Started,
		Message: "You said that would be bad, Egon",
		Since:   &now,
	})
	c.Assert(err, gc.IsNil)

	st.setHASpace("two")
	s.runUntilPublish(c, st, "")
	assertMemberAddresses(c, st, ipVersion.formatHost, 2)

	sInfo, err := st.machine("11").Status()
	c.Assert(err, gc.IsNil)
	c.Check(sInfo.Status, gc.Equals, status.Started)
	c.Check(sInfo.Message, gc.Equals, "")
}

// runUntilPublish runs a worker until addresses are published over the pub/sub
// hub. Note that the replica-set is updated earlier than the publish,
// so this sync can be used to check for those changes.
// If errMsg is not empty, it is used to check for a matching error.
func (s *workerSuite) runUntilPublish(c *gc.C, st *fakeState, errMsg string) {
	hub := pubsub.NewStructuredHub(nil)
	event := make(chan apiserver.Details)
	_, err := hub.Subscribe(apiserver.DetailsTopic, func(topic string, data apiserver.Details, err error) {
		c.Check(err, jc.ErrorIsNil)
		event <- data
	})
	c.Assert(err, jc.ErrorIsNil)
	s.hub = hub

	w := s.newWorker(c, st, st.session, nopAPIHostPortsSetter{})
	defer func() {
		if errMsg == "" {
			workertest.CleanKill(c, w)
		} else {
			err := workertest.CheckKill(c, w)
			c.Assert(err, gc.ErrorMatches, errMsg)
		}
	}()

	select {
	case <-event:
	case <-time.After(coretesting.LongWait):
		c.Fatalf("timed out waiting for event")
	}
}

func (s *workerSuite) TestDetectsAndUsesHASpaceChangeIPv4(c *gc.C) {
	s.doTestDetectsAndUsesHASpaceChange(c, testIPv4)
}

func (s *workerSuite) TestDetectsAndUsesHASpaceChangeIPv6(c *gc.C) {
	s.doTestDetectsAndUsesHASpaceChange(c, testIPv6)
}

func (s *workerSuite) doTestDetectsAndUsesHASpaceChange(c *gc.C, ipVersion TestIPVersion) {
	st := haSpaceTestCommonSetup(c, ipVersion, "0v 1v 2v")
	st.setHASpace("one")

	// Set up a hub and channel on which to receive notifications.
	hub := pubsub.NewStructuredHub(nil)
	event := make(chan apiserver.Details)
	_, err := hub.Subscribe(apiserver.DetailsTopic, func(topic string, data apiserver.Details, err error) {
		c.Check(err, jc.ErrorIsNil)
		event <- data
	})
	c.Assert(err, jc.ErrorIsNil)
	s.hub = hub

	w := s.newWorker(c, st, st.session, nopAPIHostPortsSetter{})
	defer workertest.CleanKill(c, w)

	select {
	case <-event:
	case <-time.After(coretesting.LongWait):
		c.Fatalf("timed out waiting for event")
	}
	assertMemberAddresses(c, st, ipVersion.formatHost, 1)

	// Changing the space does not change the API server details, so the
	// change will not be broadcast via the hub.
	// We watch the members collection, which *will* change.
	memberWatcher := st.session.members.Watch()
	mustNext(c, memberWatcher, "initial watch")

	// HA space config change should invoke the worker.
	// Replica set addresses should change to the new space.
	st.setHASpace("three")
	mustNext(c, memberWatcher, "waiting for members to be updated for space change")
	assertMemberAddresses(c, st, ipVersion.formatHost, 3)
}

func assertMemberAddresses(c *gc.C, st *fakeState, addrTemplate string, addrDesignator int) {
	members, _ := st.session.CurrentMembers()
	obtained := make([]string, 3)
	for i, m := range members {
		obtained[i] = m.Address
	}
	sort.Strings(obtained)

	expected := make([]string, 3)
	for i := 0; i < 3; i++ {
		expected[i] = net.JoinHostPort(fmt.Sprintf(addrTemplate, 10*addrDesignator+i), fmt.Sprint(mongoPort))
	}

	c.Check(obtained, gc.DeepEquals, expected)
}

func (s *workerSuite) TestErrorAndStatusForNewPeersAndNoHASpaceAndMachinesWithMultiAddrIPv4(c *gc.C) {
	s.doTestErrorAndStatusForNewPeersAndNoHASpaceAndMachinesWithMultiAddr(c, testIPv4)
}

func (s *workerSuite) TestErrorAndStatusForNewPeersAndNoHASpaceAndMachinesWithMultiAddrIPv6(c *gc.C) {
	s.doTestErrorAndStatusForNewPeersAndNoHASpaceAndMachinesWithMultiAddr(c, testIPv6)
}

func (s *workerSuite) doTestErrorAndStatusForNewPeersAndNoHASpaceAndMachinesWithMultiAddr(
	c *gc.C, ipVersion TestIPVersion,
) {
	st := haSpaceTestCommonSetup(c, ipVersion, "0v")
	err := s.newWorker(c, st, st.session, nopAPIHostPortsSetter{}).Wait()
	errMsg := `computing desired peer group: updating member addresses: ` +
		`juju-ha-space is not set and these machines have more than one usable address: 1[12], 1[12]` +
		"\nrun \"juju config juju-ha-space=<name>\" to set a space for Mongo peer communication"
	c.Check(err, gc.ErrorMatches, errMsg)

	for _, id := range []string{"11", "12"} {
		sInfo, err := st.machine(id).Status()
		c.Assert(err, gc.IsNil)
		c.Check(sInfo.Status, gc.Equals, status.Started)
		c.Check(sInfo.Message, gc.Not(gc.Equals), "")
	}
}

func (s *workerSuite) TestErrorAndStatusForHASpaceWithNoAddressesAddrIPv4(c *gc.C) {
	s.doTestErrorAndStatusForHASpaceWithNoAddresses(c, testIPv4)
}

func (s *workerSuite) TestErrorAndStatusForHASpaceWithNoAddressesAddrIPv6(c *gc.C) {
	s.doTestErrorAndStatusForHASpaceWithNoAddresses(c, testIPv6)
}

func (s *workerSuite) doTestErrorAndStatusForHASpaceWithNoAddresses(
	c *gc.C, ipVersion TestIPVersion,
) {
	st := haSpaceTestCommonSetup(c, ipVersion, "0v")
	st.setHASpace("nope")

	err := s.newWorker(c, st, st.session, nopAPIHostPortsSetter{}).Wait()
	errMsg := `computing desired peer group: updating member addresses: ` +
		`no usable Mongo addresses found in configured juju-ha-space "nope" for machines: 1[012], 1[012], 1[012]`
	c.Check(err, gc.ErrorMatches, errMsg)

	for _, id := range []string{"10", "11", "12"} {
		sInfo, err := st.machine(id).Status()
		c.Assert(err, gc.IsNil)
		c.Check(sInfo.Status, gc.Equals, status.Started)
		c.Check(sInfo.Message, gc.Not(gc.Equals), "")
	}
}

func (s *workerSuite) TestSamePeersAndNoHASpaceAndMachinesWithMultiAddrIPv4(c *gc.C) {
	s.doTestSamePeersAndNoHASpaceAndMachinesWithMultiAddr(c, testIPv4)
}

func (s *workerSuite) TestSamePeersAndNoHASpaceAndMachinesWithMultiAddrIPv6(c *gc.C) {
	s.doTestSamePeersAndNoHASpaceAndMachinesWithMultiAddr(c, testIPv6)
}

func (s *workerSuite) doTestSamePeersAndNoHASpaceAndMachinesWithMultiAddr(c *gc.C, ipVersion TestIPVersion) {
	st := haSpaceTestCommonSetup(c, ipVersion, "0v 1v 2v")
	s.runUntilPublish(c, st, "")
	assertMemberAddresses(c, st, ipVersion.formatHost, 1)
}

func (s *workerSuite) TestWorkerRetriesOnSetAPIHostPortsErrorIPv4(c *gc.C) {
	s.doTestWorkerRetriesOnSetAPIHostPortsError(c, testIPv4)
}

func (s *workerSuite) TestWorkerRetriesOnSetAPIHostPortsErrorIPv6(c *gc.C) {
	s.doTestWorkerRetriesOnSetAPIHostPortsError(c, testIPv6)
}

func (s *workerSuite) doTestWorkerRetriesOnSetAPIHostPortsError(c *gc.C, ipVersion TestIPVersion) {
	logger.SetLogLevel(loggo.TRACE)

	publishCh := make(chan [][]network.HostPort, 10)
	failedOnce := false
	publish := func(apiServers [][]network.HostPort) error {
		if !failedOnce {
			failedOnce = true
			return fmt.Errorf("publish error")
		}
		publishCh <- apiServers
		return nil
	}
	st := NewFakeState()
	InitState(c, st, 3, ipVersion)

	w := s.newWorker(c, st, st.session, SetAPIHostPortsFunc(publish))
	defer workertest.CleanKill(c, w)

	retryInterval := initialRetryInterval
	s.clock.WaitAdvance(retryInterval, coretesting.ShortWait, 1)
	select {
	case servers := <-publishCh:
		AssertAPIHostPorts(c, servers, ExpectedAPIHostPorts(3, ipVersion))
		break
	case <-time.After(coretesting.ShortWait):
		c.Fatal("APIHostPorts were not published")
	}
	// There isn't any point checking for additional publish
	// calls as we are also racing against config changed, which
	// will also call SetAPIHostPorts. But we may not get this.
}

func (s *workerSuite) initialize3Voters(c *gc.C) (*fakeState, worker.Worker, *voyeur.Watcher) {
	st := NewFakeState()
	InitState(c, st, 1, testIPv4)
	st.machine("10").SetHasVote(true)
	st.session.setStatus(mkStatuses("0p", testIPv4))

	w := s.newWorker(c, st, st.session, nopAPIHostPortsSetter{})
	defer func() {
		if r := recover(); r != nil {
			// we aren't exiting cleanly, so kill the worker
			workertest.CleanKill(c, w)
			// but let the stack trace continue
			panic(r)
		}
	}()

	memberWatcher := st.session.members.Watch()
	mustNext(c, memberWatcher, "init")
	assertMembers(c, memberWatcher.Value(), mkMembers("0v", testIPv4))
	// Now that 1 has come up successfully, bring in the next 2
	for i := 11; i < 13; i++ {
		id := fmt.Sprint(i)
		m := st.addMachine(id, true)
		m.setAddresses(network.NewAddress(fmt.Sprintf(testIPv4.formatHost, i)))
		c.Check(m.Addresses(), gc.HasLen, 1)
	}
	// Now that we've added 2 more, flag them as started and mark them as participating
	st.session.setStatus(mkStatuses("0p 1 2", testIPv4))
	st.setControllers("10", "11", "12")
	mustNext(c, memberWatcher, "nonvoting members")
	assertMembers(c, memberWatcher.Value(), mkMembers("0v 1 2", testIPv4))
	st.session.setStatus(mkStatuses("0p 1s 2s", testIPv4))
	c.Assert(s.clock.WaitAdvance(pollInterval, time.Second, 1), jc.ErrorIsNil)
	mustNext(c, memberWatcher, "status ok")
	assertMembers(c, memberWatcher.Value(), mkMembers("0v 1v 2v", testIPv4))
	st.machine("11").SetHasVote(true)
	st.machine("12").SetHasVote(true)
	return st, w, memberWatcher
}

func (s *workerSuite) TestDyingMachinesAreRemoved(c *gc.C) {
	st, w, memberWatcher := s.initialize3Voters(c)
	defer workertest.CleanKill(c, w)
	// Now we have gotten to a prepared replicaset.

	// When we advance the lifecycle (aka machine.Destroy()), we should notice that the machine no longer wants a vote
	// machine.Destroy() advances to both Dying and SetWantsVote(false)
	st.machine("11").advanceLifecycle(state.Dying, false)
	// we should notice that we want to remove the vote first
	mustNext(c, memberWatcher, "removing vote")
	assertMembers(c, memberWatcher.Value(), mkMembers("0v 1 2", testIPv4))
	// And once we don't have the vote, and we see the machine is Dying we should remove it
	mustNext(c, memberWatcher, "remove dying machine")
	assertMembers(c, memberWatcher.Value(), mkMembers("0v 2", testIPv4))

	// Now, machine 2 no longer has the vote, but if we now flag it as dying,
	// then it should also get progressed to dead as well.
	st.machine("12").advanceLifecycle(state.Dying, false)
	mustNext(c, memberWatcher, "removing dying machine")
	assertMembers(c, memberWatcher.Value(), mkMembers("0v", testIPv4))
}

func (s *workerSuite) TestRemovePrimaryValidSecondaries(c *gc.C) {
	st, w, memberWatcher := s.initialize3Voters(c)
	defer workertest.CleanKill(c, w)
	statusWatcher := st.session.status.Watch()
	status := mustNextStatus(c, statusWatcher, "init")
	c.Check(status.Members, gc.DeepEquals, mkStatuses("0p 1s 2s", testIPv4))
	primaryMemberIndex := 0

	st.machine("10").setWantsVote(false)
	// we should notice that the primary has failed, and have called StepDownPrimary which should ultimately cause
	// a change in the Status.
	status = mustNextStatus(c, statusWatcher, "stepping down primary")
	// find out which one is primary, should only be one of 1 or 2
	c.Assert(status.Members, gc.HasLen, 3)
	c.Check(status.Members[0].State, gc.Equals, replicaset.MemberState(replicaset.SecondaryState))
	if status.Members[1].State == replicaset.PrimaryState {
		primaryMemberIndex = 1
		c.Check(status.Members[2].State, gc.Equals, replicaset.MemberState(replicaset.SecondaryState))
	} else {
		primaryMemberIndex = 2
		c.Check(status.Members[2].State, gc.Equals, replicaset.MemberState(replicaset.PrimaryState))
	}
	// Now we have to wait for time to advance for us to reevaluate the system
	c.Assert(s.clock.WaitAdvance(2*pollInterval, coretesting.ShortWait, 2), jc.ErrorIsNil)
	mustNext(c, memberWatcher, "reevaluting member post-step-down")
	// we should now have switch the vote over to whoever became the primary
	if primaryMemberIndex == 1 {
		assertMembers(c, memberWatcher.Value(), mkMembers("0 1v 2", testIPv4))
	} else {
		assertMembers(c, memberWatcher.Value(), mkMembers("0 1 2v", testIPv4))
	}
	// Now we ask the primary to step down again, and we should first reconfigure the group to include
	// the other secondary. We first unset the invariant checker, because we are intentionally going to an even number
	// of voters, but this is not the normal condition
	st.setCheck(nil)
	if primaryMemberIndex == 1 {
		st.machine("11").setWantsVote(false)
	} else {
		st.machine("12").setWantsVote(false)
	}
	// member watcher must fire first
	mustNext(c, memberWatcher, "observing member step down")
	assertMembers(c, memberWatcher.Value(), mkMembers("0 1v 2v", testIPv4))
	// as part of stepping down the only primary, we re-enable the vote for the other secondary, and then can call
	// StepDownPrimary and then can remove its vote.
	// now we timeout so that the system will notice we really do still want to step down the primary, and ask
	// for it to revote.
	c.Assert(s.clock.WaitAdvance(2*pollInterval, coretesting.ShortWait, 1), jc.ErrorIsNil)
	status = mustNextStatus(c, statusWatcher, "stepping down new primary")
	if primaryMemberIndex == 1 {
		// 11 was the primary, now 12 is
		c.Check(status.Members[1].State, gc.Equals, replicaset.MemberState(replicaset.SecondaryState))
		c.Check(status.Members[2].State, gc.Equals, replicaset.MemberState(replicaset.PrimaryState))
	} else {
		c.Check(status.Members[1].State, gc.Equals, replicaset.MemberState(replicaset.PrimaryState))
		c.Check(status.Members[2].State, gc.Equals, replicaset.MemberState(replicaset.SecondaryState))
	}
	// and then we again notice that the primary has been rescheduled and changed the member votes again
	c.Assert(s.clock.WaitAdvance(pollInterval, coretesting.ShortWait, 1), jc.ErrorIsNil)
	mustNext(c, memberWatcher, "reevaluting member post-step-down")
	if primaryMemberIndex == 1 {
		// primary was 11, now it is 12 as the only voter
		assertMembers(c, memberWatcher.Value(), mkMembers("0 1 2v", testIPv4))
	} else {
		// primary was 12, now it is 11 as the only voter
		assertMembers(c, memberWatcher.Value(), mkMembers("0 1v 2", testIPv4))
	}
}

// mustNext waits for w's value to be set and returns it.
func mustNext(c *gc.C, w *voyeur.Watcher, context string) (val interface{}) {
	type voyeurResult struct {
		ok  bool
		val interface{}
	}
	done := make(chan voyeurResult)
	go func() {
		c.Logf("mustNext %v", context)
		ok := w.Next()
		val = w.Value()
		if ok {
			members := val.([]replicaset.Member)
			val = "\n" + prettyReplicaSetMembersSlice(members)
		}
		c.Logf("mustNext %v done, ok: %v, val: %v", context, ok, val)
		done <- voyeurResult{ok, val}
	}()
	select {
	case result := <-done:
		c.Assert(result.ok, jc.IsTrue)
		return result.val
	case <-time.After(coretesting.LongWait):
		c.Fatalf("timed out waiting for value to be set %v", context)
	}
	panic("unreachable")
}

func mustNextStatus(c *gc.C, w *voyeur.Watcher, context string) *replicaset.Status {
	type voyeurResult struct {
		ok  bool
		val *replicaset.Status
	}
	done := make(chan voyeurResult)
	go func() {
		c.Logf("mustNextStatus %v", context)
		var result voyeurResult
		result.ok = w.Next()
		if result.ok {
			val := w.Value()
			result.val = val.(*replicaset.Status)
		}
		c.Logf("mustNextStatus %v done, ok: %v, val: %v", context, result.ok, pretty.Sprint(result.val))
		done <- result
	}()
	select {
	case result := <-done:
		c.Assert(result.ok, jc.IsTrue)
		return result.val
	case <-time.After(coretesting.LongWait):
		c.Fatalf("timed out waiting for value to be set %v", context)
	}
	panic("unreachable")
}

type nopAPIHostPortsSetter struct{}

func (nopAPIHostPortsSetter) SetAPIHostPorts(apiServers [][]network.HostPort) error {
	return nil
}

type nopHub struct{}

func (nopHub) Publish(topic string, data interface{}) (<-chan struct{}, error) {
	return nil, nil
}

func (nopHub) Subscribe(topic string, handler interface{}) (func(), error) {
	return func() {}, nil
}

func (s *workerSuite) newWorkerWithConfig(
	c *gc.C,
	config Config,
) worker.Worker {
	// We create a new clock for the worker so we can wait on alarms even when
	// a single test tests both ipv4 and 6 so is creating two workers.
	s.clock = testing.NewClock(time.Now())
	config.Clock = s.clock
	w, err := New(config)
	c.Assert(err, jc.ErrorIsNil)
	s.AddCleanup(func(c *gc.C) { workertest.DirtyKill(c, w) })
	return w
}

func (s *workerSuite) newWorker(
	c *gc.C,
	st State,
	session MongoSession,
	apiHostPortsSetter APIHostPortsSetter,
) worker.Worker {
<<<<<<< HEAD
	// We create a new clock for the worker so we can wait on alarms even when
	// a single test tests both ipv4 and 6 so is creating two workers.
	s.clock = testclock.NewClock(time.Now())
	w, err := New(Config{
=======
	return s.newWorkerWithConfig(c, Config{
>>>>>>> 43d7ce21
		Clock:              s.clock,
		State:              st,
		MongoSession:       session,
		APIHostPortsSetter: apiHostPortsSetter,
		MongoPort:          mongoPort,
		APIPort:            apiPort,
		Hub:                s.hub,
	})
}<|MERGE_RESOLUTION|>--- conflicted
+++ resolved
@@ -1096,14 +1096,10 @@
 	session MongoSession,
 	apiHostPortsSetter APIHostPortsSetter,
 ) worker.Worker {
-<<<<<<< HEAD
 	// We create a new clock for the worker so we can wait on alarms even when
 	// a single test tests both ipv4 and 6 so is creating two workers.
 	s.clock = testclock.NewClock(time.Now())
-	w, err := New(Config{
-=======
 	return s.newWorkerWithConfig(c, Config{
->>>>>>> 43d7ce21
 		Clock:              s.clock,
 		State:              st,
 		MongoSession:       session,
