--- conflicted
+++ resolved
@@ -7,21 +7,13 @@
 	"time"
 
 	"github.com/juju/errors"
-<<<<<<< HEAD
-	"github.com/juju/loggo"
 	"github.com/juju/utils/clock"
-=======
-	uc "github.com/juju/utils/clock"
->>>>>>> d253078e
 
 	"github.com/juju/juju/apiserver/params"
 	"github.com/juju/juju/environs"
 	"github.com/juju/juju/watcher"
 	"github.com/juju/juju/worker/catacomb"
 )
-
-<<<<<<< HEAD
-var logger = loggo.GetLogger("juju.worker.undertaker")
 
 // Facade covers the parts of the api/undertaker.UndertakerClient that we
 // need for the worker. It's more than a little raw, but we'll survive.
@@ -58,11 +50,6 @@
 	}
 	return nil
 }
-=======
-// ripTime is the time to wait after an model has been set to
-// dead, before removing all model docs.
-const ripTime = 24 * time.Hour
->>>>>>> d253078e
 
 // NewUndertaker returns a worker which processes a dying model.
 func NewUndertaker(config Config) (*Undertaker, error) {
