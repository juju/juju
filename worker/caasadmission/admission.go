// Copyright 2020 Canonical Ltd.
// Licensed under the AGPLv3, see LICENCE file for details.

package caasadmission

import (
	"bytes"
	"fmt"

	"github.com/juju/errors"
	admission "k8s.io/api/admissionregistration/v1"
	meta "k8s.io/apimachinery/pkg/apis/meta/v1"

	k8sconstants "github.com/juju/juju/caas/kubernetes/provider/constants"
	k8sutils "github.com/juju/juju/caas/kubernetes/provider/utils"
	"github.com/juju/juju/pki"
)

// AdmissionCreator represents a creator of mutating webhooks that is context aware of the
// current controller.
type AdmissionCreator interface {
	EnsureMutatingWebhookConfiguration() (func(), error)
}

// AdmissionCreatorFunc is the func type of AdmissionCreator.
type AdmissionCreatorFunc func() (func(), error)

const (
	// Component describes a sub zone to use on the juju tld for unique resource
	// ids. For example using this component "admission" with "juju.io" would
	// yield admission.juju.io
	Component = "admission"

	// we still accept v1beta1 AdmissionReview only.
	reviewVersionV1beta1 = "v1beta1"
)

var (
	anyMatch = []string{"*"}
)

// EnsureMutatingWebhookConfiguration implements AdmissionCreator interface for
// func type.
func (a AdmissionCreatorFunc) EnsureMutatingWebhookConfiguration() (func(), error) {
	return a()
}

// NewAdmissionCreator instantiates a new AdmissionCreator for the supplied
// context arguments.
func NewAdmissionCreator(
	authority pki.Authority,
	namespace, modelName string,
	legacyLabels bool,
	ensureConfig func(*admission.MutatingWebhookConfiguration) (func(), error),
	service *admission.ServiceReference) (AdmissionCreator, error) {

	caPemBuffer := bytes.Buffer{}
	if err := pki.CertificateToPemWriter(&caPemBuffer, map[string]string{},
		authority.Certificate()); err != nil {
		return nil, errors.Trace(err)
	}

	// TODO change to fail
	failurePolicy := admission.Ignore
	matchPolicy := admission.Equivalent
	ruleScope := admission.AllScopes
	sideEffects := admission.SideEffectClassNone

	// MutatingWebhook Obj
	obj := admission.MutatingWebhookConfiguration{
		ObjectMeta: meta.ObjectMeta{
			Labels:    k8sutils.LabelsForModel(modelName, legacyLabels),
			Name:      fmt.Sprintf("juju-model-admission-%s", namespace),
			Namespace: namespace,
		},
		Webhooks: []admission.MutatingWebhook{
			{
				SideEffects: &sideEffects,
				ClientConfig: admission.WebhookClientConfig{
					CABundle: caPemBuffer.Bytes(),
					Service:  service,
				},
<<<<<<< HEAD
				FailurePolicy: &failurePolicy,
				MatchPolicy:   &matchPolicy,
				Name:          k8sutils.MakeK8sDomain(Component),
=======
				AdmissionReviewVersions: []string{reviewVersionV1beta1},
				FailurePolicy:           &failurePolicy,
				MatchPolicy:             &matchPolicy,
				Name:                    provider.MakeK8sDomain(Component),
>>>>>>> 1d2677ae
				NamespaceSelector: &meta.LabelSelector{
					MatchLabels: k8sutils.LabelsForModel(modelName, legacyLabels),
				},
				ObjectSelector: &meta.LabelSelector{
					MatchExpressions: []meta.LabelSelectorRequirement{
						{
							Key:      k8sconstants.LabelJujuModelOperatorDisableWebhook,
							Operator: meta.LabelSelectorOpDoesNotExist,
						},
					},
				},
				Rules: []admission.RuleWithOperations{
					{
						Operations: []admission.OperationType{
							admission.Create,
							admission.Update,
						},
						Rule: admission.Rule{
							APIGroups:   anyMatch,
							APIVersions: anyMatch,
							Resources:   anyMatch,
							Scope:       &ruleScope,
						},
					},
				},
			},
		},
	}

	return AdmissionCreatorFunc(func() (func(), error) {
		leafGroup := fmt.Sprintf("k8sadmission-%s", modelName)
		_, err := authority.LeafRequestForGroup(leafGroup).
			AddDNSNames(fmt.Sprintf("%s.%s.svc", service.Name, service.Namespace)).
			Commit()
		if err != nil {
			return nil, errors.Trace(err)
		}

		configCleanup, err := ensureConfig(&obj)
		if err != nil {
			return nil, errors.Trace(err)
		}

		return func() {
			configCleanup()
		}, nil
	}), nil
}<|MERGE_RESOLUTION|>--- conflicted
+++ resolved
@@ -80,16 +80,10 @@
 					CABundle: caPemBuffer.Bytes(),
 					Service:  service,
 				},
-<<<<<<< HEAD
-				FailurePolicy: &failurePolicy,
-				MatchPolicy:   &matchPolicy,
-				Name:          k8sutils.MakeK8sDomain(Component),
-=======
 				AdmissionReviewVersions: []string{reviewVersionV1beta1},
 				FailurePolicy:           &failurePolicy,
 				MatchPolicy:             &matchPolicy,
-				Name:                    provider.MakeK8sDomain(Component),
->>>>>>> 1d2677ae
+				Name:                    k8sutils.MakeK8sDomain(Component),
 				NamespaceSelector: &meta.LabelSelector{
 					MatchLabels: k8sutils.LabelsForModel(modelName, legacyLabels),
 				},
