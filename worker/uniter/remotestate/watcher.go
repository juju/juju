--- conflicted
+++ resolved
@@ -85,11 +85,8 @@
 	ContainerRunningStatusFunc    ContainerRunningStatusFunc
 	UnitTag                       names.UnitTag
 	ModelType                     model.ModelType
-<<<<<<< HEAD
 	Logger                        Logger
-=======
 	CanApplyCharmProfile          bool
->>>>>>> 5620ba44
 }
 
 func (w WatcherConfig) validate() error {
@@ -128,11 +125,8 @@
 		containerRunningStatusChannel: config.ContainerRunningStatusChannel,
 		containerRunningStatusFunc:    config.ContainerRunningStatusFunc,
 		modelType:                     config.ModelType,
-<<<<<<< HEAD
 		logger:                        config.Logger,
-=======
 		canApplyCharmProfile:          config.CanApplyCharmProfile,
->>>>>>> 5620ba44
 		// Note: it is important that the out channel be buffered!
 		// The remote state watcher will perform a non-blocking send
 		// on the channel to wake up the observer. It is non-blocking
