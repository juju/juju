// Copyright 2012-2015 Canonical Ltd.
// Licensed under the AGPLv3, see LICENCE file for details.

package uniter

import (
	"fmt"
	"os"
	"strings"
<<<<<<< HEAD
=======
	"sync"
	"time"
>>>>>>> 6bd5590e

	"github.com/juju/errors"
	"github.com/juju/loggo"
	"github.com/juju/names"
	"github.com/juju/utils/exec"
	"github.com/juju/utils/fslock"
	corecharm "gopkg.in/juju/charm.v5-unstable"
	"launchpad.net/tomb"

	"github.com/juju/juju/api/uniter"
	"github.com/juju/juju/apiserver/params"
	"github.com/juju/juju/version"
	"github.com/juju/juju/worker"
	"github.com/juju/juju/worker/leadership"
	"github.com/juju/juju/worker/uniter/charm"
	"github.com/juju/juju/worker/uniter/filter"
	"github.com/juju/juju/worker/uniter/operation"
	"github.com/juju/juju/worker/uniter/runner"
	"github.com/juju/juju/worker/uniter/runner/jujuc"
	"github.com/juju/juju/worker/uniter/storage"
)

var logger = loggo.GetLogger("juju.worker.uniter")

// A UniterExecutionObserver gets the appropriate methods called when a hook
// is executed and either succeeds or fails.  Missing hooks don't get reported
// in this way.
type UniterExecutionObserver interface {
	HookCompleted(hookName string)
	HookFailed(hookName string)
}

// Uniter implements the capabilities of the unit agent. It is not intended to
// implement the actual *behaviour* of the unit agent; that responsibility is
// delegated to Mode values, which are expected to react to events and direct
// the uniter's responses to them.
type Uniter struct {
	tomb      tomb.Tomb
	st        *uniter.State
	paths     Paths
	f         filter.Filter
	unit      *uniter.Unit
	relations Relations
	cleanups  []cleanup
	storage   *storage.Attachments

	// Cache the last reported status information
	// so we don't make unnecessary api calls.
	setStatusMutex      sync.Mutex
	lastReportedStatus  params.Status
	lastReportedMessage string

	deployer          *deployerProxy
	operationFactory  operation.Factory
	operationExecutor operation.Executor

	leadershipTracker leadership.Tracker

	hookLock    *fslock.Lock
	runListener *RunListener

	ranConfigChanged bool

	// The execution observer is only used in tests at this stage. Should this
	// need to be extended, perhaps a list of observers would be needed.
	observer UniterExecutionObserver

	// collectMetricsAt defines a function that will be used to generate signals
	// for the collect-metrics hook.
	collectMetricsAt CollectMetricsSignal
}

// NewUniter creates a new Uniter which will install, run, and upgrade
// a charm on behalf of the unit with the given unitTag, by executing
// hooks and operations provoked by changes in st.
func NewUniter(
	st *uniter.State,
	unitTag names.UnitTag,
	leadershipTracker leadership.Tracker,
	eventFilter filter.Filter,
	dataDir string,
	hookLock *fslock.Lock,
) *Uniter {
	u := &Uniter{
		st:                st,
		f:                 eventFilter,
		leadershipTracker: leadershipTracker,
		paths:             NewPaths(dataDir, unitTag),
		hookLock:          hookLock,
		collectMetricsAt:  inactiveMetricsTimer,
	}
	go func() {
		defer u.tomb.Done()
		defer u.runCleanups()
		u.tomb.Kill(u.loop(unitTag))
	}()
	return u
}

type cleanup func() error

func (u *Uniter) addCleanup(cleanup cleanup) {
	u.cleanups = append(u.cleanups, cleanup)
}

func (u *Uniter) runCleanups() {
	for _, cleanup := range u.cleanups {
		u.tomb.Kill(cleanup())
	}
}

func (u *Uniter) loop(unitTag names.UnitTag) (err error) {
	if err := u.init(unitTag); err != nil {
		if err == worker.ErrTerminateAgent {
			return err
		}
		return fmt.Errorf("failed to initialize uniter for %q: %v", unitTag, err)
	}
	logger.Infof("unit %q started", u.unit)

	// Run modes until we encounter an error.
	mode := ModeContinue
	for err == nil {
		select {
		case <-u.tomb.Dying():
			err = tomb.ErrDying
		default:
			mode, err = mode(u)
			switch cause := errors.Cause(err); cause {
			case operation.ErrNeedsReboot:
				err = worker.ErrRebootMachine
			case tomb.ErrDying, worker.ErrTerminateAgent:
				err = cause
			case operation.ErrHookFailed:
				mode, err = ModeHookError, nil
			default:
				charmURL, ok := operation.DeployConflictCharmURL(cause)
				if ok {
					mode, err = ModeConflicted(charmURL), nil
				}
			}
		}
	}
	logger.Infof("unit %q shutting down: %s", u.unit, err)
	return err
}

func (u *Uniter) setupLocks() (err error) {
	if message := u.hookLock.Message(); u.hookLock.IsLocked() && message != "" {
		// Look to see if it was us that held the lock before.  If it was, we
		// should be safe enough to break it, as it is likely that we died
		// before unlocking, and have been restarted by the init system.
		parts := strings.SplitN(message, ":", 2)
		if len(parts) > 1 && parts[0] == u.unit.Name() {
			if err := u.hookLock.BreakLock(); err != nil {
				return err
			}
		}
	}
	return nil
}

func (u *Uniter) init(unitTag names.UnitTag) (err error) {
	u.unit, err = u.st.Unit(unitTag)
	if err != nil {
		return err
	}
	if u.unit.Life() == params.Dead {
		// If we started up already dead, we should not progress further. If we
		// become Dead immediately after starting up, we may well complete any
		// operations in progress before detecting it; but that race is fundamental
		// and inescapable, whereas this one is not.
		return worker.ErrTerminateAgent
	}
	if err = u.setupLocks(); err != nil {
		return err
	}
	if err := jujuc.EnsureSymlinks(u.paths.ToolsDir); err != nil {
		return err
	}
	if err := os.MkdirAll(u.paths.State.RelationsDir, 0755); err != nil {
		return errors.Trace(err)
	}
	relations, err := newRelations(u.st, unitTag, u.paths, u.tomb.Dying())
	if err != nil {
		return errors.Annotatef(err, "cannot create relations")
	}
	u.relations = relations
	storageAttachments, err := storage.NewAttachments(
		u.st, unitTag, u.paths.State.StorageDir, u.tomb.Dying(),
	)
	if err != nil {
		return errors.Annotatef(err, "cannot create storage hook source")
	}
	u.storage = storageAttachments
	u.addCleanup(storageAttachments.Stop)

	deployer, err := charm.NewDeployer(
		u.paths.State.CharmDir,
		u.paths.State.DeployerDir,
		charm.NewBundlesDir(u.paths.State.BundlesDir),
	)
	if err != nil {
		return errors.Annotatef(err, "cannot create deployer")
	}
	u.deployer = &deployerProxy{deployer}
	runnerFactory, err := runner.NewFactory(
		u.st, unitTag, u.leadershipTracker, u.relations.GetInfo, u.storage, u.paths,
	)
	if err != nil {
		return err
	}
	u.operationFactory = operation.NewFactory(
		u.deployer,
		runnerFactory,
		&operationCallbacks{u},
		u.storage,
		u.tomb.Dying(),
	)

	operationExecutor, err := operation.NewExecutor(
		u.paths.State.OperationsFile, u.getServiceCharmURL,
	)
	if err != nil {
		return err
	}
	u.operationExecutor = operationExecutor

	logger.Debugf("starting juju-run listener on unix:%s", u.paths.Runtime.JujuRunSocket)
	u.runListener, err = NewRunListener(u, u.paths.Runtime.JujuRunSocket)
	if err != nil {
		return err
	}
	u.addCleanup(func() error {
		// TODO(fwereade): RunListener returns no error on Close. This seems wrong.
		u.runListener.Close()
		return nil
	})
	// The socket needs to have permissions 777 in order for other users to use it.
	if version.Current.OS != version.Windows {
		return os.Chmod(u.paths.Runtime.JujuRunSocket, 0777)
	}
	return nil
}

func (u *Uniter) Kill() {
	u.tomb.Kill(nil)
}

func (u *Uniter) Wait() error {
	return u.tomb.Wait()
}

func (u *Uniter) Stop() error {
	u.tomb.Kill(nil)
	return u.Wait()
}

func (u *Uniter) Dead() <-chan struct{} {
	return u.tomb.Dead()
}

func (u *Uniter) getServiceCharmURL() (*corecharm.URL, error) {
	// TODO(fwereade): pretty sure there's no reason to make 2 API calls here.
	service, err := u.st.Service(u.unit.ServiceTag())
	if err != nil {
		return nil, err
	}
	charmURL, _, err := service.CharmURL()
	return charmURL, err
}

func (u *Uniter) operationState() operation.State {
	return u.operationExecutor.State()
}

// initializeMetricsCollector enables the periodic collect-metrics hook
// for charms that declare metrics.
func (u *Uniter) initializeMetricsCollector() error {
	charm, err := corecharm.ReadCharmDir(u.paths.State.CharmDir)
	if err != nil {
		return err
	}
	u.collectMetricsAt = getMetricsTimer(charm)
	return nil
}

// RunCommands executes the supplied commands in a hook context.
func (u *Uniter) RunCommands(args RunCommandsArgs) (results *exec.ExecResponse, err error) {
	// TODO(fwereade): this is *still* all sorts of messed-up and not especially
	// goroutine-safe, but that's not what I'm fixing at the moment. We could
	// address this by:
	//  1) implementing an operation to encapsulate the relations.Update call
	//  2) (quick+dirty) mutex runOperation until we can
	//  3) (correct) feed RunCommands requests into the mode funcs (or any queue
	//     that replaces them) such that they're handled and prioritised like
	//     every other operation.
	logger.Tracef("run commands: %s", args.Commands)

	type responseInfo struct {
		response *exec.ExecResponse
		err      error
	}
	responseChan := make(chan responseInfo, 1)
	sendResponse := func(response *exec.ExecResponse, err error) {
		responseChan <- responseInfo{response, err}
	}

	commandArgs := operation.CommandArgs{
		Commands:        args.Commands,
		RelationId:      args.RelationId,
		RemoteUnitName:  args.RemoteUnitName,
		ForceRemoteUnit: args.ForceRemoteUnit,
	}
	err = u.runOperation(newCommandsOp(commandArgs, sendResponse))
	if err == nil {
		select {
		case response := <-responseChan:
			results, err = response.response, response.err
		default:
			err = errors.New("command response never sent")
		}
	}
	if errors.Cause(err) == operation.ErrNeedsReboot {
		u.tomb.Kill(worker.ErrRebootMachine)
		err = nil
	}
	if err != nil {
		u.tomb.Kill(err)
	}
	return results, err
}

// runOperation uses the uniter's operation factory to run the supplied creation
// func, and then runs the resulting operation.
//
// This has a number of advantages over having mode funcs use the factory and
// executor directly:
//   * it cuts down on duplicated code in the mode funcs, making the logic easier
//     to parse
//   * it narrows the (conceptual) interface exposed to the mode funcs -- one day
//     we might even be able to use a (real) interface and maybe even approach a
//     point where we can run direct unit tests(!) on the modes themselves.
//   * it opens a path to fixing RunCommands -- all operation creation and
//     execution is done in a single place, and it's much easier to force those
//     onto a single thread.
//       * this can't be done quite yet, though, because relation changes are
//         not yet encapsulated in operations, and that needs to happen before
//         RunCommands will *actually* be goroutine-safe.
func (u *Uniter) runOperation(creator creator) error {
	op, err := creator(u.operationFactory)
	if err != nil {
		return errors.Annotatef(err, "cannot create operation")
	}
	return u.operationExecutor.Run(op)
}<|MERGE_RESOLUTION|>--- conflicted
+++ resolved
@@ -7,11 +7,7 @@
 	"fmt"
 	"os"
 	"strings"
-<<<<<<< HEAD
-=======
 	"sync"
-	"time"
->>>>>>> 6bd5590e
 
 	"github.com/juju/errors"
 	"github.com/juju/loggo"
