// Copyright 2018 Canonical Ltd.
// Licensed under the AGPLv3, see LICENCE file for details.

package httpserver_test

import (
	"crypto/tls"
<<<<<<< HEAD
=======
	"net"
	"net/http"
	"time"
>>>>>>> 43d7ce21

	"github.com/juju/errors"
	"github.com/juju/pubsub"
	"github.com/juju/testing"
	jc "github.com/juju/testing/checkers"
	gc "gopkg.in/check.v1"
	"gopkg.in/juju/worker.v1"
	"gopkg.in/juju/worker.v1/dependency"
	dt "gopkg.in/juju/worker.v1/dependency/testing"
	"gopkg.in/juju/worker.v1/workertest"

	"github.com/juju/juju/apiserver/apiserverhttp"
	"github.com/juju/juju/controller"
	"github.com/juju/juju/state"
	"github.com/juju/juju/worker/httpserver"
)

type ManifoldSuite struct {
	testing.IsolationSuite

	config               httpserver.ManifoldConfig
	manifold             dependency.Manifold
	context              dependency.Context
	state                stubStateTracker
	hub                  *pubsub.StructuredHub
	mux                  *apiserverhttp.Mux
<<<<<<< HEAD
=======
	raftEnabled          *mockFlag
	clock                *testing.Clock
>>>>>>> 43d7ce21
	prometheusRegisterer stubPrometheusRegisterer
	certWatcher          stubCertWatcher
	tlsConfig            *tls.Config
	controllerConfig     controller.Config

	stub testing.Stub
}

var _ = gc.Suite(&ManifoldSuite{})

func (s *ManifoldSuite) SetUpTest(c *gc.C) {
	s.IsolationSuite.SetUpTest(c)

	s.state = stubStateTracker{}
	s.mux = &apiserverhttp.Mux{}
<<<<<<< HEAD
=======
	s.hub = pubsub.NewStructuredHub(nil)
	s.raftEnabled = &mockFlag{set: true}
	s.clock = testing.NewClock(time.Now())
>>>>>>> 43d7ce21
	s.prometheusRegisterer = stubPrometheusRegisterer{}
	s.certWatcher = stubCertWatcher{}
	s.tlsConfig = &tls.Config{}
	s.controllerConfig = controller.Config(map[string]interface{}{
		"api-port":            1024,
		"controller-api-port": 2048,
		"api-port-open-delay": "5s",
	})
	s.stub.ResetCalls()

	s.context = s.newContext(nil)
	s.config = httpserver.ManifoldConfig{
		CertWatcherName:      "cert-watcher",
		HubName:              "hub",
		StateName:            "state",
		MuxName:              "mux",
		APIServerName:        "api-server",
		RaftTransportName:    "raft-transport",
<<<<<<< HEAD
=======
		RaftEnabledName:      "raft-enabled",
		Clock:                s.clock,
>>>>>>> 43d7ce21
		PrometheusRegisterer: &s.prometheusRegisterer,
		GetControllerConfig:  s.getControllerConfig,
		NewTLSConfig:         s.newTLSConfig,
		NewWorker:            s.newWorker,
	}
	s.manifold = httpserver.Manifold(s.config)
}

func (s *ManifoldSuite) newContext(overlay map[string]interface{}) dependency.Context {
	resources := map[string]interface{}{
		"cert-watcher":   s.certWatcher.get,
		"state":          &s.state,
		"hub":            s.hub,
		"mux":            s.mux,
		"raft-transport": nil,
		"api-server":     nil,
	}
	for k, v := range overlay {
		resources[k] = v
	}
	return dt.StubContext(nil, resources)
}

func (s *ManifoldSuite) getControllerConfig(st *state.State) (controller.Config, error) {
	s.stub.MethodCall(s, "GetControllerConfig", st)
	if err := s.stub.NextErr(); err != nil {
		return nil, err
	}
	return s.controllerConfig, nil
}

func (s *ManifoldSuite) newTLSConfig(
	st *state.State,
	getCertificate func() *tls.Certificate,
) (*tls.Config, error) {
	s.stub.MethodCall(s, "NewTLSConfig", st)
	if err := s.stub.NextErr(); err != nil {
		return nil, err
	}
	return s.tlsConfig, nil
}

func (s *ManifoldSuite) newWorker(config httpserver.Config) (worker.Worker, error) {
	s.stub.MethodCall(s, "NewWorker", config)
	if err := s.stub.NextErr(); err != nil {
		return nil, err
	}
	return worker.NewRunner(worker.RunnerParams{}), nil
}

var expectedInputs = []string{
	"cert-watcher",
	"state",
	"mux",
<<<<<<< HEAD
=======
	"hub",
	"raft-enabled",
>>>>>>> 43d7ce21
	"raft-transport",
	"api-server",
}

func (s *ManifoldSuite) TestInputs(c *gc.C) {
	c.Assert(s.manifold.Inputs, jc.SameContents, expectedInputs)
}

func (s *ManifoldSuite) TestMissingInputs(c *gc.C) {
	for _, input := range expectedInputs {
		context := s.newContext(map[string]interface{}{
			input: dependency.ErrMissing,
		})
		_, err := s.manifold.Start(context)
		c.Assert(errors.Cause(err), gc.Equals, dependency.ErrMissing)
	}
}

func (s *ManifoldSuite) TestStart(c *gc.C) {
	w := s.startWorkerClean(c)
	workertest.CleanKill(c, w)

	s.stub.CheckCallNames(c, "NewTLSConfig", "GetControllerConfig", "NewWorker")
	newWorkerArgs := s.stub.Calls()[2].Args
	c.Assert(newWorkerArgs, gc.HasLen, 1)
	c.Assert(newWorkerArgs[0], gc.FitsTypeOf, httpserver.Config{})
	config := newWorkerArgs[0].(httpserver.Config)

	c.Assert(config, jc.DeepEquals, httpserver.Config{
		Clock:                s.clock,
		PrometheusRegisterer: &s.prometheusRegisterer,
		Hub:                  s.hub,
		TLSConfig:            s.tlsConfig,
		Mux:                  s.mux,
		APIPort:              1024,
		APIPortOpenDelay:     5 * time.Second,
		ControllerAPIPort:    2048,
	})
}

func (s *ManifoldSuite) TestValidate(c *gc.C) {
	type test struct {
		f      func(*httpserver.ManifoldConfig)
		expect string
	}
	tests := []test{{
		func(cfg *httpserver.ManifoldConfig) { cfg.CertWatcherName = "" },
		"empty CertWatcherName not valid",
	}, {
		func(cfg *httpserver.ManifoldConfig) { cfg.StateName = "" },
		"empty StateName not valid",
	}, {
		func(cfg *httpserver.ManifoldConfig) { cfg.MuxName = "" },
		"empty MuxName not valid",
	}, {
		func(cfg *httpserver.ManifoldConfig) { cfg.RaftTransportName = "" },
		"empty RaftTransportName not valid",
	}, {
		func(cfg *httpserver.ManifoldConfig) { cfg.APIServerName = "" },
		"empty APIServerName not valid",
	}, {
		func(cfg *httpserver.ManifoldConfig) { cfg.PrometheusRegisterer = nil },
		"nil PrometheusRegisterer not valid",
	}, {
		func(cfg *httpserver.ManifoldConfig) { cfg.GetControllerConfig = nil },
		"nil GetControllerConfig not valid",
	}, {
		func(cfg *httpserver.ManifoldConfig) { cfg.NewTLSConfig = nil },
		"nil NewTLSConfig not valid",
	}, {
		func(cfg *httpserver.ManifoldConfig) { cfg.NewWorker = nil },
		"nil NewWorker not valid",
	}}
	for i, test := range tests {
		c.Logf("test #%d (%s)", i, test.expect)
		config := s.config
		test.f(&config)
		manifold := httpserver.Manifold(config)
		w, err := manifold.Start(s.context)
		workertest.CheckNilOrKill(c, w)
		c.Check(err, gc.ErrorMatches, test.expect)
	}
}

<<<<<<< HEAD
=======
func (s *ManifoldSuite) TestStartWithRaftDisabled(c *gc.C) {
	s.raftEnabled.set = false
	s.context = s.newContext(map[string]interface{}{
		"raft-transport": dependency.ErrMissing,
	})
	// If raft is disabled raft-transport isn't needed to start
	// up.
	w := s.startWorkerClean(c)
	workertest.CleanKill(c, w)
}

func (s *ManifoldSuite) TestStartNoAutocert(c *gc.C) {
	s.manifold = httpserver.Manifold(httpserver.ManifoldConfig{
		CertWatcherName:      "cert-watcher",
		StateName:            "state",
		MuxName:              "mux",
		HubName:              "hub",
		APIServerName:        "api-server",
		RaftTransportName:    "raft-transport",
		RaftEnabledName:      "raft-enabled",
		Clock:                s.clock,
		PrometheusRegisterer: &s.prometheusRegisterer,
		GetControllerConfig:  s.getControllerConfig,
		NewTLSConfig:         s.newTLSConfigNoHandler,
		NewWorker:            s.newWorker,
	})
	w := s.startWorkerClean(c)
	defer workertest.CleanKill(c, w)
	s.stub.CheckCallNames(c, "NewTLSConfig", "GetControllerConfig", "NewWorker")
	newWorkerArgs := s.stub.Calls()[2].Args
	c.Assert(newWorkerArgs, gc.HasLen, 1)
	c.Assert(newWorkerArgs[0], gc.FitsTypeOf, httpserver.Config{})
	config := newWorkerArgs[0].(httpserver.Config)

	c.Assert(config.AutocertHandler, gc.IsNil)
	c.Assert(config.AutocertListener, gc.IsNil)
}

>>>>>>> 43d7ce21
func (s *ManifoldSuite) TestStopWorkerClosesState(c *gc.C) {
	w := s.startWorkerClean(c)
	defer workertest.CleanKill(c, w)

	s.state.CheckCallNames(c, "Use")

	workertest.CleanKill(c, w)
	s.state.CheckCallNames(c, "Use", "Done")
}

func (s *ManifoldSuite) startWorkerClean(c *gc.C) worker.Worker {
	w, err := s.manifold.Start(s.context)
	c.Assert(err, jc.ErrorIsNil)
	workertest.CheckAlive(c, w)
	return w
}<|MERGE_RESOLUTION|>--- conflicted
+++ resolved
@@ -5,12 +5,9 @@
 
 import (
 	"crypto/tls"
-<<<<<<< HEAD
-=======
 	"net"
 	"net/http"
 	"time"
->>>>>>> 43d7ce21
 
 	"github.com/juju/errors"
 	"github.com/juju/pubsub"
@@ -37,11 +34,8 @@
 	state                stubStateTracker
 	hub                  *pubsub.StructuredHub
 	mux                  *apiserverhttp.Mux
-<<<<<<< HEAD
-=======
 	raftEnabled          *mockFlag
 	clock                *testing.Clock
->>>>>>> 43d7ce21
 	prometheusRegisterer stubPrometheusRegisterer
 	certWatcher          stubCertWatcher
 	tlsConfig            *tls.Config
@@ -57,12 +51,9 @@
 
 	s.state = stubStateTracker{}
 	s.mux = &apiserverhttp.Mux{}
-<<<<<<< HEAD
-=======
 	s.hub = pubsub.NewStructuredHub(nil)
 	s.raftEnabled = &mockFlag{set: true}
 	s.clock = testing.NewClock(time.Now())
->>>>>>> 43d7ce21
 	s.prometheusRegisterer = stubPrometheusRegisterer{}
 	s.certWatcher = stubCertWatcher{}
 	s.tlsConfig = &tls.Config{}
@@ -81,11 +72,8 @@
 		MuxName:              "mux",
 		APIServerName:        "api-server",
 		RaftTransportName:    "raft-transport",
-<<<<<<< HEAD
-=======
 		RaftEnabledName:      "raft-enabled",
 		Clock:                s.clock,
->>>>>>> 43d7ce21
 		PrometheusRegisterer: &s.prometheusRegisterer,
 		GetControllerConfig:  s.getControllerConfig,
 		NewTLSConfig:         s.newTLSConfig,
@@ -140,11 +128,8 @@
 	"cert-watcher",
 	"state",
 	"mux",
-<<<<<<< HEAD
-=======
 	"hub",
 	"raft-enabled",
->>>>>>> 43d7ce21
 	"raft-transport",
 	"api-server",
 }
@@ -229,8 +214,6 @@
 	}
 }
 
-<<<<<<< HEAD
-=======
 func (s *ManifoldSuite) TestStartWithRaftDisabled(c *gc.C) {
 	s.raftEnabled.set = false
 	s.context = s.newContext(map[string]interface{}{
@@ -269,7 +252,6 @@
 	c.Assert(config.AutocertListener, gc.IsNil)
 }
 
->>>>>>> 43d7ce21
 func (s *ManifoldSuite) TestStopWorkerClosesState(c *gc.C) {
 	w := s.startWorkerClean(c)
 	defer workertest.CleanKill(c, w)
