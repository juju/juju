// Copyright 2012, 2013 Canonical Ltd.
// Licensed under the AGPLv3, see LICENCE file for details.

package provisioner_test

import (
	"fmt"
	"strings"
	stdtesting "testing"
	"time"

	"labix.org/v2/mgo/bson"
	. "launchpad.net/gocheck"
	"launchpad.net/juju-core/constraints"
	"launchpad.net/juju-core/environs/config"
	"launchpad.net/juju-core/environs/dummy"
	"launchpad.net/juju-core/errors"
	"launchpad.net/juju-core/instance"
	"launchpad.net/juju-core/juju/testing"
	"launchpad.net/juju-core/state"
	"launchpad.net/juju-core/state/api/params"
	coretesting "launchpad.net/juju-core/testing"
	"launchpad.net/juju-core/testing/checkers"
	"launchpad.net/juju-core/utils"
	"launchpad.net/juju-core/utils/set"
	"launchpad.net/juju-core/worker"
	"launchpad.net/juju-core/worker/provisioner"
)

func TestPackage(t *stdtesting.T) {
	coretesting.MgoTestPackage(t)
}

type CommonProvisionerSuite struct {
	testing.JujuConnSuite
	op  <-chan dummy.Operation
	cfg *config.Config
	//	// defaultConstraints are used when adding a machine and then later in test assertions.
	defaultConstraints constraints.Value
}

type ProvisionerSuite struct {
	CommonProvisionerSuite
}

var _ = Suite(&ProvisionerSuite{})

var veryShortAttempt = utils.AttemptStrategy{
	Total: 1 * time.Second,
	Delay: 80 * time.Millisecond,
}

var _ worker.Worker = (*provisioner.Provisioner)(nil)

<<<<<<< HEAD
func (s *ProvisionerSuite) SetUpSuite(c *C) {
	s.JujuConnSuite.SetUpSuite(c)
	s.defaultConstraints = constraints.MustParse("arch=amd64 mem=4G cpu-cores=1")
}

func (s *ProvisionerSuite) SetUpTest(c *C) {
=======
func (s *CommonProvisionerSuite) SetUpTest(c *C) {
>>>>>>> c44ca547
	s.JujuConnSuite.SetUpTest(c)
	// Create the operations channel with more than enough space
	// for those tests that don't listen on it.
	op := make(chan dummy.Operation, 500)
	dummy.Listen(op)
	s.op = op

	cfg, err := s.State.EnvironConfig()
	c.Assert(err, IsNil)
	s.cfg = cfg
}

// breakDummyProvider changes the environment config in state in a way
// that causes the given environMethod of the dummy provider to return
// an error, which is also returned as a message to be checked.
func breakDummyProvider(c *C, st *state.State, environMethod string) string {
	oldCfg, err := st.EnvironConfig()
	c.Assert(err, IsNil)
	cfg, err := oldCfg.Apply(map[string]interface{}{"broken": environMethod})
	c.Assert(err, IsNil)
	err = st.SetEnvironConfig(cfg)
	c.Assert(err, IsNil)
	return fmt.Sprintf("dummy.%s is broken", environMethod)
}

// invalidateEnvironment alters the environment configuration
// so the Settings returned from the watcher will not pass
// validation.
func (s *CommonProvisionerSuite) invalidateEnvironment(c *C) error {
	admindb := s.Session.DB("admin")
	err := admindb.Login("admin", testing.AdminSecret)
	if err != nil {
		err = admindb.Login("admin", utils.PasswordHash(testing.AdminSecret))
	}
	c.Assert(err, IsNil)
	settings := s.Session.DB("juju").C("settings")
	return settings.UpdateId("e", bson.D{{"$unset", bson.D{{"type", 1}}}})
}

// fixEnvironment undoes the work of invalidateEnvironment.
func (s *CommonProvisionerSuite) fixEnvironment() error {
	return s.State.SetEnvironConfig(s.cfg)
}

// stopper is stoppable.
type stopper interface {
	Stop() error
}

// stop stops a stopper.
func stop(c *C, s stopper) {
	c.Assert(s.Stop(), IsNil)
}

<<<<<<< HEAD
func (s *ProvisionerSuite) checkStartInstance(c *C, m *state.Machine) instance.Instance {
	return s.checkStartInstanceCustom(c, m, "pork", s.defaultConstraints)
}

func (s *ProvisionerSuite) checkStartInstanceCustom(c *C, m *state.Machine, secret string, cons constraints.Value) (inst instance.Instance) {
=======
func (s *CommonProvisionerSuite) checkStartInstance(c *C, m *state.Machine) instance.Instance {
	return s.checkStartInstanceCustom(c, m, "pork", constraints.Value{})
}

func (s *CommonProvisionerSuite) checkStartInstanceCustom(c *C, m *state.Machine, secret string, cons constraints.Value) (instance instance.Instance) {
>>>>>>> c44ca547
	s.State.StartSync()
	for {
		select {
		case o := <-s.op:
			switch o := o.(type) {
			case dummy.OpStartInstance:
				inst = o.Instance
				s.waitInstanceId(c, m, inst.Id())

				// Check the instance was started with the expected params.
				c.Assert(o.MachineId, Equals, m.Id())
				nonceParts := strings.SplitN(o.MachineNonce, ":", 2)
				c.Assert(nonceParts, HasLen, 2)
				c.Assert(nonceParts[0], Equals, state.MachineTag("0"))
				c.Assert(nonceParts[1], checkers.Satisfies, utils.IsValidUUIDString)
				c.Assert(o.Secret, Equals, secret)
				c.Assert(o.Constraints, DeepEquals, cons)

				// Check we can connect to the state with
				// the machine's entity name and password.
				info := s.StateInfo(c)
				info.Tag = m.Tag()
				c.Assert(o.Info.Password, Not(HasLen), 0)
				info.Password = o.Info.Password
				c.Assert(o.Info, DeepEquals, info)
				// Check we can connect to the state with
				// the machine's entity name and password.
				st, err := state.Open(o.Info, state.DefaultDialOpts())
				c.Assert(err, IsNil)

				// All provisioned machines in this test suite have their hardware characteristics
				// attributes set to the same values as the constraints due to the dummy environment being used.
				hc, err := m.HardwareCharacteristics()
				c.Assert(err, IsNil)
				c.Assert(*hc, DeepEquals, instance.HardwareCharacteristics{
					Arch:     cons.Arch,
					Mem:      cons.Mem,
					CpuCores: cons.CpuCores,
					CpuPower: cons.CpuPower,
				})
				st.Close()
				return
			default:
				c.Logf("ignoring unexpected operation %#v", o)
			}
		case <-time.After(2 * time.Second):
			c.Fatalf("provisioner did not start an instance")
			return
		}
	}
	return
}

// checkNoOperations checks that the environ was not operated upon.
func (s *CommonProvisionerSuite) checkNoOperations(c *C) {
	s.State.StartSync()
	select {
	case o := <-s.op:
		c.Fatalf("unexpected operation %#v", o)
	case <-time.After(200 * time.Millisecond):
		return
	}
}

// checkStopInstances checks that an instance has been stopped.
func (s *CommonProvisionerSuite) checkStopInstances(c *C, instances ...instance.Instance) {
	s.State.StartSync()
	instanceIds := set.NewStrings()
	for _, instance := range instances {
		instanceIds.Add(string(instance.Id()))
	}
	// Continue checking for stop instance calls until all the instances we
	// are waiting on to finish, actually finish, or we time out.
	for !instanceIds.IsEmpty() {
		select {
		case o := <-s.op:
			switch o := o.(type) {
			case dummy.OpStopInstances:
				for _, stoppedInstance := range o.Instances {
					instanceIds.Remove(string(stoppedInstance.Id()))
				}
			default:
				c.Fatalf("unexpected operation %#v", o)
				return
			}
		case <-time.After(2 * time.Second):
			c.Fatalf("provisioner did not stop an instance")
			return
		}
	}
}

func (s *CommonProvisionerSuite) waitMachine(c *C, m *state.Machine, check func() bool) {
	w := m.Watch()
	defer stop(c, w)
	timeout := time.After(500 * time.Millisecond)
	resync := time.After(0)
	for {
		select {
		case <-w.Changes():
			if check() {
				return
			}
		case <-resync:
			resync = time.After(50 * time.Millisecond)
			s.State.StartSync()
		case <-timeout:
			c.Fatalf("machine %v wait timed out", m)
		}
	}
}

func (s *ProvisionerSuite) waitHardwareCharacteristics(c *C, m *state.Machine, check func() bool) {
	w, err := m.WatchHardwareCharacteristics()
	c.Assert(err, IsNil)
	defer stop(c, w)
	timeout := time.After(500 * time.Millisecond)
	resync := time.After(0)
	for {
		select {
		case <-w.Changes():
			if check() {
				return
			}
		case <-resync:
			resync = time.After(50 * time.Millisecond)
			s.State.StartSync()
		case <-timeout:
			c.Fatalf("hardware characteristics for machine %v wait timed out", m)
		}
	}
}

// waitRemoved waits for the supplied machine to be removed from state.
func (s *CommonProvisionerSuite) waitRemoved(c *C, m *state.Machine) {
	s.waitMachine(c, m, func() bool {
		err := m.Refresh()
		if errors.IsNotFoundError(err) {
			return true
		}
		c.Assert(err, IsNil)
		c.Logf("machine %v is still %s", m, m.Life())
		return false
	})
}

// waitInstanceId waits until the supplied machine has an instance id, then
// asserts it is as expected.
<<<<<<< HEAD
func (s *ProvisionerSuite) waitInstanceId(c *C, m *state.Machine, expect instance.Id) {
	s.waitHardwareCharacteristics(c, m, func() bool {
		if actual, err := m.InstanceId(); err == nil {
=======
func (s *CommonProvisionerSuite) waitInstanceId(c *C, m *state.Machine, expect instance.Id) {
	s.waitMachine(c, m, func() bool {
		err := m.Refresh()
		c.Assert(err, IsNil)
		if actual, ok := m.InstanceId(); ok {
>>>>>>> c44ca547
			c.Assert(actual, Equals, expect)
			return true
		} else if !state.IsNotProvisionedError(err) {
			// We don't expect any errors.
			panic(err)
		}
		c.Logf("machine %v is still unprovisioned", m)
		return false
	})
}

func (s *ProvisionerSuite) newEnvironProvisioner(machineId string) *provisioner.Provisioner {
	return provisioner.NewProvisioner(provisioner.ENVIRON, s.State, machineId, "")
}

func (s *ProvisionerSuite) TestProvisionerStartStop(c *C) {
	p := s.newEnvironProvisioner("0")
	c.Assert(p.Stop(), IsNil)
}

func (s *ProvisionerSuite) addMachine() (*state.Machine, error) {
	params := state.AddMachineParams{
		Series:      config.DefaultSeries,
		Jobs:        []state.MachineJob{state.JobHostUnits},
		Constraints: s.defaultConstraints,
	}
	return s.State.AddMachineWithConstraints(&params)
}

func (s *ProvisionerSuite) TestSimple(c *C) {
	p := s.newEnvironProvisioner("0")
	defer stop(c, p)

	// Check that an instance is provisioned when the machine is created...
	m, err := s.addMachine()
	c.Assert(err, IsNil)
	instance := s.checkStartInstance(c, m)

	// ...and removed, along with the machine, when the machine is Dead.
	c.Assert(m.EnsureDead(), IsNil)
	s.checkStopInstances(c, instance)
	s.waitRemoved(c, m)
}

func (s *ProvisionerSuite) TestConstraints(c *C) {
	// Create a machine with non-standard constraints.
	m, err := s.addMachine()
	c.Assert(err, IsNil)
	cons := constraints.MustParse("mem=8G arch=amd64 cpu-cores=2")
	err = m.SetConstraints(cons)
	c.Assert(err, IsNil)

	// Start a provisioner and check those constraints are used.
	p := s.newEnvironProvisioner("0")
	defer stop(c, p)
	s.checkStartInstanceCustom(c, m, "pork", cons)
}

func (s *ProvisionerSuite) TestProvisionerSetsErrorStatusWhenStartInstanceFailed(c *C) {
	brokenMsg := breakDummyProvider(c, s.State, "StartInstance")
	p := s.newEnvironProvisioner("0")
	defer stop(c, p)

	// Check that an instance is not provisioned when the machine is created...
	m, err := s.addMachine()
	c.Assert(err, IsNil)
	s.checkNoOperations(c)

	// And check the machine status is set to error.
	status, info, err := m.Status()
	c.Assert(err, IsNil)
	c.Assert(status, Equals, params.StatusError)
	c.Assert(info, Equals, brokenMsg)

	// Unbreak the environ config.
	err = s.fixEnvironment()
	c.Assert(err, IsNil)

	// Restart the PA to make sure the machine is skipped again.
	stop(c, p)
	p = s.newEnvironProvisioner("0")
	defer stop(c, p)
	s.checkNoOperations(c)
}

func (s *ProvisionerSuite) TestProvisioningDoesNotOccurForContainers(c *C) {
	p := s.newEnvironProvisioner("0")
	defer stop(c, p)

	// create a machine to host the container.
	m, err := s.addMachine()
	c.Assert(err, IsNil)
	instance := s.checkStartInstance(c, m)

	// make a container on the machine we just created
	params := state.AddMachineParams{
		ParentId:      m.Id(),
		ContainerType: state.LXC,
		Series:        config.DefaultSeries,
		Jobs:          []state.MachineJob{state.JobHostUnits},
	}
	container, err := s.State.AddMachineWithConstraints(&params)
	c.Assert(err, IsNil)

	// the PA should not attempt to create it
	s.checkNoOperations(c)

	// cleanup
	c.Assert(container.EnsureDead(), IsNil)
	c.Assert(container.Remove(), IsNil)
	c.Assert(m.EnsureDead(), IsNil)
	s.checkStopInstances(c, instance)
	s.waitRemoved(c, m)
}

func (s *ProvisionerSuite) TestProvisioningDoesNotOccurWithAnInvalidEnvironment(c *C) {
	err := s.invalidateEnvironment(c)
	c.Assert(err, IsNil)

	p := s.newEnvironProvisioner("0")
	defer stop(c, p)

	// try to create a machine
	_, err = s.addMachine()
	c.Assert(err, IsNil)

	// the PA should not create it
	s.checkNoOperations(c)
}

func (s *ProvisionerSuite) TestProvisioningOccursWithFixedEnvironment(c *C) {
	err := s.invalidateEnvironment(c)
	c.Assert(err, IsNil)

	p := s.newEnvironProvisioner("0")
	defer stop(c, p)

	// try to create a machine
	m, err := s.addMachine()
	c.Assert(err, IsNil)

	// the PA should not create it
	s.checkNoOperations(c)

	err = s.fixEnvironment()
	c.Assert(err, IsNil)

	s.checkStartInstance(c, m)
}

func (s *ProvisionerSuite) TestProvisioningDoesOccurAfterInvalidEnvironmentPublished(c *C) {
	p := s.newEnvironProvisioner("0")
	defer stop(c, p)

	// place a new machine into the state
	m, err := s.addMachine()
	c.Assert(err, IsNil)

	s.checkStartInstance(c, m)

	err = s.invalidateEnvironment(c)
	c.Assert(err, IsNil)

	// create a second machine
	m, err = s.addMachine()
	c.Assert(err, IsNil)

	// the PA should create it using the old environment
	s.checkStartInstance(c, m)
}

func (s *ProvisionerSuite) TestProvisioningDoesNotProvisionTheSameMachineAfterRestart(c *C) {
	p := s.newEnvironProvisioner("0")
	defer stop(c, p)

	// create a machine
	m, err := s.addMachine()
	c.Assert(err, IsNil)
	s.checkStartInstance(c, m)

	// restart the PA
	stop(c, p)
	p = s.newEnvironProvisioner("0")
	defer stop(c, p)

	// check that there is only one machine known
	machines, err := p.AllMachines()
	c.Assert(err, IsNil)
	c.Check(len(machines), Equals, 1)
	c.Check(machines[0].Id(), Equals, "0")

	// the PA should not create it a second time
	s.checkNoOperations(c)
}

func (s *ProvisionerSuite) TestProvisioningStopsInstances(c *C) {
	p := s.newEnvironProvisioner("0")
	defer stop(c, p)

	// create a machine
	m0, err := s.addMachine()
	c.Assert(err, IsNil)
	i0 := s.checkStartInstance(c, m0)

	// create a second machine
	m1, err := s.addMachine()
	c.Assert(err, IsNil)
	i1 := s.checkStartInstance(c, m1)
	stop(c, p)

	// mark the first machine as dead
	c.Assert(m0.EnsureDead(), IsNil)

	// remove the second machine entirely
	c.Assert(m1.EnsureDead(), IsNil)
	c.Assert(m1.Remove(), IsNil)

	// start a new provisioner to shut them both down
	p = s.newEnvironProvisioner("0")
	defer stop(c, p)
	s.checkStopInstances(c, i0, i1)
	s.waitRemoved(c, m0)
}

func (s *ProvisionerSuite) TestDyingMachines(c *C) {
	p := s.newEnvironProvisioner("0")
	defer stop(c, p)

	// provision a machine
	m0, err := s.addMachine()
	c.Assert(err, IsNil)
	s.checkStartInstance(c, m0)

	// stop the provisioner and make the machine dying
	stop(c, p)
	err = m0.Destroy()
	c.Assert(err, IsNil)

	// add a new, dying, unprovisioned machine
	m1, err := s.addMachine()
	c.Assert(err, IsNil)
	err = m1.Destroy()
	c.Assert(err, IsNil)

	// start the provisioner and wait for it to reap the useless machine
	p = s.newEnvironProvisioner("0")
	defer stop(c, p)
	s.checkNoOperations(c)
	s.waitRemoved(c, m1)

	// verify the other one's still fine
	err = m0.Refresh()
	c.Assert(err, IsNil)
	c.Assert(m0.Life(), Equals, state.Dying)
}

func (s *ProvisionerSuite) TestProvisioningRecoversAfterInvalidEnvironmentPublished(c *C) {
	p := s.newEnvironProvisioner("0")
	defer stop(c, p)

	// place a new machine into the state
	m, err := s.addMachine()
	c.Assert(err, IsNil)
	s.checkStartInstance(c, m)

	err = s.invalidateEnvironment(c)
	c.Assert(err, IsNil)
	s.State.StartSync()

	// create a second machine
	m, err = s.addMachine()
	c.Assert(err, IsNil)

	// the PA should create it using the old environment
	s.checkStartInstance(c, m)

	err = s.fixEnvironment()
	c.Assert(err, IsNil)

	// insert our observer
	cfgObserver := make(chan *config.Config, 1)
	p.SetObserver(cfgObserver)

	cfg, err := s.State.EnvironConfig()
	c.Assert(err, IsNil)
	attrs := cfg.AllAttrs()
	attrs["secret"] = "beef"
	cfg, err = config.New(attrs)
	c.Assert(err, IsNil)
	err = s.State.SetEnvironConfig(cfg)

	s.State.StartSync()

	// wait for the PA to load the new configuration
	select {
	case <-cfgObserver:
	case <-time.After(200 * time.Millisecond):
		c.Fatalf("PA did not action config change")
	}

	// create a third machine
	m, err = s.addMachine()
	c.Assert(err, IsNil)

	// the PA should create it using the new environment
	s.checkStartInstanceCustom(c, m, "beef", s.defaultConstraints)
}<|MERGE_RESOLUTION|>--- conflicted
+++ resolved
@@ -52,16 +52,12 @@
 
 var _ worker.Worker = (*provisioner.Provisioner)(nil)
 
-<<<<<<< HEAD
-func (s *ProvisionerSuite) SetUpSuite(c *C) {
+func (s *CommonProvisionerSuite) SetUpSuite(c *C) {
 	s.JujuConnSuite.SetUpSuite(c)
 	s.defaultConstraints = constraints.MustParse("arch=amd64 mem=4G cpu-cores=1")
 }
 
-func (s *ProvisionerSuite) SetUpTest(c *C) {
-=======
 func (s *CommonProvisionerSuite) SetUpTest(c *C) {
->>>>>>> c44ca547
 	s.JujuConnSuite.SetUpTest(c)
 	// Create the operations channel with more than enough space
 	// for those tests that don't listen on it.
@@ -116,19 +112,11 @@
 	c.Assert(s.Stop(), IsNil)
 }
 
-<<<<<<< HEAD
-func (s *ProvisionerSuite) checkStartInstance(c *C, m *state.Machine) instance.Instance {
+func (s *CommonProvisionerSuite) checkStartInstance(c *C, m *state.Machine) instance.Instance {
 	return s.checkStartInstanceCustom(c, m, "pork", s.defaultConstraints)
 }
 
-func (s *ProvisionerSuite) checkStartInstanceCustom(c *C, m *state.Machine, secret string, cons constraints.Value) (inst instance.Instance) {
-=======
-func (s *CommonProvisionerSuite) checkStartInstance(c *C, m *state.Machine) instance.Instance {
-	return s.checkStartInstanceCustom(c, m, "pork", constraints.Value{})
-}
-
-func (s *CommonProvisionerSuite) checkStartInstanceCustom(c *C, m *state.Machine, secret string, cons constraints.Value) (instance instance.Instance) {
->>>>>>> c44ca547
+func (s *CommonProvisionerSuite) checkStartInstanceCustom(c *C, m *state.Machine, secret string, cons constraints.Value) (inst instance.Instance) {
 	s.State.StartSync()
 	for {
 		select {
@@ -277,17 +265,9 @@
 
 // waitInstanceId waits until the supplied machine has an instance id, then
 // asserts it is as expected.
-<<<<<<< HEAD
-func (s *ProvisionerSuite) waitInstanceId(c *C, m *state.Machine, expect instance.Id) {
+func (s *CommonProvisionerSuite) waitInstanceId(c *C, m *state.Machine, expect instance.Id) {
 	s.waitHardwareCharacteristics(c, m, func() bool {
 		if actual, err := m.InstanceId(); err == nil {
-=======
-func (s *CommonProvisionerSuite) waitInstanceId(c *C, m *state.Machine, expect instance.Id) {
-	s.waitMachine(c, m, func() bool {
-		err := m.Refresh()
-		c.Assert(err, IsNil)
-		if actual, ok := m.InstanceId(); ok {
->>>>>>> c44ca547
 			c.Assert(actual, Equals, expect)
 			return true
 		} else if !state.IsNotProvisionedError(err) {
