// Copyright 2017 Canonical Ltd.
// Licensed under the AGPLv3, see LICENCE file for details.

package caasoperator

import (
	"fmt"
	"io/ioutil"
	"os"
	"path/filepath"
	"sync"
	"time"

	"github.com/juju/clock"
	"github.com/juju/errors"
	"github.com/juju/loggo"
	"github.com/juju/os/series"
	"github.com/juju/utils/arch"
	jujusymlink "github.com/juju/utils/symlink"
	"github.com/juju/version"
	"gopkg.in/juju/names.v3"
	"gopkg.in/juju/worker.v1"
	"gopkg.in/juju/worker.v1/catacomb"

	apiuniter "github.com/juju/juju/api/uniter"
	"github.com/juju/juju/caas"
	"github.com/juju/juju/caas/kubernetes/provider"
	"github.com/juju/juju/caas/kubernetes/provider/exec"
	"github.com/juju/juju/core/leadership"
	"github.com/juju/juju/core/life"
	"github.com/juju/juju/core/model"
	"github.com/juju/juju/core/paths"
	"github.com/juju/juju/core/status"
	"github.com/juju/juju/core/watcher"
	jujunames "github.com/juju/juju/juju/names"
	"github.com/juju/juju/juju/sockets"
	jujuversion "github.com/juju/juju/version"
	jworker "github.com/juju/juju/worker"
	"github.com/juju/juju/worker/caasoperator/remotestate"
	"github.com/juju/juju/worker/introspection"
	"github.com/juju/juju/worker/uniter"
	jujucharm "github.com/juju/juju/worker/uniter/charm"
	uniterremotestate "github.com/juju/juju/worker/uniter/remotestate"
)

// logger is here to stop the desire of creating a package level logger.
// Don't do this, instead pass one through as config to the worker.
var logger interface{}

var (
	jujuRun        = paths.MustSucceed(paths.JujuRun(series.MustHostSeries()))
	jujuDumpLogs   = paths.MustSucceed(paths.JujuDumpLogs(series.MustHostSeries()))
	jujuIntrospect = paths.MustSucceed(paths.JujuIntrospect(series.MustHostSeries()))

	jujudSymlinks = []string{
		jujuRun,
		jujuDumpLogs,
		jujuIntrospect,
	}
)

// caasOperator implements the capabilities of the caasoperator agent. It is not intended to
// implement the actual *behaviour* of the caasoperator agent; that responsibility is
// delegated to Mode values, which are expected to react to events and direct
// the caasoperator's responses to them.
type caasOperator struct {
	catacomb       catacomb.Catacomb
	config         Config
	paths          Paths
	runner         *worker.Runner
	deployer       jujucharm.Deployer
	stateFile      *StateFile
	deploymentMode caas.DeploymentMode
}

// Config hold the configuration for a caasoperator worker.
type Config struct {
	Logger Logger

	// ModelUUID is the UUID of the model.
	ModelUUID string

	// ModelName is the name of the model.
	ModelName string

	// Application holds the name of the application that
	// this CAAS operator manages.
	Application string

	// CharmGetter is an interface used for getting the
	// application's charm URL and SHA256 hash.
	CharmGetter CharmGetter

	// Clock holds the clock to be used by the CAAS operator
	// for time-related operations.
	Clock clock.Clock

	// DataDir holds the path to the Juju "data directory",
	// i.e. "/var/lib/juju" (by default). The CAAS operator
	// expects to find the jujud binary at <data-dir>/tools/jujud.
	DataDir string

	// ProfileDir is where the introspection scripts are written.
	ProfileDir string

	// Downloader is an interface used for downloading the
	// application charm.
	Downloader Downloader

	// StatusSetter is an interface used for setting the
	// application status.
	StatusSetter StatusSetter

	// UnitGetter is an interface for getting a unit.
	UnitGetter UnitGetter

	// UnitRemover is an interface for removing a unit.
	UnitRemover UnitRemover

	// ApplicationWatcher is an interface for getting info about an application's charm.
	ApplicationWatcher ApplicationWatcher

	// ContainerStartWatcher provides an interface for watching
	// for unit container starts.
	ContainerStartWatcher ContainerStartWatcher

	// VersionSetter is an interface for setting the operator agent version.
	VersionSetter VersionSetter

	// LeadershipTrackerFunc is a function for getting a leadership tracker worker.
	LeadershipTrackerFunc func(unitTag names.UnitTag) leadership.TrackerWorker

	// UniterFacadeFunc is a function for making a uniter facade.
	UniterFacadeFunc func(unitTag names.UnitTag) *apiuniter.State

	// UniterParams are parameters used to construct a uniter worker.
	UniterParams *uniter.UniterParams

	// StartUniterFunc starts a uniter worker using the given runner.
	StartUniterFunc func(runner *worker.Runner, params *uniter.UniterParams) error

	// RunListenerSocketFunc returns a socket used for the juju run listener.
	RunListenerSocketFunc func(*uniter.SocketConfig) (*sockets.Socket, error)

	// OperatorInfo contains serving information such as Certs and PrivateKeys.
	OperatorInfo caas.OperatorInfo

	// ExecClient for initilizing caas units.
	ExecClient exec.Executor
}

func (config Config) Validate() error {
	if !names.IsValidApplication(config.Application) {
		return errors.NotValidf("application name %q", config.Application)
	}
	if config.CharmGetter == nil {
		return errors.NotValidf("missing CharmGetter")
	}
	if config.ApplicationWatcher == nil {
		return errors.NotValidf("missing ApplicationWatcher")
	}
	if config.UnitGetter == nil {
		return errors.NotValidf("missing UnitGetter")
	}
	if config.UnitRemover == nil {
		return errors.NotValidf("missing UnitRemover")
	}
	if config.ContainerStartWatcher == nil {
		return errors.NotValidf("missing ContainerStartWatcher")
	}
	if config.LeadershipTrackerFunc == nil {
		return errors.NotValidf("missing LeadershipTrackerFunc")
	}
	if config.UniterFacadeFunc == nil {
		return errors.NotValidf("missing UniterFacadeFunc")
	}
	if config.UniterParams == nil {
		return errors.NotValidf("missing UniterParams")
	}
	if config.Clock == nil {
		return errors.NotValidf("missing Clock")
	}
	if config.DataDir == "" {
		return errors.NotValidf("missing DataDir")
	}
	if config.ProfileDir == "" {
		return errors.NotValidf("missing ProfileDir")
	}
	if config.Downloader == nil {
		return errors.NotValidf("missing Downloader")
	}
	if config.StatusSetter == nil {
		return errors.NotValidf("missing StatusSetter")
	}
	if config.VersionSetter == nil {
		return errors.NotValidf("missing VersionSetter")
	}
	if config.ExecClient == nil {
		return errors.NotValidf("missing ExecClient")
	}
	return nil
}

func (config Config) getPaths() Paths {
	return NewPaths(config.DataDir, names.NewApplicationTag(config.Application))
}

// NewWorker creates a new worker which will install and operate a
// CaaS-based application, by executing hooks and operations in
// response to application state changes.
func NewWorker(config Config) (worker.Worker, error) {
	if err := config.Validate(); err != nil {
		return nil, errors.Trace(err)
	}
	paths := config.getPaths()
	logger := loggo.GetLogger("juju.worker.uniter.charm")
	deployer, err := jujucharm.NewDeployer(
		paths.State.CharmDir,
		paths.State.DeployerDir,
		jujucharm.NewBundlesDir(
			paths.State.BundlesDir,
			config.Downloader,
			logger),
		logger,
	)
	if err != nil {
		return nil, errors.Annotatef(err, "cannot create deployer")
	}

	op := &caasOperator{
		config:   config,
		paths:    paths,
		deployer: deployer,
		runner: worker.NewRunner(worker.RunnerParams{
			Clock: config.Clock,

			// One of the uniter workers failing should not
			// prevent the others from running.
			IsFatal: func(error) bool { return false },

			// For any failures, try again in 3 seconds.
			RestartDelay: 3 * time.Second,
		}),
	}
	if err := catacomb.Invoke(catacomb.Plan{
		Site: &op.catacomb,
		Work: op.loop,
		Init: []worker.Worker{op.runner},
	}); err != nil {
		return nil, errors.Trace(err)
	}
	return op, nil
}

func (op *caasOperator) makeAgentSymlinks(unitTag names.UnitTag) error {
	// All units share the same charm and agent binary.
	// (but with different state dirs for each unit).
	// Set up the required symlinks.

	// First the agent binary.
	agentBinaryDir := op.paths.GetToolsDir()
	unitToolsDir := filepath.Join(agentBinaryDir, unitTag.String())
	err := os.Mkdir(unitToolsDir, 0600)
	if err != nil && !os.IsExist(err) {
		return errors.Trace(err)
	}
	jujudPath := filepath.Join(agentBinaryDir, jujunames.Jujud)
	err = jujusymlink.New(jujudPath, filepath.Join(unitToolsDir, jujunames.Jujud))
	// Ignore permission denied as this won't happen in production
	// but may happen in testing depending on setup of /tmp
	if err != nil && !os.IsExist(err) && !os.IsPermission(err) {
		return errors.Trace(err)
	}

	// TODO(caas) - remove this when upstream charmhelpers are fixed
	// Charmhelpers expect to see a jujud in a machine-X directory.
	legacyMachineDir := filepath.Join(agentBinaryDir, "machine-0")
	err = os.Mkdir(legacyMachineDir, 0600)
	if err != nil && !os.IsExist(err) {
		return errors.Trace(err)
	}
	err = jujusymlink.New(jujudPath, filepath.Join(legacyMachineDir, jujunames.Jujud))
	if err != nil && !os.IsExist(err) && !os.IsPermission(err) {
		return errors.Trace(err)
	}

	for _, slk := range jujudSymlinks {
		err = jujusymlink.New(jujudPath, slk)
		if err != nil && !os.IsExist(err) && !os.IsPermission(err) {
			return errors.Trace(err)
		}
	}

	return nil
}

func (op *caasOperator) removeUnitDir(unitTag names.UnitTag) error {
	unitAgentDir := filepath.Join(op.config.DataDir, "agents", unitTag.String())
	return os.RemoveAll(unitAgentDir)
}

func toBinaryVersion(vers version.Number) version.Binary {
	outVers := version.Binary{
		Number: vers,
		Arch:   arch.HostArch(),
		Series: series.MustHostSeries(),
	}
	return outVers
}

func runListenerSocket(sc *uniter.SocketConfig) (*sockets.Socket, error) {
	socket := sockets.Socket{
		Network:   "tcp",
		Address:   fmt.Sprintf(":%d", provider.JujuRunServerSocketPort),
		TLSConfig: sc.TLSConfig,
	}
	return &socket, nil
}

func (op *caasOperator) init() (*LocalState, error) {
	if err := introspection.WriteProfileFunctions(op.config.ProfileDir); err != nil {
		// This isn't fatal, just annoying.
		op.config.Logger.Errorf("failed to write profile funcs: %v", err)
	}

	if err := jujucharm.ClearDownloads(op.paths.State.BundlesDir); err != nil {
		op.config.Logger.Warningf(err.Error())
	}

	op.stateFile = NewStateFile(op.paths.State.OperationsFile)
	localState, err := op.stateFile.Read()
	if err == ErrNoStateFile {
		localState = &LocalState{}
	}

	if err := op.ensureCharm(localState); err != nil {
		if err == jworker.ErrTerminateAgent {
			return nil, err
		}
		return nil, errors.Annotatef(err,
			"failed to initialize caasoperator for %q",
			op.config.Application,
		)
	}

	// Set up a single remote juju run listener to be used by all workload units.
	if op.deploymentMode != caas.ModeOperator {
		if op.config.RunListenerSocketFunc == nil {
			return nil, errors.New("missing RunListenerSocketFunc")
		}
		if op.config.RunListenerSocketFunc != nil {
			socket, err := op.config.RunListenerSocketFunc(op.config.UniterParams.SocketConfig)
			if err != nil {
				return nil, errors.Annotate(err, "creating juju run socket")
			}
<<<<<<< HEAD
			logger.Debugf("starting caas operator juju-run listener on %v", socket)
			runListener, err := uniter.NewRunListener(*socket, loggo.GetLogger("juju.worker.uniter"))
=======
			op.config.Logger.Debugf("starting caas operator juju-run listener on %v", socket)
			runListener, err := uniter.NewRunListener(*socket)
>>>>>>> 0526ad8d
			if err != nil {
				return nil, errors.Annotate(err, "creating juju run listener")
			}
			rlw := uniter.NewRunListenerWrapper(runListener, logger)
			if err := op.catacomb.Add(rlw); err != nil {
				return nil, errors.Trace(err)
			}
			op.config.UniterParams.RunListener = runListener
		}
	}
	return localState, nil
}

func (op *caasOperator) loop() (err error) {
	defer func() {
		if errors.IsNotFound(err) {
			err = jworker.ErrTerminateAgent
		}
	}()

	localState, err := op.init()
	if err != nil {
		return err
	}
	op.config.Logger.Infof("operator %q started", op.config.Application)

	// Start by reporting current tools (which includes arch/series).
	if err := op.config.VersionSetter.SetVersion(
		op.config.Application, toBinaryVersion(jujuversion.Current)); err != nil {
		return errors.Annotate(err, "cannot set agent version")
	}

	var (
		remoteWatcher remotestate.Watcher
		watcherMu     sync.Mutex
	)

	restartWatcher := func() error {
		watcherMu.Lock()
		defer watcherMu.Unlock()

		if remoteWatcher != nil {
			// watcher added to catacomb, will kill operator if there's an error.
			_ = worker.Stop(remoteWatcher)
		}
		var err error
		remoteWatcher, err = remotestate.NewWatcher(
			remotestate.WatcherConfig{
				Logger:             loggo.GetLogger("juju.worker.caasoperator.remotestate"),
				CharmGetter:        op.config.CharmGetter,
				Application:        op.config.Application,
				ApplicationWatcher: op.config.ApplicationWatcher,
			})
		if err != nil {
			return errors.Trace(err)
		}
		if err := op.catacomb.Add(remoteWatcher); err != nil {
			return errors.Trace(err)
		}
		return nil
	}

	jujuUnitsWatcher, err := op.config.UnitGetter.WatchUnits(op.config.Application)
	if err != nil {
		return errors.Trace(err)
	}
	if err := op.catacomb.Add(jujuUnitsWatcher); err != nil {
		return errors.Trace(err)
	}

	var containerStartChan watcher.StringsChannel
	if op.deploymentMode != caas.ModeOperator {
		// Match the init container and the default container.
		containerRegex := fmt.Sprintf("(?:%s|)", caas.InitContainerName)
		containerStartWatcher, err := op.config.ContainerStartWatcher.WatchContainerStart(
			op.config.Application, containerRegex)
		if err != nil {
			return errors.Trace(err)
		}
		if err := op.catacomb.Add(containerStartWatcher); err != nil {
			return errors.Trace(err)
		}
		containerStartChan = containerStartWatcher.Changes()
	}

	if err := op.setStatus(status.Active, ""); err != nil {
		return errors.Trace(err)
	}

	// Keep a record of the alive units and a channel used to notify
	// their uniter workers when the charm version has changed.
	aliveUnits := make(map[string]chan struct{})
	// Channels used to notify uniter worker that the workload container
	// is running.
	unitRunningChannels := make(map[string]chan struct{})

	if err = restartWatcher(); err != nil {
		err = errors.Annotate(err, "(re)starting watcher")
		return errors.Trace(err)
	}

	// We should not do anything until there has been a change
	// to the remote state. The watcher will trigger at least
	// once initially.
	select {
	case <-op.catacomb.Dying():
		return op.catacomb.ErrDying()
	case <-remoteWatcher.RemoteStateChanged():
	}

	for {
		select {
		case <-op.catacomb.Dying():
			return op.catacomb.ErrDying()
		case <-remoteWatcher.RemoteStateChanged():
			snap := remoteWatcher.Snapshot()
			if op.charmModified(localState, snap) {
				// Charm changed so download and install the new version.
				err := op.ensureCharm(localState)
				if err != nil {
					return errors.Annotatef(err, "error downloading updated charm %v", localState.CharmURL)
				}
				// Reset the application's "Downloading..." message.
				if err := op.setStatus(status.Active, ""); err != nil {
					return errors.Trace(err)
				}
				// Notify all uniters of the change so they run the upgrade-charm hook.
				for unitID, changedChan := range aliveUnits {
					op.config.Logger.Debugf("trigger upgrade charm for caas unit %v", unitID)
					select {
					case <-op.catacomb.Dying():
						return op.catacomb.ErrDying()
					case changedChan <- struct{}{}:
					}
				}
			}
		case units, ok := <-containerStartChan:
			if !ok {
				return errors.New("container start watcher closed channel")
			}
			for _, unitID := range units {
				if runningChan, ok := unitRunningChannels[unitID]; ok {
					op.config.Logger.Debugf("trigger running status for caas unit %v", unitID)
					select {
					case <-op.catacomb.Dying():
						return op.catacomb.ErrDying()
					case runningChan <- struct{}{}:
					}
				}
			}
		case units, ok := <-jujuUnitsWatcher.Changes():
			if !ok {
				return errors.New("watcher closed channel")
			}
			for _, v := range units {
				unitID := v
				unitLife, err := op.config.UnitGetter.Life(unitID)
				if err != nil && !errors.IsNotFound(err) {
					return errors.Trace(err)
				}
				unitTag := names.NewUnitTag(unitID)
				if errors.IsNotFound(err) || unitLife == life.Dead {
					delete(aliveUnits, unitID)
					delete(unitRunningChannels, unitID)
					if err := op.runner.StopWorker(unitID); err != nil {
						return err
					}
					// Remove the unit's directory
					if err := op.removeUnitDir(unitTag); err != nil {
						return err
					}
					// Remove the unit from state.
					if err := op.config.UnitRemover.RemoveUnit(unitID); err != nil {
						return err
					}
				} else {
					if _, ok := aliveUnits[unitID]; !ok {
						aliveUnits[unitID] = make(chan struct{})
					}
					if _, ok := unitRunningChannels[unitID]; !ok && op.deploymentMode != caas.ModeOperator {
						unitRunningChannels[unitID] = make(chan struct{})
					}
				}
				// Start a worker to manage any new units.
				if _, err := op.runner.Worker(unitID, op.catacomb.Dying()); err == nil || unitLife == life.Dead {
					// Already watching the unit. or we're
					// not yet watching it and it's dead.
					continue
				}

				// Make all the required symlinks.
				if err := op.makeAgentSymlinks(unitTag); err != nil {
					return errors.Trace(err)
				}

				params := op.config.UniterParams
				params.ModelType = model.CAAS
				params.UnitTag = unitTag
				params.Downloader = op.config.Downloader // TODO(caas): write a cache downloader
				params.UniterFacade = op.config.UniterFacadeFunc(unitTag)
				params.LeadershipTracker = op.config.LeadershipTrackerFunc(unitTag)
				params.ApplicationChannel = aliveUnits[unitID]
				params.ContainerRunningStatusChannel = unitRunningChannels[unitID]
				if op.deploymentMode != caas.ModeOperator {
					params.ContainerRunningStatusFunc = func(providerID string) (*uniterremotestate.ContainerRunningStatus, error) {
						return op.runningStatus(unitTag, providerID)
					}
					params.RemoteInitFunc = func(runningStatus uniterremotestate.ContainerRunningStatus, cancel <-chan struct{}) error {
						return op.remoteInit(unitTag, runningStatus, cancel)
					}
					params.NewRemoteRunnerExecutor = getNewRunnerExecutor(op.config.Logger, op.config.ExecClient)
				}
				if err := op.config.StartUniterFunc(op.runner, params); err != nil {
					return errors.Trace(err)
				}
			}
		}
	}
}

func (op *caasOperator) runningStatus(unit names.UnitTag, providerID string) (*uniterremotestate.ContainerRunningStatus, error) {
	op.config.Logger.Debugf("request running status for %v %s", unit, providerID)
	params := exec.StatusParams{
		PodName: providerID,
	}
	status, err := op.config.ExecClient.Status(params)
	if errors.IsNotFound(err) {
		op.config.Logger.Errorf("could not find pod %v %s %v", unit, providerID, err)
		return nil, nil
	} else if err != nil {
		op.config.Logger.Errorf("could not get pod %v %s %v", unit, providerID, err)
		return nil, errors.Trace(err)
	}
	result := &uniterremotestate.ContainerRunningStatus{
		PodName: status.PodName,
	}
	once := true
	for _, cs := range status.ContainerStatus {
		if cs.InitContainer && cs.Name == caas.InitContainerName {
			result.Initialising = cs.Running
			result.InitialisingTime = cs.StartedAt
		}
		// Only check the default container
		if !cs.InitContainer && !cs.EphemeralContainer && once {
			result.Running = cs.Running
			once = false
		}
	}
	return result, nil
}

func (op *caasOperator) remoteInit(unit names.UnitTag, runningStatus uniterremotestate.ContainerRunningStatus, cancel <-chan struct{}) error {
	op.config.Logger.Debugf("remote init for %v %+v", unit, runningStatus)
	params := InitializeUnitParams{
		ExecClient:   op.config.ExecClient,
		Logger:       op.config.Logger,
		OperatorInfo: op.config.OperatorInfo,
		Paths:        op.paths,
		UnitTag:      unit,
		ProviderID:   runningStatus.PodName,
		WriteFile:    ioutil.WriteFile,
		TempDir:      ioutil.TempDir,
	}
	switch {
	case runningStatus.Initialising:
		params.InitType = UnitInit
	case runningStatus.Running:
		params.InitType = UnitUpgrade
	default:
		return errors.NotFoundf("container not running")
	}
	err := InitializeUnit(params, cancel)
	if err != nil {
		return errors.Trace(err)
	}
	return nil
}

func (op *caasOperator) charmModified(local *LocalState, remote remotestate.Snapshot) bool {
	// CAAS models may not yet have read the charm url from state.
	if remote.CharmURL == nil {
		return false
	}
	if local == nil || local.CharmURL == nil {
		op.config.Logger.Warningf("unexpected nil local charm URL")
		return true
	}
	if *local.CharmURL != *remote.CharmURL {
		op.config.Logger.Debugf("upgrade from %v to %v", local.CharmURL, remote.CharmURL)
		return true
	}

	if local.CharmModifiedVersion != remote.CharmModifiedVersion {
		op.config.Logger.Debugf("upgrade from CharmModifiedVersion %v to %v", local.CharmModifiedVersion, remote.CharmModifiedVersion)
		return true
	}
	if remote.ForceCharmUpgrade {
		op.config.Logger.Debugf("force charm upgrade to %v", remote.CharmURL)
		return true
	}
	return false
}

func (op *caasOperator) setStatus(status status.Status, message string, args ...interface{}) error {
	err := op.config.StatusSetter.SetStatus(
		op.config.Application,
		status,
		fmt.Sprintf(message, args...),
		nil,
	)
	return errors.Annotate(err, "setting status")
}

// Kill is part of the worker.Worker interface.
func (op *caasOperator) Kill() {
	op.catacomb.Kill(nil)
}

// Wait is part of the worker.Worker interface.
func (op *caasOperator) Wait() error {
	return op.catacomb.Wait()
}<|MERGE_RESOLUTION|>--- conflicted
+++ resolved
@@ -353,13 +353,8 @@
 			if err != nil {
 				return nil, errors.Annotate(err, "creating juju run socket")
 			}
-<<<<<<< HEAD
-			logger.Debugf("starting caas operator juju-run listener on %v", socket)
+			op.config.Logger.Debugf("starting caas operator juju-run listener on %v", socket)
 			runListener, err := uniter.NewRunListener(*socket, loggo.GetLogger("juju.worker.uniter"))
-=======
-			op.config.Logger.Debugf("starting caas operator juju-run listener on %v", socket)
-			runListener, err := uniter.NewRunListener(*socket)
->>>>>>> 0526ad8d
 			if err != nil {
 				return nil, errors.Annotate(err, "creating juju run listener")
 			}
