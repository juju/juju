--- conflicted
+++ resolved
@@ -4,12 +4,9 @@
 package sshserver_test
 
 import (
-<<<<<<< HEAD
 	"errors"
 
-=======
 	"github.com/juju/loggo"
->>>>>>> 97067756
 	"github.com/juju/testing"
 	jc "github.com/juju/testing/checkers"
 	"github.com/juju/worker/v3"
@@ -219,7 +216,6 @@
 	ctrl := gomock.NewController(c)
 	defer ctrl.Finish()
 
-	mockLogger := mocks.NewMockLogger(ctrl)
 	mockSystemState := mocks.NewMockSystemState(ctrl)
 
 	serverWorker := workertest.NewErrorWorker(nil)
@@ -233,7 +229,7 @@
 
 	cfg := sshserver.ServerWrapperWorkerConfig{
 		SystemState: mockSystemState,
-		Logger:      mockLogger,
+		Logger:      loggo.GetLogger("test"),
 		NewServerWorker: func(swc sshserver.ServerWorkerConfig) (worker.Worker, error) {
 			return serverWorker, nil
 		},
@@ -250,7 +246,7 @@
 
 	cfg = sshserver.ServerWrapperWorkerConfig{
 		SystemState: mockSystemState,
-		Logger:      mockLogger,
+		Logger:      loggo.GetLogger("test"),
 		NewServerWorker: func(swc sshserver.ServerWorkerConfig) (worker.Worker, error) {
 			return serverWorker, nil
 		},
