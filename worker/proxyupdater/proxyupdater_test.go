--- conflicted
+++ resolved
@@ -169,24 +169,6 @@
 	}
 }
 
-<<<<<<< HEAD
-func (s *ProxyUpdaterSuite) assertNoFile(c *gc.C, filename string) {
-	maxWait := time.After(coretesting.ShortWait)
-	for {
-		select {
-		case <-maxWait:
-			return
-		case <-time.After(10 * time.Millisecond):
-			_, err := os.Stat(filename)
-			if err == nil {
-				c.Fatalf("file %s exists", filename)
-			}
-		}
-	}
-}
-
-=======
->>>>>>> 22559093
 func (s *ProxyUpdaterSuite) TestRunStop(c *gc.C) {
 	updater, err := proxyupdater.NewWorker(s.config)
 	c.Assert(err, jc.ErrorIsNil)
