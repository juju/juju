// Copyright 2024 Canonical Ltd.
// Licensed under the AGPLv3, see LICENCE file for details.

package state

import (
	"context"
	"fmt"

	"github.com/canonical/sqlair"
	"github.com/juju/errors"

	"github.com/juju/juju/core/database"
	"github.com/juju/juju/core/model"
	"github.com/juju/juju/domain"
)

// State represents a type for interacting with the underlying state.
type State struct {
	*domain.StateBase
}

// NewState returns a new State for interacting with the underlying state.
func NewState(factory database.TxnRunnerFactory) *State {
	return &State{
		StateBase: domain.NewStateBase(factory),
	}
}

// ControllerModelUUID returns the model UUID of the controller model.
func (st *State) ControllerModelUUID(ctx context.Context) (model.UUID, error) {
	db, err := st.DB()
	if err != nil {
		return "", errors.Trace(err)
	}

	var uuid controllerModelUUID
	stmt, err := st.Prepare(`
SELECT &controllerModelUUID.model_uuid
FROM   controller
`, uuid)
	if err != nil {
		return "", errors.Annotate(err, "preparing select controller model uuid statement")
	}
	err = db.Txn(ctx, func(ctx context.Context, tx *sqlair.TX) error {
		err := tx.Query(ctx, stmt).Get(&uuid)
		if errors.Is(err, sqlair.ErrNoRows) {
			// This should never reasonably happen.
			return fmt.Errorf("internal error: controller model uuid not found")
		}
		return err
	})
	if err != nil {
		return "", errors.Annotate(err, "getting controller model uuid")
	}

	return model.UUID(uuid.UUID), nil
}

// GetModelActivationStatus returns the activation status of a model.
func (st *State) GetModelActivationStatus(ctx context.Context, controllerUUID string) (bool, error) {
	db, err := st.DB()
	if err != nil {
		return false, errors.Trace(err)
	}

	type controllerModel struct {
		UUID        model.UUID `db:"uuid"`
		Activated   bool       `db:"activated"`
		ModelTypeID int        `db:"model_type_id"`
		Name        string     `db:"name"`
		CloudUUID   string     `db:"cloud_uuid"`
		LifeID      int        `db:"life_id"`
		OwnerUUID   string     `db:"owner_uuid"`
	}

	m := controllerModel{
		UUID: model.UUID(controllerUUID),
	}

	stmt, err := st.Prepare(`
SELECT &controllerModel.*
FROM   model
WHERE  uuid = $controllerModel.uuid
`, controllerModel{})

	if err != nil {
		return false, errors.Annotate(err, "preparing select model activated status statement")
	}

	err = db.Txn(ctx, func(ctx context.Context, tx *sqlair.TX) error {
		return tx.Query(ctx, stmt, m).Get(&m)
	})

	return m.Activated, err
}

<<<<<<< HEAD
=======
// AllModelActivationStatusQuery returns a SQL statement that will return all model activated status.
>>>>>>> 1a3516f1
func (st *State) AllModelActivationStatusQuery() string {
	return "SELECT activated from model"
}<|MERGE_RESOLUTION|>--- conflicted
+++ resolved
@@ -95,10 +95,7 @@
 	return m.Activated, err
 }
 
-<<<<<<< HEAD
-=======
 // AllModelActivationStatusQuery returns a SQL statement that will return all model activated status.
->>>>>>> 1a3516f1
 func (st *State) AllModelActivationStatusQuery() string {
 	return "SELECT activated from model"
 }