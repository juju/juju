--- conflicted
+++ resolved
@@ -30,21 +30,13 @@
 }
 
 type dummyState struct {
-<<<<<<< HEAD
-	clouds             map[string]dummyStateCloud
-	models             map[coremodel.UUID]coremodel.Model
-	nonActivatedModels map[coremodel.UUID]coremodel.Model
-	users              map[user.UUID]string
-	secretBackends     []string
-	lastLogin          map[user.UUID]map[coremodel.UUID]time.Time
-=======
 	clouds              map[string]dummyStateCloud
 	models              map[coremodel.UUID]coremodel.Model
 	nonActivatedModels  map[coremodel.UUID]coremodel.Model
 	users               map[user.UUID]string
 	secretBackends      []string
 	controllerModelUUID coremodel.UUID
->>>>>>> 9aef6e44
+	lastLogin           map[user.UUID]map[coremodel.UUID]time.Time
 }
 
 type dummyDeleter struct {
