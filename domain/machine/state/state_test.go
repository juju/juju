// Copyright 2024 Canonical Ltd.
// Licensed under the AGPLv3, see LICENCE file for details.

package state

import (
	"context"
	"database/sql"
	"sort"
	"time"

	"github.com/canonical/sqlair"
	"github.com/juju/clock"
	"github.com/juju/collections/transform"
	"github.com/juju/tc"

	"github.com/juju/juju/core/blockdevice"
	"github.com/juju/juju/core/instance"
	"github.com/juju/juju/core/machine"
	"github.com/juju/juju/core/machine/testing"
	"github.com/juju/juju/domain/life"
	domainmachine "github.com/juju/juju/domain/machine"
	machineerrors "github.com/juju/juju/domain/machine/errors"
	schematesting "github.com/juju/juju/domain/schema/testing"
	"github.com/juju/juju/internal/errors"
	loggertesting "github.com/juju/juju/internal/logger/testing"
	"github.com/juju/juju/internal/uuid"
)

type stateSuite struct {
	schematesting.ModelSuite

	state *State
}

var _ = tc.Suite(&stateSuite{})

// runQuery executes the provided SQL query string using the current state's database connection.
//
// It is a convenient function to setup test with a specific database state
func (s *stateSuite) runQuery(query string) error {
	db, err := s.state.DB()
	if err != nil {
		return err
	}
	stmt, err := sqlair.Prepare(query)
	if err != nil {
		return err
	}
	return db.Txn(context.Background(), func(ctx context.Context, tx *sqlair.TX) error {
		return tx.Query(ctx, stmt).Run()
	})
}

func (s *stateSuite) SetUpTest(c *tc.C) {
	s.ModelSuite.SetUpTest(c)

	s.state = NewState(s.TxnRunnerFactory(), clock.WallClock, loggertesting.WrapCheckLog(c))
}

// TestCreateMachine asserts the happy path of CreateMachine at the state layer.
func (s *stateSuite) TestCreateMachine(c *tc.C) {
	err := s.state.CreateMachine(context.Background(), "666", "", "")
	c.Assert(err, tc.ErrorIsNil)

	var (
		machineName string
	)
	err = s.TxnRunner().StdTxn(context.Background(), func(ctx context.Context, tx *sql.Tx) error {
		err := tx.QueryRowContext(ctx, "SELECT name FROM machine").Scan(&machineName)
		if err != nil {
			return errors.Capture(err)
		}
		return nil
	})
	c.Assert(err, tc.ErrorIsNil)
	c.Assert(machineName, tc.Equals, "666")
}

// TestCreateMachineAlreadyExists asserts that a MachineAlreadyExists error is
// returned when the machine already exists.
func (s *stateSuite) TestCreateMachineAlreadyExists(c *tc.C) {
	err := s.state.CreateMachine(context.Background(), "666", "", "")
	c.Assert(err, tc.ErrorIsNil)

	err = s.state.CreateMachine(context.Background(), "666", "", "")
	c.Assert(err, tc.ErrorIs, machineerrors.MachineAlreadyExists)
}

// TestCreateMachineWithParentSuccess asserts the happy path of
// CreateMachineWithParent at the state layer.
func (s *stateSuite) TestCreateMachineWithParentSuccess(c *tc.C) {
	// Create the parent first
	err := s.state.CreateMachine(context.Background(), "666", "3", "1")
	c.Assert(err, tc.ErrorIsNil)

	// Create the machine with the created parent
	err = s.state.CreateMachineWithParent(context.Background(), "667", "666", "4", "2")
	c.Assert(err, tc.ErrorIsNil)

	// Make sure the newly created machine with parent has been created.
	var (
		machineName string
	)
	parentStmt := `
SELECT  name
FROM    machine
        LEFT JOIN machine_parent AS parent
	ON        parent.machine_uuid = machine.uuid
WHERE   parent.parent_uuid = 1
	`
	err = s.TxnRunner().StdTxn(context.Background(), func(ctx context.Context, tx *sql.Tx) error {
		err := tx.QueryRowContext(ctx, parentStmt).Scan(&machineName)
		if err != nil {
			return errors.Capture(err)
		}
		return nil
	})
	c.Assert(err, tc.ErrorIsNil)
	c.Assert(machineName, tc.Equals, "667")
}

// TestCreateMachineWithParentNotFound asserts that a NotFound error is returned
// when the parent machine is not found.
func (s *stateSuite) TestCreateMachineWithParentNotFound(c *tc.C) {
	err := s.state.CreateMachineWithParent(context.Background(), "667", "666", "4", "2")
	c.Assert(err, tc.ErrorIs, machineerrors.MachineNotFound)
}

// TestCreateMachineWithparentAlreadyExists asserts that a MachineAlreadyExists
// error is returned when the machine to be created already exists.
func (s *stateSuite) TestCreateMachineWithParentAlreadyExists(c *tc.C) {
	err := s.state.CreateMachine(context.Background(), "666", "", "")
	c.Assert(err, tc.ErrorIsNil)

	err = s.state.CreateMachineWithParent(context.Background(), "666", "357", "4", "2")
	c.Assert(err, tc.ErrorIs, machineerrors.MachineAlreadyExists)
}

// TestGetMachineParentUUIDGrandParentNotAllowed asserts that a
// GrandParentNotAllowed error is returned when a grandparent is detected for a
// machine.
func (s *stateSuite) TestCreateMachineWithGrandParentNotAllowed(c *tc.C) {
	// Create the parent machine first.
	err := s.state.CreateMachine(context.Background(), "666", "1", "123")
	c.Assert(err, tc.ErrorIsNil)

	// Create the machine with the created parent.
	err = s.state.CreateMachineWithParent(context.Background(), "667", "666", "2", "456")
	c.Assert(err, tc.ErrorIsNil)

	// Create the machine with the created parent.
	err = s.state.CreateMachineWithParent(context.Background(), "668", "667", "3", "789")
	c.Assert(err, tc.ErrorIs, machineerrors.GrandParentNotSupported)
}

// TestDeleteMachine asserts the happy path of DeleteMachine at the state layer.
func (s *stateSuite) TestDeleteMachine(c *tc.C) {
	err := s.state.CreateMachine(context.Background(), "666", "", "")
	c.Assert(err, tc.ErrorIsNil)

	bd := blockdevice.BlockDevice{
		DeviceName:     "name-666",
		Label:          "label-666",
		UUID:           "device-666",
		HardwareId:     "hardware-666",
		WWN:            "wwn-666",
		BusAddress:     "bus-666",
		SizeMiB:        666,
		FilesystemType: "btrfs",
		InUse:          true,
		MountPoint:     "mount-666",
		SerialId:       "serial-666",
	}
	bdUUID := uuid.MustNewUUID().String()
	s.insertBlockDevice(c, bd, bdUUID, "666")

	err = s.state.DeleteMachine(context.Background(), "666")
	c.Assert(err, tc.ErrorIsNil)

	var machineCount int
	err = s.TxnRunner().StdTxn(context.Background(), func(ctx context.Context, tx *sql.Tx) error {
		err := tx.QueryRowContext(ctx, "SELECT count(*) FROM machine WHERE name=?", "666").Scan(&machineCount)
		if err != nil {
			return errors.Capture(err)
		}
		return nil
	})
	c.Assert(err, tc.ErrorIsNil)
	c.Assert(machineCount, tc.Equals, 0)
}

// TestDeleteMachineStatus asserts that DeleteMachine at the state layer removes
// any machine status and status data when deleting a machine.
func (s *stateSuite) TestDeleteMachineStatus(c *tc.C) {
	err := s.state.CreateMachine(context.Background(), "666", "", "123")
	c.Assert(err, tc.ErrorIsNil)

	bd := blockdevice.BlockDevice{
		DeviceName:     "name-666",
		Label:          "label-666",
		UUID:           "device-666",
		HardwareId:     "hardware-666",
		WWN:            "wwn-666",
		BusAddress:     "bus-666",
		SizeMiB:        666,
		FilesystemType: "btrfs",
		InUse:          true,
		MountPoint:     "mount-666",
		SerialId:       "serial-666",
	}
	bdUUID := uuid.MustNewUUID().String()
	s.insertBlockDevice(c, bd, bdUUID, "666")

	s.state.SetMachineStatus(context.Background(), "666", domainmachine.StatusInfo[domainmachine.MachineStatusType]{
		Status:  domainmachine.MachineStatusStarted,
		Message: "started",
		Data:    []byte(`{"key": "data"}`),
	})

	err = s.state.DeleteMachine(context.Background(), "666")
	c.Assert(err, tc.ErrorIsNil)

	var status int
	err = s.TxnRunner().StdTxn(context.Background(), func(ctx context.Context, tx *sql.Tx) error {
		err := tx.QueryRowContext(ctx, "SELECT count(*) FROM machine_status WHERE machine_uuid=?", "123").Scan(&status)
		if err != nil {
			return errors.Capture(err)
		}
		return nil
	})
	c.Assert(err, tc.ErrorIsNil)
	c.Assert(status, tc.Equals, 0)
}

func (s *stateSuite) insertBlockDevice(c *tc.C, bd blockdevice.BlockDevice, blockDeviceUUID, machineId string) {
	db := s.DB()

	inUse := 0
	if bd.InUse {
		inUse = 1
	}
	_, err := db.ExecContext(context.Background(), `
INSERT INTO block_device (uuid, name, label, device_uuid, hardware_id, wwn, bus_address, serial_id, mount_point, filesystem_type_id, Size_mib, in_use, machine_uuid)
VALUES (?, ?, ?, ?, ?, ?, ?, ?, ?, 2, ?, ?, (SELECT uuid FROM machine WHERE name=?))
`, blockDeviceUUID, bd.DeviceName, bd.Label, bd.UUID, bd.HardwareId, bd.WWN, bd.BusAddress, bd.SerialId, bd.MountPoint, bd.SizeMiB, inUse, machineId)
	c.Assert(err, tc.ErrorIsNil)

	for _, link := range bd.DeviceLinks {
		_, err = db.ExecContext(context.Background(), `
INSERT INTO block_device_link_device (block_device_uuid, name)
VALUES (?, ?)
`, blockDeviceUUID, link)
		c.Assert(err, tc.ErrorIsNil)
	}
	c.Assert(err, tc.ErrorIsNil)
}

// TestGetMachineLifeSuccess asserts the happy path of GetMachineLife at the
// state layer.
func (s *stateSuite) TestGetMachineLifeSuccess(c *tc.C) {
	err := s.state.CreateMachine(context.Background(), "666", "", "")
	c.Assert(err, tc.ErrorIsNil)

	obtainedLife, err := s.state.GetMachineLife(context.Background(), "666")
	expectedLife := life.Alive
	c.Assert(err, tc.ErrorIsNil)
	c.Assert(*obtainedLife, tc.Equals, expectedLife)
}

// TestGetMachineLifeNotFound asserts that a NotFound error is returned when the
// machine is not found.
func (s *stateSuite) TestGetMachineLifeNotFound(c *tc.C) {
	_, err := s.state.GetMachineLife(context.Background(), "666")
	c.Assert(err, tc.ErrorIs, machineerrors.MachineNotFound)
}

func (s *stateSuite) TestListAllMachines(c *tc.C) {
	err := s.state.CreateMachine(context.Background(), "666", "3", "1")
	c.Assert(err, tc.ErrorIsNil)

	err = s.state.CreateMachine(context.Background(), "667", "4", "2")
	c.Assert(err, tc.ErrorIsNil)

	machines, err := s.state.AllMachineNames(context.Background())
	c.Assert(err, tc.ErrorIsNil)

	expectedMachines := []string{"666", "667"}
	ms := transform.Slice[machine.Name, string](machines, func(m machine.Name) string { return m.String() })

	sort.Strings(ms)
	sort.Strings(expectedMachines)
	c.Assert(ms, tc.DeepEquals, expectedMachines)
}

// TestGetMachineStatusSuccess asserts the happy path of GetMachineStatus at the
// state layer.
func (s *stateSuite) TestGetMachineStatusSuccess(c *tc.C) {
	db := s.DB()

	err := s.state.CreateMachine(context.Background(), "666", "", "123")
	c.Assert(err, tc.ErrorIsNil)

	// Add a status value for this machine into the
	// machine_status table using the machineUUID and the status
	// value 2 for "running" (from machine_cloud_instance_status_value table).
	_, err = db.ExecContext(context.Background(), "INSERT INTO machine_status VALUES('123', '1', 'started', NULL, '2024-07-12 12:00:00')")
	c.Assert(err, tc.ErrorIsNil)

	obtainedStatus, err := s.state.GetMachineStatus(context.Background(), "666")
	c.Assert(err, tc.ErrorIsNil)
	c.Check(obtainedStatus, tc.DeepEquals, domainmachine.StatusInfo[domainmachine.MachineStatusType]{
		Status:  domainmachine.MachineStatusStarted,
		Message: "started",
		Since:   ptr(time.Date(2024, 7, 12, 12, 0, 0, 0, time.UTC)),
	})
}

// TestGetMachineStatusWithData asserts the happy path of GetMachineStatus at
// the state layer.
func (s *stateSuite) TestGetMachineStatusSuccessWithData(c *tc.C) {
	db := s.DB()

	err := s.state.CreateMachine(context.Background(), "666", "", "123")
	c.Assert(err, tc.ErrorIsNil)

	// Add a status value for this machine into the
	// machine_status table using the machineUUID and the status
	// value 2 for "running" (from machine_cloud_instance_status_value table).
	_, err = db.ExecContext(context.Background(), `INSERT INTO machine_status VALUES('123', '1', 'started', '{"key":"data"}',  '2024-07-12 12:00:00')`)
	c.Assert(err, tc.ErrorIsNil)

	obtainedStatus, err := s.state.GetMachineStatus(context.Background(), "666")
	c.Assert(err, tc.ErrorIsNil)
	c.Check(obtainedStatus, tc.DeepEquals, domainmachine.StatusInfo[domainmachine.MachineStatusType]{
		Status:  domainmachine.MachineStatusStarted,
		Message: "started",
		Data:    []byte(`{"key":"data"}`),
		Since:   ptr(time.Date(2024, 7, 12, 12, 0, 0, 0, time.UTC)),
	})
}

// TestGetMachineStatusNotFoundError asserts that a NotFound error is returned
// when the machine is not found.
func (s *stateSuite) TestGetMachineStatusNotFoundError(c *tc.C) {
	_, err := s.state.GetMachineStatus(context.Background(), "666")
	c.Assert(err, tc.ErrorIs, machineerrors.MachineNotFound)
}

// TestGetMachineStatusNotSetError asserts that a StatusNotSet error is returned
// when the status is not set.
func (s *stateSuite) TestGetMachineStatusNotSetError(c *tc.C) {
	err := s.state.CreateMachine(context.Background(), "666", "", "123")
	c.Assert(err, tc.ErrorIsNil)

	_, err = s.state.GetMachineStatus(context.Background(), "666")
	c.Assert(err, tc.ErrorIs, machineerrors.StatusNotSet)
}

// TestSetMachineStatusSuccess asserts the happy path of SetMachineStatus at the
// state layer.
func (s *stateSuite) TestSetMachineStatusSuccess(c *tc.C) {
	err := s.state.CreateMachine(context.Background(), "666", "", "123")
	c.Assert(err, tc.ErrorIsNil)

	expectedStatus := domainmachine.StatusInfo[domainmachine.MachineStatusType]{
		Status:  domainmachine.MachineStatusStarted,
		Message: "started",
		Since:   ptr(time.Now().UTC()),
	}
	err = s.state.SetMachineStatus(context.Background(), "666", expectedStatus)
	c.Assert(err, tc.ErrorIsNil)

	obtainedStatus, err := s.state.GetMachineStatus(context.Background(), "666")
	c.Assert(err, tc.ErrorIsNil)
	c.Check(obtainedStatus, tc.DeepEquals, expectedStatus)
}

// TestSetMachineStatusSuccessWithData asserts the happy path of
// SetMachineStatus at the state layer.
func (s *stateSuite) TestSetMachineStatusSuccessWithData(c *tc.C) {
	err := s.state.CreateMachine(context.Background(), "666", "", "123")
	c.Assert(err, tc.ErrorIsNil)

	expectedStatus := domainmachine.StatusInfo[domainmachine.MachineStatusType]{
		Status:  domainmachine.MachineStatusStarted,
		Message: "started",
		Data:    []byte(`{"key": "data"}`),
		Since:   ptr(time.Now().UTC()),
	}
	err = s.state.SetMachineStatus(context.Background(), "666", expectedStatus)
	c.Assert(err, tc.ErrorIsNil)

	obtainedStatus, err := s.state.GetMachineStatus(context.Background(), "666")
	c.Assert(err, tc.ErrorIsNil)
	c.Check(obtainedStatus, tc.DeepEquals, expectedStatus)
}

// TestSetMachineStatusNotFoundError asserts that a NotFound error is returned
// when the machine is not found.
func (s *stateSuite) TestSetMachineStatusNotFoundError(c *tc.C) {
	err := s.state.SetMachineStatus(context.Background(), "666", domainmachine.StatusInfo[domainmachine.MachineStatusType]{
		Status: domainmachine.MachineStatusStarted,
	})
	c.Assert(err, tc.ErrorIs, machineerrors.MachineNotFound)
}

// TestMachineStatusValues asserts the keys and values in the
// machine_status_value table, because we convert between core.status values
// and machine_status_value based on these associations. This test will catch
// any discrepancies between the two sets of values, and error if/when any of
// them ever change.
func (s *stateSuite) TestMachineStatusValues(c *tc.C) {
	db := s.DB()

	// Check that the status values in the machine_status_value table match
	// the instance status values in core status.
	rows, err := db.QueryContext(context.Background(), "SELECT id, status FROM machine_status_value")
	defer rows.Close()
	c.Assert(err, tc.ErrorIsNil)
	var statusValues []struct {
		ID   int
		Name string
	}
	for rows.Next() {
		var statusValue struct {
			ID   int
			Name string
		}
		err = rows.Scan(&statusValue.ID, &statusValue.Name)
		c.Assert(err, tc.ErrorIsNil)
		statusValues = append(statusValues, statusValue)
	}
	c.Assert(statusValues, tc.HasLen, 5)
	c.Check(statusValues[0].ID, tc.Equals, 0)
	c.Check(statusValues[0].Name, tc.Equals, "error")
	c.Check(statusValues[1].ID, tc.Equals, 1)
	c.Check(statusValues[1].Name, tc.Equals, "started")
	c.Check(statusValues[2].ID, tc.Equals, 2)
	c.Check(statusValues[2].Name, tc.Equals, "pending")
	c.Check(statusValues[3].ID, tc.Equals, 3)
	c.Check(statusValues[3].Name, tc.Equals, "stopped")
	c.Check(statusValues[4].ID, tc.Equals, 4)
	c.Check(statusValues[4].Name, tc.Equals, "down")
}

// TestMachineStatusValuesConversion asserts the conversions to and from the
// core status values and the internal status values for machine stay intact.
func (s *stateSuite) TestMachineStatusValuesConversion(c *tc.C) {
	tests := []struct {
		statusValue string
		expected    int
	}{
		{statusValue: "error", expected: 0},
		{statusValue: "started", expected: 1},
		{statusValue: "pending", expected: 2},
		{statusValue: "stopped", expected: 3},
		{statusValue: "down", expected: 4},
	}

	for _, test := range tests {
		a, err := decodeMachineStatus(test.statusValue)
		c.Assert(err, tc.ErrorIsNil)
		b, err := encodeMachineStatus(a)
		c.Assert(err, tc.ErrorIsNil)
		c.Check(b, tc.Equals, test.expected)
	}
}

// TestInstanceStatusValuesConversion asserts the conversions to and from the
// core status values and the internal status values for instances stay intact.
func (s *stateSuite) TestInstanceStatusValuesConversion(c *tc.C) {
	tests := []struct {
		statusValue string
		expected    int
	}{
		{statusValue: "", expected: 0},
		{statusValue: "unknown", expected: 0},
		{statusValue: "allocating", expected: 1},
		{statusValue: "running", expected: 2},
		{statusValue: "provisioning error", expected: 3},
	}

	for _, test := range tests {
		a, err := decodeCloudInstanceStatus(test.statusValue)
		c.Assert(err, tc.ErrorIsNil)

		b, err := encodeCloudInstanceStatus(a)
		c.Assert(err, tc.ErrorIsNil)
		c.Check(b, tc.Equals, test.expected)
	}
}

// TestSetMachineLifeSuccess asserts the happy path of SetMachineLife at the
// state layer.
func (s *stateSuite) TestSetMachineLifeSuccess(c *tc.C) {
	err := s.state.CreateMachine(context.Background(), "666", "", "")
	c.Assert(err, tc.ErrorIsNil)

	// Assert the life status is initially Alive
	obtainedLife, err := s.state.GetMachineLife(context.Background(), "666")
	c.Assert(err, tc.ErrorIsNil)
	c.Assert(*obtainedLife, tc.Equals, life.Alive)

	// Set the machine's life to Dead
	err = s.state.SetMachineLife(context.Background(), "666", life.Dead)
	c.Assert(err, tc.ErrorIsNil)

	// Assert we get the Dead as the machine's new life status.
	obtainedLife, err = s.state.GetMachineLife(context.Background(), "666")
	c.Assert(err, tc.ErrorIsNil)
	c.Assert(*obtainedLife, tc.Equals, life.Dead)
}

// TestSetMachineLifeNotFoundError asserts that we get a NotFound if the
// provided machine doesn't exist.
func (s *stateSuite) TestSetMachineLifeNotFoundError(c *tc.C) {
	err := s.state.SetMachineLife(context.Background(), "666", life.Dead)
	c.Assert(err, tc.ErrorIs, machineerrors.MachineNotFound)
}

// TestListAllMachinesEmpty asserts that AllMachineNames returns an empty list
// if there are no machines.
func (s *stateSuite) TestListAllMachinesEmpty(c *tc.C) {
	machines, err := s.state.AllMachineNames(context.Background())
	c.Assert(err, tc.ErrorIsNil)
	c.Assert(machines, tc.HasLen, 0)
}

// TestListAllMachineNamesSuccess asserts the happy path of AllMachineNames at
// the state layer.
func (s *stateSuite) TestListAllMachineNamesSuccess(c *tc.C) {
	err := s.state.CreateMachine(context.Background(), "666", "3", "1")
	c.Assert(err, tc.ErrorIsNil)

	err = s.state.CreateMachine(context.Background(), "667", "4", "2")
	c.Assert(err, tc.ErrorIsNil)

	machines, err := s.state.AllMachineNames(context.Background())
	c.Assert(err, tc.ErrorIsNil)

	expectedMachines := []string{"666", "667"}
	ms := transform.Slice[machine.Name, string](machines, func(m machine.Name) string { return m.String() })

	sort.Strings(ms)
	sort.Strings(expectedMachines)
	c.Assert(ms, tc.DeepEquals, expectedMachines)
}

// TestIsControllerSuccess asserts the happy path of IsController at the state
// layer.
func (s *stateSuite) TestIsControllerSuccess(c *tc.C) {
	err := s.state.CreateMachine(context.Background(), "666", "", "")
	c.Assert(err, tc.ErrorIsNil)

	isController, err := s.state.IsMachineController(context.Background(), "666")
	c.Assert(err, tc.ErrorIsNil)
	c.Assert(isController, tc.Equals, false)

	db := s.DB()

	updateIsController := `
UPDATE machine
SET is_controller = TRUE
WHERE name = $1;
`
	_, err = db.ExecContext(context.Background(), updateIsController, "666")
	c.Assert(err, tc.ErrorIsNil)
	isController, err = s.state.IsMachineController(context.Background(), "666")
	c.Assert(err, tc.ErrorIsNil)
	c.Assert(isController, tc.Equals, true)
}

// TestIsControllerNotFound asserts that a NotFound error is returned when the
// machine is not found.
func (s *stateSuite) TestIsControllerNotFound(c *tc.C) {
	_, err := s.state.IsMachineController(context.Background(), "666")
	c.Assert(err, tc.ErrorIs, machineerrors.MachineNotFound)
}

// TestGetMachineParentUUIDSuccess asserts the happy path of
// GetMachineParentUUID at the state layer.
func (s *stateSuite) TestGetMachineParentUUIDSuccess(c *tc.C) {
	// Create the parent machine first.
	err := s.state.CreateMachine(context.Background(), "666", "1", "123")
	c.Assert(err, tc.ErrorIsNil)

	// Create the machine with the created parent.
	err = s.state.CreateMachineWithParent(context.Background(), "667", "666", "2", "456")
	c.Assert(err, tc.ErrorIsNil)

	// Get the parent UUID of the machine.
	parentUUID, err := s.state.GetMachineParentUUID(context.Background(), "456")
	c.Assert(err, tc.ErrorIsNil)
	c.Assert(parentUUID, tc.Equals, machine.UUID("123"))
}

// TestGetMachineParentUUIDNotFound asserts that a NotFound error is returned
// when the machine is not found.
func (s *stateSuite) TestGetMachineParentUUIDNotFound(c *tc.C) {
	_, err := s.state.GetMachineParentUUID(context.Background(), "666")
	c.Assert(err, tc.ErrorIs, machineerrors.MachineNotFound)
}

// TestGetMachineParentUUIDNoParent asserts that a NotFound error is returned
// when the machine has no parent.
func (s *stateSuite) TestGetMachineParentUUIDNoParent(c *tc.C) {
	err := s.state.CreateMachine(context.Background(), "666", "", "123")
	c.Assert(err, tc.ErrorIsNil)

	_, err = s.state.GetMachineParentUUID(context.Background(), "123")
	c.Assert(err, tc.ErrorIs, machineerrors.MachineHasNoParent)
}

// TestMarkMachineForRemovalSuccess asserts the happy path of
// MarkMachineForRemoval at the state layer.
func (s *stateSuite) TestMarkMachineForRemovalSuccess(c *tc.C) {
	err := s.state.CreateMachine(context.Background(), "666", "", "123")
	c.Assert(err, tc.ErrorIsNil)

	err = s.state.MarkMachineForRemoval(context.Background(), "666")
	c.Assert(err, tc.ErrorIsNil)

	var machineUUID string
	err = s.TxnRunner().StdTxn(context.Background(), func(ctx context.Context, tx *sql.Tx) error {
		return tx.QueryRowContext(ctx, "SELECT machine_uuid FROM machine_removals WHERE machine_uuid=?", "123").Scan(&machineUUID)
	})
	c.Assert(err, tc.ErrorIsNil)
	c.Assert(machineUUID, tc.Equals, "123")
}

// TestMarkMachineForRemovalSuccessIdempotent asserts that marking a machine for
// removal multiple times is idempotent.
func (s *stateSuite) TestMarkMachineForRemovalSuccessIdempotent(c *tc.C) {
	err := s.state.CreateMachine(context.Background(), "666", "", "123")
	c.Assert(err, tc.ErrorIsNil)

	err = s.state.MarkMachineForRemoval(context.Background(), "666")
	c.Assert(err, tc.ErrorIsNil)

	err = s.state.MarkMachineForRemoval(context.Background(), "666")
	c.Assert(err, tc.ErrorIsNil)

	machines, err := s.state.GetAllMachineRemovals(context.Background())
	c.Assert(err, tc.ErrorIsNil)
	c.Assert(machines, tc.HasLen, 1)
	c.Assert(machines[0], tc.Equals, machine.UUID("123"))
}

// TestMarkMachineForRemovalNotFound asserts that a NotFound error is returned
// when the machine is not found.
// TODO(cderici): use machineerrors.MachineNotFound on rebase after #17759
// lands.
func (s *stateSuite) TestMarkMachineForRemovalNotFound(c *tc.C) {
	err := s.state.MarkMachineForRemoval(context.Background(), "666")
	c.Assert(err, tc.ErrorIs, machineerrors.MachineNotFound)
}

// TestGetAllMachineRemovalsSuccess asserts the happy path of
// GetAllMachineRemovals at the state layer.
func (s *stateSuite) TestGetAllMachineRemovalsSuccess(c *tc.C) {
	err := s.state.CreateMachine(context.Background(), "666", "", "123")
	c.Assert(err, tc.ErrorIsNil)

	err = s.state.MarkMachineForRemoval(context.Background(), "666")
	c.Assert(err, tc.ErrorIsNil)

	machines, err := s.state.GetAllMachineRemovals(context.Background())
	c.Assert(err, tc.ErrorIsNil)
	c.Assert(machines, tc.HasLen, 1)
	c.Assert(machines[0], tc.Equals, machine.UUID("123"))
}

// TestGetAllMachineRemovalsEmpty asserts that GetAllMachineRemovals returns an
// empty list if there are no machines marked for removal.
func (s *stateSuite) TestGetAllMachineRemovalsEmpty(c *tc.C) {
	machines, err := s.state.GetAllMachineRemovals(context.Background())
	c.Assert(err, tc.ErrorIsNil)
	c.Assert(machines, tc.HasLen, 0)
}

// TestGetSomeMachineRemovals asserts the happy path of GetAllMachineRemovals at
// the state layer for a subset of machines.
func (s *stateSuite) TestGetSomeMachineRemovals(c *tc.C) {
	err := s.state.CreateMachine(context.Background(), "666", "1", "123")
	c.Assert(err, tc.ErrorIsNil)

	err = s.state.CreateMachine(context.Background(), "667", "2", "124")
	c.Assert(err, tc.ErrorIsNil)

	err = s.state.CreateMachine(context.Background(), "668", "3", "125")
	c.Assert(err, tc.ErrorIsNil)

	err = s.state.MarkMachineForRemoval(context.Background(), "666")
	c.Assert(err, tc.ErrorIsNil)

	err = s.state.MarkMachineForRemoval(context.Background(), "668")
	c.Assert(err, tc.ErrorIsNil)

	machines, err := s.state.GetAllMachineRemovals(context.Background())
	c.Assert(err, tc.ErrorIsNil)
	c.Assert(machines, tc.HasLen, 2)
	c.Assert(machines[0], tc.Equals, machine.UUID("123"))
	c.Assert(machines[1], tc.Equals, machine.UUID("125"))
}

// TestGetMachineUUIDNotFound asserts that a NotFound error is returned
// when the machine is not found.
func (s *stateSuite) TestGetMachineUUIDNotFound(c *tc.C) {
	_, err := s.state.GetMachineUUID(context.Background(), "none")
	c.Assert(err, tc.ErrorIs, machineerrors.MachineNotFound)
}

// TestGetMachineUUID asserts that the uuid is returned from a machine name
func (s *stateSuite) TestGetMachineUUID(c *tc.C) {
	err := s.state.CreateMachine(context.Background(), "rage", "", "123")
	c.Assert(err, tc.ErrorIsNil)

	name, err := s.state.GetMachineUUID(context.Background(), "rage")
	c.Assert(err, tc.ErrorIsNil)
	c.Assert(name, tc.Equals, machine.UUID("123"))
}

func (s *stateSuite) TestKeepInstance(c *tc.C) {
	err := s.state.CreateMachine(context.Background(), "666", "", "")
	c.Assert(err, tc.ErrorIsNil)

	isController, err := s.state.ShouldKeepInstance(context.Background(), "666")
	c.Assert(err, tc.ErrorIsNil)
	c.Assert(isController, tc.Equals, false)

	db := s.DB()

	updateIsController := `
UPDATE machine
SET    keep_instance = TRUE
WHERE  name = $1`
	_, err = db.ExecContext(context.Background(), updateIsController, "666")
	c.Assert(err, tc.ErrorIsNil)
	isController, err = s.state.ShouldKeepInstance(context.Background(), "666")
	c.Assert(err, tc.ErrorIsNil)
	c.Assert(isController, tc.Equals, true)
}

// TestIsControllerNotFound asserts that a NotFound error is returned when the
// machine is not found.
func (s *stateSuite) TestKeepInstanceNotFound(c *tc.C) {
	_, err := s.state.ShouldKeepInstance(context.Background(), "666")
	c.Assert(err, tc.ErrorIs, machineerrors.MachineNotFound)
}

func (s *stateSuite) TestSetKeepInstance(c *tc.C) {
	err := s.state.CreateMachine(context.Background(), "666", "", "")
	c.Assert(err, tc.ErrorIsNil)
	err = s.state.SetKeepInstance(context.Background(), "666", true)
	c.Assert(err, tc.ErrorIsNil)

	db := s.DB()
	query := `
SELECT keep_instance
FROM   machine
WHERE  name = $1`
	row := db.QueryRowContext(context.Background(), query, "666")
	c.Assert(row.Err(), tc.ErrorIsNil)

	var keep bool
	c.Assert(row.Scan(&keep), tc.ErrorIsNil)
	c.Check(keep, tc.IsTrue)

}

func (s *stateSuite) TestSetKeepInstanceNotFound(c *tc.C) {
	err := s.state.SetKeepInstance(context.Background(), "666", true)
	c.Assert(err, tc.ErrorIs, machineerrors.MachineNotFound)
}

func (s *stateSuite) TestSetAppliedLXDProfileNames(c *tc.C) {
	err := s.state.CreateMachine(context.Background(), "666", "", "deadbeef")
	c.Assert(err, tc.ErrorIsNil)
	err = s.state.SetMachineCloudInstance(context.Background(), "deadbeef", instance.Id("123"), "", nil)
	c.Assert(err, tc.ErrorIsNil)
	err = s.state.SetAppliedLXDProfileNames(context.Background(), "deadbeef", []string{"profile1", "profile2"})
	c.Assert(err, tc.ErrorIsNil)

	// Check that the profile names are in the machine_lxd_profile table.
	db := s.DB()
	rows, err := db.Query("SELECT name FROM machine_lxd_profile WHERE machine_uuid = 'deadbeef'")
	defer rows.Close()
	c.Assert(err, tc.ErrorIsNil)
	var profiles []string
	for rows.Next() {
		var profile string
		err := rows.Scan(&profile)
		c.Assert(err, tc.ErrorIsNil)
		profiles = append(profiles, profile)
	}
	c.Check(profiles, tc.DeepEquals, []string{"profile1", "profile2"})
}

func (s *stateSuite) TestSetLXDProfilesPartial(c *tc.C) {
	err := s.state.CreateMachine(context.Background(), "666", "", "deadbeef")
	c.Assert(err, tc.ErrorIsNil)
	err = s.state.SetMachineCloudInstance(context.Background(), "deadbeef", instance.Id("123"), "", nil)
	c.Assert(err, tc.ErrorIsNil)

	// Insert a single lxd profile.
	db := s.DB()
	_, err = db.Exec(`INSERT INTO machine_lxd_profile VALUES
("deadbeef", "profile1", 0)`)
	c.Assert(err, tc.ErrorIsNil)

	err = s.state.SetAppliedLXDProfileNames(context.Background(), "deadbeef", []string{"profile1", "profile2"})
	// This shouldn't fail, but add the missing profile to the table.
	c.Assert(err, tc.ErrorIsNil)

	// Check that the profile names are in the machine_lxd_profile table.
	rows, err := db.Query("SELECT name FROM machine_lxd_profile WHERE machine_uuid = 'deadbeef'")
	defer rows.Close()
	c.Assert(err, tc.ErrorIsNil)
	var profiles []string
	for rows.Next() {
		var profile string
		err := rows.Scan(&profile)
		c.Assert(err, tc.ErrorIsNil)
		profiles = append(profiles, profile)
	}
	c.Check(profiles, tc.DeepEquals, []string{"profile1", "profile2"})
}

func (s *stateSuite) TestSetLXDProfilesOverwriteAll(c *tc.C) {
	err := s.state.CreateMachine(context.Background(), "666", "", "deadbeef")
	c.Assert(err, tc.ErrorIsNil)
	err = s.state.SetMachineCloudInstance(context.Background(), "deadbeef", instance.Id("123"), "", nil)
	c.Assert(err, tc.ErrorIsNil)

	// Insert 3 lxd profiles.
	db := s.DB()
	_, err = db.Exec(`INSERT INTO machine_lxd_profile VALUES
("deadbeef", "profile1", 0), ("deadbeef", "profile2", 1), ("deadbeef", "profile3", 2)`)
	c.Assert(err, tc.ErrorIsNil)

	err = s.state.SetAppliedLXDProfileNames(context.Background(), "deadbeef", []string{"profile1", "profile4"})
	c.Assert(err, tc.ErrorIsNil)

	// Check that the profile names are in the machine_lxd_profile table.
	rows, err := db.Query("SELECT name FROM machine_lxd_profile WHERE machine_uuid = 'deadbeef'")
	defer rows.Close()
	c.Assert(err, tc.ErrorIsNil)
	var profiles []string
	for rows.Next() {
		var profile string
		err := rows.Scan(&profile)
		c.Assert(err, tc.ErrorIsNil)
		profiles = append(profiles, profile)
	}
	c.Check(profiles, tc.DeepEquals, []string{"profile1", "profile4"})
}

func (s *stateSuite) TestSetLXDProfilesSameOrder(c *tc.C) {
	err := s.state.CreateMachine(context.Background(), "666", "", "deadbeef")
	c.Assert(err, tc.ErrorIsNil)
	err = s.state.SetMachineCloudInstance(context.Background(), "deadbeef", instance.Id("123"), "", nil)
	c.Assert(err, tc.ErrorIsNil)
	err = s.state.SetAppliedLXDProfileNames(context.Background(), "deadbeef", []string{"profile3", "profile1", "profile2"})
	c.Assert(err, tc.ErrorIsNil)

	profiles, err := s.state.AppliedLXDProfileNames(context.Background(), "deadbeef")
	c.Assert(err, tc.ErrorIsNil)
	c.Check(profiles, tc.DeepEquals, []string{"profile3", "profile1", "profile2"})
}

func (s *stateSuite) TestSetLXDProfilesNotFound(c *tc.C) {
	err := s.state.SetAppliedLXDProfileNames(context.Background(), "666", []string{"profile1", "profile2"})
	c.Assert(err, tc.ErrorIs, machineerrors.MachineNotFound)
}

func (s *stateSuite) TestSetLXDProfilesNotProvisioned(c *tc.C) {
	err := s.state.CreateMachine(context.Background(), "666", "", "deadbeef")
	c.Assert(err, tc.ErrorIsNil)
	err = s.state.SetAppliedLXDProfileNames(context.Background(), "deadbeef", []string{"profile3", "profile1", "profile2"})
	c.Assert(err, tc.ErrorIs, machineerrors.NotProvisioned)
}

func (s *stateSuite) TestSetLXDProfilesEmpty(c *tc.C) {
	err := s.state.CreateMachine(context.Background(), "666", "", "deadbeef")
	c.Assert(err, tc.ErrorIsNil)
	err = s.state.SetMachineCloudInstance(context.Background(), "deadbeef", instance.Id("123"), "", nil)
	c.Assert(err, tc.ErrorIsNil)
	err = s.state.SetAppliedLXDProfileNames(context.Background(), "deadbeef", []string{})
	c.Assert(err, tc.ErrorIsNil)

	profiles, err := s.state.AppliedLXDProfileNames(context.Background(), "deadbeef")
	c.Assert(err, tc.ErrorIsNil)
	c.Check(profiles, tc.HasLen, 0)
}

func (s *stateSuite) TestAppliedLXDProfileNames(c *tc.C) {
	err := s.state.CreateMachine(context.Background(), "666", "", "deadbeef")
	c.Assert(err, tc.ErrorIsNil)
	err = s.state.SetMachineCloudInstance(context.Background(), "deadbeef", instance.Id("123"), "", nil)
	c.Assert(err, tc.ErrorIsNil)

	// Insert 2 lxd profiles.
	db := s.DB()
	_, err = db.Exec(`INSERT INTO machine_lxd_profile VALUES
("deadbeef", "profile1", 0), ("deadbeef", "profile2", 1)`)
	c.Assert(err, tc.ErrorIsNil)

	profiles, err := s.state.AppliedLXDProfileNames(context.Background(), "deadbeef")
	c.Assert(err, tc.ErrorIsNil)
	c.Check(profiles, tc.DeepEquals, []string{"profile1", "profile2"})
}

func (s *stateSuite) TestAppliedLXDProfileNamesNotProvisioned(c *tc.C) {
	err := s.state.CreateMachine(context.Background(), "666", "", "deadbeef")
	c.Assert(err, tc.ErrorIsNil)
	profiles, err := s.state.AppliedLXDProfileNames(context.Background(), "deadbeef")
	c.Assert(err, tc.ErrorIs, machineerrors.NotProvisioned)
	c.Check(profiles, tc.HasLen, 0)
}

func (s *stateSuite) TestAppliedLXDProfileNamesNoErrorEmpty(c *tc.C) {
	err := s.state.CreateMachine(context.Background(), "666", "", "deadbeef")
	c.Assert(err, tc.ErrorIsNil)
	err = s.state.SetMachineCloudInstance(context.Background(), "deadbeef", instance.Id("123"), "", nil)
	c.Assert(err, tc.ErrorIsNil)
	profiles, err := s.state.AppliedLXDProfileNames(context.Background(), "deadbeef")
<<<<<<< HEAD
	c.Assert(err, tc.ErrorIsNil)
	c.Check(profiles, tc.HasLen, 0)
=======
	c.Assert(err, jc.ErrorIsNil)
	c.Check(profiles, gc.HasLen, 0)
}

func (s *stateSuite) TestGetNamesForUUIDs(c *gc.C) {
	// Arrange
	uuid111 := testing.GenUUID(c)
	err := s.state.CreateMachine(context.Background(), "111", "1", uuid111)
	c.Assert(err, jc.ErrorIsNil)
	uuid222 := testing.GenUUID(c)
	err = s.state.CreateMachine(context.Background(), "222", "2", uuid222)
	c.Assert(err, jc.ErrorIsNil)
	uuid333 := testing.GenUUID(c)
	err = s.state.CreateMachine(context.Background(), "333", "3", uuid333)
	c.Assert(err, jc.ErrorIsNil)
	expected := map[string]machine.Name{
		uuid111.String(): "111",
		uuid333.String(): "333",
	}

	// Act
	obtained, err := s.state.GetNamesForUUIDs(context.Background(), []string{uuid333.String(), uuid111.String()})

	// Assert
	c.Assert(err, jc.ErrorIsNil)
	c.Check(obtained, jc.DeepEquals, expected)
}

func (s *stateSuite) TestGetNamesForUUIDsNotFound(c *gc.C) {
	// Act
	_, err := s.state.GetNamesForUUIDs(context.Background(), []string{"deadbeef"})

	// Assert
	c.Assert(err, jc.ErrorIs, machineerrors.MachineNotFound)
>>>>>>> 557a3047
}<|MERGE_RESOLUTION|>--- conflicted
+++ resolved
@@ -925,25 +925,21 @@
 	err = s.state.SetMachineCloudInstance(context.Background(), "deadbeef", instance.Id("123"), "", nil)
 	c.Assert(err, tc.ErrorIsNil)
 	profiles, err := s.state.AppliedLXDProfileNames(context.Background(), "deadbeef")
-<<<<<<< HEAD
 	c.Assert(err, tc.ErrorIsNil)
 	c.Check(profiles, tc.HasLen, 0)
-=======
-	c.Assert(err, jc.ErrorIsNil)
-	c.Check(profiles, gc.HasLen, 0)
-}
-
-func (s *stateSuite) TestGetNamesForUUIDs(c *gc.C) {
+}
+
+func (s *stateSuite) TestGetNamesForUUIDs(c *tc.C) {
 	// Arrange
 	uuid111 := testing.GenUUID(c)
 	err := s.state.CreateMachine(context.Background(), "111", "1", uuid111)
-	c.Assert(err, jc.ErrorIsNil)
+	c.Assert(err, tc.ErrorIsNil)
 	uuid222 := testing.GenUUID(c)
 	err = s.state.CreateMachine(context.Background(), "222", "2", uuid222)
-	c.Assert(err, jc.ErrorIsNil)
+	c.Assert(err, tc.ErrorIsNil)
 	uuid333 := testing.GenUUID(c)
 	err = s.state.CreateMachine(context.Background(), "333", "3", uuid333)
-	c.Assert(err, jc.ErrorIsNil)
+	c.Assert(err, tc.ErrorIsNil)
 	expected := map[string]machine.Name{
 		uuid111.String(): "111",
 		uuid333.String(): "333",
@@ -953,15 +949,14 @@
 	obtained, err := s.state.GetNamesForUUIDs(context.Background(), []string{uuid333.String(), uuid111.String()})
 
 	// Assert
-	c.Assert(err, jc.ErrorIsNil)
-	c.Check(obtained, jc.DeepEquals, expected)
-}
-
-func (s *stateSuite) TestGetNamesForUUIDsNotFound(c *gc.C) {
+	c.Assert(err, tc.ErrorIsNil)
+	c.Check(obtained, tc.DeepEquals, expected)
+}
+
+func (s *stateSuite) TestGetNamesForUUIDsNotFound(c *tc.C) {
 	// Act
 	_, err := s.state.GetNamesForUUIDs(context.Background(), []string{"deadbeef"})
 
 	// Assert
-	c.Assert(err, jc.ErrorIs, machineerrors.MachineNotFound)
->>>>>>> 557a3047
+	c.Assert(err, tc.ErrorIs, machineerrors.MachineNotFound)
 }