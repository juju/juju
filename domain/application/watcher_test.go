--- conflicted
+++ resolved
@@ -123,17 +123,10 @@
 	setup := func(c *tc.C) {
 
 		ctx := context.Background()
-<<<<<<< HEAD
-		err := svc.AddUnits(ctx, storageDir, "foo", service.AddUnitArg{}, service.AddUnitArg{})
-		c.Assert(err, tc.ErrorIsNil)
-		err = svc.AddUnits(ctx, storageDir, "bar", service.AddUnitArg{}, service.AddUnitArg{}, service.AddUnitArg{})
-		c.Assert(err, tc.ErrorIsNil)
-=======
 		err := svc.AddUnits(ctx, "foo", service.AddUnitArg{}, service.AddUnitArg{})
-		c.Assert(err, jc.ErrorIsNil)
+		c.Assert(err, tc.ErrorIsNil)
 		err = svc.AddUnits(ctx, "bar", service.AddUnitArg{}, service.AddUnitArg{}, service.AddUnitArg{})
-		c.Assert(err, jc.ErrorIsNil)
->>>>>>> 557a3047
+		c.Assert(err, tc.ErrorIsNil)
 
 		err = s.TxnRunner().StdTxn(context.Background(), func(ctx context.Context, tx *sql.Tx) error {
 			if err := tx.QueryRowContext(ctx, "SELECT uuid FROM unit WHERE name=?", "foo/0").Scan(&unitID1); err != nil {
