// Copyright 2023 Canonical Ltd.
// Licensed under the AGPLv3, see LICENCE file for details.

package testing

import (
	"github.com/juju/juju/core/model"
	accessservice "github.com/juju/juju/domain/access/service"
	agentprovisionerservice "github.com/juju/juju/domain/agentprovisioner/service"
	annotationservice "github.com/juju/juju/domain/annotation/service"
	applicationservice "github.com/juju/juju/domain/application/service"
	autocertcacheservice "github.com/juju/juju/domain/autocert/service"
	blockdeviceservice "github.com/juju/juju/domain/blockdevice/service"
	cloudservice "github.com/juju/juju/domain/cloud/service"
	controllerconfigservice "github.com/juju/juju/domain/controllerconfig/service"
	controllernodeservice "github.com/juju/juju/domain/controllernode/service"
	credentialservice "github.com/juju/juju/domain/credential/service"
	externalcontrollerservice "github.com/juju/juju/domain/externalcontroller/service"
	flagservice "github.com/juju/juju/domain/flag/service"
	keymanagerservice "github.com/juju/juju/domain/keymanager/service"
	keyupdaterservice "github.com/juju/juju/domain/keyupdater/service"
	macaroonservice "github.com/juju/juju/domain/macaroon/service"
	machineservice "github.com/juju/juju/domain/machine/service"
	modelservice "github.com/juju/juju/domain/model/service"
	modelagentservice "github.com/juju/juju/domain/modelagent/service"
	modelconfigservice "github.com/juju/juju/domain/modelconfig/service"
	modeldefaultsservice "github.com/juju/juju/domain/modeldefaults/service"
	networkservice "github.com/juju/juju/domain/network/service"
	objectstoreservice "github.com/juju/juju/domain/objectstore/service"
	secretservice "github.com/juju/juju/domain/secret/service"
	secretbackendservice "github.com/juju/juju/domain/secretbackend/service"
	storageservice "github.com/juju/juju/domain/storage/service"
	unitservice "github.com/juju/juju/domain/unit/service"
	upgradeservice "github.com/juju/juju/domain/upgrade/service"
	"github.com/juju/juju/internal/servicefactory"
	"github.com/juju/juju/internal/storage"
)

// TestingServiceFactory provides access to the services required by the apiserver.
type TestingServiceFactory struct {
	machineServiceGetter     func() *machineservice.WatchableService
	applicationServiceGetter func() *applicationservice.Service
	unitServiceGetter        func() *unitservice.Service
}

// NewTestingServiceFactory returns a new registry which uses the provided controllerDB
// function to obtain a controller database.
func NewTestingServiceFactory() *TestingServiceFactory {
	return &TestingServiceFactory{}
}

// AgentProvisioner returns the agent provisioner service.
func (s *TestingServiceFactory) AgentProvisioner() *agentprovisionerservice.Service {
	return nil
}

// AutocertCache returns the autocert cache service.
func (s *TestingServiceFactory) AutocertCache() *autocertcacheservice.Service {
	return nil
}

// Config returns the model config service.
func (s *TestingServiceFactory) Config() *modelconfigservice.WatchableService {
	return nil
}

// ControllerConfig returns the controller configuration service.
func (s *TestingServiceFactory) ControllerConfig() *controllerconfigservice.WatchableService {
	return nil
}

// ControllerNode returns the controller node service.
func (s *TestingServiceFactory) ControllerNode() *controllernodeservice.Service {
	return nil
}

// Model returns the model service.
func (s *TestingServiceFactory) Model() *modelservice.Service {
	return nil
}

// ModelDefaults returns the model defaults service.
func (s *TestingServiceFactory) ModelDefaults() *modeldefaultsservice.Service {
	return nil
}

// KeyManager returns the model key manager serivce.
func (s *TestingServiceFactory) KeyManager(_ keymanagerservice.PublicKeyImporter) *keymanagerservice.Service {
	return nil
}

// KeyUpdater returns the model key updater service.
func (s *TestingServiceFactory) KeyUpdater() *keyupdaterservice.WatchableService {
	return nil
}

// ExternalController returns the external controller service.
func (s *TestingServiceFactory) ExternalController() *externalcontrollerservice.WatchableService {
	return nil
}

// Credential returns the credential service.
func (s *TestingServiceFactory) Credential() *credentialservice.WatchableService {
	return nil
}

// Cloud returns the cloud service.
func (s *TestingServiceFactory) Cloud() *cloudservice.WatchableService {
	return nil
}

// Upgrade returns the upgrade service.
func (s *TestingServiceFactory) Upgrade() *upgradeservice.WatchableService {
	return nil
}

// AgentObjectStore returns the agent object store service.
func (s *TestingServiceFactory) AgentObjectStore() *objectstoreservice.WatchableService {
	return nil
}

// ObjectStore returns the object store service.
func (s *TestingServiceFactory) ObjectStore() *objectstoreservice.WatchableService {
	return nil
}

// Flag returns the flag service.
func (s *TestingServiceFactory) Flag() *flagservice.Service {
	return nil
}

// Access returns the access service.
func (s *TestingServiceFactory) Access() *accessservice.Service {
	return nil
}

// Machine returns the machine service.
func (s *TestingServiceFactory) Machine() *machineservice.WatchableService {
	if s.machineServiceGetter == nil {
		return nil
	}
	return s.machineServiceGetter()
}

// Network returns the network service.
func (s *TestingServiceFactory) Network() *networkservice.WatchableService {
	return nil
}

// Annotation returns the annotation service.
func (s *TestingServiceFactory) Annotation() *annotationservice.Service {
	return nil
}

// Storage returns the storage service.
func (s *TestingServiceFactory) Storage(storage.ProviderRegistry) *storageservice.Service {
	return nil
}

// Secret returns the secret service.
func (s *TestingServiceFactory) Secret(secretservice.BackendAdminConfigGetter) *secretservice.WatchableService {
	return nil
}

// Agent returns the modelagent service.
func (s *TestingServiceFactory) Agent() *modelagentservice.Service {
	return nil
}

// Macaroon returns the macaroon bakery service
func (s *TestingServiceFactory) Macaroon() *macaroonservice.Service {
	return nil
}

// FactoryForModel returns a service factory for the given model uuid.
// This will late bind the model service factory to the actual service factory.
func (s *TestingServiceFactory) FactoryForModel(modelID model.UUID) servicefactory.ServiceFactory {
	return s
}

// WithMachineService returns a service factory which gets its machine service
// using the supplied getter.
func (s *TestingServiceFactory) WithMachineService(getter func() *machineservice.WatchableService) *TestingServiceFactory {
	s.machineServiceGetter = getter
	return s
}

// BlockDevice returns the block device service.
func (s *TestingServiceFactory) BlockDevice() *blockdeviceservice.WatchableService {
	return nil
}

// SecretBackend returns the secret backend service.
func (s *TestingServiceFactory) SecretBackend() *secretbackendservice.WatchableService {
	return nil
}

// ModelSecretBackend returns the model secret backend service.
func (s *TestingServiceFactory) ModelSecretBackend() *secretbackendservice.ModelSecretBackendService {
	return nil
}

// Application returns the block device service.
func (s *TestingServiceFactory) Application(storage.ProviderRegistry) *applicationservice.Service {
	if s.applicationServiceGetter == nil {
		return nil
	}
	return s.applicationServiceGetter()
}

// WithApplicationService returns a service factory which gets its application service
// using the supplied getter.
func (s *TestingServiceFactory) WithApplicationService(getter func() *applicationservice.Service) *TestingServiceFactory {
	s.applicationServiceGetter = getter
	return s
}

// Unit returns the block device service.
func (s *TestingServiceFactory) Unit() *unitservice.Service {
	if s.unitServiceGetter == nil {
		return nil
	}
	return s.unitServiceGetter()

}

// WithUnitService returns a service factory which gets its unit service
// using the supplied getter.
func (s *TestingServiceFactory) WithUnitService(getter func() *unitservice.Service) *TestingServiceFactory {
	s.unitServiceGetter = getter
	return s
}

// ModelInfo returns the model service for the model. The model info
// contains read-only information about the model.
// Note: This should be called model, but we have naming conflicts with
// the model service. As this is only for read-only model information, we
// can rename it to the more obscure version.
func (s *TestingServiceFactory) ModelInfo() *modelservice.ModelService {
	return nil
<<<<<<< HEAD
}

// KeyUpdater returns the block device service.
func (s *TestingServiceFactory) KeyUpdater() *keyupdaterservice.Service {
	return nil
}

// ModelAgent returns the modelagent service.
func (s *TestingServiceFactory) ModelAgent() *modelagentservice.ModelService {
	return nil
=======
>>>>>>> 02f53e86
}<|MERGE_RESOLUTION|>--- conflicted
+++ resolved
@@ -238,7 +238,6 @@
 // can rename it to the more obscure version.
 func (s *TestingServiceFactory) ModelInfo() *modelservice.ModelService {
 	return nil
-<<<<<<< HEAD
 }
 
 // KeyUpdater returns the block device service.
@@ -249,6 +248,4 @@
 // ModelAgent returns the modelagent service.
 func (s *TestingServiceFactory) ModelAgent() *modelagentservice.ModelService {
 	return nil
-=======
->>>>>>> 02f53e86
 }