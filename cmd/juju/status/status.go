--- conflicted
+++ resolved
@@ -139,13 +139,8 @@
     # Provide output as valid JSON
     juju status --format=json
 
-<<<<<<< HEAD
-    # Watch the status of the mysql application every five seconds.
-    # Note: Watch functionally based on third-party "viddy" tool.  
-=======
     # Watch the status of the mysql application every five seconds
-    # Only available for unix-based systems.
->>>>>>> f3bf1008
+    # Note: Watch functionally based on third-party "viddy" tool
     juju status --watch 5s mysql
 
     # Show only applications/units in active status
