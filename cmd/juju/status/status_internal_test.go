--- conflicted
+++ resolved
@@ -25,7 +25,6 @@
 	gc "gopkg.in/check.v1"
 	goyaml "gopkg.in/yaml.v2"
 
-	"github.com/juju/juju/api/client/client"
 	"github.com/juju/juju/cmd/juju/common"
 	"github.com/juju/juju/cmd/modelcmd"
 	corebase "github.com/juju/juju/core/base"
@@ -48,7 +47,7 @@
 
 func runStatus(c *gc.C, testCtx *context, args ...string) (code int, stdout, stderr string) {
 	ctx := cmdtesting.Context(c)
-	code = cmd.Main(NewStatusCommandForTest(testCtx.store, testCtx.api, testCtx.storageapi, clock.WallClock), ctx, args)
+	code = cmd.Main(NewStatusCommandForTest(testCtx.store, testCtx.api, clock.WallClock), ctx, args)
 	stdout = ctx.Stdout.(*bytes.Buffer).String()
 	stderr = ctx.Stderr.(*bytes.Buffer).String()
 	return
@@ -116,9 +115,8 @@
 	subordinateUnits map[string]int
 	nextinstanceId   int
 
-	store      *jujuclient.MemStore
-	api        *fakeStatusAPI
-	storageapi *mockListStorageAPI
+	store *jujuclient.MemStore
+	api   *fakeStatusAPI
 }
 
 func (ctx *context) run(c *gc.C, steps []stepper) {
@@ -159,7 +157,6 @@
 				RemoteApplications: make(map[string]params.RemoteApplicationStatus),
 			},
 		},
-		storageapi: &mockListStorageAPI{empty: true},
 	}
 }
 
@@ -4676,143 +4673,6 @@
 	}
 }
 
-<<<<<<< HEAD
-=======
-func (s *StatusSuite) TestMigrationInProgress(c *gc.C) {
-	// This test isn't part of statusTests because migrations can't be
-	// run on controller models.
-	st := s.setupMigrationTest(c)
-	defer st.Close()
-
-	expected := M{
-		"model": M{
-			"name":       "hosted",
-			"type":       "iaas",
-			"controller": "kontroll",
-			"cloud":      "dummy",
-			"region":     "dummy-region",
-			"version":    "2.0.0",
-			"model-status": M{
-				"current": "busy",
-				"since":   "01 Apr 15 01:23+10:00",
-				"message": "migrating: foo bar",
-			},
-			"sla": "unsupported",
-		},
-		"machines":     M{},
-		"applications": M{},
-		"storage":      M{},
-		"controller": M{
-			"timestamp": "15:04:05+07:00",
-		},
-	}
-
-	for _, format := range statusFormats {
-		code, stdout, stderr := runStatus(c, "--no-color", "-m", "hosted", "--format", format.name)
-		c.Check(code, gc.Equals, 0)
-		c.Assert(string(stderr), gc.Equals, "\nModel \"hosted\" is empty.\n")
-
-		stdout = substituteFakeTime(c, "since", stdout, false)
-		stdout = substituteFakeTimestamp(c, stdout, false)
-
-		// Roundtrip expected through format so that types will match.
-		buf, err := format.marshal(expected)
-		c.Assert(err, jc.ErrorIsNil)
-		var expectedForFormat M
-		err = format.unmarshal(buf, &expectedForFormat)
-		c.Assert(err, jc.ErrorIsNil)
-
-		var actual M
-		c.Assert(format.unmarshal(stdout, &actual), jc.ErrorIsNil)
-		c.Check(actual, jc.DeepEquals, expectedForFormat)
-	}
-}
-
-func (s *StatusSuite) TestMigrationInProgressTabular(c *gc.C) {
-	expected := `
-Model   Controller  Cloud/Region        Version  SLA          Timestamp       Notes
-hosted  kontroll    dummy/dummy-region  2.0.0    unsupported  15:04:05+07:00  migrating: foo bar
-`[1:]
-
-	st := s.setupMigrationTest(c)
-	defer st.Close()
-	code, stdout, stderr := runStatus(c, "--no-color", "-m", "hosted", "--format", "tabular")
-	c.Assert(code, gc.Equals, 0)
-	c.Assert(string(stderr), gc.Equals, "\nModel \"hosted\" is empty.\n")
-
-	output := substituteFakeTimestamp(c, stdout, false)
-	output = substituteSpacingBetweenTimestampAndNotes(c, output)
-	c.Assert(string(output), gc.Equals, expected)
-}
-
-func (s *StatusSuite) TestMigrationInProgressAndUpgradeAvailable(c *gc.C) {
-	expected := `
-Model   Controller  Cloud/Region        Version  SLA          Timestamp       Notes
-hosted  kontroll    dummy/dummy-region  2.0.0    unsupported  15:04:05+07:00  migrating: foo bar
-`[1:]
-
-	st := s.setupMigrationTest(c)
-	defer st.Close()
-
-	model, err := st.Model()
-	c.Assert(err, jc.ErrorIsNil)
-	err = model.UpdateLatestToolsVersion(nextVersion)
-	c.Assert(err, jc.ErrorIsNil)
-
-	code, stdout, stderr := runStatus(c, "--no-color", "-m", "hosted", "--format", "tabular")
-	c.Assert(code, gc.Equals, 0)
-	c.Assert(string(stderr), gc.Equals, "\nModel \"hosted\" is empty.\n")
-
-	output := substituteFakeTimestamp(c, stdout, false)
-	output = substituteSpacingBetweenTimestampAndNotes(c, output)
-	c.Assert(string(output), gc.Equals, expected)
-}
-
-func (s *StatusSuite) setupMigrationTest(c *gc.C) *state.State {
-	const hostedModelName = "hosted"
-	const statusText = "foo bar"
-
-	f := factory.NewFactory(s.BackingState, s.StatePool)
-	hostedSt := f.MakeModel(c, &factory.ModelParams{
-		Name: hostedModelName,
-	})
-
-	mig, err := hostedSt.CreateMigration(state.MigrationSpec{
-		InitiatedBy: names.NewUserTag("admin"),
-		TargetInfo: migration.TargetInfo{
-			ControllerTag: names.NewControllerTag(utils.MustNewUUID().String()),
-			Addrs:         []string{"1.2.3.4:5555", "4.3.2.1:6666"},
-			CACert:        "cert",
-			AuthTag:       names.NewUserTag("user"),
-			Password:      "password",
-		},
-	})
-	c.Assert(err, jc.ErrorIsNil)
-	err = mig.SetStatusMessage(statusText)
-	c.Assert(err, jc.ErrorIsNil)
-
-	return hostedSt
-}
-
-type fakeAPIClient struct {
-	statusReturn   *params.FullStatus
-	patternsUsed   []string
-	includeStorage bool
-	closeCalled    bool
-}
-
-func (a *fakeAPIClient) Status(args *client.StatusArgs) (*params.FullStatus, error) {
-	a.patternsUsed = args.Patterns
-	a.includeStorage = args.IncludeStorage
-	return a.statusReturn, nil
-}
-
-func (a *fakeAPIClient) Close() error {
-	a.closeCalled = true
-	return nil
-}
-
->>>>>>> cfe48455
 func (s *StatusSuite) TestStatusWithFormatSummary(c *gc.C) {
 	ctx := s.newContext()
 	steps := []stepper{
@@ -5549,32 +5409,8 @@
 }
 
 func (s *StatusSuite) TestStatusWithNilStatusAPI(c *gc.C) {
-<<<<<<< HEAD
 	ctx := s.newContext()
 	ctx.api.result = nil
-=======
-	ctx := s.newContext(c)
-	defer s.resetContext(c, ctx)
-	steps := []stepper{
-		addMachine{machineId: "0", job: state.JobManageModel},
-		setAddresses{"0", network.NewSpaceAddresses("10.0.0.1")},
-		startAliveMachine{"0", ""},
-		setMachineStatus{"0", status.Started, ""},
-	}
-
-	for _, s := range steps {
-		s.step(c, ctx)
-	}
-
-	fakeClient := fakeAPIClient{}
-	var status = fakeClient.Status
-	s.PatchValue(&status, func(_ *client.StatusArgs) (*params.FullStatus, error) {
-		return nil, nil
-	})
-	s.PatchValue(&newAPIClientForStatus, func(_ *statusCommand) (statusAPI, error) {
-		return &fakeClient, nil
-	})
->>>>>>> cfe48455
 
 	code, _, stderr := runStatus(c, ctx, "--no-color", "--format", "tabular")
 	c.Check(code, gc.Equals, 1)
