// Copyright 2018 Canonical Ltd.
// Licensed under the AGPLv3, see LICENCE file for details.

package status_test

import (
	"errors"
	"os/exec"
	"strings"
	"time"

	"github.com/juju/cmd/v3"
	"github.com/juju/cmd/v3/cmdtesting"
	jc "github.com/juju/testing/checkers"
	gc "gopkg.in/check.v1"

	"github.com/juju/juju/cmd/juju/status"
	corestatus "github.com/juju/juju/core/status"
	"github.com/juju/juju/rpc/params"
	"github.com/juju/juju/testing"
)

type MinimalStatusSuite struct {
	testing.BaseSuite

	statusapi  *fakeStatusAPI
	storageapi *mockListStorageAPI
	clock      *timeRecorder
}

var _ = gc.Suite(&MinimalStatusSuite{})

func (s *MinimalStatusSuite) SetUpTest(c *gc.C) {
	s.BaseSuite.SetUpTest(c)
	s.statusapi = &fakeStatusAPI{
		result: &params.FullStatus{
			Model: params.ModelStatusInfo{
				Name:     "test",
				CloudTag: "cloud-foo",
			},
		},
	}
	s.storageapi = &mockListStorageAPI{}
	s.clock = &timeRecorder{}
	s.SetModelAndController(c, "test", "admin/test")
}

func (s *MinimalStatusSuite) runStatus(c *gc.C, args ...string) (*cmd.Context, error) {
	statusCmd := status.NewTestStatusCommand(s.statusapi, s.storageapi, s.clock)
	return cmdtesting.RunCommand(c, statusCmd, args...)
}

func (s *MinimalStatusSuite) TestGoodCall(c *gc.C) {
	_, err := s.runStatus(c)
	c.Assert(err, jc.ErrorIsNil)
	c.Assert(s.clock.waits, gc.HasLen, 0)
}

func (s *MinimalStatusSuite) TestViddyBinaryExists(c *gc.C) {
	path, err := exec.LookPath("viddy")
	if err != nil {
		c.Error("can't find viddy ('watch' command analog) binary")
	}
<<<<<<< HEAD
	c.Assert(strings.HasSuffix(path, "viddy"), gc.Equals, true)
=======

	s.statusapi.errors = []error{
		nil,
		nil,
		nil,
		errors.New("boom"),
	}

	ctx, err := s.runStatus(c, "--no-color", "--watch", "1ms", "--retry-count", "0")
	c.Assert(err, gc.ErrorMatches, "boom")

	// We expect the correct output for the first 3 nil errors before termination.
	c.Assert(cmdtesting.Stdout(ctx), gc.Equals, `
Model  Controller  Cloud/Region  Version
test   test        foo           

Model  Controller  Cloud/Region  Version
test   test        foo           

Model  Controller  Cloud/Region  Version
test   test        foo           

`[1:])

>>>>>>> f3bf1008
}

func (s *MinimalStatusSuite) TestGoodCallWithStorage(c *gc.C) {
	context, err := s.runStatus(c, "--no-color", "--storage")
	c.Assert(err, jc.ErrorIsNil)
	c.Assert(s.clock.waits, gc.HasLen, 0)

	obtainedValid := cmdtesting.Stdout(context)
	c.Assert(obtainedValid, gc.Equals, `
Model  Controller  Cloud/Region  Version
test   test        foo           

Storage Unit  Storage ID    Type        Pool      Mountpoint  Size    Status    Message
              persistent/1  filesystem                                detached  
postgresql/0  db-dir/1100   block                             3.0MiB  attached  
transcode/0   db-dir/1000   block                                     pending   creating volume
transcode/0   shared-fs/0   filesystem  radiance  /mnt/doom   1.0GiB  attached  
transcode/1   shared-fs/0   filesystem  radiance  /mnt/huang  1.0GiB  attached  

`[1:])
}

func (s *MinimalStatusSuite) TestRetryOnError(c *gc.C) {
	s.statusapi.errors = []error{
		errors.New("boom"),
		errors.New("splat"),
	}

	_, err := s.runStatus(c, "--no-color")
	c.Assert(err, jc.ErrorIsNil)
	delay := 100 * time.Millisecond
	// Two delays of the default time.
	c.Assert(s.clock.waits, jc.DeepEquals, []time.Duration{delay, delay})
}

func (s *MinimalStatusSuite) TestRetryDelays(c *gc.C) {
	s.statusapi.errors = []error{
		errors.New("boom"),
		errors.New("splat"),
	}

	_, err := s.runStatus(c, "--no-color", "--retry-delay", "250ms")
	c.Assert(err, jc.ErrorIsNil)
	delay := 250 * time.Millisecond
	c.Assert(s.clock.waits, jc.DeepEquals, []time.Duration{delay, delay})
}

func (s *MinimalStatusSuite) TestRetryCount(c *gc.C) {
	s.statusapi.errors = []error{
		errors.New("error 1"),
		errors.New("error 2"),
		errors.New("error 3"),
		errors.New("error 4"),
		errors.New("error 5"),
		errors.New("error 6"),
		errors.New("error 7"),
	}

	_, err := s.runStatus(c, "--no-color", "--retry-count", "5")
	c.Assert(err.Error(), gc.Equals, "error 6")
	// We expect five waits of the default duration.
	delay := 100 * time.Millisecond
	c.Assert(s.clock.waits, jc.DeepEquals, []time.Duration{delay, delay, delay, delay, delay})
}

func (s *MinimalStatusSuite) TestRetryCountOfZero(c *gc.C) {
	s.statusapi.errors = []error{
		errors.New("error 1"),
		errors.New("error 2"),
		errors.New("error 3"),
	}

	_, err := s.runStatus(c, "--no-color", "--retry-count", "0")
	c.Assert(err.Error(), gc.Equals, "error 1")
	// No delays.
	c.Assert(s.clock.waits, gc.HasLen, 0)
}

type fakeStatusAPI struct {
	result *params.FullStatus
	errors []error
}

func (f *fakeStatusAPI) Status(_ []string) (*params.FullStatus, error) {
	if len(f.errors) > 0 {
		err, rest := f.errors[0], f.errors[1:]
		f.errors = rest

		if err != nil {
			return nil, err
		}
	}
	return f.result, nil
}

func (*fakeStatusAPI) Close() error {
	return nil
}

type timeRecorder struct {
	waits  []time.Duration
	result chan time.Time
}

func (r *timeRecorder) After(d time.Duration) <-chan time.Time {
	r.waits = append(r.waits, d)
	if r.result == nil {
		// If we haven't yet, make a closed time channel so it immediately
		// passes.
		r.result = make(chan time.Time)
		close(r.result)
	}
	return r.result
}

type mockListStorageAPI struct {
	listErrors      bool
	listFilesystems func([]string) ([]params.FilesystemDetailsListResult, error)
	listVolumes     func([]string) ([]params.VolumeDetailsListResult, error)
	omitPool        bool
	time            time.Time
}

func (s *mockListStorageAPI) Close() error {
	return nil
}

func (s *mockListStorageAPI) ListStorageDetails() ([]params.StorageDetails, error) {
	if s.listErrors {
		return nil, errors.New("list fails")
	}
	results := []params.StorageDetails{{
		StorageTag: "storage-db-dir-1000",
		OwnerTag:   "unit-transcode-0",
		Kind:       params.StorageKindBlock,
		Status: params.EntityStatus{
			Status: corestatus.Pending,
			Since:  &s.time,
			Info:   "creating volume",
		},
		Attachments: map[string]params.StorageAttachmentDetails{
			"unit-transcode-0": {
				Location: "thither",
			},
		},
	}, {
		StorageTag: "storage-db-dir-1100",
		OwnerTag:   "unit-postgresql-0",
		Kind:       params.StorageKindBlock,
		Life:       "dying",
		Status: params.EntityStatus{
			Status: corestatus.Attached,
			Since:  &s.time,
		},
		Persistent: true,
		Attachments: map[string]params.StorageAttachmentDetails{
			"unit-postgresql-0": {
				Location: "hither",
				Life:     "dying",
			},
		},
	}, {
		StorageTag: "storage-shared-fs-0",
		OwnerTag:   "application-transcode",
		Kind:       params.StorageKindFilesystem,
		Status: params.EntityStatus{
			Status: corestatus.Attached,
			Since:  &s.time,
		},
		Persistent: true,
		Attachments: map[string]params.StorageAttachmentDetails{
			"unit-transcode-0": {
				Location: "there",
			},
			"unit-transcode-1": {
				Location: "here",
			},
		},
	}, {
		StorageTag: "storage-persistent-1",
		Kind:       params.StorageKindFilesystem,
		Status: params.EntityStatus{
			Status: corestatus.Detached,
			Since:  &s.time,
		},
		Persistent: true,
	}}
	return results, nil
}

func (s *mockListStorageAPI) ListFilesystems(machines []string) ([]params.FilesystemDetailsListResult, error) {
	if s.listFilesystems != nil {
		return s.listFilesystems(machines)
	}
	results := []params.FilesystemDetailsListResult{{Result: []params.FilesystemDetails{
		// filesystem 0/0 is attached to machine 0, assigned to
		// storage db-dir/1001, which is attached to unit
		// abc/0.
		{
			FilesystemTag: "filesystem-0-0",
			VolumeTag:     "volume-0-1",
			Info: params.FilesystemInfo{
				FilesystemId: "provider-supplied-filesystem-0-0",
				Size:         512,
			},
			Life:   "alive",
			Status: createTestStatus(corestatus.Attached, "", s.time),
			MachineAttachments: map[string]params.FilesystemAttachmentDetails{
				"machine-0": {
					Life: "alive",
					FilesystemAttachmentInfo: params.FilesystemAttachmentInfo{
						MountPoint: "/mnt/fuji",
					},
				},
			},
			Storage: &params.StorageDetails{
				StorageTag: "storage-db-dir-1001",
				OwnerTag:   "unit-abc-0",
				Kind:       params.StorageKindBlock,
				Life:       "alive",
				Status:     createTestStatus(corestatus.Attached, "", s.time),
				Attachments: map[string]params.StorageAttachmentDetails{
					"unit-abc-0": {
						StorageTag: "storage-db-dir-1001",
						UnitTag:    "unit-abc-0",
						MachineTag: "machine-0",
						Location:   "/mnt/fuji",
					},
				},
			},
		},
		// filesystem 1 is attaching to machine 0, but is not assigned
		// to any storage.
		{
			FilesystemTag: "filesystem-1",
			Info: params.FilesystemInfo{
				FilesystemId: "provider-supplied-filesystem-1",
				Size:         2048,
			},
			Status: createTestStatus(corestatus.Attaching, "failed to attach, will retry", s.time),
			MachineAttachments: map[string]params.FilesystemAttachmentDetails{
				"machine-0": {},
			},
		},
		// filesystem 3 is due to be attached to machine 1, but is not
		// assigned to any storage and has not yet been provisioned.
		{
			FilesystemTag: "filesystem-3",
			Info: params.FilesystemInfo{
				Size: 42,
			},
			Status: createTestStatus(corestatus.Pending, "", s.time),
			MachineAttachments: map[string]params.FilesystemAttachmentDetails{
				"machine-1": {},
			},
		},
		// filesystem 2 is due to be attached to machine 1, but is not
		// assigned to any storage.
		{
			FilesystemTag: "filesystem-2",
			Info: params.FilesystemInfo{
				FilesystemId: "provider-supplied-filesystem-2",
				Size:         3,
			},
			Status: createTestStatus(corestatus.Attached, "", s.time),
			MachineAttachments: map[string]params.FilesystemAttachmentDetails{
				"machine-1": {
					FilesystemAttachmentInfo: params.FilesystemAttachmentInfo{
						MountPoint: "/mnt/zion",
					},
				},
			},
		},
		// filesystem 4 is attached to machines 0 and 1, and is assigned
		// to shared storage.
		{
			FilesystemTag: "filesystem-4",
			Info: params.FilesystemInfo{
				FilesystemId: "provider-supplied-filesystem-4",
				Pool:         "radiance",
				Size:         1024,
			},
			Status: createTestStatus(corestatus.Attached, "", s.time),
			MachineAttachments: map[string]params.FilesystemAttachmentDetails{
				"machine-0": {
					FilesystemAttachmentInfo: params.FilesystemAttachmentInfo{
						MountPoint: "/mnt/doom",
						ReadOnly:   true,
					},
				},
				"machine-1": {
					FilesystemAttachmentInfo: params.FilesystemAttachmentInfo{
						MountPoint: "/mnt/huang",
						ReadOnly:   true,
					},
				},
			},
			Storage: &params.StorageDetails{
				StorageTag: "storage-shared-fs-0",
				OwnerTag:   "application-transcode",
				Kind:       params.StorageKindBlock,
				Status:     createTestStatus(corestatus.Attached, "", s.time),
				Attachments: map[string]params.StorageAttachmentDetails{
					"unit-transcode-0": {
						StorageTag: "storage-shared-fs-0",
						UnitTag:    "unit-transcode-0",
						MachineTag: "machine-0",
						Location:   "/mnt/bits",
					},
					"unit-transcode-1": {
						StorageTag: "storage-shared-fs-0",
						UnitTag:    "unit-transcode-1",
						MachineTag: "machine-1",
						Location:   "/mnt/pieces",
					},
				},
			},
		}, {
			// filesystem 5 is assigned to db-dir/1100, but is not yet
			// attached to any machines.
			FilesystemTag: "filesystem-5",
			Info: params.FilesystemInfo{
				FilesystemId: "provider-supplied-filesystem-5",
				Size:         3,
			},
			Status: createTestStatus(corestatus.Attached, "", s.time),
			Storage: &params.StorageDetails{
				StorageTag: "storage-db-dir-1100",
				OwnerTag:   "unit-abc-0",
				Kind:       params.StorageKindBlock,
				Life:       "alive",
				Status:     createTestStatus(corestatus.Attached, "", s.time),
				Attachments: map[string]params.StorageAttachmentDetails{
					"unit-abc-0": {
						StorageTag: "storage-db-dir-1100",
						UnitTag:    "unit-abc-0",
						Location:   "/mnt/fuji",
					},
				},
			},
		},
	}}}
	if s.omitPool {
		for _, result := range results {
			for i, details := range result.Result {
				details.Info.Pool = ""
				result.Result[i] = details
			}
		}
	}
	return results, nil
}

func (s *mockListStorageAPI) ListVolumes(machines []string) ([]params.VolumeDetailsListResult, error) {
	if s.listVolumes != nil {
		return s.listVolumes(machines)
	}
	results := []params.VolumeDetailsListResult{{Result: []params.VolumeDetails{
		// volume 0/0 is attached to machine 0, assigned to
		// storage db-dir/1001, which is attached to unit
		// abc/0.
		{
			VolumeTag: "volume-0-0",
			Info: params.VolumeInfo{
				VolumeId: "provider-supplied-volume-0-0",
				Pool:     "radiance",
				Size:     512,
			},
			Life:   "alive",
			Status: createTestStatus(corestatus.Attached, "", s.time),
			MachineAttachments: map[string]params.VolumeAttachmentDetails{
				"machine-0": {
					Life: "alive",
					VolumeAttachmentInfo: params.VolumeAttachmentInfo{
						DeviceName: "loop0",
					},
				},
			},
			Storage: &params.StorageDetails{
				StorageTag: "storage-db-dir-1001",
				OwnerTag:   "unit-abc-0",
				Kind:       params.StorageKindBlock,
				Life:       "alive",
				Status:     createTestStatus(corestatus.Attached, "", s.time),
				Attachments: map[string]params.StorageAttachmentDetails{
					"unit-abc-0": {
						StorageTag: "storage-db-dir-1001",
						UnitTag:    "unit-abc-0",
						MachineTag: "machine-0",
						Location:   "/dev/loop0",
					},
				},
			},
		},
		// volume 1 is attaching to machine 0, but is not assigned
		// to any storage.
		{
			VolumeTag: "volume-1",
			Info: params.VolumeInfo{
				VolumeId:   "provider-supplied-volume-1",
				HardwareId: "serial blah blah",
				Persistent: true,
				Size:       2048,
			},
			Status: createTestStatus(corestatus.Attaching, "failed to attach, will retry", s.time),
			MachineAttachments: map[string]params.VolumeAttachmentDetails{
				"machine-0": {},
			},
		},
		// volume 3 is due to be attached to machine 1, but is not
		// assigned to any storage and has not yet been provisioned.
		{
			VolumeTag: "volume-3",
			Info: params.VolumeInfo{
				Size: 42,
			},
			Status: createTestStatus(corestatus.Pending, "", s.time),
			MachineAttachments: map[string]params.VolumeAttachmentDetails{
				"machine-1": {},
			},
		},
		// volume 2 is due to be attached to machine 1, but is not
		// assigned to any storage and has not yet been provisioned.
		{
			VolumeTag: "volume-2",
			Info: params.VolumeInfo{
				VolumeId: "provider-supplied-volume-2",
				Size:     3,
			},
			Status: createTestStatus(corestatus.Attached, "", s.time),
			MachineAttachments: map[string]params.VolumeAttachmentDetails{
				"machine-1": {
					VolumeAttachmentInfo: params.VolumeAttachmentInfo{
						DeviceName: "xvdf1",
					},
				},
			},
		},
		// volume 4 is attached to machines 0 and 1, and is assigned
		// to shared storage.
		{
			VolumeTag: "volume-4",
			Info: params.VolumeInfo{
				VolumeId:   "provider-supplied-volume-4",
				Persistent: true,
				Size:       1024,
			},
			Status: createTestStatus(corestatus.Attached, "", s.time),
			MachineAttachments: map[string]params.VolumeAttachmentDetails{
				"machine-0": {
					VolumeAttachmentInfo: params.VolumeAttachmentInfo{
						DeviceName: "xvdf2",
						ReadOnly:   true,
					},
				},
				"machine-1": {
					VolumeAttachmentInfo: params.VolumeAttachmentInfo{
						DeviceName: "xvdf3",
						ReadOnly:   true,
					},
				},
			},
			Storage: &params.StorageDetails{
				StorageTag: "storage-shared-fs-0",
				OwnerTag:   "application-transcode",
				Kind:       params.StorageKindBlock,
				Status:     createTestStatus(corestatus.Attached, "", s.time),
				Attachments: map[string]params.StorageAttachmentDetails{
					"unit-transcode-0": {
						StorageTag: "storage-shared-fs-0",
						UnitTag:    "unit-transcode-0",
						MachineTag: "machine-0",
						Location:   "/mnt/bits",
					},
					"unit-transcode-1": {
						StorageTag: "storage-shared-fs-0",
						UnitTag:    "unit-transcode-1",
						MachineTag: "machine-1",
						Location:   "/mnt/pieces",
					},
				},
			},
		},
	}}}
	if s.omitPool {
		for _, result := range results {
			for i, details := range result.Result {
				details.Info.Pool = ""
				result.Result[i] = details
			}
		}
	}
	return results, nil
}

func createTestStatus(testStatus corestatus.Status, message string, since time.Time) params.EntityStatus {
	return params.EntityStatus{
		Status: testStatus,
		Info:   message,
		Since:  &since,
	}
}<|MERGE_RESOLUTION|>--- conflicted
+++ resolved
@@ -61,34 +61,7 @@
 	if err != nil {
 		c.Error("can't find viddy ('watch' command analog) binary")
 	}
-<<<<<<< HEAD
 	c.Assert(strings.HasSuffix(path, "viddy"), gc.Equals, true)
-=======
-
-	s.statusapi.errors = []error{
-		nil,
-		nil,
-		nil,
-		errors.New("boom"),
-	}
-
-	ctx, err := s.runStatus(c, "--no-color", "--watch", "1ms", "--retry-count", "0")
-	c.Assert(err, gc.ErrorMatches, "boom")
-
-	// We expect the correct output for the first 3 nil errors before termination.
-	c.Assert(cmdtesting.Stdout(ctx), gc.Equals, `
-Model  Controller  Cloud/Region  Version
-test   test        foo           
-
-Model  Controller  Cloud/Region  Version
-test   test        foo           
-
-Model  Controller  Cloud/Region  Version
-test   test        foo           
-
-`[1:])
-
->>>>>>> f3bf1008
 }
 
 func (s *MinimalStatusSuite) TestGoodCallWithStorage(c *gc.C) {
