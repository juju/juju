--- conflicted
+++ resolved
@@ -13,20 +13,12 @@
 
 	"github.com/juju/juju/cmd/juju/storage"
 	"github.com/juju/juju/core/model"
-<<<<<<< HEAD
 	"github.com/juju/juju/internal/cmd"
 	"github.com/juju/juju/internal/cmd/cmdtesting"
 	jujustorage "github.com/juju/juju/internal/storage"
 	"github.com/juju/juju/internal/testhelpers"
 	"github.com/juju/juju/jujuclient"
 	"github.com/juju/juju/jujuclient/jujuclienttesting"
-=======
-	"github.com/juju/juju/feature"
-	_ "github.com/juju/juju/internal/provider/dummy"
-	"github.com/juju/juju/jujuclient"
-	"github.com/juju/juju/jujuclient/jujuclienttesting"
-	jujustorage "github.com/juju/juju/storage"
->>>>>>> 3b58ef9c
 )
 
 type ImportFilesystemSuite struct {
@@ -122,37 +114,17 @@
 	})
 }
 
-<<<<<<< HEAD
-func (s *ImportFilesystemSuite) run(c *tc.C, args ...string) (*cmd.Context, error) {
-=======
-func (s *ImportFilesystemSuite) TestImportErrorCAASNotSupport(c *gc.C) {
-	store := jujuclienttesting.MinimalStore()
-	store.Models["arthur"] = &jujuclient.ControllerModels{
-		CurrentModel: "king/sword",
-		Models: map[string]jujuclient.ModelDetails{"king/sword": {
-			ModelType: model.CAAS,
-		}},
-	}
-	s.store = store
+func (s *ImportFilesystemSuite) TestImportWithForce(c *tc.C) {
+	ctx, err := s.run(c, "--force", "foo", "bar", "baz")
+	c.Assert(err, tc.ErrorIsNil)
 
-	ctx, err := s.run(c, "foo", "bar", "baz")
-	c.Assert(err, gc.ErrorMatches, "Juju command \"import-filesystem\" not supported on container models")
-
-	c.Assert(cmdtesting.Stdout(ctx), gc.Equals, "")
-	c.Assert(cmdtesting.Stderr(ctx), gc.Equals, "")
-}
-
-func (s *ImportFilesystemSuite) TestImportWithForce(c *gc.C) {
-	ctx, err := s.run(c, "--force", "foo", "bar", "baz")
-	c.Assert(err, jc.ErrorIsNil)
-
-	c.Assert(cmdtesting.Stdout(ctx), gc.Equals, "")
-	c.Assert(cmdtesting.Stderr(ctx), gc.Equals, `
+	c.Assert(cmdtesting.Stdout(ctx), tc.Equals, "")
+	c.Assert(cmdtesting.Stderr(ctx), tc.Equals, `
 importing "bar" from storage pool "foo" as storage "baz"
 imported storage baz/0
 `[1:])
 
-	s.importer.CheckCalls(c, []testing.StubCall{
+	s.importer.CheckCalls(c, []testhelpers.StubCall{
 		{"ImportStorage", []interface{}{
 			jujustorage.StorageKindFilesystem,
 			"foo", "bar", "baz", true,
@@ -161,8 +133,7 @@
 	})
 }
 
-func (s *ImportFilesystemSuite) run(c *gc.C, args ...string) (*cmd.Context, error) {
->>>>>>> 3b58ef9c
+func (s *ImportFilesystemSuite) run(c *tc.C, args ...string) (*cmd.Context, error) {
 	return cmdtesting.RunCommand(c, storage.NewImportFilesystemCommand(
 		func(context.Context, *storage.StorageCommandBase) (storage.StorageImporter, error) {
 			return &s.importer, nil
