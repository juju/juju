// Copyright 2015 Canonical Ltd.
// Licensed under the AGPLv3, see LICENCE file for details.

package storage_test

import (
	"encoding/json"
	"time"

	"github.com/juju/cmd"
	"github.com/juju/errors"
	jc "github.com/juju/testing/checkers"
	gc "gopkg.in/check.v1"
	goyaml "gopkg.in/yaml.v1"

	"github.com/juju/juju/apiserver/params"
	"github.com/juju/juju/cmd/juju/storage"
	"github.com/juju/juju/testing"
)

type volumeListSuite struct {
	SubStorageSuite
	mockAPI *mockVolumeListAPI
}

var _ = gc.Suite(&volumeListSuite{})

func (s *volumeListSuite) SetUpTest(c *gc.C) {
	s.SubStorageSuite.SetUpTest(c)

<<<<<<< HEAD
	s.mockAPI = &mockVolumeListAPI{fillDeviceName: true, addErrItem: true}
=======
	s.mockAPI = &mockVolumeListAPI{}
	s.PatchValue(storage.GetVolumeListAPI,
		func(c *storage.VolumeListCommand) (storage.VolumeListAPI, error) {
			return s.mockAPI, nil
		})
>>>>>>> f5be9721
}

func (s *volumeListSuite) TestVolumeListEmpty(c *gc.C) {
	s.mockAPI.listVolumes = func([]string) ([]params.VolumeDetailsResult, error) {
		return nil, nil
	}
	s.assertValidList(
		c,
		[]string{"--format", "yaml"},
		"",
	)
}

func (s *volumeListSuite) TestVolumeListError(c *gc.C) {
<<<<<<< HEAD
	s.mockAPI.errOut = "just my luck"

	context, err := s.runVolumeList(c, "--format", "yaml")
	c.Assert(errors.Cause(err), gc.ErrorMatches, s.mockAPI.errOut)
=======
	s.mockAPI.listVolumes = func([]string) ([]params.VolumeDetailsResult, error) {
		return nil, errors.New("just my luck")
	}
	context, err := runVolumeList(c, "--format", "yaml")
	c.Assert(errors.Cause(err), gc.ErrorMatches, "just my luck")
>>>>>>> f5be9721
	s.assertUserFacingOutput(c, context, "", "")
}

func (s *volumeListSuite) TestVolumeListArgs(c *gc.C) {
	var called bool
	expectedArgs := []string{"a", "b", "c"}
	s.mockAPI.listVolumes = func(arg []string) ([]params.VolumeDetailsResult, error) {
		c.Assert(arg, jc.DeepEquals, expectedArgs)
		called = true
		return nil, nil
	}
	s.assertValidList(
		c,
		append([]string{"--format", "yaml"}, expectedArgs...),
		"",
	)
	c.Assert(called, jc.IsTrue)
}

func (s *volumeListSuite) TestVolumeListYaml(c *gc.C) {
	s.assertUnmarshalledOutput(
		c,
		goyaml.Unmarshal,
		"", // no error
		"--format", "yaml")
}

func (s *volumeListSuite) TestVolumeListJSON(c *gc.C) {
	s.assertUnmarshalledOutput(
		c,
		json.Unmarshal,
		"", // no error
		"--format", "json")
}

func (s *volumeListSuite) TestVolumeListWithErrorResults(c *gc.C) {
	s.mockAPI.listVolumes = func([]string) ([]params.VolumeDetailsResult, error) {
		results, _ := mockVolumeListAPI{}.ListVolumes(nil)
		results = append(results, params.VolumeDetailsResult{
			Error: &params.Error{Message: "bad"},
		})
		results = append(results, params.VolumeDetailsResult{
			Error: &params.Error{Message: "ness"},
		})
		return results, nil
	}
	// we should see the error in stderr, but it should not
	// otherwise affect the rendering of valid results.
	s.assertUnmarshalledOutput(c, json.Unmarshal, "bad\nness\n", "--format", "json")
	s.assertUnmarshalledOutput(c, goyaml.Unmarshal, "bad\nness\n", "--format", "yaml")
}

var expectedVolumeListTabular = `
MACHINE  UNIT         STORAGE      ID   PROVIDER-ID                   DEVICE  SIZE    STATE       MESSAGE
0        abc/0        db-dir/1000  0    provider-supplied-volume-0    sda     1.0GiB  destroying  
0        abc/0        db-dir/1001  0/0  provider-supplied-volume-0-0  loop0   512MiB  attached    
0        transcode/0  shared-fs/0  4    provider-supplied-volume-4    xvdf2   1.0GiB  attached    
0                                  1    provider-supplied-volume-1            2.0GiB  attaching   failed to attach, will retry
1        transcode/1  shared-fs/0  4    provider-supplied-volume-4    xvdf3   1.0GiB  attached    
1                                  2    provider-supplied-volume-2    xvdf1   3.0MiB  attached    
1                                  3                                          42MiB   pending     

`[1:]

func (s *volumeListSuite) TestVolumeListTabular(c *gc.C) {
	s.assertValidList(c, []string{}, expectedVolumeListTabular)

	// Do it again, reversing the results returned by the API.
	// We should get everything sorted in the appropriate order.
	s.mockAPI.listVolumes = func([]string) ([]params.VolumeDetailsResult, error) {
		results, _ := mockVolumeListAPI{}.ListVolumes(nil)
		n := len(results)
		for i := 0; i < n/2; i++ {
			results[i], results[n-i-1] = results[n-i-1], results[i]
		}
		return results, nil
	}
	s.assertValidList(c, []string{}, expectedVolumeListTabular)
}

<<<<<<< HEAD
func (s *volumeListSuite) assertUnmarshalledOutput(c *gc.C, unmarshall unmarshaller, machine string, args ...string) {
	all := []string{machine}
	context, err := s.runVolumeList(c, append(all, args...)...)
=======
func (s *volumeListSuite) assertUnmarshalledOutput(c *gc.C, unmarshal unmarshaller, expectedErr string, args ...string) {
	context, err := runVolumeList(c, args...)
>>>>>>> f5be9721
	c.Assert(err, jc.ErrorIsNil)

	var result struct {
		Volumes map[string]storage.VolumeInfo
	}
	err = unmarshal([]byte(testing.Stdout(context)), &result)
	c.Assert(err, jc.ErrorIsNil)

	expected := s.expect(c, nil)
	c.Assert(result.Volumes, jc.DeepEquals, expected)

	obtainedErr := testing.Stderr(context)
	c.Assert(obtainedErr, gc.Equals, expectedErr)
}

// expect returns the VolumeInfo mapping we should expect to unmarshal
// from rendered YAML or JSON.
func (s *volumeListSuite) expect(c *gc.C, machines []string) map[string]storage.VolumeInfo {
	all, err := s.mockAPI.ListVolumes(machines)
	c.Assert(err, jc.ErrorIsNil)

	var valid []params.VolumeDetailsResult
	for _, result := range all {
		if result.Error == nil {
			valid = append(valid, result)
		}
	}
	result, err := storage.ConvertToVolumeInfo(valid)
	c.Assert(err, jc.ErrorIsNil)
	return result
}

<<<<<<< HEAD
func (s *volumeListSuite) assertValidList(c *gc.C, args []string, expectedOut, expectedErr string) {
	context, err := s.runVolumeList(c, args...)
=======
func (s *volumeListSuite) assertValidList(c *gc.C, args []string, expectedOut string) {
	context, err := runVolumeList(c, args...)
>>>>>>> f5be9721
	c.Assert(err, jc.ErrorIsNil)
	s.assertUserFacingOutput(c, context, expectedOut, "")
}

func (s *volumeListSuite) runVolumeList(c *gc.C, args ...string) (*cmd.Context, error) {
	return testing.RunCommand(c,
		storage.NewVolumeListCommand(s.mockAPI),
		args...)
}

func (s *volumeListSuite) assertUserFacingOutput(c *gc.C, context *cmd.Context, expectedOut, expectedErr string) {
	obtainedOut := testing.Stdout(context)
	c.Assert(obtainedOut, gc.Equals, expectedOut)

	obtainedErr := testing.Stderr(context)
	c.Assert(obtainedErr, gc.Equals, expectedErr)
}

type mockVolumeListAPI struct {
	listVolumes func([]string) ([]params.VolumeDetailsResult, error)
}

func (s mockVolumeListAPI) Close() error {
	return nil
}

func (s mockVolumeListAPI) ListVolumes(machines []string) ([]params.VolumeDetailsResult, error) {
	if s.listVolumes != nil {
		return s.listVolumes(machines)
	}
	results := []params.VolumeDetailsResult{{
		// volume 0/0 is attached to machine 0, assigned to
		// storage db-dir/1001, which is attached to unit
		// abc/0.
		Details: &params.VolumeDetails{
			VolumeTag: "volume-0-0",
			Info: params.VolumeInfo{
				VolumeId: "provider-supplied-volume-0-0",
				Size:     512,
			},
			Status: createTestStatus(params.StatusAttached, ""),
			MachineAttachments: map[string]params.VolumeAttachmentInfo{
				"machine-0": params.VolumeAttachmentInfo{
					DeviceName: "loop0",
				},
			},
			Storage: &params.StorageDetails{
				StorageTag: "storage-db-dir-1001",
				OwnerTag:   "unit-abc-0",
				Kind:       params.StorageKindBlock,
				Status:     createTestStatus(params.StatusAttached, ""),
				Attachments: map[string]params.StorageAttachmentDetails{
					"unit-abc-0": params.StorageAttachmentDetails{
						StorageTag: "storage-db-dir-1001",
						UnitTag:    "unit-abc-0",
						MachineTag: "machine-0",
						Location:   "/dev/loop0",
					},
				},
			},
		},
	}, {
		// volume 0 is attached to machine 0, assigned to
		// storage db-dir/1000, which is attached to unit
		// abc/0.
		//
		// Use Legacy and LegacyAttachment here to test
		// backwards compatibility.
		LegacyVolume: &params.LegacyVolumeDetails{
			VolumeTag:  "volume-0",
			StorageTag: "storage-db-dir-1000",
			UnitTag:    "unit-abc-0",
			VolumeId:   "provider-supplied-volume-0",
			Size:       1024,
			Persistent: false,
			Status:     createTestStatus(params.StatusDestroying, ""),
		},
		LegacyAttachments: []params.VolumeAttachment{{
			VolumeTag:  "volume-0",
			MachineTag: "machine-0",
			Info: params.VolumeAttachmentInfo{
				DeviceName: "sda",
				ReadOnly:   true,
			},
		}},
	}, {
		// volume 1 is attaching to machine 0, but is not assigned
		// to any storage.
		Details: &params.VolumeDetails{
			VolumeTag: "volume-1",
			Info: params.VolumeInfo{
				VolumeId:   "provider-supplied-volume-1",
				HardwareId: "serial blah blah",
				Persistent: true,
				Size:       2048,
			},
			Status: createTestStatus(params.StatusAttaching, "failed to attach, will retry"),
			MachineAttachments: map[string]params.VolumeAttachmentInfo{
				"machine-0": params.VolumeAttachmentInfo{},
			},
		},
	}, {
		// volume 3 is due to be attached to machine 1, but is not
		// assigned to any storage and has not yet been provisioned.
		Details: &params.VolumeDetails{
			VolumeTag: "volume-3",
			Info: params.VolumeInfo{
				Size: 42,
			},
			Status: createTestStatus(params.StatusPending, ""),
			MachineAttachments: map[string]params.VolumeAttachmentInfo{
				"machine-1": params.VolumeAttachmentInfo{},
			},
		},
	}, {
		// volume 2 is due to be attached to machine 1, but is not
		// assigned to any storage and has not yet been provisioned.
		Details: &params.VolumeDetails{
			VolumeTag: "volume-2",
			Info: params.VolumeInfo{
				VolumeId: "provider-supplied-volume-2",
				Size:     3,
			},
			Status: createTestStatus(params.StatusAttached, ""),
			MachineAttachments: map[string]params.VolumeAttachmentInfo{
				"machine-1": params.VolumeAttachmentInfo{
					DeviceName: "xvdf1",
				},
			},
		},
	}, {
		// volume 4 is attached to machines 0 and 1, and is assigned
		// to shared storage.
		Details: &params.VolumeDetails{
			VolumeTag: "volume-4",
			Info: params.VolumeInfo{
				VolumeId:   "provider-supplied-volume-4",
				Persistent: true,
				Size:       1024,
			},
			Status: createTestStatus(params.StatusAttached, ""),
			MachineAttachments: map[string]params.VolumeAttachmentInfo{
				"machine-0": params.VolumeAttachmentInfo{
					DeviceName: "xvdf2",
					ReadOnly:   true,
				},
				"machine-1": params.VolumeAttachmentInfo{
					DeviceName: "xvdf3",
					ReadOnly:   true,
				},
			},
			Storage: &params.StorageDetails{
				StorageTag: "storage-shared-fs-0",
				OwnerTag:   "service-transcode",
				Kind:       params.StorageKindBlock,
				Status:     createTestStatus(params.StatusAttached, ""),
				Attachments: map[string]params.StorageAttachmentDetails{
					"unit-transcode-0": params.StorageAttachmentDetails{
						StorageTag: "storage-shared-fs-0",
						UnitTag:    "unit-transcode-0",
						MachineTag: "machine-0",
						Location:   "/mnt/bits",
					},
					"unit-transcode-1": params.StorageAttachmentDetails{
						StorageTag: "storage-shared-fs-0",
						UnitTag:    "unit-transcode-1",
						MachineTag: "machine-1",
						Location:   "/mnt/pieces",
					},
				},
			},
		},
	}}
	return results, nil
}

func createTestStatus(status params.Status, message string) params.EntityStatus {
	return params.EntityStatus{
		Status: status,
		Info:   message,
		Since:  &time.Time{},
	}
}<|MERGE_RESOLUTION|>--- conflicted
+++ resolved
@@ -28,15 +28,7 @@
 func (s *volumeListSuite) SetUpTest(c *gc.C) {
 	s.SubStorageSuite.SetUpTest(c)
 
-<<<<<<< HEAD
-	s.mockAPI = &mockVolumeListAPI{fillDeviceName: true, addErrItem: true}
-=======
 	s.mockAPI = &mockVolumeListAPI{}
-	s.PatchValue(storage.GetVolumeListAPI,
-		func(c *storage.VolumeListCommand) (storage.VolumeListAPI, error) {
-			return s.mockAPI, nil
-		})
->>>>>>> f5be9721
 }
 
 func (s *volumeListSuite) TestVolumeListEmpty(c *gc.C) {
@@ -51,18 +43,11 @@
 }
 
 func (s *volumeListSuite) TestVolumeListError(c *gc.C) {
-<<<<<<< HEAD
-	s.mockAPI.errOut = "just my luck"
-
-	context, err := s.runVolumeList(c, "--format", "yaml")
-	c.Assert(errors.Cause(err), gc.ErrorMatches, s.mockAPI.errOut)
-=======
 	s.mockAPI.listVolumes = func([]string) ([]params.VolumeDetailsResult, error) {
 		return nil, errors.New("just my luck")
 	}
-	context, err := runVolumeList(c, "--format", "yaml")
+	context, err := s.runVolumeList(c, "--format", "yaml")
 	c.Assert(errors.Cause(err), gc.ErrorMatches, "just my luck")
->>>>>>> f5be9721
 	s.assertUserFacingOutput(c, context, "", "")
 }
 
@@ -143,14 +128,8 @@
 	s.assertValidList(c, []string{}, expectedVolumeListTabular)
 }
 
-<<<<<<< HEAD
-func (s *volumeListSuite) assertUnmarshalledOutput(c *gc.C, unmarshall unmarshaller, machine string, args ...string) {
-	all := []string{machine}
-	context, err := s.runVolumeList(c, append(all, args...)...)
-=======
 func (s *volumeListSuite) assertUnmarshalledOutput(c *gc.C, unmarshal unmarshaller, expectedErr string, args ...string) {
-	context, err := runVolumeList(c, args...)
->>>>>>> f5be9721
+	context, err := s.runVolumeList(c, args...)
 	c.Assert(err, jc.ErrorIsNil)
 
 	var result struct {
@@ -183,13 +162,8 @@
 	return result
 }
 
-<<<<<<< HEAD
-func (s *volumeListSuite) assertValidList(c *gc.C, args []string, expectedOut, expectedErr string) {
+func (s *volumeListSuite) assertValidList(c *gc.C, args []string, expectedOut string) {
 	context, err := s.runVolumeList(c, args...)
-=======
-func (s *volumeListSuite) assertValidList(c *gc.C, args []string, expectedOut string) {
-	context, err := runVolumeList(c, args...)
->>>>>>> f5be9721
 	c.Assert(err, jc.ErrorIsNil)
 	s.assertUserFacingOutput(c, context, expectedOut, "")
 }
