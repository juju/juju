// Copyright 2014 Canonical Ltd.
// Licensed under the AGPLv3, see LICENCE file for details.

package backups

import (
	"bytes"
	"io"
	"text/template"
	"time"

	"github.com/juju/cmd/v3"
	"github.com/juju/errors"
	"github.com/juju/gnuflag"
	"github.com/juju/version/v2"

	"github.com/juju/juju/api/backups"
	"github.com/juju/juju/apiserver/params"
	"github.com/juju/juju/cmd/juju/common"
	"github.com/juju/juju/cmd/modelcmd"
)

// APIClient represents the backups API client functionality used by
// the backups command.
type APIClient interface {
	io.Closer
	// Create sends an RPC request to create a new backup.
	Create(notes string, noDownload bool) (*params.BackupsMetadataResult, error)
	// Download pulls the backup archive file.
<<<<<<< HEAD
	Download(id string) (io.ReadCloser, error)
	// Upload pushes a backup archive to storage.
	Upload(ar io.ReadSeeker, meta params.BackupsMetadataResult) (string, error)
	// Remove removes the stored backups.
	Remove(ids ...string) ([]params.ErrorResult, error)
=======
	Download(filename string) (io.ReadCloser, error)
>>>>>>> f11b81bf
}

// CommandBase is the base type for backups sub-commands.
type CommandBase struct {
	modelcmd.ModelCommandBase

	fs      *gnuflag.FlagSet
	verbose bool
	quiet   bool
}

// NewAPIClient returns a client for the backups api endpoint.
func (c *CommandBase) NewAPIClient() (APIClient, error) {
	return newAPIClient(c)
}

// NewGetAPI returns a client for the backups api endpoint.
func (c *CommandBase) NewGetAPI() (APIClient, int, error) {
	return getAPI(c)
}

// SetFlags implements Command.SetFlags.
func (c *CommandBase) SetFlags(f *gnuflag.FlagSet) {
	c.ModelCommandBase.SetFlags(f)
	c.fs = f
}

// Init implements Command.SetFlags.
func (c *CommandBase) Init(args []string) error {
	c.fs.Visit(func(flag *gnuflag.Flag) {
		if flag.Name == "verbose" {
			c.verbose = true
		}
	})

	c.fs.Visit(func(flag *gnuflag.Flag) {
		if flag.Name == "quiet" {
			c.quiet = true
		}
	})
	return nil
}

func (c *CommandBase) validateIaasController(cmdName string) error {
	controllerName, err := c.ControllerName()
	if err != nil {
		return errors.Trace(err)
	}
	return common.ValidateIaasController(c.CommandBase, cmdName, controllerName, c.ClientStore())
}

var newAPIClient = func(c *CommandBase) (APIClient, error) {
	root, err := c.NewAPIRoot()
	if err != nil {
		return nil, errors.Trace(err)
	}
	return backups.NewClient(root), nil
}

// GetAPI returns a client and the api version of the controller
var getAPI = func(c *CommandBase) (APIClient, int, error) {
	root, err := c.NewAPIRoot()
	if err != nil {
		return nil, -1, errors.Trace(err)
	}
	version := root.BestFacadeVersion("Backups")
	client := backups.NewClient(root)
	return client, version, nil
}

// dumpMetadata writes the formatted backup metadata to stdout.
func (c *CommandBase) dumpMetadata(ctx *cmd.Context, result *params.BackupsMetadataResult) {
	ctx.Verbosef(c.metadata(result))
}

const backupMetadataTemplate = `
backup format version: {{.FormatVersion}} 
juju version:          {{.JujuVersion}} 
series:                {{.Series}} 

controller UUID:       {{.ControllerUUID}}{{if (gt .HANodes 1)}} 
controllers in HA:     {{.HANodes}}{{end}}
model UUID:            {{.ModelUUID}} 
machine ID:            {{.MachineID}} 
created on host:       {{.Hostname}} 

checksum:              {{.Checksum}} 
checksum format:       {{.ChecksumFormat}} 
size (B):              {{.Size}} 
stored:                {{.Stored}} 
started:               {{.Started}} 
finished:              {{.Finished}} 

notes:                 {{.Notes}} 
`

type MetadataParams struct {
	FormatVersion  int64
	Checksum       string
	ChecksumFormat string
	Size           int64
	Stored         time.Time
	Started        time.Time
	Finished       time.Time
	Notes          string
	ControllerUUID string
	HANodes        int64
	ModelUUID      string
	MachineID      string
	Hostname       string
	JujuVersion    version.Number
	Series         string
}

func (c *CommandBase) metadata(result *params.BackupsMetadataResult) string {
	m := MetadataParams{
		result.FormatVersion,
		result.Checksum,
		result.ChecksumFormat,
		result.Size,
		result.Stored,
		result.Started,
		result.Finished,
		result.Notes,
		result.ControllerUUID,
		result.HANodes,
		result.Model,
		result.Machine,
		result.Hostname,
		result.Version,
		result.Series,
	}
	t := template.Must(template.New("template").Parse(backupMetadataTemplate))
	content := bytes.Buffer{}
	_ = t.Execute(&content, m)
	return content.String()
}<|MERGE_RESOLUTION|>--- conflicted
+++ resolved
@@ -27,15 +27,7 @@
 	// Create sends an RPC request to create a new backup.
 	Create(notes string, noDownload bool) (*params.BackupsMetadataResult, error)
 	// Download pulls the backup archive file.
-<<<<<<< HEAD
-	Download(id string) (io.ReadCloser, error)
-	// Upload pushes a backup archive to storage.
-	Upload(ar io.ReadSeeker, meta params.BackupsMetadataResult) (string, error)
-	// Remove removes the stored backups.
-	Remove(ids ...string) ([]params.ErrorResult, error)
-=======
 	Download(filename string) (io.ReadCloser, error)
->>>>>>> f11b81bf
 }
 
 // CommandBase is the base type for backups sub-commands.
