--- conflicted
+++ resolved
@@ -197,11 +197,8 @@
 	if featureflag.Enabled(feature.SSHJump) {
 		f.BoolVar(&c.jump, "jump", false, "Jump through the controller")
 	}
-<<<<<<< HEAD
-=======
 	// the container flag is top-level because it has to be propagated to
 	// both sshContainer and sshJump provider.
->>>>>>> e734ee7c
 	f.StringVar(&c.container, "container", "", "the container name of the target pod")
 }
 
