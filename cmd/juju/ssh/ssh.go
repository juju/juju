// Copyright 2012, 2013 Canonical Ltd.
// Licensed under the AGPLv3, see LICENCE file for details.

package ssh

import (
	"fmt"
	"os"
	"strconv"
	"strings"
	"time"

	"github.com/juju/clock"
	"github.com/juju/cmd/v3"
	"github.com/juju/errors"
	"github.com/juju/featureflag"
	"github.com/juju/gnuflag"
	"github.com/juju/retry"
	"github.com/mattn/go-isatty"

	"github.com/juju/juju/api"
	"github.com/juju/juju/api/client/client"
	apiclient "github.com/juju/juju/api/client/client"
	jujucmd "github.com/juju/juju/cmd"
	"github.com/juju/juju/cmd/modelcmd"
	"github.com/juju/juju/core/model"
	"github.com/juju/juju/feature"
	"github.com/juju/juju/jujuclient"
	jujussh "github.com/juju/juju/network/ssh"
	"github.com/juju/juju/rpc/params"
)

var usageSSHSummary = `
Initiates an SSH session or executes a command on a Juju machine or container.`[1:]

var usageSSHDetails = `
The ssh target is identified by the <target> argument which is either a 'unit
name' or a 'machine id'. Both can be obtained by examining the output to "juju
status".

Valid unit identifiers are:
  a standard unit ID, such as mysql/0 or;
  leader syntax of the form <application>/leader, such as mysql/leader.

If 'user' is specified then the connection is made to that user
account; otherwise, the default 'ubuntu' account, created by Juju, is used.

The optional command is executed on the remote machine, and any output is sent
back to the user. If no command is specified, then an interactive shell session
will be initiated.

When "juju ssh" is executed without a terminal attached, e.g. when piping the
output of another command into it, then the default behavior is to not allocate
a pseudo-terminal (pty) for the ssh session; otherwise a pty is allocated. This
behavior can be overridden by explicitly specifying the behavior with
"--pty=true" or "--pty=false".

The SSH host keys of the target are verified. The --no-host-key-checks option
can be used to disable these checks. Use of this option is not recommended as
it opens up the possibility of a man-in-the-middle attack.

The default identity known to Juju and used by this command is ~/.ssh/id_rsa

Options can be passed to the local OpenSSH client (ssh) on platforms
where it is available. This is done by inserting them between the target and
a possible remote command. Refer to the ssh man page for an explanation
of those options.

For k8s charms, the --container argument is used to identity a specific
container in the pod. For charms which run the workload in a separate pod
to that of the charm, the default ssh target is the charm operator pod.
The workload pod may be specified using the --remote argument.

`

const usageSSHExamples = `
Connect to machine 0:

    juju ssh 0

Connect to machine 1 and run command 'uname -a':

    juju ssh 1 uname -a

Connect to the leader mysql unit:

    juju ssh mysql/leader

Connect to a specific mysql unit:

    juju ssh mysql/0

Connect to a jenkins unit as user jenkins:

    juju ssh jenkins@jenkins/0

Connect to a mysql unit with an identity not known to juju (ssh option -i):

    juju ssh mysql/0 -i ~/.ssh/my_private_key echo hello

**For k8s charms running the workload in a separate pod:**

Connect to a k8s unit targeting the operator pod by default:

	juju ssh mysql/0
	juju ssh mysql/0 bash

Connect to a k8s unit targeting the workload pod by specifying --remote:

	juju ssh --remote mysql/0

**For k8s charms using the sidecar pattern:**

Connect to a k8s unit targeting the charm container (the default):

	juju ssh --container charm snappass/0

Connect to a k8s unit targeting the redis container:

	juju ssh --container redis snappass/0

**For k8s controller:**

Connect to the api server pod:

    juju ssh --container api-server 0

Connect to the mongo db pod:

    juju ssh --container mongodb 0
`

const (
	// SSHRetryDelay is the time to wait for an SSH connection to be established
	// to a single endpoint of a target.
	SSHRetryDelay = 2 * time.Second

	// SSHTimeout is the time to wait for all SSH negotiation and authentication process.
	SSHTimeout = 20 * time.Second
)

func NewSSHCommand(
	hostChecker jujussh.ReachableChecker,
	isTerminal func(interface{}) bool,
	retryStrategy retry.CallArgs,
	publicKeyRetryStrategy retry.CallArgs,
) cmd.Command {
	c := &sshCommand{
		hostChecker:            hostChecker,
		isTerminal:             isTerminal,
		retryStrategy:          retryStrategy,
		publicKeyRetryStrategy: publicKeyRetryStrategy,
	}
	return modelcmd.Wrap(c)
}

var DefaultSSHRetryStrategy = retry.CallArgs{
	Clock:       clock.WallClock,
	MaxDuration: SSHTimeout,
	Delay:       SSHRetryDelay,
}

var DefaultSSHPublicKeyRetryStrategy = retry.CallArgs{
	Clock:       clock.WallClock,
	MaxDelay:    60 * time.Second,
	Delay:       1 * time.Second,
	Attempts:    10,
	BackoffFunc: retry.DoubleDelay,
}

// sshCommand is responsible for launching a ssh shell on a given unit or machine.
type sshCommand struct {
	modelType model.ModelType
	modelcmd.ModelCommandBase

	sshMachine
	sshContainer
	sshJump

	provider sshProvider

	hostChecker            jujussh.ReachableChecker
	isTerminal             func(interface{}) bool
	pty                    autoBoolValue
	jump                   bool
	container              string
	retryStrategy          retry.CallArgs
	publicKeyRetryStrategy retry.CallArgs
}

func (c *sshCommand) SetFlags(f *gnuflag.FlagSet) {
	c.sshMachine.SetFlags(f)
	c.sshContainer.SetFlags(f)
	f.Var(&c.pty, "pty", "Enable pseudo-tty allocation")
	// jump is a feature in development. And it is only allowed when the
	// feature flag is enabled.
	if featureflag.Enabled(feature.SSHJump) {
<<<<<<< HEAD
		f.BoolVar(&c.jump, "jump", false, "Jump through the controller")
=======
		f.BoolVar(&c.jump, "jump", false, "Proxy SSH through the Juju controller")
>>>>>>> 3112b5fe
	}
	// the container flag is top-level because it has to be propagated to
	// both sshContainer and sshJump provider.
	f.StringVar(&c.container, "container", "", "the container name of the target pod")
}

func (c *sshCommand) Info() *cmd.Info {
	return jujucmd.Info(&cmd.Info{
		Name:     "ssh",
		Args:     "<[user@]target> [openssh options] [command]",
		Purpose:  usageSSHSummary,
		Doc:      usageSSHDetails,
		Examples: usageSSHExamples,
		SeeAlso: []string{
			"scp",
		},
	})
}

func (c *sshCommand) Init(args []string) (err error) {
	if len(args) == 0 {
		return errors.Errorf("no target name specified")
	}
	if c.modelType, err = c.ModelType(); err != nil {
		return err
	}
<<<<<<< HEAD
=======
	// The jump provider is transparent to the model type.
	// However, the container flag must be propagated.
>>>>>>> 3112b5fe
	if c.jump {
		c.provider = &c.sshJump
		c.sshJump.container = c.container
	} else {
		if c.modelType == model.CAAS {
			c.provider = &c.sshContainer
			c.sshContainer.container = c.container
		} else {
			c.provider = &c.sshMachine
		}
	}

	c.provider.setTarget(args[0])
	c.provider.setArgs(args[1:])
	c.provider.setHostChecker(c.hostChecker)
	c.provider.setRetryStrategy(c.retryStrategy)
	c.provider.setPublicKeyRetryStrategy(c.publicKeyRetryStrategy)
	return nil
}

// ModelCommand defines methods of the model command.
type ModelCommand interface {
	NewControllerAPIRoot() (api.Connection, error)
	ModelDetails() (string, *jujuclient.ModelDetails, error)
	ControllerDetails() (*jujuclient.ControllerDetails, error)
	NewAPIRoot() (api.Connection, error)
	NewAPIClient() (*apiclient.Client, error)
	ModelIdentifier() (string, error)
}

// sshProvider is implemented by either a CaaS or IaaS model instance.
type sshProvider interface {
	initRun(ModelCommand) error
	cleanupRun()
	setLeaderAPI(leaderAPI LeaderAPI)
	setHostChecker(checker jujussh.ReachableChecker)
	resolveTarget(string) (*resolvedTarget, error)
	maybePopulateTargetViaField(*resolvedTarget, func(*client.StatusArgs) (*params.FullStatus, error)) error
	maybeResolveLeaderUnit(string) (string, error)
	ssh(ctx Context, enablePty bool, target *resolvedTarget) error
	copy(Context) error

	getTarget() string
	setTarget(target string)

	getArgs() []string
	setArgs(Args []string)

	setRetryStrategy(retry.CallArgs)
	setPublicKeyRetryStrategy(retry.CallArgs)
}

// Run resolves the given target to a machine or unit, then opens
// an SSH connection to this target.
func (c *sshCommand) Run(ctx *cmd.Context) error {
	if err := c.provider.initRun(&c.ModelCommandBase); err != nil {
		return errors.Trace(err)
	}
	defer c.provider.cleanupRun()

	target, err := c.provider.resolveTarget(c.provider.getTarget())
	if err != nil {
		return err
	}

	if c.proxy {
		// If we are trying to connect to a container on a FAN address,
		// we need to route the traffic via the machine that hosts it.
		// This is required as the controller is unable to route fan
		// traffic across subnets.
		if err = c.provider.maybePopulateTargetViaField(target, c.statusClient.Status); err != nil {
			return errors.Trace(err)
		}
	}

	var pty bool
	if c.pty.b != nil {
		pty = *c.pty.b
	} else {
		// Flag was not specified: create a pty
		// on the remote side if this process
		// has a terminal.
		isTerminal := isTerminal
		if c.isTerminal != nil {
			isTerminal = c.isTerminal
		}
		pty = isTerminal(ctx.Stdin)
	}
	return c.provider.ssh(ctx, pty, target)
}

// autoBoolValue is like gnuflag.boolValue, but remembers
// whether or not a value has been set, so its behaviour
// can be determined dynamically, during command execution.
type autoBoolValue struct {
	b *bool
}

func (b *autoBoolValue) Set(s string) error {
	v, err := strconv.ParseBool(s)
	if err != nil {
		return err
	}
	b.b = &v
	return nil
}

func (b *autoBoolValue) Get() interface{} {
	if b.b != nil {
		return *b.b
	}
	return b.b // nil
}

func (b *autoBoolValue) String() string {
	if b.b != nil {
		return fmt.Sprint(*b.b)
	}
	return "<auto>"
}

func (b *autoBoolValue) IsBoolFlag() bool { return true }

// LeaderAPI is implemented by types that can query for a Leader based on
// application name.
type LeaderAPI interface {
	Leader(string) (string, error)
	Close() error
}

type leaderResolver struct {
	leaderAPI      LeaderAPI
	resolvedLeader string
}

func (c *leaderResolver) maybeResolveLeaderUnit(target string) (string, error) {
	if !strings.HasSuffix(target, "/leader") {
		return target, nil
	}
	if c.resolvedLeader != "" {
		return c.resolvedLeader, nil
	}

	app := strings.Split(target, "/")[0]

	// Do not call leaderAPI.Close() here, it's used again
	// upstream from here.
	var err error
	c.resolvedLeader, err = c.leaderAPI.Leader(app)
	return c.resolvedLeader, errors.Trace(err)
}

func isTerminal(f interface{}) bool {
	f_, ok := f.(*os.File)
	if !ok {
		return false
	}
	return isatty.IsTerminal(f_.Fd())
}<|MERGE_RESOLUTION|>--- conflicted
+++ resolved
@@ -195,11 +195,7 @@
 	// jump is a feature in development. And it is only allowed when the
 	// feature flag is enabled.
 	if featureflag.Enabled(feature.SSHJump) {
-<<<<<<< HEAD
-		f.BoolVar(&c.jump, "jump", false, "Jump through the controller")
-=======
 		f.BoolVar(&c.jump, "jump", false, "Proxy SSH through the Juju controller")
->>>>>>> 3112b5fe
 	}
 	// the container flag is top-level because it has to be propagated to
 	// both sshContainer and sshJump provider.
@@ -226,11 +222,8 @@
 	if c.modelType, err = c.ModelType(); err != nil {
 		return err
 	}
-<<<<<<< HEAD
-=======
 	// The jump provider is transparent to the model type.
 	// However, the container flag must be propagated.
->>>>>>> 3112b5fe
 	if c.jump {
 		c.provider = &c.sshJump
 		c.sshJump.container = c.container
