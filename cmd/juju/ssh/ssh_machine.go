// Copyright 2016 Canonical Ltd.
// Licensed under the AGPLv3, see LICENCE file for details.

package ssh

import (
	"bufio"
	"fmt"
	"io"
	"net"
	"os"
	"os/exec"
	"strings"

	"github.com/juju/collections/set"
	"github.com/juju/errors"
	"github.com/juju/gnuflag"
	"github.com/juju/loggo"
	"github.com/juju/names/v4"
	"github.com/juju/retry"
	"github.com/juju/utils/v3/ssh"

	"github.com/juju/juju/api/client/application"
	"github.com/juju/juju/api/client/client"
	apiclient "github.com/juju/juju/api/client/client"
	"github.com/juju/juju/api/client/sshclient"
	"github.com/juju/juju/core/network"
	jujussh "github.com/juju/juju/internal/network/ssh"
	"github.com/juju/juju/rpc/params"
)

var logger = loggo.GetLogger("juju.cmd.juju.ssh")

// sshMachine implements functionality shared by sshCommand, SCPCommand
// and DebugHooksCommand.
type sshMachine struct {
	leaderResolver
	modelName string

	proxy                  bool
	noHostKeyChecks        bool
	target                 string
	args                   []string
	apiAddr                string
	knownHostsPath         string
	retryStrategy          retry.CallArgs
	publicKeyRetryStrategy retry.CallArgs
<<<<<<< HEAD
=======
}

type statusClient interface {
	Status(args *client.StatusArgs) (*params.FullStatus, error)
}
>>>>>>> cfe48455

	sshClient    SSHClientAPI
	statusClient StatusClientAPI
	hostChecker  jujussh.ReachableChecker
}

type resolvedTarget struct {
	user   string
	entity string
	host   string

	// When the resolved target is a container which cannot be directly
	// reached by the controller (e.g. container has a fan address that the
	// controller cannot route traffic to; see LP1932547), via will be
	// populated with the details of the machine that hosts the container.
	//
	// This allows us to use the host machine as a jumpbox for connecting
	// to the target container.
	via *resolvedTarget
}

func (t *resolvedTarget) userHost() string {
	if t.user == "" {
		return t.host
	}
	return t.user + "@" + t.host
}

func (t *resolvedTarget) isAgent() bool {
	return targetIsAgent(t.entity)
}

// SSHPort is the TCP port used for SSH connections.
const SSHPort = 22

func (c *sshMachine) SetFlags(f *gnuflag.FlagSet) {
	f.BoolVar(&c.proxy, "proxy", false, "Proxy through the API server")
	f.BoolVar(&c.noHostKeyChecks, "no-host-key-checks", false, "Skip host key checking (INSECURE)")
}

// getTarget returns the target.
func (c *sshMachine) getTarget() string {
	return c.target
}

// setTarget sets the target.
func (c *sshMachine) setTarget(target string) {
	c.target = target
}

// getArgs returns the args.
func (c *sshMachine) getArgs() []string {
	return c.args
}

// setArgs sets the args.
func (c *sshMachine) setArgs(args []string) {
	c.args = args
}

// defaultReachableChecker returns a jujussh.ReachableChecker with a connection
// timeout of SSHTimeout/2 and an overall timout of SSHTimeout
func defaultReachableChecker() jujussh.ReachableChecker {
	return jujussh.NewReachableChecker(&net.Dialer{Timeout: SSHTimeout / 2}, SSHTimeout)
}

func (c *sshMachine) setHostChecker(checker jujussh.ReachableChecker) {
	if checker == nil {
		checker = defaultReachableChecker()
	}
	c.hostChecker = checker
}

func (c *sshMachine) setLeaderAPI(leaderAPI LeaderAPI) {
	c.leaderAPI = leaderAPI
}

func (c *sshMachine) setRetryStrategy(retryStrategy retry.CallArgs) {
	c.retryStrategy = retryStrategy
}

func (c *sshMachine) setPublicKeyRetryStrategy(retryStrategy retry.CallArgs) {
	c.publicKeyRetryStrategy = retryStrategy
}

// initRun initializes the API connection if required, and determines
// if SSH proxying is required. It must be called at the top of the
// command's Run method.
//
// The sshClient, apiAddr and proxy fields are initialized after this call.
func (c *sshMachine) initRun(mc ModelCommand) (err error) {
	if c.modelName, err = mc.ModelIdentifier(); err != nil {
		return errors.Trace(err)
	}

	if err = c.ensureAPIClient(mc); err != nil {
		return errors.Trace(err)
	}
	c.proxy, err = c.proxySSH()
	if err != nil {
		return errors.Trace(err)
	}

	return nil
}

// cleanupRun removes the temporary SSH known_hosts file (if one was
// created) and closes the API connection. It must be called at the
// end of the command's Run (i.e. as a defer).
func (c *sshMachine) cleanupRun() {
	if c.knownHostsPath != "" {
		_ = os.Remove(c.knownHostsPath)
		c.knownHostsPath = ""
	}
	if c.sshClient != nil {
		_ = c.sshClient.Close()
		c.sshClient = nil
	}
	if c.statusClient != nil {
		_ = c.statusClient.Close()
		c.statusClient = nil
	}
	if c.leaderAPI != nil {
		_ = c.leaderAPI.Close()
		c.leaderAPI = nil
	}
}

// getSSHOptions configures SSH options based on command line
// arguments and the SSH targets specified.
func (c *sshMachine) getSSHOptions(enablePty bool, targets ...*resolvedTarget) (*ssh.Options, error) {
	var options ssh.Options

	if c.noHostKeyChecks {
		options.SetStrictHostKeyChecking(ssh.StrictHostChecksNo)
		options.SetKnownHostsFile(os.DevNull)
	} else {
		knownHostsPath, err := c.generateKnownHosts(targets)
		if err != nil {
			return nil, errors.Trace(err)
		}

		// There might not be a custom known_hosts file if the SSH
		// targets are specified using arbitrary hostnames or
		// addresses. In this case, the user's personal known_hosts
		// file is used.

		if knownHostsPath != "" {
			// When a known_hosts file has been generated, enforce
			// strict host key checking.
			options.SetStrictHostKeyChecking(ssh.StrictHostChecksYes)
			options.SetKnownHostsFile(knownHostsPath)
		}
	}

	if enablePty {
		options.EnablePTY()
	}

	if c.proxy {
		if err := c.setProxyCommand(&options, targets); err != nil {
			return nil, err
		}
	}

	return &options, nil
}

func (c *sshMachine) ssh(ctx Context, enablePty bool, target *resolvedTarget) error {
	options, err := c.getSSHOptions(enablePty, target)
	if err != nil {
		return err
	}

	cmd := ssh.Command(target.userHost(), c.args, options)
	cmd.Stdin = ctx.GetStdin()
	cmd.Stdout = ctx.GetStdout()
	cmd.Stderr = ctx.GetStderr()
	return cmd.Run()
}

func (c *sshMachine) copy(_ Context) error {
	args, targets, err := c.expandSCPArgs(c.getArgs())
	if err != nil {
		return err
	}

	if c.proxy {
		for _, target := range targets {
			// If we are trying to connect to a container on a FAN address,
			// we need to route the traffic via the machine that hosts it.
			// This is required as the controller is unable to route fan
			// traffic across subnets.
			if err = c.maybePopulateTargetViaField(target, c.statusClient.Status); err != nil {
				return errors.Trace(err)
			}
		}
	}

	options, err := c.getSSHOptions(false, targets...)
	if err != nil {
		return err
	}
	return ssh.Copy(args, options)
}

// expandSCPArgs takes a list of arguments and looks for ones in the form of
// 0:some/path or application/0:some/path, and translates them into
// ubuntu@machine:some/path so they can be passed as arguments to scp, and pass
// the rest verbatim on to scp
func (c *sshMachine) expandSCPArgs(args []string) ([]string, []*resolvedTarget, error) {
	outArgs := make([]string, len(args))
	var targets []*resolvedTarget
	for i, arg := range args {
		v := strings.SplitN(arg, ":", 2)
		if strings.HasPrefix(arg, "-") || len(v) <= 1 {
			// Can't be an interesting target, so just pass it along
			outArgs[i] = arg
			continue
		}

		target, err := c.resolveTarget(v[0])
		if err != nil {
			return nil, nil, err
		}
		arg := net.JoinHostPort(target.host, v[1])
		if target.user != "" {
			arg = target.user + "@" + arg
		}
		outArgs[i] = arg

		targets = append(targets, target)
	}
	return outArgs, targets, nil
}

// generateKnownHosts takes the provided targets, retrieves the SSH
// public host keys for them and generates a temporary known_hosts
// file for them.
func (c *sshMachine) generateKnownHosts(targets []*resolvedTarget) (string, error) {
	knownHosts := newKnownHostsBuilder()
	agentCount := 0
	nonAgentCount := 0
	for _, target := range targets {
		if target.isAgent() {
			agentCount++
			keys, err := c.getKeysWithRetry(target.entity)
			if err != nil {
				return "", errors.Trace(err)
			}
			knownHosts.add(target.host, keys)
		} else {
			nonAgentCount++
		}
	}

	if agentCount > 0 && nonAgentCount > 0 {
		return "", errors.New("can't determine host keys for all targets: consider --no-host-key-checks")
	}

	if knownHosts.size() == 0 {
		// No public keys to write so exit early.
		return "", nil
	}

	f, err := os.CreateTemp("", "ssh_known_hosts")
	if err != nil {
		return "", errors.Annotate(err, "creating known hosts file")
	}
	defer func() { _ = f.Close() }()
	c.knownHostsPath = f.Name() // Record for later deletion
	if err := knownHosts.write(f); err != nil {
		return "", errors.Trace(err)
	}
	return c.knownHostsPath, nil
}

// proxySSH returns false if both c.proxy and the proxy-ssh model
// configuration are false -- otherwise it returns true.
func (c *sshMachine) proxySSH() (bool, error) {
	if c.proxy {
		// No need to check the API if user explicitly requested
		// proxying.
		return true, nil
	}
	proxy, err := c.sshClient.Proxy()
	if err != nil {
		return false, errors.Trace(err)
	}
	logger.Debugf("proxy-ssh is %v", proxy)
	return proxy, nil
}

// setProxyCommand sets the proxy command option.
func (c *sshMachine) setProxyCommand(options *ssh.Options, targets []*resolvedTarget) error {
	apiServerHost, _, err := net.SplitHostPort(c.apiAddr)
	if err != nil {
		return errors.Errorf("failed to get proxy address: %v", err)
	}
	juju, err := getJujuExecutable()
	if err != nil {
		return errors.Errorf("failed to get juju executable path: %v", err)
	}

	// TODO(mjs) 2016-05-09 LP #1579592 - It would be good to check the
	// host key of the controller machine being used for proxying
	// here. This isn't too serious as all traffic passing through the
	// controller host is encrypted and the host key of the ultimate
	// target host is verified but it would still be better to perform
	// this extra level of checking.
	if len(targets) == 1 && targets[0].via != nil {
		// Use the controller as a jumpbox to ssh into the via target
		// and run nc to reach the ssh port of the target.
		//
		// NOTE(achilleasa) this only works when we have a single
		// target; with multiple targets we would need a different
		// proxy command for each one
		options.SetProxyCommand(
			juju, "ssh",
			"--model="+c.modelName,
			// We still need to proxy through the controller to
			// reach the via target as the target machine might not
			// have a public IP address.
			"--proxy=true",
			"--no-host-key-checks",
			"--pty=false",
			fmt.Sprintf("%s@%s", targets[0].via.user, targets[0].via.host),
			"-q",
			"nc %h %p",
		)
	} else {
		// Use the controller as a jumpbox and run nc to route traffic
		// to the ssh port of the target.
		options.SetProxyCommand(
			juju, "ssh",
			"--model="+c.modelName,
			"--proxy=false",
			"--no-host-key-checks",
			"--pty=false",
			"ubuntu@"+apiServerHost,
			"-q",
			"nc %h %p",
		)
	}
	return nil
}

func (c *sshMachine) ensureAPIClient(mc ModelCommand) error {
	if c.sshClient != nil && c.leaderAPI != nil && c.statusClient != nil {
		return nil
	}
	conn, err := mc.NewAPIRoot()
	if err != nil {
		return errors.Trace(err)
	}
	if c.leaderAPI == nil {
		c.leaderAPI = application.NewClient(conn)
	}
	if c.sshClient == nil {
		c.sshClient = sshclient.NewFacade(conn)
		c.apiAddr = conn.Addr()
	}

	if c.statusClient == nil {
		c.statusClient = apiclient.NewClient(conn, logger)
	}
	return nil
}

func (c *sshMachine) resolveTarget(target string) (*resolvedTarget, error) {
	// If the user specified a leader unit, try to resolve it to the
	// appropriate unit name and override the requested target name.
	resolvedTargetName, err := c.maybeResolveLeaderUnit(target)
	if err != nil {
		return nil, errors.Trace(err)
	}

	out, ok := c.resolveAsAgent(resolvedTargetName)
	if !ok {
		// Not a machine or unit agent target - use directly.
		return out, nil
	}

	getAddress := c.reachableAddressGetter
	if c.proxy {
		// Ideally a reachability scan would be done from the
		// controller's perspective but that isn't possible yet, so
		// fall back to the legacy mode (i.e. use the instance's
		// "private" address).
		//
		// This is in some ways better anyway as a both the external
		// and internal addresses of an instance (if it has both) are
		// likely to be accessible from the controller. With a
		// reachability scan juju ssh could inadvertently end up using
		// the public address when it really should be using the
		// internal/private address.
		logger.Debugf("proxy-ssh enabled so not doing reachability scan")
		getAddress = c.legacyAddressGetter
	}

	return c.resolveWithRetry(*out, getAddress)
}

func (c *sshMachine) resolveAsAgent(target string) (*resolvedTarget, bool) {
	out := new(resolvedTarget)
	out.user, out.entity = splitUserTarget(target)
	isAgent := out.isAgent()

	if !isAgent {
		// Not a machine/unit agent target: resolve - use as-is.
		out.host = out.entity
	} else if out.user == "" {
		out.user = "ubuntu"
	}

	return out, isAgent
}

type addressGetterFunc func(target string) (string, error)

func (c *sshMachine) resolveWithRetry(target resolvedTarget, getAddress addressGetterFunc) (*resolvedTarget, error) {
	// A target may not initially have an address (e.g. the
	// address updater hasn't yet run), so we must do this in
	// a loop.
	out := &target

	callArgs := c.retryStrategy
	callArgs.Func = func() error {
		var err error
		out.host, err = getAddress(out.entity)
		if errors.Is(err, errors.NotFound) || params.IsCodeNotFound(err) {
			// Catch issues like passing invalid machine/unit IDs early.
			return errors.Trace(err)
		}

		if err != nil {
			logger.Debugf("getting target %q address(es) failed: %v (retrying)", out.entity, err)
			return errors.Trace(err)
		}

		logger.Debugf("using target %q address %q", out.entity, out.host)
		return nil
	}
	err := retry.Call(callArgs)

	if err != nil {
		err = retry.LastError(err)
		return nil, errors.Trace(err)
	}
	return out, nil
}

// legacyAddressGetter returns the preferred public or private address of the
// given entity (private when c.proxy is true), using the sshClient. Only used
// when the SSHClient API facade v2 is not available or when proxy-ssh is set.
func (c *sshMachine) legacyAddressGetter(entity string) (string, error) {
	if c.proxy {
		return c.sshClient.PrivateAddress(entity)
	}

	return c.sshClient.PublicAddress(entity)
}

// reachableAddressGetter dials all addresses of the given entity, returning the
// first one that succeeds. Only used with SSHClient API facade v2 or later is
// available. It does not try to dial if only one address is available.
func (c *sshMachine) reachableAddressGetter(entity string) (string, error) {
	addresses, err := c.sshClient.AllAddresses(entity)
	if err != nil {
		return "", errors.Trace(err)
	} else if len(addresses) == 0 {
		return "", network.NoAddressError("available")
	} else if len(addresses) == 1 {
		logger.Debugf("Only one SSH address provided (%s), using it without probing", addresses[0])
		return addresses[0], nil
	}
	var publicKeys []string
	if !c.noHostKeyChecks {
		publicKeys, err = c.getKeysWithRetry(entity)
		if err != nil {
			return "", errors.Trace(err)
		}
	}

	usable := network.NewMachineHostPorts(SSHPort, addresses...).HostPorts().FilterUnusable()
	best, err := c.hostChecker.FindHost(usable, publicKeys)
	if err != nil {
		return "", errors.Trace(err)
	}

	return best.Host(), nil
}

// AllowInterspersedFlags for ssh/scp is set to false so that
// flags after the unit name are passed through to ssh, for eg.
// `juju ssh -v application-name/0 uname -a`.
func (c *sshMachine) AllowInterspersedFlags() bool {
	return false
}

func (c *sshMachine) maybePopulateTargetViaField(target *resolvedTarget, statusGetter func(*client.StatusArgs) (*params.FullStatus, error)) error {
	status, err := statusGetter(nil)
	if err != nil {
		return errors.Trace(err)
	}

	for _, machStatus := range status.Machines {
		if len(machStatus.IPAddresses) == 0 {
			continue
		}

		for _, machIPAddr := range machStatus.IPAddresses {
			if machIPAddr == target.host {
				// We are connecting to a machine. No need to
				// populate the via field.
				return nil
			}
		}

		for _, contStatus := range machStatus.Containers {
			for _, contMachIPAddr := range contStatus.IPAddresses {
				if contMachIPAddr == target.host {
					target.via = &resolvedTarget{
						user: "ubuntu",
						// We have already checked that the host machine has at least one address
						host: machStatus.IPAddresses[0],
					}
					return nil
				}
			}

		}
	}

	return nil
}

func (c *sshMachine) getKeysWithRetry(entity string) ([]string, error) {
	var publicKeys []string
	strategy := c.publicKeyRetryStrategy
	strategy.IsFatalError = func(err error) bool {
		return !errors.Is(err, errors.NotFound)
	}
	strategy.Func = func() error {
		keys, err := c.sshClient.PublicKeys(entity)
		if err != nil {
			return errors.Annotatef(err, "retrieving SSH host keys for %q", entity)
		}
		publicKeys = keys
		return nil
	}
	err := retry.Call(strategy)
	if err != nil {
		return nil, err
	}
	return publicKeys, nil
}

// getJujuExecutable returns the path to the juju
// executable, or an error if it could not be found.
var getJujuExecutable = func() (string, error) {
	return exec.LookPath(os.Args[0])
}

func targetIsAgent(target string) bool {
	return names.IsValidMachine(target) || names.IsValidUnit(target)
}

func splitUserTarget(target string) (string, string) {
	if i := strings.IndexRune(target, '@'); i != -1 {
		return target[:i], target[i+1:]
	}
	return "", target
}

func newKnownHostsBuilder() *knownHostsBuilder {
	return &knownHostsBuilder{
		seen: set.NewStrings(),
	}
}

// knownHostsBuilder supports the construction of a SSH known_hosts file.
type knownHostsBuilder struct {
	lines []string
	seen  set.Strings
}

func (b *knownHostsBuilder) add(host string, keys []string) {
	if b.seen.Contains(host) {
		return
	}
	b.seen.Add(host)
	for _, key := range keys {
		b.lines = append(b.lines, host+" "+key+"\n")
	}
}

func (b *knownHostsBuilder) write(w io.Writer) error {
	bufw := bufio.NewWriter(w)
	for _, line := range b.lines {
		_, err := bufw.WriteString(line)
		if err != nil {
			return errors.Annotate(err, "writing known hosts file")
		}
	}
	_ = bufw.Flush()
	return nil
}

func (b *knownHostsBuilder) size() int {
	return len(b.lines)
}<|MERGE_RESOLUTION|>--- conflicted
+++ resolved
@@ -45,14 +45,6 @@
 	knownHostsPath         string
 	retryStrategy          retry.CallArgs
 	publicKeyRetryStrategy retry.CallArgs
-<<<<<<< HEAD
-=======
-}
-
-type statusClient interface {
-	Status(args *client.StatusArgs) (*params.FullStatus, error)
-}
->>>>>>> cfe48455
 
 	sshClient    SSHClientAPI
 	statusClient StatusClientAPI
