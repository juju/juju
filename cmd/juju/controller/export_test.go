// Copyright 2015 Canonical Ltd.
// Licensed under the AGPLv3, see LICENCE file for details.

package controller

import (
	"context"
	"time"

	"github.com/juju/clock"
	"github.com/juju/cmd/v4"

	"github.com/juju/juju/api"
	"github.com/juju/juju/api/base"
	"github.com/juju/juju/cmd/modelcmd"
	"github.com/juju/juju/environs"
	"github.com/juju/juju/environs/envcontext"
	"github.com/juju/juju/jujuclient"
)

// NewListControllersCommandForTest returns a listControllersCommand with the clientstore provided
// as specified.
func NewListControllersCommandForTest(testStore jujuclient.ClientStore, api func(string) ControllerAccessAPI) *listControllersCommand {
	return &listControllersCommand{
		store: testStore,
		api:   api,
	}
}

// NewShowControllerCommandForTest returns a showControllerCommand with the clientstore provided
// as specified.
func NewShowControllerCommandForTest(
	testStore jujuclient.ClientStore,
	api func(string) ControllerAccessAPI,
	modelConfigAPI func(controllerName string) ModelConfigAPI,
) *showControllerCommand {
	return &showControllerCommand{
		store:          testStore,
		api:            api,
		modelConfigAPI: modelConfigAPI,
	}
}

type AddModelCommand struct {
	*addModelCommand
}

// NewAddModelCommandForTest returns a AddModelCommand with
// the api provided as specified.
func NewAddModelCommandForTest(
	apiRoot api.Connection,
	api AddModelAPI,
	cloudAPI CloudAPI,
	store jujuclient.ClientStore,
	providerRegistry environs.ProviderRegistry,
) (cmd.Command, *AddModelCommand) {
	c := &addModelCommand{
		apiRoot: apiRoot,
		newAddModelAPI: func(caller base.APICallCloser) AddModelAPI {
			return api
		},
		newCloudAPI: func(base.APICallCloser) CloudAPI {
			return cloudAPI
		},
		providerRegistry: providerRegistry,
	}
	c.SetClientStore(store)
	return modelcmd.WrapController(c), &AddModelCommand{c}
}

// NewListModelsCommandForTest returns a ListModelsCommand with the API
// and userCreds provided as specified.
func NewListModelsCommandForTest(modelAPI ModelManagerAPI, sysAPI ModelsSysAPI, store jujuclient.ClientStore) cmd.Command {
	c := &modelsCommand{
		modelAPI: modelAPI,
		sysAPI:   sysAPI,
	}
	c.SetClientStore(store)
	return modelcmd.WrapController(c)
}

// NewRegisterCommandForTest returns a RegisterCommand with the function used
// to open the API connection mocked out.
func NewRegisterCommandForTest(apiOpen api.OpenFunc, listModels func(jujuclient.ClientStore, string, string) ([]base.UserModel, error), store jujuclient.ClientStore) modelcmd.Command {
	return modelcmd.WrapBase(&registerCommand{
		apiOpen:        apiOpen,
		listModelsFunc: listModels,
		store:          store,
	})
}

// NewEnableDestroyControllerCommandForTest returns a enableDestroyController with the
// function used to open the API connection mocked out.
func NewEnableDestroyControllerCommandForTest(api removeBlocksAPI, store jujuclient.ClientStore) cmd.Command {
	c := &enableDestroyController{
		api: api,
	}
	c.SetClientStore(store)
	return modelcmd.WrapController(c)
}

// NewDestroyCommandForTest returns a DestroyCommand with the controller and
// client endpoints mocked out.
func NewDestroyCommandForTest(
	api destroyControllerAPI,
	store jujuclient.ClientStore,
	apierr error,
<<<<<<< HEAD
	environsDestroy func(string, environs.ControllerDestroyer, envcontext.ProviderCallContext, jujuclient.ControllerStore) error,
=======
	controllerModelConfigAPI modelConfigAPI,
	controllerCredentialAPIFunc newCredentialAPIFunc,
	environsDestroy func(string, environs.ControllerDestroyer, context.ProviderCallContext, jujuclient.ControllerStore) error,
>>>>>>> 0f09c39f

) cmd.Command {
	cmd := &destroyCommand{
		destroyCommandBase: destroyCommandBase{
<<<<<<< HEAD
			api:             api,
			apierr:          apierr,
			environsDestroy: environsDestroy,
=======
			api:                         api,
			apierr:                      apierr,
			controllerModelConfigAPI:    controllerModelConfigAPI,
			controllerCredentialAPIFunc: controllerCredentialAPIFunc,
			environsDestroy:             environsDestroy,
>>>>>>> 0f09c39f
		},
	}
	cmd.SetClientStore(store)
	return modelcmd.WrapController(
		cmd,
		modelcmd.WrapControllerSkipControllerFlags,
		modelcmd.WrapControllerSkipDefaultController,
	)
}

// NewKillCommandForTest returns a killCommand with the controller and client
// endpoints mocked out.
func NewKillCommandForTest(
	api destroyControllerAPI,
	store jujuclient.ClientStore,
	apierr error,
	controllerModelConfigAPI modelConfigAPI,
	clock clock.Clock,
	apiOpen api.OpenFunc,
	environsDestroy func(string, environs.ControllerDestroyer, envcontext.ProviderCallContext, jujuclient.ControllerStore) error,
) cmd.Command {
	kill := &killCommand{
		destroyCommandBase: destroyCommandBase{
<<<<<<< HEAD
			api:             api,
			apierr:          apierr,
			environsDestroy: environsDestroy,
=======
			api:                         api,
			apierr:                      apierr,
			controllerModelConfigAPI:    controllerModelConfigAPI,
			controllerCredentialAPIFunc: controllerCredentialAPIFunc,
			environsDestroy:             environsDestroy,
>>>>>>> 0f09c39f
		},
		clock: clock,
	}
	kill.SetClientStore(store)
	wrapped := wrapKillCommand(kill)
	if apiOpen != nil {
		wrapped.SetAPIOpen(apiOpen)
	}
	return wrapped
}

// KillTimeout returns the internal timeout duration of the kill command.
func KillTimeout(command cmd.Command) time.Duration {
	return modelcmd.InnerCommand(command).(*killCommand).timeout
}

// KillWaitForModels calls the WaitForModels method of the kill command.
func KillWaitForModels(command cmd.Command, ctx *cmd.Context, api destroyControllerAPI, uuid string) error {
	return modelcmd.InnerCommand(command).(*killCommand).WaitForModels(ctx, api, uuid)
}

// NewConfigCommandForTest returns a ConfigCommand with
// the api provided as specified.
func NewConfigCommandForTest(api controllerAPI, store jujuclient.ClientStore) cmd.Command {
	c := &configCommand{configBase: ctrConfigBase, api: api}
	c.SetClientStore(store)
	return modelcmd.WrapController(c)
}

type CtrData ctrData
type ModelData modelData

func FmtCtrStatus(data CtrData) string {
	return fmtCtrStatus(ctrData(data))
}

func FmtModelStatus(data ModelData) string {
	return fmtModelStatus(modelData(data))
}

func NewData(api destroyControllerAPI, ctrUUID string) (environmentStatus, error) {
	return newData(context.Background(), api, ctrUUID)
}

var (
	NoModelsMessage = noModelsMessage
)<|MERGE_RESOLUTION|>--- conflicted
+++ resolved
@@ -105,28 +105,17 @@
 	api destroyControllerAPI,
 	store jujuclient.ClientStore,
 	apierr error,
-<<<<<<< HEAD
-	environsDestroy func(string, environs.ControllerDestroyer, envcontext.ProviderCallContext, jujuclient.ControllerStore) error,
-=======
 	controllerModelConfigAPI modelConfigAPI,
 	controllerCredentialAPIFunc newCredentialAPIFunc,
 	environsDestroy func(string, environs.ControllerDestroyer, context.ProviderCallContext, jujuclient.ControllerStore) error,
->>>>>>> 0f09c39f
 
 ) cmd.Command {
 	cmd := &destroyCommand{
 		destroyCommandBase: destroyCommandBase{
-<<<<<<< HEAD
-			api:             api,
-			apierr:          apierr,
-			environsDestroy: environsDestroy,
-=======
-			api:                         api,
-			apierr:                      apierr,
-			controllerModelConfigAPI:    controllerModelConfigAPI,
-			controllerCredentialAPIFunc: controllerCredentialAPIFunc,
-			environsDestroy:             environsDestroy,
->>>>>>> 0f09c39f
+			api:                      api,
+			apierr:                   apierr,
+			controllerModelConfigAPI: controllerModelConfigAPI,
+			environsDestroy:          environsDestroy,
 		},
 	}
 	cmd.SetClientStore(store)
@@ -150,17 +139,10 @@
 ) cmd.Command {
 	kill := &killCommand{
 		destroyCommandBase: destroyCommandBase{
-<<<<<<< HEAD
-			api:             api,
-			apierr:          apierr,
-			environsDestroy: environsDestroy,
-=======
-			api:                         api,
-			apierr:                      apierr,
-			controllerModelConfigAPI:    controllerModelConfigAPI,
-			controllerCredentialAPIFunc: controllerCredentialAPIFunc,
-			environsDestroy:             environsDestroy,
->>>>>>> 0f09c39f
+			api:                      api,
+			apierr:                   apierr,
+			controllerModelConfigAPI: controllerModelConfigAPI,
+			environsDestroy:          environsDestroy,
 		},
 		clock: clock,
 	}
