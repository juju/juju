// Copyright 2016 Canonical Ltd.
// Licensed under the AGPLv3, see LICENCE file for details.

package controller

import (
	"bufio"
	"bytes"
	"context"
	"crypto/rand"
	"encoding/asn1"
	"encoding/base64"
	"encoding/json"
	"fmt"
	"io"
	"net"
	"net/http"
	"net/url"
	"os"
	"path"
	"strings"
	"text/template"

	"github.com/go-macaroon-bakery/macaroon-bakery/v3/bakery"
	"github.com/go-macaroon-bakery/macaroon-bakery/v3/httpbakery"
	"github.com/juju/collections/set"
	"github.com/juju/errors"
	"github.com/juju/gnuflag"
	"github.com/juju/names/v6"
	"golang.org/x/crypto/nacl/secretbox"
	"golang.org/x/crypto/ssh/terminal"
	"gopkg.in/yaml.v2"

	"github.com/juju/juju/api"
	"github.com/juju/juju/api/base"
	"github.com/juju/juju/api/client/modelmanager"
	"github.com/juju/juju/api/jujuclient"
	jujucmd "github.com/juju/juju/cmd"
	"github.com/juju/juju/cmd/internal/loginprovider"
	"github.com/juju/juju/cmd/modelcmd"
	corelogger "github.com/juju/juju/core/logger"
	coremodel "github.com/juju/juju/core/model"
	"github.com/juju/juju/core/permission"
	"github.com/juju/juju/internal/cmd"
	jujuhttp "github.com/juju/juju/internal/http"
	internallogger "github.com/juju/juju/internal/logger"
	"github.com/juju/juju/internal/proxy/factory"
	"github.com/juju/juju/rpc/params"
)

var noModelsMessage = `
There are no models available. You can add models with
"juju add-model", or you can ask an administrator of a
model to grant access to that model with "juju grant".
`

// NewRegisterCommand returns a command to allow the user to register a controller.
func NewRegisterCommand() cmd.Command {
	c := &registerCommand{}
	c.apiOpen = c.APIOpen
	c.listModelsFunc = c.listModels
	c.store = jujuclient.NewFileClientStore()
	c.CanClearCurrentModel = true
	return modelcmd.WrapBase(c)
}

// registerCommand logs in to a Juju controller and caches the connection
// information.
type registerCommand struct {
	modelcmd.CommandBase
	apiOpen        api.OpenFunc
	listModelsFunc func(_ context.Context, _ jujuclient.ClientStore, controller, user string) ([]base.UserModel, error)
	store          jujuclient.ClientStore

	arg     string
	replace bool

	// onRunError is executed if non-nil and there is an error at the end
	// of the Run method.
	onRunError func()
}

var usageRegisterSummary = `
Registers a controller.`[1:]

var usageRegisterDetails = `
The register command adds details of a controller to the local system.
This is done either by completing the user registration process that
began with the ` + "`juju add-user`" + ` command, or by providing the DNS host
name of a public controller.

To complete the user registration process, you should have been provided
with a ` + "`base64`" + `-encoded blob of data (the output of ` + "`juju add-user`" + `)
which can be copied and pasted as the <string> argument to 'register'.
You will be prompted for a password, which, once set, causes the
registration string to be voided. In order to start using Juju the user
can now either add a model or wait for a model to be shared with them.
Some machine providers will require the user to be in possession of
certain credentials in order to add a model.

If a new controller has been spun up to replace an existing one, and you want
to start using that replacement controller instead of the original one,
use the ` + "`--replace`" + ` option to overwrite any existing controller details based
on either a name or UUID match.

When adding a controller at a public address, authentication via some
external third party (for example Ubuntu SSO) will be required, usually
by using a web browser.

`

const usageRegisterExamples = `
    juju register MFATA3JvZDAnExMxMDQuMTU0LjQyLjQ0OjE3MDcwExAxMC4xMjguMC4yOjE3MDcwBCBEFCaXerhNImkKKabuX5ULWf2Bp4AzPNJEbXVWgraLrAA=

    juju register --replace MFATA3JvZDAnExMxMDQuMTU0LjQyLjQ0OjE3MDcwExAxMC4xMjguMC4yOjE3MDcwBCBEFCaXerhNImkKKabuX5ULWf2Bp4AzPNJEbXVWgraLrAA=

    juju register public-controller.example.com
`

// Info implements Command.Info
// `register` may seem generic, but is seen as simple and without potential
// naming collisions in any current or planned features.
func (c *registerCommand) Info() *cmd.Info {
	return jujucmd.Info(&cmd.Info{
		Name:     "register",
		Args:     "<registration string>|<controller host name>",
		Purpose:  usageRegisterSummary,
		Doc:      usageRegisterDetails,
		Examples: usageRegisterExamples,
		SeeAlso: []string{
			"add-user",
			"change-user-password",
			"unregister",
		},
	})
}

// SetFlags implements Command.SetFlags.
func (c *registerCommand) SetFlags(f *gnuflag.FlagSet) {
	c.CommandBase.SetFlags(f)
	f.BoolVar(&c.replace, "replace", false, "replace any existing controller")
}

// Init implements Command.Init.
func (c *registerCommand) Init(args []string) error {
	if len(args) < 1 {
		return errors.New("registration data missing")
	}
	c.arg, args = args[0], args[1:]
	if err := cmd.CheckEmpty(args); err != nil {
		return errors.Trace(err)
	}
	return nil
}

// SetClientStore implements Command.SetClientStore.
func (c *registerCommand) SetClientStore(store jujuclient.ClientStore) {
	c.store = store
}

// Run implements Command.Run.
func (c *registerCommand) Run(ctx *cmd.Context) error {
	err := c.run(ctx)
	if err != nil && c.onRunError != nil {
		c.onRunError()
	}
	return err
}

func (c *registerCommand) run(ctx *cmd.Context) error {
	c.store = modelcmd.QualifyingClientStore{c.store}
	registrationParams, err := c.getParameters(ctx)
	if err != nil {
		return errors.Trace(err)
	}

	// Check if user is trying to register an already known controller by
	// comparing its public and private addresses to all known addresses.
	if registrationParams.publicHost != "" {
		if err := c.ensureNotKnownPublicEndpoint(registrationParams.publicHost); err != nil {
			return errors.Trace(err)
		}
	} else {
		if err := c.ensureNotKnownEndpoint(registrationParams.userTag.Id(), registrationParams.controllerAddrs); err != nil {
			return errors.Trace(err)
		}
	}

	// If we're not registering to a public controller, we need to prompt for a password.
	if registrationParams.publicHost == "" {
		newPassword, err := c.promptNewPassword(ctx.Stderr, ctx.Stdin)
		if err != nil {
			return errors.Trace(err)
		}
		registrationParams.newPassword = newPassword
	}

	controllerName, err := c.promptControllerName(registrationParams.defaultControllerName, ctx.Stderr, ctx.Stdin)
	if err != nil {
		return errors.Trace(err)
	}

	controllerDetails, accountDetails, err := c.controllerDetails(ctx, registrationParams, controllerName)
	if err != nil {
		return errors.Trace(err)
	}
	if err := c.updateController(
		c.store,
		controllerName,
		controllerDetails,
		accountDetails,
	); err != nil {
		return errors.Trace(err)
	}
	// Log into the controller to verify the credentials, and
	// list the models available.
	models, err := c.listModelsFunc(ctx, c.store, controllerName, accountDetails.User)
	if err != nil {
		return errors.Trace(err)
	}
	if err := c.SetControllerModels(c.store, controllerName, models); err != nil {
		return errors.Annotate(err, "storing model details")
	}
	if err := c.store.SetCurrentController(controllerName); err != nil {
		return errors.Trace(err)
	}

	fmt.Fprintf(
		ctx.Stderr, "\nWelcome, %s. You are now logged into %q.\n",
		friendlyUserName(accountDetails.User), controllerName,
	)
	return c.maybeSetCurrentModel(ctx, c.store, controllerName, accountDetails.User, models)
}

func friendlyUserName(user string) string {
	u := names.NewUserTag(user)
	if u.IsLocal() {
		return u.Name()
	}
	return u.Id()
}

// controllerDetails returns controller and account details to be registered for the
// given registration parameters.
func (c *registerCommand) controllerDetails(ctx *cmd.Context, p *registrationParams, controllerName string) (jujuclient.ControllerDetails, jujuclient.AccountDetails, error) {
	if p.publicHost != "" {
		return c.publicControllerDetails(ctx, p.publicHost, controllerName)
	}
	return c.nonPublicControllerDetails(ctx, p, controllerName)
}

func cookieURL(host string) (*url.URL, error) {
	if strings.Contains(host, ":") {
		var err error
		host, _, err = net.SplitHostPort(host)
		if err != nil {
			return nil, errors.Trace(err)
		}
	}
	return url.Parse(host)
}

// publicControllerDetails returns controller and account details to be registered
// for the given public controller host name.
func (c *registerCommand) publicControllerDetails(ctx *cmd.Context, host, controllerName string) (jujuclient.ControllerDetails, jujuclient.AccountDetails, error) {
	errRet := func(err error) (jujuclient.ControllerDetails, jujuclient.AccountDetails, error) {
		return jujuclient.ControllerDetails{}, jujuclient.AccountDetails{}, err
	}
	apiAddr := host
	if !strings.Contains(apiAddr, ":") {
		apiAddr += ":443"
	}

	// Make a direct API connection because we don't yet know the
	// controller UUID so can't store the thus-incomplete controller
	// details to make a conventional connection.
	//
	// Unfortunately this means we'll connect twice to the controller
	// but it's probably best to go through the conventional path the
	// second time.
	bclient, err := c.BakeryClient(c.store, controllerName)
	if err != nil {
		return errRet(errors.Trace(err))
	}

	cookieURL, err := cookieURL(host)
	if err != nil {
		return errRet(err)
	}

	dialOpts := api.DefaultDialOpts()
	dialOpts.BakeryClient = bclient

	var supportsOIDCLogin bool
	var sessionToken string

<<<<<<< HEAD
	// we set up a login provider that will first try to log in using
	// oauth device flow, failing that it will try to log in using
	// user-pass or macaroons.
	dialOpts.LoginProvider = loginprovider.NewTryInOrderLoginProvider(
		internallogger.GetLogger("juju.cmd.loginprovider"),
=======
	loginProviders := []api.LoginProvider{
		api.NewClientCredentialsLoginProviderFromEnvironment(
			func() { supportsOIDCLogin = true },
		),
>>>>>>> 4da839f0
		api.NewSessionTokenLoginProvider(
			"",
			ctx.Stderr,
			func(t string) {
				supportsOIDCLogin = true
				sessionToken = t
			},
		),
		api.NewLegacyLoginProvider(names.UserTag{}, "", "", nil, bclient, cookieURL),
	}

	// we set up a login provider that will first try to log in using
	// oauth device flow, failing that it will try to log in using
	// user-pass or macaroons.
	dialOpts.LoginProvider = loginprovider.NewTryInOrderLoginProvider(
		loggo.GetLogger("juju.cmd.loginprovider"),
		loginProviders...,
	)

	conn, err := c.apiOpen(ctx, &api.Info{
		Addrs: []string{apiAddr},
	}, dialOpts)
	if err != nil {
		return errRet(errors.Trace(err))
	}
	defer conn.Close()
	user, ok := conn.AuthTag().(names.UserTag)
	if !ok {
		return errRet(errors.Errorf("logged in as %v, not a user", conn.AuthTag()))
	}
	// If we get to here, then we have a cached macaroon for the registered
	// user. If we encounter an error after here, we need to clear it.
	c.onRunError = func() {
		if err := c.ClearControllerMacaroons(c.store, controllerName); err != nil {
			logger.Errorf(context.TODO(), "failed to clear macaroon: %v", err)
		}
	}
	return jujuclient.ControllerDetails{
			APIEndpoints:   []string{apiAddr},
			ControllerUUID: conn.ControllerTag().Id(),
			OIDCLogin:      supportsOIDCLogin,
		}, jujuclient.AccountDetails{
			User:            user.Id(),
			LastKnownAccess: conn.ControllerAccess(),
			SessionToken:    sessionToken,
		}, nil
}

func getProxier(proxyConfig params.Proxy) (*jujuclient.ProxyConfWrapper, error) {
	f, err := factory.NewDefaultFactory()
	if err != nil {
		return nil, errors.Annotate(err, "cannot create default proxy factory")
	}
	proxier, err := f.ProxierFromConfig(proxyConfig.Type, proxyConfig.Config)
	if err != nil {
		return nil, errors.Trace(err)
	}
	return &jujuclient.ProxyConfWrapper{Proxier: proxier}, nil
}

// nonPublicControllerDetails returns controller and account details to be registered with
// respect to the given registration parameters.
func (c *registerCommand) nonPublicControllerDetails(ctx *cmd.Context, registrationParams *registrationParams, controllerName string) (jujuclient.ControllerDetails, jujuclient.AccountDetails, error) {
	errRet := func(err error) (jujuclient.ControllerDetails, jujuclient.AccountDetails, error) {
		return jujuclient.ControllerDetails{}, jujuclient.AccountDetails{}, err
	}
	// During registration we must set a new password. This has to be done
	// atomically with the clearing of the secret key.
	payloadBytes, err := json.Marshal(params.SecretKeyLoginRequestPayload{
		Password: registrationParams.newPassword,
	})
	if err != nil {
		return errRet(errors.Trace(err))
	}

	controllerDetails := jujuclient.ControllerDetails{
		APIEndpoints: registrationParams.controllerAddrs,
	}

	if registrationParams.proxyConfig != "" {
		var proxy jujuclient.ProxyConfWrapper
		if err := yaml.Unmarshal([]byte(registrationParams.proxyConfig), &proxy); err != nil {
			return errRet(errors.Trace(err))
		}
		controllerDetails.Proxy = &proxy
	}

	// Make the registration call. If this is successful, the client's
	// cookie jar will be populated with a macaroon that may be used
	// to log in below without the user having to type in the password
	// again.
	req := params.SecretKeyLoginRequest{
		Nonce: registrationParams.nonce[:],
		User:  registrationParams.userTag.String(),
		PayloadCiphertext: secretbox.Seal(
			nil, payloadBytes,
			&registrationParams.nonce,
			&registrationParams.key,
		),
	}
	resp, err := c.secretKeyLogin(ctx, controllerDetails, req, controllerName)
	if err != nil {
		return errRet(errors.Trace(err))
	}

	// Decrypt the response to authenticate the controller and
	// obtain its CA certificate.
	if len(resp.Nonce) != len(registrationParams.nonce) {
		return errRet(errors.NotValidf("response nonce"))
	}
	var respNonce [24]byte
	copy(respNonce[:], resp.Nonce)
	payloadBytes, ok := secretbox.Open(nil, resp.PayloadCiphertext, &respNonce, &registrationParams.key)
	if !ok {
		return errRet(errors.NotValidf("response payload"))
	}
	var responsePayload params.SecretKeyLoginResponsePayload
	if err := json.Unmarshal(payloadBytes, &responsePayload); err != nil {
		return errRet(errors.Annotate(err, "unmarshalling response payload"))
	}
	controllerDetails.ControllerUUID = responsePayload.ControllerUUID
	controllerDetails.CACert = responsePayload.CACert

	if responsePayload.ProxyConfig != nil {
		if controllerDetails.Proxy, err = getProxier(*responsePayload.ProxyConfig); err != nil {
			return errRet(errors.Annotate(err, "creating proxier from config"))
		}
	}

	user := registrationParams.userTag.Id()
	ctx.Infof("Initial password successfully set for %s.", friendlyUserName(user))
	// If we get to here, then we have a cached macaroon for the registered
	// user. If we encounter an error after here, we need to clear it.
	c.onRunError = func() {
		if err := c.ClearControllerMacaroons(c.store, controllerName); err != nil {
			logger.Errorf(context.TODO(), "failed to clear macaroon: %v", err)
		}
	}
	return controllerDetails, jujuclient.AccountDetails{
		User:            user,
		LastKnownAccess: string(permission.LoginAccess),
	}, nil
}

// updateController prompts for a controller name and updates the
// controller and account details in the given client store.
func (c *registerCommand) updateController(
	store jujuclient.ClientStore,
	controllerName string,
	controllerDetails jujuclient.ControllerDetails,
	accountDetails jujuclient.AccountDetails,
) error {
	// Check that we're not trying to register an existing controller under a new name unless we've specified --replace.
	// Also check that we're not trying to --replace a controller that we're currently logged into.
	all, err := store.AllControllers()
	if err != nil {
		return errors.Trace(err)
	}
	for name, ctl := range all {
		if ctl.ControllerUUID == controllerDetails.ControllerUUID {
			if !c.replace || controllerName != name {
				return genAlreadyRegisteredError(name, accountDetails.User)
			}

			// We are replacing a known controller - reject the request if this client is logged into that controller.
			existingLogin, err := c.store.AccountDetails(controllerName)
			if err != nil {
				if errors.Is(err, errors.NotFound) {
					// Not logged in. Continue to update.
					break
				}
				return errors.Trace(err)
			}
			return genReplacingLoggedInControllerError(controllerName, existingLogin.User, accountDetails.User)
		}
	}
	if c.replace {
		if err := store.UpdateController(controllerName, controllerDetails); err != nil {
			if !errors.Is(err, errors.NotFound) {
				return errors.Trace(err)
			}
			if err := store.AddController(controllerName, controllerDetails); err != nil {
				return errors.Trace(err)
			}
		}
	} else {
		if err := store.AddController(controllerName, controllerDetails); err != nil {
			return errors.Trace(err)
		}
	}
	if err := store.UpdateAccount(controllerName, accountDetails); err != nil {
		return errors.Annotatef(err, "cannot update account information: %v", err)
	}
	return nil
}

func (c *registerCommand) listModels(ctx context.Context, store jujuclient.ClientStore, controllerName, userName string) ([]base.UserModel, error) {
	api, err := c.NewAPIRoot(ctx, store, controllerName, "")
	if err != nil {
		return nil, errors.Trace(err)
	}
	defer api.Close()
	mm := modelmanager.NewClient(api)
	return mm.ListModels(ctx, userName)
}

func (c *registerCommand) maybeSetCurrentModel(ctx *cmd.Context, store jujuclient.ClientStore, controllerName, userName string, models []base.UserModel) error {
	if len(models) == 0 {
		fmt.Fprint(ctx.Stderr, noModelsMessage)
		return nil
	}

	// If we get to here, there is at least one model.
	if len(models) == 1 {
		// There is exactly one model shared,
		// so set it as the current model.
		model := models[0]
		modelName := jujuclient.QualifyModelName(model.Qualifier.String(), model.Name)
		err := store.SetCurrentModel(controllerName, modelName)
		if err != nil {
			return errors.Trace(err)
		}
		fmt.Fprintf(ctx.Stderr, "\nCurrent model set to %q.\n", modelName)
		return nil
	}
	fmt.Fprintf(ctx.Stderr, `
There are %d models available. Use "juju switch" to select
one of them:
`, len(models))
	user := names.NewUserTag(userName)
	userModelNames := make(set.Strings)
	otherModelNames := make(set.Strings)
	for _, model := range models {
		if model.Qualifier == coremodel.QualifierFromUserTag(user) {
			userModelNames.Add(model.Name)
			continue
		}
		modelName := jujuclient.QualifyModelName(model.Qualifier.String(), model.Name)
		otherModelNames.Add(modelName)
	}
	for _, modelName := range userModelNames.SortedValues() {
		fmt.Fprintf(ctx.Stderr, "  - juju switch %s\n", modelName)
	}
	for _, modelName := range otherModelNames.SortedValues() {
		fmt.Fprintf(ctx.Stderr, "  - juju switch %s\n", modelName)
	}
	return nil
}

type registrationParams struct {
	// publicHost holds the host name of a public controller.
	// If this is set, all other fields will be empty.
	publicHost string

	defaultControllerName string
	userTag               names.UserTag
	controllerAddrs       []string
	key                   [32]byte
	nonce                 [24]byte
	newPassword           string
	proxyConfig           string
}

// getParameters gets all of the parameters required for registering, prompting
// the user as necessary.
func (c *registerCommand) getParameters(ctx *cmd.Context) (*registrationParams, error) {
	var params registrationParams
	if strings.Contains(c.arg, ".") || c.arg == "localhost" {
		// Looks like a host name - no URL-encoded base64 string should
		// contain a dot and every public controller name should.
		// Allow localhost for development purposes.
		params.publicHost = c.arg
		// No need for password shenanigans if we're using a public controller.
		return &params, nil
	}
	// Decode key, username, controller addresses from the string supplied
	// on the command line.
	decodedData, err := base64.URLEncoding.DecodeString(c.arg)
	if err != nil {
		return nil, errors.Annotatef(err, "invalid registration token")
	}
	var info jujuclient.RegistrationInfo
	if _, err := asn1.Unmarshal(decodedData, &info); err != nil {
		return nil, errors.Trace(err)
	}

	params.controllerAddrs = info.Addrs
	params.proxyConfig = info.ProxyConfig
	params.userTag = names.NewUserTag(info.User)
	if len(info.SecretKey) != len(params.key) {
		return nil, errors.NotValidf("secret key")
	}
	copy(params.key[:], info.SecretKey)
	params.defaultControllerName = info.ControllerName

	// Generate a random nonce for encrypting the request.
	if _, err := rand.Read(params.nonce[:]); err != nil {
		return nil, errors.Trace(err)
	}

	return &params, nil
}

func (c *registerCommand) secretKeyLogin(
	ctx context.Context,
	controllerDetails jujuclient.ControllerDetails, request params.SecretKeyLoginRequest,
	controllerName string,
) (_ *params.SecretKeyLoginResponse, err error) {
	cookieJar, err := c.CookieJar(c.store, controllerName)
	if err != nil {
		return nil, errors.Annotatef(err, "internal error: cannot get API context")
	}

	buf, err := json.Marshal(&request)
	if err != nil {
		return nil, errors.Annotatef(err, "internal error: cannot marshell controller api request")
	}
	r := bytes.NewReader(buf)

	// Determine which address to use by attempting to open an API
	// connection with each of the addresses. Note that we do not
	// know the CA certificate yet, so we do not want to send any
	// sensitive information. We make no attempt to log in until
	// we can verify the server's identity.
	opts := api.DefaultDialOpts()
	opts.InsecureSkipVerify = true
	apiInfo := &api.Info{
		Addrs:     controllerDetails.APIEndpoints,
		SkipLogin: true,
	}
	if controllerDetails.Proxy != nil {
		apiInfo.Proxier = controllerDetails.Proxy.Proxier
	}
	conn, err := c.apiOpen(ctx, apiInfo, opts)
	if err != nil {
		logger.Infof(context.TODO(), "opening api connection: %s", err)
		return nil, controllerUnreachableError(controllerName, controllerDetails.APIEndpoints)
	}
	defer func() {
		if closeErr := conn.Close(); closeErr != nil {
			if err == nil {
				err = closeErr
			} else {
				logger.Warningf(context.TODO(), "error closing API connection: %v", closeErr)
			}
		}
	}()

	// Using the address we connected to above, perform the request.
	// A success response will include a macaroon cookie that we can
	// use to log in with.
	url := conn.Addr()
	url.Scheme = "https"
	url.Path = path.Join(url.Path, "register")
	httpReq, err := http.NewRequest("POST", url.String(), r)
	if err != nil {
		return nil, errors.Annotatef(err, "internal error: creating new http request")
	}
	httpReq.Header.Set("Content-Type", "application/json")
	httpReq.Header.Set(httpbakery.BakeryProtocolHeader, fmt.Sprint(bakery.LatestVersion))
	httpClient := jujuhttp.NewClient(
		jujuhttp.WithSkipHostnameVerification(true),
		jujuhttp.WithCookieJar(cookieJar),
		jujuhttp.WithLogger(logger.Child("http", corelogger.HTTP)),
	)
	httpResp, err := httpClient.Do(httpReq)
	if err != nil {
		logger.Infof(context.TODO(), "connecting to controller: %s", err)
		return nil, controllerUnreachableError(controllerName, controllerDetails.APIEndpoints)
	}
	defer func() { _ = httpResp.Body.Close() }()

	if httpResp.StatusCode != http.StatusOK {
		var resp params.ErrorResult
		if err := json.NewDecoder(httpResp.Body).Decode(&resp); err != nil {
			return nil, errors.Annotatef(err, "internal error: cannot decode http response")
		}
		logger.Infof(context.TODO(), "error response, %s", resp.Error)
		return nil, errors.Errorf("Provided registration token may have expired."+
			"\nA controller administrator must reset your user to issue a new token.\nSee %q for more information.", "juju help change-user-password")
	}

	var resp params.SecretKeyLoginResponse
	if err := json.NewDecoder(httpResp.Body).Decode(&resp); err != nil {
		return nil, errors.Annotatef(err, "internal error: cannot decode controller response")
	}
	return &resp, nil
}

func (c *registerCommand) promptNewPassword(stderr io.Writer, stdin io.Reader) (string, error) {
	password, err := c.readPassword("Enter a new password: ", stderr, stdin)
	if err != nil {
		return "", errors.Annotatef(err, "cannot read password")
	}
	if password == "" {
		return "", errors.NewNotValid(nil, "you must specify a non-empty password")
	}
	passwordConfirmation, err := c.readPassword("Confirm password: ", stderr, stdin)
	if err != nil {
		return "", errors.Trace(err)
	}
	if password != passwordConfirmation {
		return "", errors.Errorf("passwords do not match")
	}
	return password, nil
}

func (c *registerCommand) promptControllerName(suggestedName string, stderr io.Writer, stdin io.Reader) (string, error) {
	if suggestedName != "" {
		if _, err := c.store.ControllerByName(suggestedName); err == nil && !c.replace {
			suggestedName = ""
		}
	}
	for {
		var setMsg string
		setMsg = "Enter a name for this controller: "
		if suggestedName != "" {
			replace := ""
			if c.replace {
				replace = "replace "
			}
			setMsg = fmt.Sprintf("Enter a name for this controller [%s%s]: ", replace, suggestedName)
		}
		fmt.Fprint(stderr, setMsg)
		name, err := c.readLine(stdin)
		if err != nil {
			return "", errors.Trace(err)
		}
		name = strings.TrimSpace(name)
		if name == "" {
			if suggestedName == "" {
				fmt.Fprintln(stderr, "You must specify a non-empty controller name.")
				continue
			}
			name = suggestedName
		}
		_, err = c.store.ControllerByName(name)
		if err == nil && !c.replace {
			fmt.Fprintf(stderr, "Controller %q already exists.\n", name)
			continue
		}
		return name, nil
	}
}

func (c *registerCommand) readPassword(prompt string, stderr io.Writer, stdin io.Reader) (string, error) {
	fmt.Fprintf(stderr, "%s", prompt)
	defer stderr.Write([]byte{'\n'})
	if f, ok := stdin.(*os.File); ok && terminal.IsTerminal(int(f.Fd())) {
		password, err := terminal.ReadPassword(int(f.Fd()))
		if err != nil {
			return "", errors.Trace(err)
		}
		return string(password), nil
	}
	return c.readLine(stdin)
}

func (c *registerCommand) readLine(stdin io.Reader) (string, error) {
	// Read one byte at a time to avoid reading beyond the delimiter.
	line, err := bufio.NewReader(byteAtATimeReader{stdin}).ReadString('\n')
	if err != nil {
		return "", errors.Trace(err)
	}
	return line[:len(line)-1], nil
}

type byteAtATimeReader struct {
	io.Reader
}

func (r byteAtATimeReader) Read(out []byte) (int, error) {
	return r.Reader.Read(out[:1])
}

// ensureNotKnownPublicEndpoint checks whether any controllers in the local client
// cache contain the provided hostname endpoint and returns an error if that is the
// case.
func (c *registerCommand) ensureNotKnownPublicEndpoint(publicHost string) error {
	existingDetails, existingName, err := c.store.ControllerByAPIEndpoints(publicHost)
	if err != nil && !errors.IsNotFound(err) {
		return errors.Trace(err)
	}

	if existingDetails == nil {
		return nil
	}

	// Check if we know the username for this controller
	accountDetails, err := c.store.AccountDetails(existingName)
	if err != nil && !errors.IsNotFound(err) {
		return errors.Trace(err)
	}

	if accountDetails != nil {
		return genAlreadyRegisteredPublicTokenStillValidError(existingName, accountDetails.User)
	}

	return errors.Errorf(`A controller with the same hostname has already been registered on this client as %q.
To login run 'juju login -c %s'.`, existingName, existingName)
}

// ensureNotKnownEndpoint checks whether any controllers in the local client
// cache contain any of the provided address endpoints and returns an error
// if that is the case.
func (c *registerCommand) ensureNotKnownEndpoint(user string, controllerAddrs []string) error {
	allAddresses := set.NewStrings(controllerAddrs...)
	existingDetails, existingName, err := c.store.ControllerByAPIEndpoints(allAddresses.Values()...)
	if err != nil && !errors.Is(err, errors.NotFound) {
		return errors.Trace(err)
	}

	if existingDetails == nil {
		return nil
	}

	// Check if we know the username for this controller
	accountDetails, err := c.store.AccountDetails(existingName)
	if err != nil && !errors.Is(err, errors.NotFound) {
		return errors.Trace(err)
	}

	if accountDetails != nil {
		return genAlreadyRegisteredTokenStillValidError(existingName, accountDetails.User, user)
	}

	if c.replace {
		return nil
	}

	return errors.Errorf(`A controller with the same address has already been registered on this client as %q.
To login run 'juju login -c %s'.`, existingName, existingName)
}

var alreadyRegisteredMessageT = template.Must(template.New("").Parse(`
This controller has already been registered on this client as "{{.ControllerName}}".
To login as user "{{.UserName}}" run 'juju login -u {{.UserName}} -c {{.ControllerName}}'.
To update controller details and login as user "{{.UserName}}":
    1. run 'juju unregister {{.ControllerName}}'
    2. request from your controller admin another registration string, i.e
       output from 'juju change-user-password {{.UserName}} --reset'
    3. re-run 'juju register' with the registration string from (2) above.
`[1:]))

func genAlreadyRegisteredError(controller, user string) error {
	var buf bytes.Buffer
	if err := alreadyRegisteredMessageT.Execute(
		&buf,
		struct {
			ControllerName string
			UserName       string
		}{controller, user},
	); err != nil {
		return err
	}
	return errors.New(buf.String())
}

var alreadyRegisteredMessageTokenStillValidT = template.Must(template.New("").Parse(`
A controller with the same address has already been registered on this client as "{{.ControllerName}}".
You are already logged in as user "{{.LoggedInUserName}}".
To update controller details and login as user "{{.UserName}}":
    1. run 'juju logout'
    2. re-run 'juju register --replace' with your registration string.
`[1:]))

// genAlreadyRegisteredTokenStillValidError generates an error message for the case where the controller is already
// registered, but the registration token is still valid and can be used again.
func genAlreadyRegisteredTokenStillValidError(controller, loggedInUser, user string) error {
	var buf bytes.Buffer
	if err := alreadyRegisteredMessageTokenStillValidT.Execute(
		&buf,
		struct {
			ControllerName   string
			UserName         string
			LoggedInUserName string
		}{ControllerName: controller, UserName: user, LoggedInUserName: loggedInUser},
	); err != nil {
		return err
	}
	return errors.New(buf.String())
}

var alreadyRegisteredPublicMessageTokenStillValidT = template.Must(template.New("").Parse(`
A controller with the same address has already been registered on this client as "{{.ControllerName}}".
You are already logged in as user "{{.LoggedInUserName}}".
To update controller details:
    1. run 'juju logout'
    2. re-run 'juju register --replace' with your registration string.
`[1:]))

// genAlreadyRegisteredPublicTokenStillValidError generates an error message for the case where
// a public controller is already registered, but the registration token is still valid and can be used again.
func genAlreadyRegisteredPublicTokenStillValidError(controller, loggedInUser string) error {
	var buf bytes.Buffer
	if err := alreadyRegisteredPublicMessageTokenStillValidT.Execute(
		&buf,
		struct {
			ControllerName   string
			LoggedInUserName string
		}{ControllerName: controller, LoggedInUserName: loggedInUser},
	); err != nil {
		return err
	}
	return errors.New(buf.String())
}

var replacingLoggedInControllerT = template.Must(template.New("").Parse(`
User "{{.LoggedInUserName}}" is currently logged into controller "{{.ControllerName}}".
Cannot replace a controller we're currently logged into.
To register and replace this controller:
    1. run 'juju logout -c {{.ControllerName}}'
    2. request from your controller admin another registration string, i.e
       output from 'juju change-user-password {{.UserName}} --reset'
    3. re-run 'juju register TOKEN --replace' with the registration string from (2) above.
`[1:]))

func genReplacingLoggedInControllerError(controller, loggedInUser, user string) error {
	var buf bytes.Buffer
	if err := replacingLoggedInControllerT.Execute(&buf, struct {
		ControllerName   string
		UserName         string
		LoggedInUserName string
	}{ControllerName: controller, UserName: user, LoggedInUserName: loggedInUser}); err != nil {
		return err
	}
	return errors.New(buf.String())
}

func controllerUnreachableError(name string, endpoints []string) error {
	return fmt.Errorf("Cannot reach controller %q at: %s."+
		"\nCheck that the controller ip is reachable from your network.",
		name, strings.Join(endpoints, ", "))
}<|MERGE_RESOLUTION|>--- conflicted
+++ resolved
@@ -294,18 +294,14 @@
 	var supportsOIDCLogin bool
 	var sessionToken string
 
-<<<<<<< HEAD
 	// we set up a login provider that will first try to log in using
 	// oauth device flow, failing that it will try to log in using
 	// user-pass or macaroons.
 	dialOpts.LoginProvider = loginprovider.NewTryInOrderLoginProvider(
 		internallogger.GetLogger("juju.cmd.loginprovider"),
-=======
-	loginProviders := []api.LoginProvider{
 		api.NewClientCredentialsLoginProviderFromEnvironment(
 			func() { supportsOIDCLogin = true },
 		),
->>>>>>> 4da839f0
 		api.NewSessionTokenLoginProvider(
 			"",
 			ctx.Stderr,
@@ -315,14 +311,6 @@
 			},
 		),
 		api.NewLegacyLoginProvider(names.UserTag{}, "", "", nil, bclient, cookieURL),
-	}
-
-	// we set up a login provider that will first try to log in using
-	// oauth device flow, failing that it will try to log in using
-	// user-pass or macaroons.
-	dialOpts.LoginProvider = loginprovider.NewTryInOrderLoginProvider(
-		loggo.GetLogger("juju.cmd.loginprovider"),
-		loginProviders...,
 	)
 
 	conn, err := c.apiOpen(ctx, &api.Info{
