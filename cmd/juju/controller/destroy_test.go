// Copyright 2015 Canonical Ltd.
// Licensed under the AGPLv3, see LICENCE file for details.

package controller_test

import (
	"bytes"
	"time"

	"github.com/juju/cmd/v3"
	"github.com/juju/cmd/v3/cmdtesting"
	"github.com/juju/errors"
	"github.com/juju/names/v4"
	gitjujutesting "github.com/juju/testing"
	jc "github.com/juju/testing/checkers"
	gc "gopkg.in/check.v1"

	"github.com/juju/juju/api/base"
	apicontroller "github.com/juju/juju/api/controller/controller"
	"github.com/juju/juju/cmd/cmdtest"
	"github.com/juju/juju/cmd/juju/controller"
	"github.com/juju/juju/cmd/modelcmd"
	jujucontroller "github.com/juju/juju/controller"
	"github.com/juju/juju/core/life"
	"github.com/juju/juju/environs"
	environscloudspec "github.com/juju/juju/environs/cloudspec"
	"github.com/juju/juju/environs/config"
	"github.com/juju/juju/environs/context"
	"github.com/juju/juju/jujuclient"
	"github.com/juju/juju/provider/dummy"
	"github.com/juju/juju/rpc/params"
	"github.com/juju/juju/testing"
)

const (
	test1UUID = "1871299e-1370-4f3e-83ab-1849ed7b1076"
	test2UUID = "c59d0e3b-2bd7-4867-b1b9-f1ef8a0bb004"
	test3UUID = "82bf9738-764b-49c1-9c19-18f6ee155854"

	test1ControllerUUID = "2371299e-1370-4f3e-83ab-1849ed7b1076"
	test2ControllerUUID = "f89d0e3b-5bd7-9867-b1b9-f1ef8a0bb004"
	test3ControllerUUID = "cfbf9738-764b-49c1-9c19-18f6ee155854"
)

type DestroySuite struct {
	baseDestroySuite
}

var _ = gc.Suite(&DestroySuite{})

type baseDestroySuite struct {
	testing.FakeJujuXDGDataHomeSuite
	api      *fakeDestroyAPI
	store    *jujuclient.MemStore
	apierror error

	controllerCredentialAPI *mockCredentialAPI
	environsDestroy         func(string, environs.ControllerDestroyer, context.ProviderCallContext, jujuclient.ControllerStore) error
}

// fakeDestroyAPI mocks out the controller API
type fakeDestroyAPI struct {
	gitjujutesting.Stub
	cloud        environscloudspec.CloudSpec
	env          map[string]interface{}
	blocks       []params.ModelBlockInfo
	envStatus    map[string]base.ModelStatus
	allModels    []base.UserModel
	hostedConfig []apicontroller.HostedConfig
}

func (f *fakeDestroyAPI) Close() error {
	f.MethodCall(f, "Close")
	return f.NextErr()
}

func (f *fakeDestroyAPI) CloudSpec(tag names.ModelTag) (environscloudspec.CloudSpec, error) {
	f.MethodCall(f, "CloudSpec", tag)
	if err := f.NextErr(); err != nil {
		return environscloudspec.CloudSpec{}, err
	}
	return f.cloud, nil
}

func (f *fakeDestroyAPI) ModelConfig() (map[string]interface{}, error) {
	f.MethodCall(f, "ModelConfig")
	if err := f.NextErr(); err != nil {
		return nil, err
	}
	return f.env, nil
}

func (f *fakeDestroyAPI) ControllerConfig() (jujucontroller.Config, error) {
	f.MethodCall(f, "ControllerConfig")
	if err := f.NextErr(); err != nil {
		return nil, err
	}
	return testing.FakeControllerConfig(), nil
}

func (f *fakeDestroyAPI) HostedModelConfigs() ([]apicontroller.HostedConfig, error) {
	f.MethodCall(f, "HostedModelConfigs")
	if err := f.NextErr(); err != nil {
		return nil, err
	}
	return f.hostedConfig, nil
}

func (f *fakeDestroyAPI) DestroyController(args apicontroller.DestroyControllerParams) error {
	f.MethodCall(f, "DestroyController", args)
	return f.NextErr()
}

func (f *fakeDestroyAPI) ListBlockedModels() ([]params.ModelBlockInfo, error) {
	f.MethodCall(f, "ListBlockedModels")
	return f.blocks, f.NextErr()
}

func (f *fakeDestroyAPI) ModelStatus(tags ...names.ModelTag) ([]base.ModelStatus, error) {
	f.MethodCall(f, "ModelStatus", tags)
	status := make([]base.ModelStatus, len(tags))
	for i, tag := range tags {
		status[i] = f.envStatus[tag.Id()]
	}
	return status, f.NextErr()
}

func (f *fakeDestroyAPI) AllModels() ([]base.UserModel, error) {
	f.MethodCall(f, "AllModels")
	return f.allModels, f.NextErr()
}

func createBootstrapInfo(c *gc.C, name string) map[string]interface{} {
	cfg, err := config.New(config.UseDefaults, map[string]interface{}{
		"type":       "dummy",
		"name":       name,
		"uuid":       testing.ModelTag.Id(),
		"controller": "true",
	})
	c.Assert(err, jc.ErrorIsNil)
	return cfg.AllAttrs()
}

func (s *baseDestroySuite) SetUpTest(c *gc.C) {
	s.FakeJujuXDGDataHomeSuite.SetUpTest(c)
	owner := names.NewUserTag("owner")
	s.api = &fakeDestroyAPI{
		cloud:     dummy.SampleCloudSpec(),
		envStatus: map[string]base.ModelStatus{},
	}
	s.apierror = nil

	s.controllerCredentialAPI = &mockCredentialAPI{}
	s.environsDestroy = environs.Destroy

	s.store = jujuclient.NewMemStore()
	s.store.Controllers["test1"] = jujuclient.ControllerDetails{
		APIEndpoints:   []string{"localhost"},
		CACert:         testing.CACert,
		ControllerUUID: test1ControllerUUID,
	}
	s.store.Controllers["test3"] = jujuclient.ControllerDetails{
		APIEndpoints:   []string{"localhost"},
		CACert:         testing.CACert,
		ControllerUUID: test3ControllerUUID,
	}
	s.store.Accounts["test1"] = jujuclient.AccountDetails{
		User: "admin",
	}

	var modelList = []struct {
		name           string
		controllerUUID string
		modelUUID      string
		bootstrapCfg   map[string]interface{}
	}{
		{
			name:           "test1:admin",
			controllerUUID: test1ControllerUUID,
			modelUUID:      test1UUID,
			bootstrapCfg:   createBootstrapInfo(c, "admin"),
		}, {
			name:           "test2:test2",
			controllerUUID: test2ControllerUUID,
			modelUUID:      test2UUID,
		}, {
			name:           "test3:admin",
			controllerUUID: test3ControllerUUID,
			modelUUID:      test3UUID,
		},
	}
	for _, model := range modelList {
		controllerName, modelName := modelcmd.SplitModelName(model.name)
		s.store.UpdateController(controllerName, jujuclient.ControllerDetails{
			ControllerUUID: model.controllerUUID,
			APIEndpoints:   []string{"localhost"},
			CACert:         testing.CACert,
		})
		s.store.UpdateModel(controllerName, modelName, jujuclient.ModelDetails{
			ModelUUID: model.modelUUID,
		})
		if model.bootstrapCfg != nil {
			s.store.BootstrapConfig[controllerName] = jujuclient.BootstrapConfig{
				ControllerModelUUID: model.modelUUID,
				Config:              createBootstrapInfo(c, "admin"),
				CloudType:           "dummy",
			}
		}

		uuid := model.modelUUID
		s.api.allModels = append(s.api.allModels, base.UserModel{
			Name:  model.name,
			UUID:  uuid,
			Owner: owner.Id(),
		})
		s.api.envStatus[model.modelUUID] = base.ModelStatus{
			UUID:               uuid,
			Life:               life.Dead,
			HostedMachineCount: 0,
			ApplicationCount:   0,
			Owner:              owner.Id(),
		}
	}
}

func (s *DestroySuite) runDestroyCommand(c *gc.C, args ...string) (*cmd.Context, error) {
	return cmdtesting.RunCommand(c, s.newDestroyCommand(), args...)
}

func (s *DestroySuite) newDestroyCommand() cmd.Command {
	return controller.NewDestroyCommandForTest(
		s.api, s.store, s.apierror,
		func() (controller.CredentialAPI, error) { return s.controllerCredentialAPI, nil },
		s.environsDestroy,
	)
}

func checkControllerExistsInStore(c *gc.C, name string, store jujuclient.ControllerGetter) {
	_, err := store.ControllerByName(name)
	c.Assert(err, jc.ErrorIsNil)
}

func checkControllerRemovedFromStore(c *gc.C, name string, store jujuclient.ControllerGetter) {
	_, err := store.ControllerByName(name)
	c.Assert(err, jc.Satisfies, errors.IsNotFound)
}

func (s *DestroySuite) TestDestroyNoControllerNameError(c *gc.C) {
	_, err := s.runDestroyCommand(c)
	c.Assert(err, gc.ErrorMatches, "no controller specified")
}

func (s *DestroySuite) TestDestroyBadFlags(c *gc.C) {
	_, err := s.runDestroyCommand(c, "-n")
	c.Assert(err, gc.ErrorMatches, "option provided but not defined: -n")
}

func (s *DestroySuite) TestDestroyUnknownArgument(c *gc.C) {
	_, err := s.runDestroyCommand(c, "model", "whoops")
	c.Assert(err, gc.ErrorMatches, `unrecognized args: \["whoops"\]`)
}

func (s *DestroySuite) TestDestroyUnknownController(c *gc.C) {
	_, err := s.runDestroyCommand(c, "foo")
	c.Assert(err, gc.ErrorMatches, `controller foo not found`)
}

func (s *DestroySuite) TestDestroyControllerNotFoundNotRemovedFromStore(c *gc.C) {
	s.apierror = errors.NotFoundf("test1")
	_, err := s.runDestroyCommand(c, "test1", "--no-prompt")
	c.Assert(err, gc.ErrorMatches, "cannot connect to API: test1 not found")
	c.Check(c.GetTestLog(), jc.Contains, "If the controller is unusable")
	checkControllerExistsInStore(c, "test1", s.store)
}

func (s *DestroySuite) TestDestroyCannotConnectToAPI(c *gc.C) {
	s.apierror = errors.New("connection refused")
	_, err := s.runDestroyCommand(c, "test1", "--no-prompt")
	c.Assert(err, gc.ErrorMatches, "cannot connect to API: connection refused")
	c.Check(c.GetTestLog(), jc.Contains, "If the controller is unusable")
	checkControllerExistsInStore(c, "test1", s.store)
}

func (s *DestroySuite) TestDestroy(c *gc.C) {
	_, err := s.runDestroyCommand(c, "test1", "--no-prompt")
	c.Assert(err, jc.ErrorIsNil)
	checkControllerRemovedFromStore(c, "test1", s.store)
}

func (s *DestroySuite) TestDestroyAlias(c *gc.C) {
	_, err := s.runDestroyCommand(c, "test1", "--no-prompt")
	c.Assert(err, jc.ErrorIsNil)
	checkControllerRemovedFromStore(c, "test1", s.store)
}

func (s *DestroySuite) TestDestroyWithDestroyAllModelsFlag(c *gc.C) {
	_, err := s.runDestroyCommand(c, "test1", "--no-prompt", "--destroy-all-models")
	c.Assert(err, jc.ErrorIsNil)
<<<<<<< HEAD
	s.api.CheckCallNames(c, "AllModels", "ModelStatus", "DestroyController", "AllModels", "ModelStatus", "Close")
	timeout := 30 * time.Minute
	s.api.CheckCall(c, 2, "DestroyController", apicontroller.DestroyControllerParams{
=======
	s.api.CheckCallNames(c, "DestroyController", "AllModels", "ModelStatus", "Close")
	s.api.CheckCall(c, 0, "DestroyController", apicontroller.DestroyControllerParams{
>>>>>>> 7ede45f9
		DestroyModels: true,
	})
	checkControllerRemovedFromStore(c, "test1", s.store)
}

func (s *DestroySuite) TestDestroyWithDestroyDestroyStorageFlag(c *gc.C) {
	_, err := s.runDestroyCommand(c, "test1", "--no-prompt", "--destroy-storage")
	c.Assert(err, jc.ErrorIsNil)
	destroyStorage := true
<<<<<<< HEAD
	timeout := 30 * time.Minute
	s.api.CheckCall(c, 2, "DestroyController", apicontroller.DestroyControllerParams{
=======
	s.api.CheckCall(c, 0, "DestroyController", apicontroller.DestroyControllerParams{
>>>>>>> 7ede45f9
		DestroyStorage: &destroyStorage,
	})
}

func (s *DestroySuite) TestDestroyWithDestroyTimeout(c *gc.C) {
	_, err := s.runDestroyCommand(c, "test1", "-y", "--force", "--model-timeout", "30m")
	c.Assert(err, jc.ErrorIsNil)
	timeout := 30 * time.Minute
	force := true
	s.api.CheckCall(c, 0, "DestroyController", apicontroller.DestroyControllerParams{
		ModelTimeout: &timeout,
		Force:        &force,
	})
}

func (s *DestroySuite) TestDestroyWithDestroyReleaseStorageFlag(c *gc.C) {
	_, err := s.runDestroyCommand(c, "test1", "--no-prompt", "--release-storage")
	c.Assert(err, jc.ErrorIsNil)
	destroyStorage := false
<<<<<<< HEAD
	timeout := 30 * time.Minute
	s.api.CheckCall(c, 2, "DestroyController", apicontroller.DestroyControllerParams{
=======
	s.api.CheckCall(c, 0, "DestroyController", apicontroller.DestroyControllerParams{
>>>>>>> 7ede45f9
		DestroyStorage: &destroyStorage,
	})
}

func (s *DestroySuite) TestDestroyWithDestroyDestroyReleaseStorageFlagsMutuallyExclusive(c *gc.C) {
	_, err := s.runDestroyCommand(c, "test1", "--no-prompt", "--destroy-storage", "--release-storage")
	c.Assert(err, gc.ErrorMatches, "--destroy-storage and --release-storage cannot both be specified")
}

func (s *DestroySuite) TestDestroyWithForceFlag(c *gc.C) {
	_, err := s.runDestroyCommand(c, "test1", "--no-prompt", "--force", "--model-timeout", "10m")
	c.Assert(err, jc.ErrorIsNil)
	force := true
	timeout := 10 * time.Minute
	s.api.CheckCall(c, 2, "DestroyController", apicontroller.DestroyControllerParams{
		Force:        &force,
		ModelTimeout: &timeout,
	})
}

func (s *DestroySuite) TestDestroyWithModelTimeoutNoForce(c *gc.C) {
	_, err := s.runDestroyCommand(c, "test1", "-y", "--model-timeout", "10m")
	c.Assert(err, gc.ErrorMatches, `--model-timeout can only be used with --force \(dangerous\)`)
}

func (s *DestroySuite) TestDestroyWithDestroyDestroyStorageFlagUnspecified(c *gc.C) {
	var haveFilesystem bool
	for uuid, status := range s.api.envStatus {
		status.Life = life.Alive
		status.Volumes = append(status.Volumes, base.Volume{Detachable: true})
		if !haveFilesystem {
			haveFilesystem = true
			status.Filesystems = append(
				status.Filesystems, base.Filesystem{Detachable: true},
			)
		}
		s.api.envStatus[uuid] = status
	}

	s.api.SetErrors(
		errors.New("cannot destroy controller \"test1\""),
		&params.Error{Code: params.CodeHasPersistentStorage},
	)
	_, err := s.runDestroyCommand(c, "test1", "--no-prompt", "--destroy-all-models")
	c.Assert(err.Error(), gc.Equals, `cannot destroy controller "test1"

The controller has persistent storage remaining:
	3 volumes and 1 filesystem across 3 models

To destroy the storage, run the destroy-controller
command again with the "--destroy-storage" option.

To release the storage from Juju's management
without destroying it, use the "--release-storage"
option instead. The storage can then be imported
into another Juju model.

`)
}

func (s *DestroySuite) TestDestroyControllerGetFails(c *gc.C) {
	s.api.SetErrors(errors.NotFoundf(`controller "test3"`))
	_, err := s.runDestroyCommand(c, "test3", "--no-prompt")
	c.Assert(err, gc.ErrorMatches,
		"getting controller environ: getting model config from API: controller \"test3\" not found",
	)
	checkControllerExistsInStore(c, "test3", s.store)
}

func (s *DestroySuite) TestFailedDestroyController(c *gc.C) {
	s.api.SetErrors(
		errors.New("failed to destroy controller \"test1\""),
		errors.New("permission denied"),
	)
	_, err := s.runDestroyCommand(c, "test1", "--no-prompt")
	c.Assert(err, gc.ErrorMatches, "cannot destroy controller: permission denied")
	checkControllerExistsInStore(c, "test1", s.store)
}

func (s *DestroySuite) TestDestroyControllerAliveModels(c *gc.C) {
	for uuid, status := range s.api.envStatus {
		status.Life = life.Alive
		s.api.envStatus[uuid] = status
	}
	s.api.SetErrors(
		errors.New("cannot destroy controller \"test1\""),
		&params.Error{Code: params.CodeHasHostedModels},
	)
	_, err := s.runDestroyCommand(c, "test1", "--no-prompt")
	c.Assert(err.Error(), gc.Equals, `cannot destroy controller "test1"

The controller has live models. If you want
to destroy all models in the controller,
run this command again with the --destroy-all-models
option.

Models:
	owner/test2:test2 (alive)
	owner/test3:admin (alive)
`)
}

func (s *DestroySuite) TestDestroyControllerReattempt(c *gc.C) {
	// The first attempt to destroy should yield an error
	// saying that the controller has hosted models. After
	// checking, we find there are only dead hosted models,
	// and reattempt the destroy the controller; this time
	// it succeeds.
	s.api.SetErrors(&params.Error{Code: params.CodeHasHostedModels})
	_, err := s.runDestroyCommand(c, "test1", "--no-prompt")
	c.Assert(err, jc.ErrorIsNil)
	s.api.CheckCallNames(c,
		"AllModels",
		"DestroyController",
		"AllModels",
		"ModelStatus",
		"Close",
	)
}

func (s *DestroySuite) resetController(c *gc.C) {
	s.store.Controllers["test1"] = jujuclient.ControllerDetails{
		APIEndpoints:   []string{"localhost"},
		CACert:         testing.CACert,
		ControllerUUID: test1UUID,
	}
	s.store.Accounts["test1"] = jujuclient.AccountDetails{
		User: "admin",
	}
	s.store.BootstrapConfig["test1"] = jujuclient.BootstrapConfig{
		ControllerModelUUID: test1UUID,
		Config:              createBootstrapInfo(c, "admin"),
		CloudType:           "dummy",
	}
}

func (s *DestroySuite) TestDestroyCommandConfirmation(c *gc.C) {
	var stdin, stdout, stderr bytes.Buffer
	ctx := cmdtesting.Context(c)
	ctx.Stdout = &stdout
	ctx.Stderr = &stderr
	ctx.Stdin = &stdin

	// Ensure confirmation is requested if "--no-prompt" is not specified.
	stdin.WriteString("wrong_test1_name")
	_, errc := cmdtest.RunCommandWithDummyProvider(ctx, s.newDestroyCommand(), "test1")
	select {
	case err := <-errc:
		c.Check(err, gc.ErrorMatches, "controller destruction: aborted")
	case <-time.After(testing.LongWait):
		c.Fatalf("command took too long")
	}
	testLog := c.GetTestLog()
	c.Check(testLog, gc.Matches, "(.|\n)*WARNING.*test1(.|\n)*")
	checkControllerExistsInStore(c, "test1", s.store)

	// EOF on stdin: equivalent to answering no.
	stdin.Reset()
	stdout.Reset()
	stderr.Reset()
	_, errc = cmdtest.RunCommandWithDummyProvider(ctx, s.newDestroyCommand(), "test1")
	select {
	case err := <-errc:
		c.Check(err, gc.ErrorMatches, "controller destruction: aborted")
	case <-time.After(testing.LongWait):
		c.Fatalf("command took too long")
	}
	testLog = c.GetTestLog()
	c.Check(testLog, gc.Matches, "(.|\n)*WARNING.*test1(.|\n)*")
	checkControllerExistsInStore(c, "test1", s.store)

	answer := "test1"
	stdin.Reset()
	stdout.Reset()
	stderr.Reset()
	stdin.WriteString(answer)
	_, errc = cmdtest.RunCommandWithDummyProvider(ctx, s.newDestroyCommand(), "test1")
	select {
	case err := <-errc:
		c.Check(err, jc.ErrorIsNil)
	case <-time.After(testing.LongWait):
		c.Fatalf("command took too long")
	}
	checkControllerRemovedFromStore(c, "test1", s.store)

	// Add the test1 controller back into the store for the next test
	s.resetController(c)
}

func (s *DestroySuite) TestBlockedDestroy(c *gc.C) {
	s.api.SetErrors(
		errors.New("cannot destroy controller \"test1\""),
		&params.Error{Code: params.CodeOperationBlocked},
	)
	s.runDestroyCommand(c, "test1", "--no-prompt")
	testLog := c.GetTestLog()
	c.Check(testLog, jc.Contains, "To enable controller destruction, please run:")
	c.Check(testLog, jc.Contains, "juju enable-destroy-controller")
}

func (s *DestroySuite) TestDestroyListBlocksError(c *gc.C) {
	s.api.SetErrors(
		errors.New("cannot destroy controller \"test1\""),
		&params.Error{Code: params.CodeOperationBlocked},
		errors.New("unexpected api error"),
	)
	s.runDestroyCommand(c, "test1", "--no-prompt")
	testLog := c.GetTestLog()
	c.Check(testLog, jc.Contains, "To enable controller destruction, please run:")
	c.Check(testLog, jc.Contains, "juju enable-destroy-controller")
	c.Check(testLog, jc.Contains, "Unable to list models: unexpected api error")
}

func (s *DestroySuite) TestDestroyReturnsBlocks(c *gc.C) {
	s.api.SetErrors(
		errors.New("there are models with disabled commands preventing controller destruction"),
		&params.Error{Code: params.CodeOperationBlocked},
	)
	s.api.blocks = []params.ModelBlockInfo{
		{
			Name:     "test1",
			UUID:     test1UUID,
			OwnerTag: "user-cheryl",
			Blocks: []string{
				"BlockDestroy",
			},
		},
		{
			Name:     "test2",
			UUID:     test2UUID,
			OwnerTag: "user-bob",
			Blocks: []string{
				"BlockDestroy",
				"BlockChange",
			},
		},
	}
	ctx, _ := s.runDestroyCommand(c, "test1", "--no-prompt", "--destroy-all-models")
	c.Assert(cmdtesting.Stderr(ctx), gc.Equals, "Unable to get the controller summary from the API: there are models with disabled commands preventing controller destruction.\n"+
		"Destroying controller\n"+
		"Name   Model UUID                            Owner   Disabled commands\n"+
		"test1  1871299e-1370-4f3e-83ab-1849ed7b1076  cheryl  destroy-model\n"+
		"test2  c59d0e3b-2bd7-4867-b1b9-f1ef8a0bb004  bob     all, destroy-model\n")
	c.Assert(cmdtesting.Stdout(ctx), gc.Equals, "")
}

func (s *DestroySuite) TestDestroyWithInvalidCredentialCallbackExecutingSuccessfully(c *gc.C) {
	s.destroyAndInvalidateCredential(c)
}

func (s *DestroySuite) destroyAndInvalidateCredential(c *gc.C) {
	s.destroyAndInvalidateCredentialWithError(c, "")
}

func (s *DestroySuite) destroyAndInvalidateCredentialWithError(c *gc.C, expectedErr string) {
	called := false
	// Make sure that the invalidate credential callback in the cloud context
	// is called.
	s.environsDestroy = func(controllerName string,
		env environs.ControllerDestroyer,
		ctx context.ProviderCallContext,
		store jujuclient.ControllerStore,
	) error {
		called = true
		err := ctx.InvalidateCredential("testing now")
		if expectedErr == "" {
			c.Assert(err, jc.ErrorIsNil)
		} else {
			c.Assert(err, gc.ErrorMatches, expectedErr)
		}
		return environs.Destroy(controllerName, env, ctx, store)
	}
	_, err := s.runDestroyCommand(c, "test1", "--no-prompt")
	c.Assert(err, jc.ErrorIsNil)
	c.Assert(called, jc.IsTrue)
	s.controllerCredentialAPI.CheckCallNames(c, "InvalidateModelCredential", "Close")
}

func (s *DestroySuite) TestDestroyWithInvalidCredentialCallbackFailing(c *gc.C) {
	msg := "unexpected creds callback error"
	s.controllerCredentialAPI.SetErrors(errors.New(msg))
	// As we are throwing the error on within the callback,
	// the actual call to destroy should succeed.
	s.destroyAndInvalidateCredentialWithError(c, msg)
}

func (s *DestroySuite) TestDestroyWithInvalidCredentialCallbackFailingToCloseAPI(c *gc.C) {
	s.controllerCredentialAPI.SetErrors(
		nil, // call to invalidate credential succeeds
		errors.New("unexpected creds callback error"), // call to close api client fails
	)
	// As we are throwing the error on api.Close for callback,
	// the actual call to destroy should succeed.
	s.destroyAndInvalidateCredential(c)
}

type mockCredentialAPI struct {
	gitjujutesting.Stub
}

func (m *mockCredentialAPI) InvalidateModelCredential(reason string) error {
	m.MethodCall(m, "InvalidateModelCredential", reason)
	return m.NextErr()
}

func (m *mockCredentialAPI) Close() error {
	m.MethodCall(m, "Close")
	return m.NextErr()
}<|MERGE_RESOLUTION|>--- conflicted
+++ resolved
@@ -296,14 +296,8 @@
 func (s *DestroySuite) TestDestroyWithDestroyAllModelsFlag(c *gc.C) {
 	_, err := s.runDestroyCommand(c, "test1", "--no-prompt", "--destroy-all-models")
 	c.Assert(err, jc.ErrorIsNil)
-<<<<<<< HEAD
 	s.api.CheckCallNames(c, "AllModels", "ModelStatus", "DestroyController", "AllModels", "ModelStatus", "Close")
-	timeout := 30 * time.Minute
 	s.api.CheckCall(c, 2, "DestroyController", apicontroller.DestroyControllerParams{
-=======
-	s.api.CheckCallNames(c, "DestroyController", "AllModels", "ModelStatus", "Close")
-	s.api.CheckCall(c, 0, "DestroyController", apicontroller.DestroyControllerParams{
->>>>>>> 7ede45f9
 		DestroyModels: true,
 	})
 	checkControllerRemovedFromStore(c, "test1", s.store)
@@ -313,22 +307,18 @@
 	_, err := s.runDestroyCommand(c, "test1", "--no-prompt", "--destroy-storage")
 	c.Assert(err, jc.ErrorIsNil)
 	destroyStorage := true
-<<<<<<< HEAD
-	timeout := 30 * time.Minute
 	s.api.CheckCall(c, 2, "DestroyController", apicontroller.DestroyControllerParams{
-=======
-	s.api.CheckCall(c, 0, "DestroyController", apicontroller.DestroyControllerParams{
->>>>>>> 7ede45f9
 		DestroyStorage: &destroyStorage,
 	})
 }
 
 func (s *DestroySuite) TestDestroyWithDestroyTimeout(c *gc.C) {
-	_, err := s.runDestroyCommand(c, "test1", "-y", "--force", "--model-timeout", "30m")
+	_, err := s.runDestroyCommand(c, "test1", "--no-prompt", "--force", "--model-timeout", "30m")
 	c.Assert(err, jc.ErrorIsNil)
 	timeout := 30 * time.Minute
 	force := true
-	s.api.CheckCall(c, 0, "DestroyController", apicontroller.DestroyControllerParams{
+	s.api.CheckCallNames(c, "AllModels", "ModelStatus", "DestroyController", "AllModels", "ModelStatus", "Close")
+	s.api.CheckCall(c, 2, "DestroyController", apicontroller.DestroyControllerParams{
 		ModelTimeout: &timeout,
 		Force:        &force,
 	})
@@ -338,12 +328,7 @@
 	_, err := s.runDestroyCommand(c, "test1", "--no-prompt", "--release-storage")
 	c.Assert(err, jc.ErrorIsNil)
 	destroyStorage := false
-<<<<<<< HEAD
-	timeout := 30 * time.Minute
 	s.api.CheckCall(c, 2, "DestroyController", apicontroller.DestroyControllerParams{
-=======
-	s.api.CheckCall(c, 0, "DestroyController", apicontroller.DestroyControllerParams{
->>>>>>> 7ede45f9
 		DestroyStorage: &destroyStorage,
 	})
 }
@@ -365,7 +350,7 @@
 }
 
 func (s *DestroySuite) TestDestroyWithModelTimeoutNoForce(c *gc.C) {
-	_, err := s.runDestroyCommand(c, "test1", "-y", "--model-timeout", "10m")
+	_, err := s.runDestroyCommand(c, "test1", "--no-prompt", "--model-timeout", "10m")
 	c.Assert(err, gc.ErrorMatches, `--model-timeout can only be used with --force \(dangerous\)`)
 }
 
