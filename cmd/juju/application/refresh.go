// Copyright 2013 Canonical Ltd.
// Licensed under the AGPLv3, see LICENCE file for details.

package application

import (
	"fmt"

	"github.com/go-macaroon-bakery/macaroon-bakery/v3/httpbakery"
	"github.com/juju/charm/v9"
	charmresource "github.com/juju/charm/v9/resource"
	"github.com/juju/charmrepo/v7"
	csparams "github.com/juju/charmrepo/v7/csclient/params"
	"github.com/juju/cmd/v3"
	"github.com/juju/collections/set"
	"github.com/juju/errors"
	"github.com/juju/gnuflag"
	"github.com/juju/names/v4"
	"gopkg.in/macaroon.v2"

	"github.com/juju/juju/api"
	"github.com/juju/juju/api/base"
	"github.com/juju/juju/api/client/application"
	apicharms "github.com/juju/juju/api/client/charms"
	apiclient "github.com/juju/juju/api/client/client"
	"github.com/juju/juju/api/client/modelconfig"
	"github.com/juju/juju/api/client/resources"
	"github.com/juju/juju/api/client/spaces"
	commoncharm "github.com/juju/juju/api/common/charm"
	apicommoncharms "github.com/juju/juju/api/common/charms"
	"github.com/juju/juju/api/controller/controller"
	"github.com/juju/juju/charmhub"
	jujucmd "github.com/juju/juju/cmd"
	"github.com/juju/juju/cmd/juju/application/deployer"
	"github.com/juju/juju/cmd/juju/application/refresher"
	"github.com/juju/juju/cmd/juju/application/store"
	"github.com/juju/juju/cmd/juju/application/utils"
	"github.com/juju/juju/cmd/juju/block"
	"github.com/juju/juju/cmd/juju/common"
	"github.com/juju/juju/cmd/modelcmd"
	corecharm "github.com/juju/juju/core/charm"
	"github.com/juju/juju/environs/config"
	"github.com/juju/juju/rpc/params"
	"github.com/juju/juju/storage"
)

func newRefreshCommand() *refreshCommand {
	return &refreshCommand{
		DeployResources: deployer.DeployResources,
		NewCharmAdder:   newCharmAdder,
		NewCharmClient: func(conn base.APICallCloser) utils.CharmClient {
			return apicharms.NewClient(conn)
		},
		NewCharmRefreshClient: func(conn base.APICallCloser) CharmRefreshClient {
			return application.NewClient(conn)
		},
		NewResourceLister: func(conn base.APICallCloser) (utils.ResourceLister, error) {
			resclient, err := resources.NewClient(conn)
			if err != nil {
				return nil, err
			}
			return resclient, nil
		},
		NewSpacesClient: func(conn base.APICallCloser) SpacesAPI {
			return spaces.NewAPI(conn)
		},
		ModelConfigClient: func(api base.APICallCloser) ModelConfigClient {
			return modelconfig.NewClient(api)
		},
		NewCharmHubClient: func(url string) (store.DownloadBundleClient, error) {
			cfg, err := charmhub.CharmHubConfigFromURL(url, logger)
			if err != nil {
				return nil, errors.Trace(err)
			}
			return charmhub.NewClient(cfg)
		},
		CharmStoreURLGetter: getCharmStoreAPIURL,
		NewCharmStore: func(
			bakeryClient *httpbakery.Client,
			csURL string,
			channel csparams.Channel,
		) (store.MacaroonGetter, store.CharmrepoForDeploy) {
			return getCharmStore(bakeryClient, csURL, channel)
		},
		NewCharmResolver: func(apiRoot base.APICallCloser, charmrepo store.CharmrepoForDeploy, downloadClient store.DownloadBundleClient) CharmResolver {
			return store.NewCharmAdaptor(apicharms.NewClient(apiRoot),
				func() (store.CharmrepoForDeploy, error) {
					return charmrepo, nil
				},
				func() (store.DownloadBundleClient, error) {
					return downloadClient, nil
				},
			)
		},
		NewRefresherFactory: refresher.NewRefresherFactory,
	}
}

// CharmResolver defines methods required to resolve charms, as required
// by the refresh command.
type CharmResolver interface {
	ResolveCharm(url *charm.URL, preferredOrigin commoncharm.Origin, switchCHarm bool) (*charm.URL, commoncharm.Origin, []string, error)
}

// NewRefreshCommand returns a command which upgrades application's charm.
func NewRefreshCommand() cmd.Command {
	return modelcmd.Wrap(newRefreshCommand())
}

// CharmRefreshClient defines a subset of the application facade, as required
// by the refresh command.
type CharmRefreshClient interface {
	GetCharmURLOrigin(string, string) (*charm.URL, commoncharm.Origin, error)
	Get(string, string) (*params.ApplicationGetResults, error)
	SetCharm(string, application.SetCharmConfig) error
}

// NewCharmAdderFunc is the type of a function used to construct
// a new CharmAdder.
type NewCharmAdderFunc func(
	api.Connection,
) store.CharmAdder

// NewCharmStoreFunc constructs a charm store client.
type NewCharmStoreFunc func(
	*httpbakery.Client,
	string, // Charmstore API URL
	csparams.Channel,
) (store.MacaroonGetter, store.CharmrepoForDeploy)

// NewCharmResolverFunc returns a client implementing CharmResolver.
type NewCharmResolverFunc func(base.APICallCloser, store.CharmrepoForDeploy, store.DownloadBundleClient) CharmResolver

// RefreshCharm is responsible for upgrading an application's charm.
type refreshCommand struct {
	modelcmd.ModelCommandBase

	DeployResources       deployer.DeployResourcesFunc
	NewCharmAdder         NewCharmAdderFunc
	NewCharmStore         NewCharmStoreFunc
	NewCharmResolver      NewCharmResolverFunc
	NewCharmClient        func(base.APICallCloser) utils.CharmClient
	NewCharmRefreshClient func(base.APICallCloser) CharmRefreshClient
	NewResourceLister     func(base.APICallCloser) (utils.ResourceLister, error)
	NewSpacesClient       func(base.APICallCloser) SpacesAPI
	CharmStoreURLGetter   func(base.APICallCloser) (string, error)
	ModelConfigClient     func(base.APICallCloser) ModelConfigClient
	NewCharmHubClient     func(string) (store.DownloadBundleClient, error)
	NewRefresherFactory   func(refresher.RefresherDependencies) refresher.RefresherFactory

	ApplicationName string
	// Force should be ubiquitous and we should eventually deprecate both
	// ForceUnits and ForceSeries; instead just using "force"
	Force       bool
	ForceUnits  bool
	ForceSeries bool
	SwitchURL   string
	CharmPath   string
	Revision    int // defaults to -1 (latest)

	BindToSpaces string
	Bindings     map[string]string

	// Resources is a map of resource name to filename to be uploaded on upgrade.
	Resources map[string]string

	// Channel holds the charmstore or charmhub channel to use when obtaining
	// the charm to be refreshed to.
	Channel    charm.Channel
	channelStr string

	// Config is a config file variable, pointing at a YAML file containing
	// the application config to update.
	Config cmd.FileVar

	// Storage is a map of storage constraints, keyed on the storage name
	// defined in charm storage metadata, to add or update during upgrade.
	Storage map[string]storage.Constraints
}

const refreshDoc = `
When no options are set, the application's charm will be refreshed to the latest
revision available in the repository from which it was originally deployed. An
explicit revision can be chosen with the --revision option.

A path will need to be supplied to allow an updated copy of the charm
to be located.

Deploying from a path is intended to suit the workflow of a charm author working
on a single client machine; use of this deployment method from multiple clients
is not supported and may lead to confusing behaviour. Each local charm gets
uploaded with the revision specified in the charm, if possible, otherwise it
gets a unique revision (highest in state + 1).

When deploying from a path, the --path option is used to specify the location from
which to load the updated charm. Note that the directory containing the charm must
match what was originally used to deploy the charm as a superficial check that the
updated charm is compatible.

Resources may be uploaded at upgrade time by specifying the --resource option.
Following the resource option should be name=filepath pair.  This option may be
repeated more than once to upload more than one resource.

  juju refresh foo --resource bar=/some/file.tgz --resource baz=./docs/cfg.xml

Where bar and baz are resources named in the metadata for the foo charm.

Storage constraints may be added or updated at upgrade time by specifying
the --storage option, with the same format as specified in "juju deploy".
If new required storage is added by the new charm revision, then you must
specify constraints or the defaults will be applied.

  juju refresh foo --storage cache=ssd,10G

Charm settings may be added or updated at upgrade time by specifying the
--config option, pointing to a YAML-encoded application config file.

  juju refresh foo --config config.yaml

If the new version of a charm does not explicitly support the application's series, the
upgrade is disallowed unless the --force-series option is used. This option should be
used with caution since using a charm on a machine running an unsupported series may
cause unexpected behavior.

The --switch option allows you to replace the charm with an entirely different one.
The new charm's URL and revision are inferred as they would be when running a
deploy command.

Please note that --switch is dangerous, because juju only has limited
information with which to determine compatibility; the operation will succeed,
regardless of potential havoc, so long as the following conditions hold:

- The new charm must declare all relations that the application is currently
  participating in.
- All config settings shared by the old and new charms must
  have the same types.
- Charms changing from CharmStore (cs: prefix) to CharmHub require a 
  homogeneous architecture for applications.

The new charm may add new relations and configuration settings.

--switch and --path are mutually exclusive.

--path and --revision are mutually exclusive. The revision of the updated charm
is determined by the contents of the charm at the specified path.

--switch and --revision are mutually exclusive. To specify a given revision
number with --switch, give it in the charm URL, for instance "cs:wordpress-5"
would specify revision number 5 of the wordpress charm.

Use of the --force-units option is not generally recommended; units upgraded 
while in an error state will not have refreshed hooks executed, and may cause 
unexpected behavior.

--force option for LXD Profiles is not generally recommended when upgrading an 
application; overriding profiles on the container may cause unexpected 
behavior. 
`

func (c *refreshCommand) Info() *cmd.Info {
	return jujucmd.Info(&cmd.Info{
		Name:    "refresh",
		Args:    "<application>",
		Purpose: "Refresh an application's charm.",
		Doc:     refreshDoc,
		Aliases: []string{"upgrade-charm"},
	})
}

func (c *refreshCommand) SetFlags(f *gnuflag.FlagSet) {
	c.ModelCommandBase.SetFlags(f)
	f.BoolVar(&c.Force, "force", false, "Allow a charm to be refreshed which bypasses LXD profile allow list")
	f.BoolVar(&c.ForceUnits, "force-units", false, "Refresh all units immediately, even if in error state")
	f.StringVar(&c.channelStr, "channel", "", "Channel to use when getting the charm or bundle from the charm store or charm hub")
	f.BoolVar(&c.ForceSeries, "force-series", false, "Refresh even if series of deployed applications are not supported by the new charm")
	f.StringVar(&c.SwitchURL, "switch", "", "Crossgrade to a different charm")
	f.StringVar(&c.CharmPath, "path", "", "Refresh to a charm located at path")
	f.IntVar(&c.Revision, "revision", -1, "Explicit revision of current charm")
	f.Var(stringMap{&c.Resources}, "resource", "Resource to be uploaded to the controller")
	f.Var(storageFlag{&c.Storage, nil}, "storage", "Charm storage constraints")
	f.Var(&c.Config, "config", "Path to yaml-formatted application config")
	f.StringVar(&c.BindToSpaces, "bind", "", "Configure application endpoint bindings to spaces")
}

func (c *refreshCommand) Init(args []string) error {
	switch len(args) {
	case 1:
		if !names.IsValidApplication(args[0]) {
			return errors.Errorf("invalid application name %q", args[0])
		}
		c.ApplicationName = args[0]
	case 0:
		return errors.Errorf("no application specified")
	default:
		return cmd.CheckEmpty(args[1:])
	}
	if c.SwitchURL != "" && c.Revision != -1 {
		return errors.Errorf("--switch and --revision are mutually exclusive")
	}
	if c.CharmPath != "" && c.Revision != -1 {
		return errors.Errorf("--path and --revision are mutually exclusive")
	}
	if c.SwitchURL != "" && c.CharmPath != "" {
		return errors.Errorf("--switch and --path are mutually exclusive")
	}
	return nil
}

// Run connects to the specified environment and starts the charm
// upgrade process.
func (c *refreshCommand) Run(ctx *cmd.Context) error {
	apiRoot, err := c.NewAPIRoot()
	if err != nil {
		return errors.Trace(err)
	}
	defer func() { _ = apiRoot.Close() }()

	generation, err := c.ActiveBranch()
	if err != nil {
		return errors.Trace(err)
	}
	charmRefreshClient := c.NewCharmRefreshClient(apiRoot)
	oldURL, oldOrigin, err := charmRefreshClient.GetCharmURLOrigin(generation, c.ApplicationName)
	if err != nil {
		return errors.Trace(err)
	}

	// Set a default URL schema for charm URLs that don't provide one.
	var defaultCharmSchema = charm.CharmHub

	// Ensure that the switchURL (if provided) always contains a schema. If
	// one is missing inject the default value we selected above.
	if c.SwitchURL != "" {
		if c.SwitchURL, err = charm.EnsureSchema(c.SwitchURL, defaultCharmSchema); err != nil {
			return errors.Trace(err)
		}
	}

	if c.BindToSpaces != "" {
		if err := c.parseBindFlag(apiRoot); err != nil && errors.IsNotSupported(err) {
			ctx.Infof("Spaces not supported by this model's cloud, ignoring bindings.")
		} else if err != nil {
			return err
		}
	}

	newRef := c.SwitchURL
	if newRef == "" {
		newRef = c.CharmPath
	}
	if c.SwitchURL == "" && c.CharmPath == "" {
		// If the charm we are refreshing is local, then we must
		// specify a path or switch url to upgrade with.
		if oldURL.Schema == charm.Local.String() {
			return errors.New("upgrading a local charm requires either --path or --switch")
		}
		// No new URL specified, but revision might have been.
		newRef = oldURL.WithRevision(c.Revision).String()
	}

	applicationInfo, err := charmRefreshClient.Get(generation, c.ApplicationName)
	if err != nil {
		return errors.Trace(err)
	}

	// Only parse the channel here.  If the channel is normalized, the refresher
	// cannot determine the difference between the "latest" track and the current
	// track if only risk is specified.
	if c.channelStr == "" {
		c.Channel, _ = charm.ParseChannel(applicationInfo.Channel)
	} else {
		c.Channel, err = charm.ParseChannel(c.channelStr)
		if err != nil {
			return errors.Trace(err)
		}
	}

	cfg := refresher.RefresherConfig{
		ApplicationName: c.ApplicationName,
		CharmURL:        oldURL,
		CharmOrigin:     oldOrigin.CoreCharmOrigin(),
		CharmRef:        newRef,
		Channel:         c.Channel,
		DeployedSeries:  applicationInfo.Series,
		Force:           c.Force,
		ForceSeries:     c.ForceSeries,
		Switch:          c.SwitchURL != "",
		Logger:          ctx,
	}
	factory, err := c.getRefresherFactory(apiRoot)
	if err != nil {
		return errors.Trace(err)
	}
	charmID, err := factory.Run(cfg)
	if err == nil {
		curl := charmID.URL
		charmOrigin := charmID.Origin
		// The current charm URL that's been found and selected.
		channel := ""
		if charmOrigin.Source == corecharm.CharmHub || charmOrigin.Source == corecharm.CharmStore {
			channel = fmt.Sprintf(" in channel %s", charmID.Origin.Channel.String())
		}
		ctx.Infof("Added %s charm %q, revision %d%s, to the model", charmOrigin.Source, curl.Name, curl.Revision, channel)
	} else if errors.Is(err, refresher.ErrAlreadyUpToDate) {
		if len(c.Resources) == 0 {
			// Charm already up-to-date and no resources to refresh.
			ctx.Infof(err.Error())
			return nil
		}
	} else {
		if termErr, ok := errors.Cause(err).(*common.TermsRequiredError); ok {
			return errors.Trace(termErr.UserErr())
		}
		return block.ProcessBlockedError(err, block.BlockChange)
	}

	// Next, upgrade resources.

	resourceLister, err := c.NewResourceLister(apiRoot)
	if err != nil {
		return errors.Trace(err)
	}
	curl := charmID.URL
	charmsClient := c.NewCharmClient(apiRoot)
	charmInfo, err := charmsClient.CharmInfo(curl.String())
	if err != nil {
		return errors.Trace(err)
	}
	chID := application.CharmID{
		URL:    curl,
		Origin: commoncharm.CoreCharmOrigin(charmID.Origin),
	}
	resourceIDs, err := c.upgradeResources(apiRoot, resourceLister, chID, charmID.Macaroon, charmInfo.Meta.Resources)
	if err != nil {
		return errors.Trace(err)
	}

	// Print out the updated endpoint binding plan.
	var bindingsChangelog []string
	curBindings := applicationInfo.EndpointBindings
	appDefaultSpace := curBindings[""]
	newCharmEndpoints := allEndpoints(charmInfo)
	if err := c.validateEndpointNames(newCharmEndpoints, curBindings, c.Bindings); err != nil {
		return errors.Trace(err)
	}
	c.Bindings, bindingsChangelog = mergeBindings(newCharmEndpoints, curBindings, c.Bindings, appDefaultSpace)

	// Finally, upgrade the application.
	var configYAML []byte
	if c.Config.Path != "" {
		configYAML, err = c.Config.Read(ctx)
		if err != nil {
			return errors.Trace(err)
		}
	}
	charmCfg := application.SetCharmConfig{
		ApplicationName:    c.ApplicationName,
		CharmID:            chID,
		ConfigSettingsYAML: string(configYAML),
		Force:              c.Force,
		ForceSeries:        c.ForceSeries,
		ForceUnits:         c.ForceUnits,
		ResourceIDs:        resourceIDs,
		StorageConstraints: c.Storage,
		EndpointBindings:   c.Bindings,
	}

	if err := block.ProcessBlockedError(charmRefreshClient.SetCharm(generation, charmCfg), block.BlockChange); err != nil {
		return err
	}

	// Emit binding changelog after a successful call to SetCharm.
	for _, change := range bindingsChangelog {
		ctx.Infof(change)
	}

	return nil
}

func (c *refreshCommand) validateEndpointNames(newCharmEndpoints set.Strings, oldEndpointsMap, userBindings map[string]string) error {
	for epName := range userBindings {
		if _, exists := oldEndpointsMap[epName]; exists || epName == "" {
			continue
		}

		if !newCharmEndpoints.Contains(epName) {
			return errors.NotFoundf("endpoint %q", epName)
		}
	}
	return nil
}

func (c *refreshCommand) parseBindFlag(apiRoot base.APICallCloser) error {
	if c.BindToSpaces == "" {
		return nil
	}

	// Fetch known spaces from server
	knownSpaces, err := c.NewSpacesClient(apiRoot).ListSpaces()
	if err != nil {
		return errors.Trace(err)
	}

	knownSpaceNames := set.NewStrings()
	for _, space := range knownSpaces {
		knownSpaceNames.Add(space.Name)
	}

	// Parse expression
	bindings, err := parseBindExpr(c.BindToSpaces, knownSpaceNames)
	if err != nil {
		return errors.Trace(err)
	}

	c.Bindings = bindings
	return nil
}

// upgradeResources pushes metadata up to the server for each resource defined
// in the new charm's metadata and returns a map of resource names to pending
// IDs to include in the refresh call.
//
// TODO(axw) apiRoot is passed in here because DeployResources requires it,
// DeployResources should accept a resource-specific client instead.
func (c *refreshCommand) upgradeResources(
	apiRoot base.APICallCloser,
	resourceLister utils.ResourceLister,
	chID application.CharmID,
	csMac *macaroon.Macaroon,
	meta map[string]charmresource.Meta,
) (map[string]string, error) {
	filtered, err := utils.GetUpgradeResources(
		chID.URL,
		resourceLister,
		c.ApplicationName,
		c.Resources,
		meta,
	)
	if err != nil {
		return nil, errors.Trace(err)
	}
	if len(filtered) == 0 {
		return nil, nil
	}

	// Note: the validity of user-supplied resources to be uploaded will be
	// checked further down the stack.
	ids, err := c.DeployResources(
		c.ApplicationName,
		resources.CharmID{
			URL:    chID.URL,
			Origin: chID.Origin,
		},
		csMac,
		c.Resources,
		filtered,
		apiRoot,
		c.Filesystem(),
	)
	return ids, errors.Trace(err)
}

func newCharmAdder(
	conn api.Connection,
) store.CharmAdder {
	adder := &charmAdderShim{
<<<<<<< HEAD
		api:          &apiClient{Client: apiclient.NewClient(conn)},
		charmsClient: &charmsClient{Client: apicharms.NewClient(conn)},
=======
		api:         &apiClient{Client: apiclient.NewClient(conn)},
		modelconfig: &modelConfigClient{Client: modelconfig.NewClient(conn)},
	}
	adder.charmuploader = &charmsClient{Client: apicharms.NewClient(conn)}
	if best := conn.BestFacadeVersion("Charms"); best > 2 {
		adder.charms = adder.charmuploader
>>>>>>> 1d4245d5
	}
	return adder
}

type charmAdderShim struct {
<<<<<<< HEAD
	*charmsClient
	api *apiClient
=======
	charms        *charmsClient
	charmuploader *charmsClient
	modelconfig   *modelConfigClient
	api           *apiClient
>>>>>>> 1d4245d5
}

func (c *charmAdderShim) AddLocalCharm(curl *charm.URL, ch charm.Charm, force bool) (*charm.URL, error) {
	agentVersion, err := agentVersion(c.modelconfig)
	if err != nil {
		return nil, errors.Trace(err)
	}
	return c.charmsClient.AddLocalCharm(curl, ch, force, agentVersion)
}

func getCharmStore(
	bakeryClient *httpbakery.Client,
	csURL string,
	channel csparams.Channel,
) (store.MacaroonGetter, store.CharmrepoForDeploy) {
	csClient := store.NewCharmStoreClient(bakeryClient, csURL).WithChannel(channel)
	return csClient, charmrepo.NewCharmStoreFromClient(csClient)
}

// getCharmStoreAPIURL consults the controller config for the charmstore api url
// to use.
var getCharmStoreAPIURL = func(conAPIRoot base.APICallCloser) (string, error) {
	controllerAPI := controller.NewClient(conAPIRoot)
	controllerCfg, err := controllerAPI.ControllerConfig()
	if err != nil {
		return "", errors.Trace(err)
	}
	return controllerCfg.CharmStoreURL(), nil
}

func allEndpoints(ci *apicommoncharms.CharmInfo) set.Strings {
	epSet := set.NewStrings()
	for n := range ci.Meta.ExtraBindings {
		epSet.Add(n)
	}
	for n := range ci.Meta.Provides {
		epSet.Add(n)
	}
	for n := range ci.Meta.Peers {
		epSet.Add(n)
	}
	for n := range ci.Meta.Requires {
		epSet.Add(n)
	}

	return epSet
}

func (c *refreshCommand) getRefresherFactory(apiRoot api.Connection) (refresher.RefresherFactory, error) {
	// First, ensure the charm is added to the model.
	conAPIRoot, err := c.NewControllerAPIRoot()
	if err != nil {
		return nil, errors.Trace(err)
	}
	csURL, err := c.CharmStoreURLGetter(conAPIRoot)
	if err != nil {
		return nil, errors.Trace(err)
	}
	bakeryClient, err := c.BakeryClient()
	if err != nil {
		return nil, errors.Trace(err)
	}
	csClient, charmStore := c.NewCharmStore(bakeryClient, csURL, csparams.Channel(c.Channel.Risk))

	charmHubURL, err := c.getCharmHubURL(apiRoot)
	if err != nil {
		return nil, errors.Trace(err)
	}

	downloadClient, err := c.NewCharmHubClient(charmHubURL)
	if err != nil {
		return nil, errors.Trace(err)
	}

	deps := refresher.RefresherDependencies{
		Authorizer:    csClient,
		CharmAdder:    c.NewCharmAdder(apiRoot),
		CharmResolver: c.NewCharmResolver(apiRoot, charmStore, downloadClient),
	}
	return c.NewRefresherFactory(deps), nil
}

func (c *refreshCommand) getCharmHubURL(apiRoot base.APICallCloser) (string, error) {
	modelConfigClient := c.ModelConfigClient(apiRoot)

	attrs, err := modelConfigClient.ModelGet()
	if err != nil {
		return "", errors.Trace(err)
	}

	config, err := config.New(config.NoDefaults, attrs)
	if err != nil {
		return "", errors.Trace(err)
	}

	charmHubURL, _ := config.CharmHubURL()
	return charmHubURL, nil
}<|MERGE_RESOLUTION|>--- conflicted
+++ resolved
@@ -563,36 +563,21 @@
 func newCharmAdder(
 	conn api.Connection,
 ) store.CharmAdder {
-	adder := &charmAdderShim{
-<<<<<<< HEAD
-		api:          &apiClient{Client: apiclient.NewClient(conn)},
-		charmsClient: &charmsClient{Client: apicharms.NewClient(conn)},
-=======
-		api:         &apiClient{Client: apiclient.NewClient(conn)},
-		modelconfig: &modelConfigClient{Client: modelconfig.NewClient(conn)},
-	}
-	adder.charmuploader = &charmsClient{Client: apicharms.NewClient(conn)}
-	if best := conn.BestFacadeVersion("Charms"); best > 2 {
-		adder.charms = adder.charmuploader
->>>>>>> 1d4245d5
-	}
-	return adder
+	return &charmAdderShim{
+		api:               &apiClient{Client: apiclient.NewClient(conn)},
+		charmsClient:      &charmsClient{Client: apicharms.NewClient(conn)},
+		modelConfigClient: &modelConfigClient{Client: modelconfig.NewClient(conn)},
+	}
 }
 
 type charmAdderShim struct {
-<<<<<<< HEAD
 	*charmsClient
+	*modelConfigClient
 	api *apiClient
-=======
-	charms        *charmsClient
-	charmuploader *charmsClient
-	modelconfig   *modelConfigClient
-	api           *apiClient
->>>>>>> 1d4245d5
 }
 
 func (c *charmAdderShim) AddLocalCharm(curl *charm.URL, ch charm.Charm, force bool) (*charm.URL, error) {
-	agentVersion, err := agentVersion(c.modelconfig)
+	agentVersion, err := agentVersion(c.modelConfigClient)
 	if err != nil {
 		return nil, errors.Trace(err)
 	}
