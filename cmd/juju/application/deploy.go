--- conflicted
+++ resolved
@@ -417,13 +417,7 @@
 
 A local bundle may be deployed by specifying the path to its YAML file:
 
-<<<<<<< HEAD
   juju deploy /path/to/bundle.yaml
-=======
-Using the '--force' flag for LXD Profiles is not generally recommended when
-deploying an application; overriding profiles on the container may cause
-unexpected behavior.
->>>>>>> b4895ade
 
 When charms that include LXD profiles (to override configurations or devices
 when creating containers) are deployed the profiles are validated using a
