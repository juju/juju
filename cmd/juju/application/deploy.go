// Copyright 2012, 2013 Canonical Ltd.
// Licensed under the AGPLv3, see LICENCE file for details.

package application

import (
	"archive/zip"
	"io/ioutil"
	"os"
	"path/filepath"
	"sort"
	"strconv"
	"strings"

	jujuclock "github.com/juju/clock"
	"github.com/juju/cmd"
	"github.com/juju/errors"
	"github.com/juju/gnuflag"
	"github.com/juju/romulus"
	"gopkg.in/juju/charm.v6"
	"gopkg.in/juju/charm.v6/resource"
	"gopkg.in/juju/charmrepo.v4"
	"gopkg.in/juju/charmrepo.v4/csclient/params"
	"gopkg.in/juju/names.v3"
	"gopkg.in/macaroon-bakery.v2/httpbakery"
	"gopkg.in/macaroon.v2"
	"gopkg.in/yaml.v2"

	"github.com/juju/juju/api"
	"github.com/juju/juju/api/annotations"
	"github.com/juju/juju/api/application"
	"github.com/juju/juju/api/applicationoffers"
	apicharms "github.com/juju/juju/api/charms"
	"github.com/juju/juju/api/controller"
	"github.com/juju/juju/api/modelconfig"
	"github.com/juju/juju/api/spaces"
	app "github.com/juju/juju/apiserver/facades/client/application"
	apiparams "github.com/juju/juju/apiserver/params"
	"github.com/juju/juju/charmstore"
	jujucmd "github.com/juju/juju/cmd"
	"github.com/juju/juju/cmd/juju/block"
	"github.com/juju/juju/cmd/juju/common"
	"github.com/juju/juju/cmd/modelcmd"
	"github.com/juju/juju/core/constraints"
	"github.com/juju/juju/core/crossmodel"
	"github.com/juju/juju/core/devices"
	"github.com/juju/juju/core/instance"
	"github.com/juju/juju/core/model"
	"github.com/juju/juju/core/series"
	"github.com/juju/juju/environs/config"
	"github.com/juju/juju/resource/resourceadapters"
	"github.com/juju/juju/storage"
)

type CharmAdder interface {
	AddLocalCharm(*charm.URL, charm.Charm, bool) (*charm.URL, error)
	AddCharm(*charm.URL, params.Channel, bool) error
	AddCharmWithAuthorization(*charm.URL, params.Channel, *macaroon.Macaroon, bool) error
}

type ApplicationAPI interface {
	AddMachines(machineParams []apiparams.AddMachineParams) ([]apiparams.AddMachinesResult, error)
	AddRelation(endpoints, viaCIDRs []string) (*apiparams.AddRelationResults, error)
	AddUnits(application.AddUnitsParams) ([]string, error)
	Expose(application string) error
	GetAnnotations(tags []string) ([]apiparams.AnnotationsGetResult, error)
	GetConfig(branchName string, appNames ...string) ([]map[string]interface{}, error)
	GetConstraints(appNames ...string) ([]constraints.Value, error)
	SetAnnotation(annotations map[string]map[string]string) ([]apiparams.ErrorResult, error)
	SetCharm(string, application.SetCharmConfig) error
	SetConstraints(application string, constraints constraints.Value) error
	Update(apiparams.ApplicationUpdate) error
	ScaleApplication(application.ScaleApplicationParams) (apiparams.ScaleApplicationResult, error)
	Consume(arg crossmodel.ConsumeApplicationArgs) (string, error)
}

type ModelAPI interface {
	ModelUUID() (string, bool)
	ModelGet() (map[string]interface{}, error)
	Sequences() (map[string]int, error)
}

// MeteredDeployAPI represents the methods of the API the deploy
// command needs for metered charms.
type MeteredDeployAPI interface {
	IsMetered(charmURL string) (bool, error)
	SetMetricCredentials(application string, credentials []byte) error
}

// CharmDeployAPI represents the methods of the API the deploy
// command needs for charms.
type CharmDeployAPI interface {
	CharmInfo(string) (*apicharms.CharmInfo, error)
}

// OfferAPI represents the methods of the API the deploy command needs
// for creating offers.
type OfferAPI interface {
	Offer(modelUUID, application string, endpoints []string, offerName, descr string) ([]apiparams.ErrorResult, error)
	GrantOffer(user, access string, offerURLs ...string) error
}

type ConsumeDetails interface {
	GetConsumeDetails(url string) (apiparams.ConsumeOfferDetails, error)
	Close() error
}

// SpacesAPI defines the necessary API methods needed for listing spaces.
type SpacesAPI interface {
	ListSpaces() ([]apiparams.Space, error)
}

var supportedJujuSeries = series.WorkloadSeries

// DeployAPI represents the methods of the API the deploy
// command needs.
type DeployAPI interface {
	// TODO(katco): Pair DeployAPI down to only the methods required
	// by the deploy command.
	api.Connection
	CharmAdder
	MeteredDeployAPI
	CharmDeployAPI
	ApplicationAPI
	ModelAPI
	OfferAPI
	SpacesAPI

	// ApplicationClient
	Deploy(application.DeployArgs) error
	Status(patterns []string) (*apiparams.FullStatus, error)

	WatchAll() (*api.AllWatcher, error)

	// PlanURL returns the configured URL prefix for the metering plan API.
	PlanURL() string
}

// The following structs exist purely because Go cannot create a
// struct with a field named the same as a method name. The DeployAPI
// needs to both embed a *<package>.Client and provide the
// api.Connection Client method.
//
// Once we pair down DeployAPI, this will not longer be a problem.

type apiClient struct {
	*api.Client
}

type charmsClient struct {
	*apicharms.Client
}

type applicationClient struct {
	*application.Client
}

type modelConfigClient struct {
	*modelconfig.Client
}

// charmrepoForDeploy is a stripped-down version of the
// gopkg.in/juju/charmrepo.v4 Interface interface. It is
// used by tests that embed a DeploySuiteBase.
type charmrepoForDeploy interface {
	Get(charmURL *charm.URL, path string) (*charm.CharmArchive, error)
	GetBundle(bundleURL *charm.URL, path string) (charm.Bundle, error)
	ResolveWithPreferredChannel(*charm.URL, params.Channel) (*charm.URL, params.Channel, []string, error)
}

type annotationsClient struct {
	*annotations.Client
}

type plansClient struct {
	planURL string
}

func (c *plansClient) PlanURL() string {
	return c.planURL
}

type offerClient struct {
	*applicationoffers.Client
}

type spacesClient struct {
	*spaces.API
}

type deployAPIAdapter struct {
	api.Connection
	*apiClient
	*charmsClient
	*applicationClient
	*modelConfigClient
	*annotationsClient
	*plansClient
	*offerClient
	*spacesClient
}

type charmStoreAdaptor struct {
	charmrepoForDeploy
	macaroonGetter
}

func (a *deployAPIAdapter) Client() *api.Client {
	return a.apiClient.Client
}

func (a *deployAPIAdapter) ModelUUID() (string, bool) {
	return a.apiClient.ModelUUID()
}

func (a *deployAPIAdapter) Deploy(args application.DeployArgs) error {
	for i, p := range args.Placement {
		if p.Scope == "model-uuid" {
			p.Scope = a.applicationClient.ModelUUID()
		}
		args.Placement[i] = p
	}

	return errors.Trace(a.applicationClient.Deploy(args))
}

func (a *charmStoreAdaptor) Resolve(url *charm.URL, preferredChannel params.Channel) (
	*charm.URL,
	params.Channel,
	[]string,
	error,
) {
	return resolveCharm(a.charmrepoForDeploy.ResolveWithPreferredChannel, url, preferredChannel)
}

func (a *charmStoreAdaptor) Get(url *charm.URL, path string) (*charm.CharmArchive, error) {
	return a.charmrepoForDeploy.Get(url, path)
}

func (a *deployAPIAdapter) SetAnnotation(annotations map[string]map[string]string) ([]apiparams.ErrorResult, error) {
	return a.annotationsClient.Set(annotations)
}

func (a *deployAPIAdapter) GetAnnotations(tags []string) ([]apiparams.AnnotationsGetResult, error) {
	return a.annotationsClient.Get(tags)
}

// NewDeployCommand returns a command to deploy applications.
func NewDeployCommand() modelcmd.ModelCommand {
	return modelcmd.Wrap(newDeployCommand())
}

func newDeployCommand() *DeployCommand {
	steps := []DeployStep{
		&RegisterMeteredCharm{
			PlanURL:      romulus.DefaultAPIRoot,
			RegisterPath: "/plan/authorize",
			QueryPath:    "/charm",
		},
		&ValidateLXDProfileCharm{},
	}
	deployCmd := &DeployCommand{
<<<<<<< HEAD
		Steps:           steps,
		DeployResources: resourceadapters.DeployResources,
=======
		clock: jujuclock.WallClock,
		Steps: steps,
>>>>>>> 8a81b986
	}
	deployCmd.NewCharmRepo = func() (*charmStoreAdaptor, error) {
		controllerAPIRoot, err := deployCmd.NewControllerAPIRoot()
		if err != nil {
			return nil, errors.Trace(err)
		}
		csURL, err := getCharmStoreAPIURL(controllerAPIRoot)
		if err != nil {
			return nil, errors.Trace(err)
		}
		bakeryClient, err := deployCmd.BakeryClient()
		if err != nil {
			return nil, errors.Trace(err)
		}
		cstoreClient := newCharmStoreClient(bakeryClient, csURL)
		return &charmStoreAdaptor{
			charmrepoForDeploy: charmrepo.NewCharmStoreFromClient(cstoreClient),
			macaroonGetter:     cstoreClient,
		}, nil
	}
	deployCmd.NewAPIRoot = func() (DeployAPI, error) {
		apiRoot, err := deployCmd.ModelCommandBase.NewAPIRoot()
		if err != nil {
			return nil, errors.Trace(err)
		}
		controllerAPIRoot, err := deployCmd.NewControllerAPIRoot()
		if err != nil {
			return nil, errors.Trace(err)
		}
		mURL, err := deployCmd.getMeteringAPIURL(controllerAPIRoot)
		if err != nil {
			return nil, errors.Trace(err)
		}
		return &deployAPIAdapter{
			Connection:        apiRoot,
			apiClient:         &apiClient{Client: apiRoot.Client()},
			charmsClient:      &charmsClient{Client: apicharms.NewClient(apiRoot)},
			applicationClient: &applicationClient{Client: application.NewClient(apiRoot)},
			modelConfigClient: &modelConfigClient{Client: modelconfig.NewClient(apiRoot)},
			annotationsClient: &annotationsClient{Client: annotations.NewClient(apiRoot)},
			plansClient:       &plansClient{planURL: mURL},
			offerClient:       &offerClient{Client: applicationoffers.NewClient(controllerAPIRoot)},
			spacesClient:      &spacesClient{API: spaces.NewAPI(apiRoot)},
		}, nil
	}
	deployCmd.NewConsumeDetailsAPI = func(url *charm.OfferURL) (ConsumeDetails, error) {
		root, err := deployCmd.CommandBase.NewAPIRoot(deployCmd.ClientStore(), url.Source, "")
		if err != nil {
			return nil, errors.Trace(err)
		}
		return applicationoffers.NewClient(root), nil
	}

	return deployCmd
}

type DeployCommand struct {
	modelcmd.ModelCommandBase
	UnitCommandBase

	clock jujuclock.Clock

	// CharmOrBundle is either a charm URL, a path where a charm can be found,
	// or a bundle name.
	CharmOrBundle string

	// BundleOverlay refers to config files that specify additional bundle
	// configuration to be merged with the main bundle.
	BundleOverlayFile []string

	// Channel holds the charmstore channel to use when obtaining
	// the charm to be deployed.
	Channel params.Channel

	// Series is the series of the charm to deploy.
	Series string

	// Force is used to allow a charm/bundle to be deployed onto a machine
	// running an unsupported series.
	Force bool

	// DryRun is used to specify that the bundle shouldn't actually be
	// deployed but just output the changes.
	DryRun bool

	ApplicationName string
	ConfigOptions   common.ConfigFlag
	ConstraintsStr  string
	Constraints     constraints.Value
	BindToSpaces    string

	// TODO(axw) move this to UnitCommandBase once we support --storage
	// on add-unit too.
	//
	// Storage is a map of storage constraints, keyed on the storage name
	// defined in charm storage metadata.
	Storage map[string]storage.Constraints

	// BundleStorage maps application names to maps of storage constraints keyed on
	// the storage name defined in that application's charm storage metadata.
	BundleStorage map[string]map[string]storage.Constraints

	// Devices is a mapping of device constraints, keyed on the device name
	// defined in charm devices metadata.
	Devices map[string]devices.Constraints

	// BundleDevices maps application names to maps of device constraints keyed on
	// the device name defined in that application's charm devices metadata.
	BundleDevices map[string]map[string]devices.Constraints

	// Resources is a map of resource name to filename to be uploaded on deploy.
	Resources map[string]string

	Bindings map[string]string
	Steps    []DeployStep

	// UseExisting machines when deploying the bundle.
	UseExisting bool
	// BundleMachines is a mapping for machines in the bundle to machines
	// in the model.
	BundleMachines map[string]string

	// NewAPIRoot stores a function which returns a new API root.
	NewAPIRoot func() (DeployAPI, error)

	// NewCharmRepo stores a function which returns a charm store client.
	NewCharmRepo func() (*charmStoreAdaptor, error)

	// NewConsumeDetailsAPI stores a function which will return a new API
	// for consume details API using the url as the source.
	NewConsumeDetailsAPI func(url *charm.OfferURL) (ConsumeDetails, error)

	// DeployResources stores a function which deploys charm resources.
	DeployResources resourceadapters.DeployResourcesFunc

	// When deploying a charm, Trust signifies that the charm should be
	// deployed with access to trusted credentials. That is, hooks run by
	// the charm can access cloud credentials and other trusted access
	// credentials. On the other hand, when deploying a bundle, Trust
	// signifies that each application from the bundle that requires access
	// to trusted credentials will be granted access.
	Trust bool

	machineMap string
	flagSet    *gnuflag.FlagSet

	unknownModel bool
}

const deployDoc = `
A charm can be referred to by its simple name and a series can optionally be
specified:

  juju deploy postgresql
  juju deploy bionic/postgresql
  juju deploy cs:postgresql
  juju deploy cs:bionic/postgresql
  juju deploy postgresql --series bionic

All the above deployments use remote charms found in the Charm Store (denoted
by 'cs') and therefore also make use of "charm URLs".

A versioned charm URL will be expanded as expected. For example, 'mysql-56'
becomes 'cs:bionic/mysql-56'.

A local charm may be deployed by giving the path to its directory:

  juju deploy /path/to/charm
  juju deploy /path/to/charm --series bionic

You will need to be explicit if there is an ambiguity between a local and a
remote charm:

  juju deploy ./pig
  juju deploy cs:pig

An error is emitted if the determined series is not supported by the charm. Use
the '--force' option to override this check:

  juju deploy charm --series bionic --force

A bundle can be expressed similarly to a charm, but not by series:

  juju deploy mediawiki-single
  juju deploy bundle/mediawiki-single
  juju deploy cs:bundle/mediawiki-single

A local bundle may be deployed by specifying the path to its YAML file:

  juju deploy /path/to/bundle.yaml

The final charm/machine series is determined using an order of precedence (most
preferred to least):

 - the '--series' command option
 - the series stated in the charm URL
 - for a bundle, the series stated in each charm URL (in the bundle file)
 - for a bundle, the series given at the top level (in the bundle file)
 - the 'default-series' model key
 - the top-most series specified in the charm's metadata file
   (this sets the charm's 'preferred series' in the Charm Store)

An 'application name' provides an alternate name for the application. It works
only for charms; it is silently ignored for bundles (although the same can be
done at the bundle file level). Such a name must consist only of lower-case
letters (a-z), numbers (0-9), and single hyphens (-). The name must begin with
a letter and not have a group of all numbers follow a hyphen:

  Valid:   myappname, custom-app, app2-scat-23skidoo
  Invalid: myAppName, custom--app, app2-scat-23, areacode-555-info

Use the '--constraints' option to specify hardware requirements for new machines.
These become the application's default constraints (i.e. they are used if the
application is later scaled out with the ` + "`add-unit`" + ` command). To overcome this
behaviour use the ` + "`set-constraints`" + ` command to change the application's default
constraints or add a machine (` + "`add-machine`" + `) with a certain constraint and then
target that machine with ` + "`add-unit`" + ` by using the '--to' option.

Use the '--device' option to specify GPU device requirements (with Kubernetes).
The below format is used for this option's value, where the 'label' is named in
the charm metadata file:

  <label>=[<count>,]<device-class>|<vendor/type>[,<attributes>]

Use the '--config' option to specify application configuration values. This
option accepts either a path to a YAML-formatted file or a key=value pair. A
file should be of this format:

  <charm name>:
	<option name>: <option value>
	...

For example, to deploy 'mediawiki' with file 'mycfg.yaml' that contains:

  mediawiki:
	name: my media wiki
	admins: me:pwdOne
	debug: true

use

  juju deploy mediawiki --config mycfg.yaml

Key=value pairs can also be passed directly in the command. For example, to
declare the 'name' key:

  juju deploy mediawiki --config name='my media wiki'

To define multiple keys:

  juju deploy mediawiki --config name='my media wiki' --config debug=true

If a key gets defined multiple times the last value will override any earlier
values. For example,

  juju deploy mediawiki --config name='my media wiki' --config mycfg.yaml

if mycfg.yaml contains a value for 'name', it will override the earlier 'my
media wiki' value. The same applies to single value options. For example,

  juju deploy mediawiki --config name='a media wiki' --config name='my wiki'

the value of 'my wiki' will be used.

Use the '--resource' option to upload resources needed by the charm. This
option may be repeated if multiple resources are needed:

  juju deploy foo --resource bar=/some/file.tgz --resource baz=./docs/cfg.xml

Where 'bar' and 'baz' are named in the metadata file for charm 'foo'.

Use the '--to' option to deploy to an existing machine or container by
specifying a "placement directive". The ` + "`status`" + ` command should be used for
guidance on how to refer to machines. A few placement directives are
provider-dependent (e.g.: 'zone').

In more complex scenarios, "network spaces" are used to partition the cloud
networking layer into sets of subnets. Instances hosting units inside the same
space can communicate with each other without any firewalls. Traffic crossing
space boundaries could be subject to firewall and access restrictions. Using
spaces as deployment targets, rather than their individual subnets, allows Juju
to perform automatic distribution of units across availability zones to support
high availability for applications. Spaces help isolate applications and their
units, both for security purposes and to manage both traffic segregation and
congestion.

When deploying an application or adding machines, the 'spaces' constraint can
be used to define a comma-delimited list of required and forbidden spaces (the
latter prefixed with '^', similar to the 'tags' constraint).

When deploying bundles, machines specified in the bundle are added to the model
as new machines. Use the '--map-machines=existing' option to make use of any
existing machines. To map particular existing machines to machines defined in
the bundle, multiple comma separated values of the form 'bundle-id=existing-id'
can be passed. For example, for a bundle that specifies machines 1, 2, and 3;
and a model that has existing machines 1, 2, 3, and 4, the below deployment
would have existing machines 1 and 2 assigned to machines 1 and 2 defined in
the bundle and have existing machine 4 assigned to machine 3 defined in the
bundle.

  juju deploy mybundle --map-machines=existing,3=4

Only top level machines can be mapped in this way, just as only top level
machines can be defined in the machines section of the bundle.

When charms that include LXD profiles are deployed the profiles are validated
for security purposes by allowing only certain configurations and devices. Use
the '--force' option to bypass this check. Doing so is not recommended as it
can lead to unexpected behaviour.

Further reading: https://jaas.ai/docs/deploying-applications

Examples:

Deploy to a new machine:

    juju deploy apache2

Deploy to machine 23:

    juju deploy mysql --to 23

Deploy to a new LXD container on a new machine:

    juju deploy mysql --to lxd

Deploy to a new LXD container on machine 25:

    juju deploy mysql --to lxd:25

Deploy to LXD container 3 on machine 24:

    juju deploy mysql --to 24/lxd/3

Deploy 2 units, one on machine 3 and one to a new LXD container on machine 5:

    juju deploy mysql -n 2 --to 3,lxd:5

Deploy 3 units, one on machine 3 and the remaining two on new machines:

    juju deploy mysql -n 3 --to 3

Deploy to a machine with at least 8 GiB of memory:

    juju deploy postgresql --constraints mem=8G

Deploy to a specific availability zone (provider-dependent):

    juju deploy mysql --to zone=us-east-1a

Deploy to a specific MAAS node:

    juju deploy mysql --to host.maas

Deploy to a machine that is in the 'dmz' network space but not in either the
'cms' nor the 'database' spaces:

    juju deploy haproxy -n 2 --constraints spaces=dmz,^cms,^database

Deploy a k8s charm that requires a single Nvidia GPU:

    juju deploy mycharm --device miner=1,nvidia.com/gpu

Deploy a k8s charm that requires two Nvidia GPUs that have an
attribute of 'gpu=nvidia-tesla-p100':

    juju deploy mycharm --device \
       twingpu=2,nvidia.com/gpu,gpu=nvidia-tesla-p100

See also:
    add-relation
    add-unit
    config
    expose
    get-constraints
    set-constraints
    spaces
`

//go:generate mockgen -package mocks -destination mocks/deploystepapi_mock.go github.com/juju/juju/cmd/juju/application DeployStepAPI

// DeployStepAPI represents a API required for deploying using the step
// deployment code.
type DeployStepAPI interface {
	MeteredDeployAPI
}

// DeployStep is an action that needs to be taken during charm deployment.
type DeployStep interface {
	// SetFlags sets flags necessary for the deploy step.
	SetFlags(*gnuflag.FlagSet)

	// SetPlanURL sets the plan URL prefix.
	SetPlanURL(planURL string)

	// RunPre runs before the call is made to add the charm to the environment.
	RunPre(DeployStepAPI, *httpbakery.Client, *cmd.Context, DeploymentInfo) error

	// RunPost runs after the call is made to add the charm to the environment.
	// The error parameter is used to notify the step of a previously occurred error.
	RunPost(DeployStepAPI, *httpbakery.Client, *cmd.Context, DeploymentInfo, error) error
}

// DeploymentInfo is used to maintain all deployment information for
// deployment steps.
type DeploymentInfo struct {
	CharmID         charmstore.CharmID
	ApplicationName string
	ModelUUID       string
	CharmInfo       *apicharms.CharmInfo
	ApplicationPlan string
	Force           bool
}

func (c *DeployCommand) Info() *cmd.Info {
	return jujucmd.Info(&cmd.Info{
		Name:    "deploy",
		Args:    "<charm or bundle> [<application name>]",
		Purpose: "Deploys a new application or bundle.",
		Doc:     deployDoc,
	})
}

var (
	// TODO(thumper): support dry-run for apps as well as bundles.
	bundleOnlyFlags = []string{
		"overlay", "dry-run", "map-machines",
	}
)

// charmOnlyFlags and bundleOnlyFlags are used to validate flags based on
// whether we are deploying a charm or a bundle.
func charmOnlyFlags() []string {
	charmOnlyFlags := []string{
		"bind", "config", "constraints", "n", "num-units",
		"series", "to", "resource", "attach-storage",
	}

	return charmOnlyFlags
}

func (c *DeployCommand) SetFlags(f *gnuflag.FlagSet) {
	c.ConfigOptions.SetPreserveStringValue(true)
	// Keep above charmOnlyFlags and bundleOnlyFlags lists updated when adding
	// new flags.
	c.UnitCommandBase.SetFlags(f)
	c.ModelCommandBase.SetFlags(f)
	f.IntVar(&c.NumUnits, "n", 1, "Number of application units to deploy for principal charms")
	f.StringVar((*string)(&c.Channel), "channel", "", "Channel to use when getting the charm or bundle from the charm store")
	f.Var(&c.ConfigOptions, "config", "Either a path to yaml-formatted application config file or a key=value pair ")

	f.BoolVar(&c.Trust, "trust", false, "Allows charm to run hooks that require access credentials")

	f.Var(cmd.NewAppendStringsValue(&c.BundleOverlayFile), "overlay", "Bundles to overlay on the primary bundle, applied in order")
	f.StringVar(&c.ConstraintsStr, "constraints", "", "Set application constraints")
	f.StringVar(&c.Series, "series", "", "The series on which to deploy")
	f.BoolVar(&c.DryRun, "dry-run", false, "Just show what the bundle deploy would do")
	f.BoolVar(&c.Force, "force", false, "Allow a charm/bundle to be deployed which bypasses checks such as supported series or LXD profile allow list")
	f.Var(storageFlag{&c.Storage, &c.BundleStorage}, "storage", "Charm storage constraints")
	f.Var(devicesFlag{&c.Devices, &c.BundleDevices}, "device", "Charm device constraints")
	f.Var(stringMap{&c.Resources}, "resource", "Resource to be uploaded to the controller")
	f.StringVar(&c.BindToSpaces, "bind", "", "Configure application endpoint bindings to spaces")
	f.StringVar(&c.machineMap, "map-machines", "", "Specify the existing machines to use for bundle deployments")

	for _, step := range c.Steps {
		step.SetFlags(f)
	}
	c.flagSet = f
}

func (c *DeployCommand) Init(args []string) error {
	if err := c.validateStorageByModelType(); err != nil {
		if !errors.IsNotFound(err) {
			return errors.Trace(err)
		}
		// It is possible that we will not be able to get model type to validate with.
		// For example, if current client does not know about a model, we
		// would have queried the controller about the model. However,
		// at Init() we do not yet have an API connection.
		// So we do not want to fail here if we encountered NotFoundErr, we want to
		// do a late validation at Run().
		c.unknownModel = true
	}
	switch len(args) {
	case 2:
		if !names.IsValidApplication(args[1]) {
			return errors.Errorf("invalid application name %q", args[1])
		}
		c.ApplicationName = args[1]
		fallthrough
	case 1:
		c.CharmOrBundle = args[0]
	case 0:
		return errors.New("no charm or bundle specified")
	default:
		return cmd.CheckEmpty(args[2:])
	}

	useExisting, mapping, err := parseMachineMap(c.machineMap)
	if err != nil {
		return errors.Annotate(err, "error in --map-machines")
	}
	c.UseExisting = useExisting
	c.BundleMachines = mapping

	if err := c.UnitCommandBase.Init(args); err != nil {
		return err
	}
	if err := c.validatePlacementByModelType(); err != nil {
		if !errors.IsNotFound(err) {
			return errors.Trace(err)
		}
		// It is possible that we will not be able to get model type to validate with.
		// For example, if current client does not know about a model, we
		// would have queried the controller about the model. However,
		// at Init() we do not yet have an API connection.
		// So we do not want to fail here if we encountered NotFoundErr, we want to
		// do a late validation at Run().
		c.unknownModel = true
	}
	return nil
}

func (c *DeployCommand) validateStorageByModelType() error {
	modelType, err := c.ModelType()
	if err != nil {
		return err
	}
	if modelType == model.IAAS {
		return nil
	}
	if len(c.AttachStorage) > 0 {
		return errors.New("--attach-storage cannot be used on k8s models")
	}
	return nil
}

func (c *DeployCommand) validatePlacementByModelType() error {
	modelType, err := c.ModelType()
	if err != nil {
		return err
	}
	if modelType == model.IAAS {
		return nil
	}
	if len(c.Placement) > 0 {
		return errors.New("--to cannot be used on k8s models")
	}
	return nil
}

func parseMachineMap(value string) (bool, map[string]string, error) {
	parts := strings.Split(value, ",")
	useExisting := false
	mapping := make(map[string]string)
	for _, part := range parts {
		part = strings.TrimSpace(part)
		switch part {
		case "":
			// No-op.
		case "existing":
			useExisting = true
		default:
			otherParts := strings.Split(part, "=")
			if len(otherParts) != 2 {
				return false, nil, errors.Errorf("expected \"existing\" or \"<bundle-id>=<machine-id>\", got %q", part)
			}
			bundleID, machineID := strings.TrimSpace(otherParts[0]), strings.TrimSpace(otherParts[1])

			if i, err := strconv.Atoi(bundleID); err != nil || i < 0 {
				return false, nil, errors.Errorf("bundle-id %q is not a top level machine id", bundleID)
			}
			if i, err := strconv.Atoi(machineID); err != nil || i < 0 {
				return false, nil, errors.Errorf("machine-id %q is not a top level machine id", machineID)
			}
			mapping[bundleID] = machineID
		}
	}
	return useExisting, mapping, nil
}

type ModelConfigGetter interface {
	ModelGet() (map[string]interface{}, error)
}

var getModelConfig = func(api ModelConfigGetter) (*config.Config, error) {
	// Separated into a variable for easy overrides
	attrs, err := api.ModelGet()
	if err != nil {
		return nil, errors.Wrap(err, errors.New("cannot fetch model settings"))
	}

	return config.New(config.NoDefaults, attrs)
}

func (c *DeployCommand) deployBundle(spec bundleDeploySpec) (rErr error) {
	bakeryClient, err := c.BakeryClient()
	if err != nil {
		return errors.Trace(err)
	}

	var ok bool
	if spec.targetModelUUID, ok = spec.apiRoot.ModelUUID(); !ok {
		return errors.New("API connection is controller-only (should never happen)")
	}

	if spec.targetModelName, _, err = c.ModelDetails(); err != nil {
		return errors.Annotatef(err, "could not retrieve model name")
	}

	controllerName, err := c.ControllerName()
	if err != nil {
		return errors.Trace(err)
	}
	spec.controllerName = controllerName
	accountDetails, err := c.CurrentAccountDetails()
	if err != nil {
		return errors.Trace(err)
	}
	spec.accountUser = accountDetails.User

	// Compose bundle to be deployed and check its validity before running
	// any pre/post checks.
	var bundleData *charm.BundleData
	if bundleData, err = composeAndVerifyBundle(spec.bundleDataSource, spec.bundleOverlayFile); err != nil {
		return errors.Annotatef(err, "cannot deploy bundle")
	}
	spec.bundleDir = spec.bundleDataSource.BasePath()

	// Short-circuit trust checks if the operator specifies '--force'
	if !c.Trust {
		if tl := appsRequiringTrust(bundleData.Applications); len(tl) != 0 && !c.Force {
			return errors.Errorf(`Bundle cannot be deployed without trusting applications with your cloud credentials.
Please repeat the deploy command with the --trust argument if you consent to trust the following application(s):
  - %s`, strings.Join(tl, "\n  - "))
		}
	}

	for application, applicationSpec := range bundleData.Applications {
		if applicationSpec.Plan != "" {
			for _, step := range c.Steps {
				s := step
				charmURL, err := charm.ParseURL(applicationSpec.Charm)
				if err != nil {
					return errors.Trace(err)
				}

				deployInfo := DeploymentInfo{
					CharmID:         charmstore.CharmID{URL: charmURL},
					ApplicationName: application,
					ApplicationPlan: applicationSpec.Plan,
					ModelUUID:       spec.targetModelUUID,
					Force:           c.Force,
				}

				err = s.RunPre(spec.apiRoot, bakeryClient, spec.ctx, deployInfo)
				if err != nil {
					return errors.Trace(err)
				}

				defer func() {
					err = errors.Trace(s.RunPost(spec.apiRoot, bakeryClient, spec.ctx, deployInfo, rErr))
					if err != nil {
						rErr = err
					}
				}()
			}
		}
	}

	// set the consumer details API factory method on the spec, so it makes it
	// possible to communicate with other controllers, that are found within
	// the local cache.
	// If no controller is found within the local cache, an error will be raised
	// which should ask the user to login.
	spec.getConsumeDetailsAPI = func(url *charm.OfferURL) (ConsumeDetails, error) {
		// Ensure that we have a url source when querying the controller.
		if url.Source == "" {
			url.Source = controllerName
		}
		return c.NewConsumeDetailsAPI(url)
	}

	// TODO(ericsnow) Do something with the CS macaroons that were returned?
	// Deploying bundles does not allow the use force, it's expected that the
	// bundle is correct and therefore the charms are also.
	if _, err := deployBundle(bundleData, spec); err != nil {
		return errors.Annotate(err, "cannot deploy bundle")
	}
	return nil
}

func (c *DeployCommand) deployCharm(
	id charmstore.CharmID,
	csMac *macaroon.Macaroon,
	series string,
	ctx *cmd.Context,
	apiRoot DeployAPI,
) (rErr error) {
	charmInfo, err := apiRoot.CharmInfo(id.URL.String())
	if err != nil {
		return err
	}

	if len(c.AttachStorage) > 0 && apiRoot.BestFacadeVersion("Application") < 5 {
		// DeployArgs.AttachStorage is only supported from
		// Application API version 5 and onwards.
		return errors.New("this juju controller does not support --attach-storage")
	}

	// Storage cannot be added to a container.
	if len(c.Storage) > 0 || len(c.AttachStorage) > 0 {
		for _, placement := range c.Placement {
			if t, err := instance.ParseContainerType(placement.Scope); err == nil {
				return errors.NotSupportedf("adding storage to %s container", string(t))
			}
		}
	}

	numUnits := c.NumUnits
	if charmInfo.Meta.Subordinate {
		if !constraints.IsEmpty(&c.Constraints) {
			return errors.New("cannot use --constraints with subordinate application")
		}
		if numUnits == 1 && c.PlacementSpec == "" {
			numUnits = 0
		} else {
			return errors.New("cannot use --num-units or --to with subordinate application")
		}
	}
	applicationName := c.ApplicationName
	if applicationName == "" {
		applicationName = charmInfo.Meta.Name
	}

	// Process the --config args.
	// We may have a single file arg specified, in which case
	// it points to a YAML file keyed on the charm name and
	// containing values for any charm settings.
	// We may also have key/value pairs representing
	// charm settings which overrides anything in the YAML file.
	// If more than one file is specified, that is an error.
	var configYAML []byte
	files, err := c.ConfigOptions.AbsoluteFileNames(ctx)
	if err != nil {
		return errors.Trace(err)
	}
	if len(files) > 1 {
		return errors.Errorf("only a single config YAML file can be specified, got %d", len(files))
	}
	if len(files) == 1 {
		configYAML, err = ioutil.ReadFile(files[0])
		if err != nil {
			return errors.Trace(err)
		}
	}
	attr, err := c.ConfigOptions.ReadConfigPairs(ctx)
	if err != nil {
		return errors.Trace(err)
	}
	appConfig := make(map[string]string)
	for k, v := range attr {
		appConfig[k] = v.(string)
	}

	// Expand the trust flag into the appConfig
	if c.Trust {
		appConfig[app.TrustConfigOptionName] = strconv.FormatBool(c.Trust)
	}

	// Application facade V5 expects charm config to either all be in YAML
	// or config map. If config map is specified, that overrides YAML.
	// So we need to combine the two here to have only one.
	if apiRoot.BestFacadeVersion("Application") < 6 && len(appConfig) > 0 {
		var configFromFile map[string]map[string]string
		err := yaml.Unmarshal(configYAML, &configFromFile)
		if err != nil {
			return errors.Annotate(err, "badly formatted YAML config file")
		}
		if configFromFile == nil {
			configFromFile = make(map[string]map[string]string)
		}
		charmSettings, ok := configFromFile[applicationName]
		if !ok {
			charmSettings = make(map[string]string)
		}
		for k, v := range appConfig {
			charmSettings[k] = v
		}
		appConfig = nil
		configFromFile[applicationName] = charmSettings
		configYAML, err = yaml.Marshal(configFromFile)
		if err != nil {
			return errors.Trace(err)
		}
	}

	bakeryClient, err := c.BakeryClient()
	if err != nil {
		return errors.Trace(err)
	}

	uuid, ok := apiRoot.ModelUUID()
	if !ok {
		return errors.New("API connection is controller-only (should never happen)")
	}

	deployInfo := DeploymentInfo{
		CharmID:         id,
		ApplicationName: applicationName,
		ModelUUID:       uuid,
		CharmInfo:       charmInfo,
		Force:           c.Force,
	}

	for _, step := range c.Steps {
		err = step.RunPre(apiRoot, bakeryClient, ctx, deployInfo)
		if err != nil {
			return errors.Trace(err)
		}
	}

	defer func() {
		for _, step := range c.Steps {
			err = errors.Trace(step.RunPost(apiRoot, bakeryClient, ctx, deployInfo, rErr))
			if err != nil {
				rErr = err
			}
		}
	}()

	if id.URL != nil && id.URL.Schema != "local" && len(charmInfo.Meta.Terms) > 0 {
		ctx.Infof("Deployment under prior agreement to terms: %s",
			strings.Join(charmInfo.Meta.Terms, " "))
	}

	ids, err := c.DeployResources(
		applicationName,
		id,
		csMac,
		c.Resources,
		charmInfo.Meta.Resources,
		apiRoot,
	)
	if err != nil {
		return errors.Trace(err)
	}

	if len(appConfig) == 0 {
		appConfig = nil
	}

	args := application.DeployArgs{
		CharmID:          id,
		Cons:             c.Constraints,
		ApplicationName:  applicationName,
		Series:           series,
		NumUnits:         numUnits,
		ConfigYAML:       string(configYAML),
		Config:           appConfig,
		Placement:        c.Placement,
		Storage:          c.Storage,
		Devices:          c.Devices,
		AttachStorage:    c.AttachStorage,
		Resources:        ids,
		EndpointBindings: c.Bindings,
	}
	return errors.Trace(apiRoot.Deploy(args))
}

func (c *DeployCommand) Run(ctx *cmd.Context) error {
	if c.unknownModel {
		if err := c.validateStorageByModelType(); err != nil {
			return errors.Trace(err)
		}
		if err := c.validatePlacementByModelType(); err != nil {
			return errors.Trace(err)
		}
	}
	var err error
	c.Constraints, err = common.ParseConstraints(ctx, c.ConstraintsStr)
	if err != nil {
		return err
	}
	cstoreAPI, err := c.NewCharmRepo()
	if err != nil {
		return errors.Trace(err)
	}
	apiRoot, err := c.NewAPIRoot()
	if err != nil {
		return errors.Trace(err)
	}
	defer apiRoot.Close()

	if err := c.parseBindFlag(apiRoot); err != nil {
		return errors.Trace(err)
	}

	for _, step := range c.Steps {
		step.SetPlanURL(apiRoot.PlanURL())
	}

	deploy, err := findDeployerFIFO(
		func() (deployFn, error) { return c.maybeReadLocalBundle(ctx) },
		func() (deployFn, error) { return c.maybeReadLocalCharm(apiRoot) },
		c.maybePredeployedLocalCharm,
		c.maybeReadCharmstoreBundleFn(cstoreAPI),
		c.charmStoreCharm, // This always returns a deployer
	)
	if err != nil {
		return errors.Trace(err)
	}

	return block.ProcessBlockedError(deploy(ctx, apiRoot, c.DeployResources, cstoreAPI), block.BlockChange)
}

func (c *DeployCommand) parseBindFlag(apiRoot DeployAPI) error {
	if c.BindToSpaces == "" {
		return nil
	}

	// Fetch known spaces from server
	knownSpaceList, err := apiRoot.ListSpaces()
	if err != nil {
		return errors.Trace(err)
	}

	knownSpaces := make([]string, 0, len(knownSpaceList))
	for _, sp := range knownSpaceList {
		knownSpaces = append(knownSpaces, sp.Name)
	}

	// Parse expression
	bindings, err := parseBindExpr(c.BindToSpaces, knownSpaces)
	if err != nil {
		return errors.Trace(err)
	}

	c.Bindings = bindings
	return nil
}

func findDeployerFIFO(maybeDeployers ...func() (deployFn, error)) (deployFn, error) {
	for _, d := range maybeDeployers {
		if deploy, err := d(); err != nil {
			return nil, errors.Trace(err)
		} else if deploy != nil {
			return deploy, nil
		}
	}
	return nil, errors.NotFoundf("suitable deployer")
}

type deployFn func(*cmd.Context, DeployAPI, resourceadapters.DeployResourcesFunc, *charmStoreAdaptor) error

func (c *DeployCommand) validateBundleFlags() error {
	if flags := getFlags(c.flagSet, charmOnlyFlags()); len(flags) > 0 {
		return errors.Errorf("options provided but not supported when deploying a bundle: %s", strings.Join(flags, ", "))
	}
	return nil
}

func (c *DeployCommand) validateCharmFlags() error {
	if flags := getFlags(c.flagSet, bundleOnlyFlags); len(flags) > 0 {
		return errors.Errorf("options provided but not supported when deploying a charm: %s", strings.Join(flags, ", "))
	}
	return nil
}

func (c *DeployCommand) validateCharmSeries(seriesName string, imageStream string) error {
	// attempt to locate the charm series from the list of known juju series
	// that we currently support.
	workloadSeries, err := supportedJujuSeries(c.clock.Now(), seriesName, imageStream)
	if err != nil {
		return errors.Trace(err)
	}

	var found bool
	for _, name := range workloadSeries.Values() {
		if name == seriesName {
			found = true
			break
		}
	}
	if !found && !c.Force {
		return errors.NotSupportedf("series: %s", seriesName)
	}

	modelType, err := c.ModelType()
	if err != nil {
		return errors.Trace(err)
	}
	return model.ValidateSeries(modelType, seriesName)
}

func (c *DeployCommand) validateResourcesNeededForLocalDeploy(charmMeta *charm.Meta) error {
	modelType, err := c.ModelType()
	if err != nil {
		return errors.Trace(err)
	}
	if modelType != model.CAAS {
		return nil
	}
	var missingImages []string
	for resName, resMeta := range charmMeta.Resources {
		if resMeta.Type == resource.TypeContainerImage {
			if _, ok := c.Resources[resName]; !ok {
				missingImages = append(missingImages, resName)
			}
		}
	}
	if len(missingImages) > 0 {
		return errors.Errorf("local charm missing OCI images for: %v", strings.Join(missingImages, ", "))
	}
	return nil
}

func (c *DeployCommand) maybePredeployedLocalCharm() (deployFn, error) {
	// If the charm's schema is local, we should definitively attempt
	// to deploy a charm that's already deployed in the
	// environment.
	userCharmURL, err := charm.ParseURL(c.CharmOrBundle)
	if err != nil {
		return nil, errors.Trace(err)
	} else if userCharmURL.Schema != "local" {
		logger.Debugf("cannot interpret as a redeployment of a local charm from the controller")
		return nil, nil
	}

	return func(ctx *cmd.Context, apiRoot DeployAPI) error {
		modelCfg, err := getModelConfig(apiRoot)
		if err != nil {
			return errors.Trace(err)
		}

		// Avoid deploying charm if it's not valid for the model.
		if err := c.validateCharmSeriesWithName(userCharmURL.Series, userCharmURL.Name, modelCfg.ImageStream()); err != nil {
			return errors.Trace(err)
		}

<<<<<<< HEAD
	return func(ctx *cmd.Context, api DeployAPI, deployResources resourceadapters.DeployResourcesFunc, cstore *charmStoreAdaptor) error {
=======
>>>>>>> 8a81b986
		if err := c.validateCharmFlags(); err != nil {
			return errors.Trace(err)
		}
		charmInfo, err := apiRoot.CharmInfo(userCharmURL.String())
		if err != nil {
			return err
		}
		if err := c.validateResourcesNeededForLocalDeploy(charmInfo.Meta); err != nil {
			return errors.Trace(err)
		}
		formattedCharmURL := userCharmURL.String()
		ctx.Infof("Located charm %q.", formattedCharmURL)
		ctx.Infof("Deploying charm %q.", formattedCharmURL)
		return errors.Trace(c.deployCharm(
			charmstore.CharmID{URL: userCharmURL},
			(*macaroon.Macaroon)(nil),
			userCharmURL.Series,
			ctx,
			apiRoot,
		))
	}, nil
}

func (c *DeployCommand) maybeReadLocalBundle(ctx *cmd.Context) (deployFn, error) {
	bundleFile := c.CharmOrBundle
	_, statErr := os.Stat(bundleFile)
	if statErr == nil && !charm.IsValidLocalCharmOrBundlePath(bundleFile) {
		return nil, errors.Errorf(""+
			"The charm or bundle %q is ambiguous.\n"+
			"To deploy a local charm or bundle, run `juju deploy ./%[1]s`.\n"+
			"To deploy a charm or bundle from the store, run `juju deploy cs:%[1]s`.",
			bundleFile,
		)
	}

	ds, err := charm.LocalBundleDataSource(bundleFile)
	if errors.IsNotFound(err) {
		// Not a local bundle. Return nil, nil to indicate the fallback
		// pipeline should try the next possibility.
		return nil, nil
	}
	if err != nil {
		return nil, errors.Annotate(err, "cannot deploy bundle")
	}
	if err := c.validateBundleFlags(); err != nil {
		return nil, errors.Trace(err)
	}

	return func(ctx *cmd.Context, apiRoot DeployAPI, deployResources resourceadapters.DeployResourcesFunc, cstore *charmStoreAdaptor) error {
		return errors.Trace(c.deployBundle(bundleDeploySpec{
			ctx:                 ctx,
			dryRun:              c.DryRun,
			force:               c.Force,
			trust:               c.Trust,
			bundleDataSource:    ds,
			bundleOverlayFile:   c.BundleOverlayFile,
			channel:             c.Channel,
			apiRoot:             apiRoot,
			bundleResolver:      cstore,
			deployResources:     deployResources,
			authorizer:          cstore.macaroonGetter,
			useExistingMachines: c.UseExisting,
			bundleMachines:      c.BundleMachines,
			bundleStorage:       c.BundleStorage,
			bundleDevices:       c.BundleDevices,
		}))
	}, nil
}

func (c *DeployCommand) maybeReadLocalCharm(apiRoot DeployAPI) (deployFn, error) {
	// NOTE: Here we select the series using the algorithm defined by
	// `seriesSelector.CharmSeries`. This serves to override the algorithm found in
	// `charmrepo.NewCharmAtPath` which is outdated (but must still be
	// called since the code is coupled with path interpretation logic which
	// cannot easily be factored out).

	// NOTE: Reading the charm here is only meant to aid in inferring the correct
	// series, if this fails we fall back to the argument series. If reading
	// the charm fails here it will also fail below (the charm is read again
	// below) where it is handled properly. This is just an expedient to get
	// the correct series. A proper refactoring of the charmrepo package is
	// needed for a more elegant fix.
	ch, err := charm.ReadCharm(c.CharmOrBundle)
	seriesName := c.Series

	var imageStream string
	if err == nil {
		modelCfg, err := getModelConfig(apiRoot)
		if err != nil {
			return nil, errors.Trace(err)
		}

		imageStream = modelCfg.ImageStream()
		workloadSeries, err := supportedJujuSeries(c.clock.Now(), c.Series, imageStream)
		if err != nil {
			return nil, errors.Trace(err)
		}

		seriesSelector := seriesSelector{
			seriesFlag:          seriesName,
			supportedSeries:     ch.Meta().Series,
			supportedJujuSeries: workloadSeries,
			force:               c.Force,
			conf:                modelCfg,
			fromBundle:          false,
		}

		if len(ch.Meta().Series) == 0 {
			logger.Warningf("%s does not declare supported series in metadata.yml", ch.Meta().Name)
		}

		seriesName, err = seriesSelector.charmSeries()
		if err = charmValidationError(seriesName, ch.Meta().Name, errors.Trace(err)); err != nil {
			return nil, errors.Trace(err)
		}
	}

	// Charm may have been supplied via a path reference.
	ch, curl, err := charmrepo.NewCharmAtPathForceSeries(c.CharmOrBundle, seriesName, c.Force)
	// We check for several types of known error which indicate
	// that the supplied reference was indeed a path but there was
	// an issue reading the charm located there.
	if charm.IsMissingSeriesError(err) {
		return nil, err
	} else if charm.IsUnsupportedSeriesError(err) {
		return nil, errors.Trace(err)
	} else if errors.Cause(err) == zip.ErrFormat {
		return nil, errors.Errorf("invalid charm or bundle provided at %q", c.CharmOrBundle)
	} else if _, ok := err.(*charmrepo.NotFoundError); ok {
		return nil, errors.Wrap(err, errors.NotFoundf("charm or bundle at %q", c.CharmOrBundle))
	} else if err != nil && err != os.ErrNotExist {
		// If we get a "not exists" error then we attempt to interpret
		// the supplied charm reference as a URL elsewhere, otherwise
		// we return the error.
		return nil, errors.Trace(err)
	} else if err != nil {
		logger.Debugf("cannot interpret as local charm: %v", err)
		return nil, nil
	}

	// Avoid deploying charm if it's not valid for the model.
	if err := c.validateCharmSeriesWithName(seriesName, curl.Name, imageStream); err != nil {
		return nil, errors.Trace(err)
	}
	if err := c.validateResourcesNeededForLocalDeploy(ch.Meta()); err != nil {
		return nil, errors.Trace(err)
	}

	return func(ctx *cmd.Context, apiRoot DeployAPI, deployResources resourceadapters.DeployResourcesFunc, cstore *charmStoreAdaptor) error {
		if err := c.validateCharmFlags(); err != nil {
			return errors.Trace(err)
		}

		if curl, err = apiRoot.AddLocalCharm(curl, ch, c.Force); err != nil {
			return errors.Trace(err)
		}

		id := charmstore.CharmID{
			URL: curl,
			// Local charms don't need a channel.
		}

		ctx.Infof("Deploying charm %q.", curl.String())
		return errors.Trace(c.deployCharm(
			id,
			(*macaroon.Macaroon)(nil), // local charms don't need one.
			curl.Series,
			ctx,
			apiRoot,
		))
	}, nil
}

// URLResolver is the part of charmrepo.Charmstore that we need to
// resolve a charm url.
type URLResolver interface {
	ResolveWithPreferredChannel(*charm.URL, params.Channel) (*charm.URL, params.Channel, []string, error)
}

// resolveBundleURL tries to interpret maybeBundle as a eharmstorr
// bundle. If it turns out to be a bundle, the resolved URL and
// channel are returned. If it isn't but there wasn't a problem
// checking it, it returns a nil charm URL.
func resolveBundleURL(cstore URLResolver, maybeBundle string, preferredChannel params.Channel) (*charm.URL, params.Channel, error) {
	userRequestedURL, err := charm.ParseURL(maybeBundle)
	if err != nil {
		return nil, "", errors.Trace(err)
	}

	// Charm or bundle has been supplied as a URL so we resolve and
	// deploy using the store.
	storeCharmOrBundleURL, channel, _, err := resolveCharm(cstore.ResolveWithPreferredChannel, userRequestedURL, preferredChannel)
	if err != nil {
		return nil, "", errors.Trace(err)
	}
	if storeCharmOrBundleURL.Series != "bundle" {
		logger.Debugf(
			`cannot interpret as charmstore bundle: %v (series) != "bundle"`,
			storeCharmOrBundleURL.Series,
		)
		return nil, "", errors.NotValidf("charmstore bundle %q", maybeBundle)
	}
	return storeCharmOrBundleURL, channel, nil
}

func (c *DeployCommand) maybeReadCharmstoreBundleFn(cstore BundleResolver) func() (deployFn, error) {
	return func() (deployFn, error) {
		bundleURL, channel, err := resolveBundleURL(cstore, c.CharmOrBundle, c.Channel)
		if charm.IsUnsupportedSeriesError(errors.Cause(err)) {
			return nil, errors.Errorf("%v. Use --force to deploy the charm anyway.", err)
		}
		if errors.IsNotValid(err) {
			// The URL resolved alright, but not to a bundle.
			return nil, nil
		}
		if err != nil {
			return nil, errors.Trace(err)
		}
		if err := c.validateBundleFlags(); err != nil {
			return nil, errors.Trace(err)
		}

		return func(ctx *cmd.Context, apiRoot DeployAPI, deployResources resourceadapters.DeployResourcesFunc, cstore *charmStoreAdaptor) error {
			// TODO(bundles) - Ideally, we would like to expose a GetBundleDataSource method for the charmstore.
			// As a short-term solution and given that we don't
			// want to support (for now at least) multi-doc bundles
			// from the charmstore we simply use the existing
			// charmrepo.v4 API to read the base bundle and
			// wrap it in a BundleDataSource for use by deployBundle.
			dir, err := ioutil.TempDir("", bundleURL.Name)
			if err != nil {
				return errors.Trace(err)
			}
			bundle, err := cstore.GetBundle(bundleURL, filepath.Join(dir, bundleURL.Name))
			if err != nil {
				return errors.Trace(err)
			}
			ctx.Infof("Located bundle %q", bundleURL)

			return errors.Trace(c.deployBundle(bundleDeploySpec{
				ctx:                 ctx,
				dryRun:              c.DryRun,
				force:               c.Force,
				trust:               c.Trust,
				bundleDataSource:    newResolvedBundle(bundle),
				bundleURL:           bundleURL,
				bundleOverlayFile:   c.BundleOverlayFile,
				channel:             channel,
				apiRoot:             apiRoot,
				bundleResolver:      cstore,
				deployResources:     deployResources,
				authorizer:          cstore.macaroonGetter,
				useExistingMachines: c.UseExisting,
				bundleMachines:      c.BundleMachines,
				bundleStorage:       c.BundleStorage,
				bundleDevices:       c.BundleDevices,
			}))
		}, nil
	}
}

func (c *DeployCommand) getMeteringAPIURL(controllerAPIRoot api.Connection) (string, error) {
	controllerAPI := controller.NewClient(controllerAPIRoot)
	controllerCfg, err := controllerAPI.ControllerConfig()
	if err != nil {
		return "", errors.Trace(err)
	}
	return controllerCfg.MeteringURL(), nil
}

func (c *DeployCommand) charmStoreCharm() (deployFn, error) {
	userRequestedURL, err := charm.ParseURL(c.CharmOrBundle)
	if err != nil {
		return nil, errors.Trace(err)
	}

	return func(ctx *cmd.Context, apiRoot DeployAPI, deployResources resourceadapters.DeployResourcesFunc, cstore *charmStoreAdaptor) error {
		// resolver.resolve potentially updates the series of anything
		// passed in. Store this for use in seriesSelector.
		userRequestedSeries := userRequestedURL.Series

		modelCfg, err := getModelConfig(apiRoot)
		if err != nil {
			return errors.Trace(err)
		}

		imageStream := modelCfg.ImageStream()
		workloadSeries, err := supportedJujuSeries(c.clock.Now(), userRequestedSeries, imageStream)
		if err != nil {
			return errors.Trace(err)
		}

		// Charm or bundle has been supplied as a URL so we resolve and
		// deploy using the store but pass in the channel command line
		// argument so users can target a specific channel.
		storeCharmOrBundleURL, channel, supportedSeries, err := resolveCharm(
			cstore.ResolveWithPreferredChannel, userRequestedURL, c.Channel,
		)
		if charm.IsUnsupportedSeriesError(err) {
			return errors.Errorf("%v. Use --force to deploy the charm anyway.", err)
		} else if err != nil {
			return errors.Trace(err)
		}

		if err := c.validateCharmFlags(); err != nil {
			return errors.Trace(err)
		}

		selector := seriesSelector{
			charmURLSeries:      userRequestedSeries,
			seriesFlag:          c.Series,
			supportedSeries:     supportedSeries,
			supportedJujuSeries: workloadSeries,
			force:               c.Force,
			conf:                modelCfg,
			fromBundle:          false,
		}

		// Get the series to use.
		series, err := selector.charmSeries()

		// Avoid deploying charm if it's not valid for the model.
		// We check this first before possibly suggesting --force.
		if err == nil {
			if err2 := c.validateCharmSeriesWithName(series, storeCharmOrBundleURL.Name, imageStream); err2 != nil {
				return errors.Trace(err2)
			}
		}

		if charm.IsUnsupportedSeriesError(err) {
			return errors.Errorf("%v. Use --force to deploy the charm anyway.", err)
		}
		// although we try and get the charmSeries from the charm series
		// selector it will return an error and an empty string for the series.
		// So we need to approximate what the seriesName should be when
		// displaying an error to the user. We do this by getting the potential
		// series name.
		seriesName := getPotentialSeriesName(series, storeCharmOrBundleURL.Series, userRequestedSeries)
		if validationErr := charmValidationError(seriesName, storeCharmOrBundleURL.Name, errors.Trace(err)); validationErr != nil {
			return errors.Trace(validationErr)
		}

		// Store the charm in the controller
		curl, csMac, err := addCharmFromURL(apiRoot, cstore.macaroonGetter, storeCharmOrBundleURL, channel, c.Force)
		if err != nil {
			if termErr, ok := errors.Cause(err).(*common.TermsRequiredError); ok {
				return errors.Trace(termErr.UserErr())
			}
			return errors.Annotatef(err, "storing charm for URL %q", storeCharmOrBundleURL)
		}

		// If the original series was empty, so we couldn't validate the original
		// charm series, but the charm url wasn't nil, we can check and validate
		// what that one says.
		//
		// Note: it's interesting that the charm url and the series can diverge and
		// tell different things when deploying a charm and in sake of understanding
		// what we deploy, we should converge the two so that both report identical
		// values.
		if curl != nil && series == "" {
			if err := c.validateCharmSeriesWithName(curl.Series, storeCharmOrBundleURL.Name, imageStream); err != nil {
				return errors.Trace(err)
			}
		}

		formattedCharmURL := curl.String()
		ctx.Infof("Located charm %q.", formattedCharmURL)
		ctx.Infof("Deploying charm %q.", formattedCharmURL)
		id := charmstore.CharmID{
			URL:     curl,
			Channel: channel,
		}
		return errors.Trace(c.deployCharm(
			id,
			csMac,
			series,
			ctx,
			apiRoot,
		))
	}, nil
}

// Returns the first string that isn't empty.
// If all strings are empty, then return an empty string.
func getPotentialSeriesName(series ...string) string {
	for _, s := range series {
		if s != "" {
			return s
		}
	}
	return ""
}

// validateCharmSeriesWithName calls the validateCharmSeries, but handles the
// error return value to check for NotSupported error and returns a custom error
// message if that's found.
func (c *DeployCommand) validateCharmSeriesWithName(series, name string, imageStream string) error {
	err := c.validateCharmSeries(series, imageStream)
	return charmValidationError(series, name, errors.Trace(err))
}

// charmValidationError consumes an error along with a charmSeries and name
// to help provide better feedback to the user when somethings gone wrong around
// validating a charm validation
func charmValidationError(charmSeries, name string, err error) error {
	if err != nil {
		if errors.IsNotSupported(err) {
			return errors.Errorf("%v is not available on the following %v", name, err)
		}
		return errors.Trace(err)
	}
	return nil
}

// getFlags returns the flags with the given names. Only flags that are set and
// whose name is included in flagNames are included.
func getFlags(flagSet *gnuflag.FlagSet, flagNames []string) []string {
	flags := make([]string, 0, flagSet.NFlag())
	flagSet.Visit(func(flag *gnuflag.Flag) {
		for _, name := range flagNames {
			if flag.Name == name {
				flags = append(flags, flagWithMinus(name))
			}
		}
	})
	return flags
}

func flagWithMinus(name string) string {
	if len(name) > 1 {
		return "--" + name
	}
	return "-" + name
}

func appsRequiringTrust(appSpecList map[string]*charm.ApplicationSpec) []string {
	var tl []string
	for app, appSpec := range appSpecList {
		if applicationRequiresTrust(appSpec) {
			tl = append(tl, app)
		}
	}

	// Since map iterations are random we should sort the list to ensure
	// consistent output in any errors containing the returned list contents.
	sort.Strings(tl)
	return tl
}

// resolvedBundle decorates a charm.Bundle instance with a type that implements
// the charm.BundleDataSource interface.
type resolvedBundle struct {
	parts []*charm.BundleDataPart
}

func newResolvedBundle(b charm.Bundle) resolvedBundle {
	return resolvedBundle{
		parts: []*charm.BundleDataPart{
			{
				Data:        b.Data(),
				PresenceMap: make(charm.FieldPresenceMap),
			},
		},
	}
}

// Parts implements charm.BundleDataSource.
func (rb resolvedBundle) Parts() []*charm.BundleDataPart {
	return rb.parts
}

// BasePath implements charm.BundleDataSource.
func (resolvedBundle) BasePath() string {
	return ""
}

// ResolveInclude implements charm.BundleDataSource.
func (resolvedBundle) ResolveInclude(_ string) ([]byte, error) {
	return nil, errors.NotSupportedf("remote bundle includes")
}<|MERGE_RESOLUTION|>--- conflicted
+++ resolved
@@ -260,13 +260,9 @@
 		&ValidateLXDProfileCharm{},
 	}
 	deployCmd := &DeployCommand{
-<<<<<<< HEAD
 		Steps:           steps,
 		DeployResources: resourceadapters.DeployResources,
-=======
-		clock: jujuclock.WallClock,
-		Steps: steps,
->>>>>>> 8a81b986
+		clock:           jujuclock.WallClock,
 	}
 	deployCmd.NewCharmRepo = func() (*charmStoreAdaptor, error) {
 		controllerAPIRoot, err := deployCmd.NewControllerAPIRoot()
@@ -1296,7 +1292,7 @@
 		return nil, nil
 	}
 
-	return func(ctx *cmd.Context, apiRoot DeployAPI) error {
+	return func(ctx *cmd.Context, apiRoot DeployAPI, deployResources resourceadapters.DeployResourcesFunc, cstore *charmStoreAdaptor) error {
 		modelCfg, err := getModelConfig(apiRoot)
 		if err != nil {
 			return errors.Trace(err)
@@ -1307,10 +1303,6 @@
 			return errors.Trace(err)
 		}
 
-<<<<<<< HEAD
-	return func(ctx *cmd.Context, api DeployAPI, deployResources resourceadapters.DeployResourcesFunc, cstore *charmStoreAdaptor) error {
-=======
->>>>>>> 8a81b986
 		if err := c.validateCharmFlags(); err != nil {
 			return errors.Trace(err)
 		}
