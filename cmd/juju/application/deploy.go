// Copyright 2012, 2013 Canonical Ltd.
// Licensed under the AGPLv3, see LICENCE file for details.

package application

import (
	"context"
	"strconv"
	"strings"

	"github.com/juju/collections/set"
	"github.com/juju/errors"
	"github.com/juju/featureflag"
	"github.com/juju/gnuflag"
	"github.com/juju/names/v6"

	"github.com/juju/juju/api"
	"github.com/juju/juju/api/base"
	"github.com/juju/juju/api/client/annotations"
	"github.com/juju/juju/api/client/application"
	"github.com/juju/juju/api/client/applicationoffers"
	apicharms "github.com/juju/juju/api/client/charms"
	apiclient "github.com/juju/juju/api/client/client"
	"github.com/juju/juju/api/client/machinemanager"
	"github.com/juju/juju/api/client/modelconfig"
	"github.com/juju/juju/api/client/spaces"
	commoncharm "github.com/juju/juju/api/common/charm"
	jujucmd "github.com/juju/juju/cmd"
	"github.com/juju/juju/cmd/juju/application/deployer"
	"github.com/juju/juju/cmd/juju/application/store"
	"github.com/juju/juju/cmd/juju/block"
	"github.com/juju/juju/cmd/juju/common"
	"github.com/juju/juju/cmd/modelcmd"
	corebase "github.com/juju/juju/core/base"
	corecharm "github.com/juju/juju/core/charm"
	"github.com/juju/juju/core/constraints"
	"github.com/juju/juju/core/crossmodel"
	"github.com/juju/juju/core/devices"
	"github.com/juju/juju/core/model"
	"github.com/juju/juju/core/semversion"
	"github.com/juju/juju/environs/config"
<<<<<<< HEAD
	"github.com/juju/juju/internal/charm"
	"github.com/juju/juju/internal/charmhub"
	"github.com/juju/juju/internal/cmd"
	"github.com/juju/juju/internal/storage"
=======
	"github.com/juju/juju/feature"
>>>>>>> a53a3ca4
	apiparams "github.com/juju/juju/rpc/params"
)

// SpacesAPI defines the necessary API methods needed for listing spaces.
type SpacesAPI interface {
	ListSpaces(ctx context.Context) ([]apiparams.Space, error)
}

type CharmsAPI interface {
	store.CharmsAPI
}

type (
	charmsClient         = apicharms.Client
	localCharmsClient    = apicharms.LocalCharmClient
	applicationClient    = application.Client
	modelConfigClient    = modelconfig.Client
	annotationsClient    = annotations.Client
	offerClient          = applicationoffers.Client
	spacesClient         = spaces.API
	machineManagerClient = machinemanager.Client
)

type deployAPIAdaptor struct {
	api.Connection
	*charmsClient
	*localCharmsClient
	*applicationClient
	*modelConfigClient
	*annotationsClient
	*offerClient
	*spacesClient
	*machineManagerClient
	legacyClient *apiclient.Client
}

func (a *deployAPIAdaptor) ModelUUID() (string, bool) {
	tag, ok := a.ModelTag()
	return tag.Id(), ok
}

func (a *deployAPIAdaptor) Deploy(ctx context.Context, args application.DeployArgs) error {
	for i, p := range args.Placement {
		if p.Scope == "model-uuid" {
			p.Scope = a.applicationClient.ModelUUID()
		}
		args.Placement[i] = p
	}

	return errors.Trace(a.applicationClient.Deploy(ctx, args))
}

func (a *deployAPIAdaptor) SetAnnotation(ctx context.Context, annotations map[string]map[string]string) ([]apiparams.ErrorResult, error) {
	return a.annotationsClient.Set(ctx, annotations)
}

func (a *deployAPIAdaptor) GetAnnotations(ctx context.Context, tags []string) ([]apiparams.AnnotationsGetResult, error) {
	return a.annotationsClient.Get(ctx, tags)
}

func (a *deployAPIAdaptor) GetModelConstraints(ctx context.Context) (constraints.Value, error) {
	return a.modelConfigClient.GetModelConstraints(ctx)
}

func (a *deployAPIAdaptor) AddCharm(ctx context.Context, curl *charm.URL, origin commoncharm.Origin, force bool) (commoncharm.Origin, error) {
	return a.charmsClient.AddCharm(ctx, curl, origin, force)
}

type modelGetter interface {
	ModelGet(ctx context.Context) (map[string]interface{}, error)
}

func agentVersion(ctx context.Context, c modelGetter) (semversion.Number, error) {
	attrs, err := c.ModelGet(ctx)
	if err != nil {
		return semversion.Zero, errors.Trace(err)
	}
	cfg, err := config.New(config.NoDefaults, attrs)
	if err != nil {
		return semversion.Zero, errors.Trace(err)
	}
	agentVersion, ok := cfg.AgentVersion()
	if !ok {
		return semversion.Zero, errors.New("model config missing agent version")
	}
	return agentVersion, nil
}

func (a *deployAPIAdaptor) AddLocalCharm(ctx context.Context, url *charm.URL, c charm.Charm, b bool) (*charm.URL, error) {
	agentVersion, err := agentVersion(ctx, a.modelConfigClient)
	if err != nil {
		return nil, errors.Trace(err)
	}
	return a.localCharmsClient.AddLocalCharm(url, c, b, agentVersion)
}

func (a *deployAPIAdaptor) Status(ctx context.Context, opts *apiclient.StatusArgs) (*apiparams.FullStatus, error) {
	return a.legacyClient.Status(ctx, opts)
}

// NewDeployCommand returns a command to deploy applications.
func NewDeployCommand() modelcmd.ModelCommand {
	return modelcmd.Wrap(newDeployCommand())
}

func newDeployCommand() *DeployCommand {
	deployCmd := &DeployCommand{}
	deployCmd.NewModelConfigAPI = func(api base.APICallCloser) ModelConfigGetter {
		return modelconfig.NewClient(api)
	}
	deployCmd.NewCharmsAPI = func(api base.APICallCloser) CharmsAPI {
		return apicharms.NewClient(api)
	}
	deployCmd.NewDownloadClient = func(ctx context.Context) (store.DownloadBundleClient, error) {
		apiRoot, err := deployCmd.newAPIRoot(ctx)
		if err != nil {
			return nil, errors.Trace(err)
		}
		modelConfigClient := deployCmd.NewModelConfigAPI(apiRoot)
		charmHubURL, err := deployCmd.getCharmHubURL(ctx, modelConfigClient)
		if err != nil {
			return nil, errors.Trace(err)
		}

		return charmhub.NewClient(charmhub.Config{
			URL:    charmHubURL,
			Logger: logger,
		})
	}
	deployCmd.NewDeployAPI = func(ctx context.Context) (deployer.DeployerAPI, error) {
		apiRoot, err := deployCmd.newAPIRoot(ctx)
		if err != nil {
			return nil, errors.Trace(err)
		}
		controllerAPIRoot, err := deployCmd.newControllerAPIRoot(ctx)
		if err != nil {
			return nil, errors.Trace(err)
		}
		localCharmsClient, err := apicharms.NewLocalCharmClient(apiRoot)
		if err != nil {
			return nil, errors.Trace(err)
		}
		return &deployAPIAdaptor{
			Connection:           apiRoot,
			legacyClient:         apiclient.NewClient(apiRoot, logger),
			charmsClient:         apicharms.NewClient(apiRoot),
			localCharmsClient:    localCharmsClient,
			applicationClient:    application.NewClient(apiRoot),
			machineManagerClient: machinemanager.NewClient(apiRoot),
			modelConfigClient:    modelconfig.NewClient(apiRoot),
			annotationsClient:    annotations.NewClient(apiRoot),
			offerClient:          applicationoffers.NewClient(controllerAPIRoot),
			spacesClient:         spaces.NewAPI(apiRoot),
		}, nil
	}
	deployCmd.NewConsumeDetailsAPI = func(ctx context.Context, url *crossmodel.OfferURL) (deployer.ConsumeDetails, error) {
		root, err := deployCmd.CommandBase.NewAPIRoot(ctx, deployCmd.ClientStore(), url.Source, "")
		if err != nil {
			return nil, errors.Trace(err)
		}
		return applicationoffers.NewClient(root), nil
	}
	deployCmd.NewDeployerFactory = deployer.NewDeployerFactory
	deployCmd.NewResolver = func(charmsAPI store.CharmsAPI, downloadClientFn store.DownloadBundleClientFunc) deployer.Resolver {
		return store.NewCharmAdaptor(charmsAPI, downloadClientFn)
	}
	return deployCmd
}

func (c *DeployCommand) newAPIRoot(ctx context.Context) (api.Connection, error) {
	if c.apiRoot == nil {
		var err error
		c.apiRoot, err = c.NewAPIRoot(ctx)
		if err != nil {
			return nil, errors.Trace(err)
		}
	}
	return c.apiRoot, nil
}

func (c *DeployCommand) newControllerAPIRoot(ctx context.Context) (api.Connection, error) {
	if c.controllerAPIRoot == nil {
		var err error
		c.controllerAPIRoot, err = c.NewControllerAPIRoot(ctx)
		if err != nil {
			return nil, errors.Trace(err)
		}
	}
	return c.controllerAPIRoot, nil
}

type DeployCommand struct {
	modelcmd.ModelCommandBase
	UnitCommandBase

	// CharmOrBundle is either a charm URL, a path where a charm can be found,
	// or a bundle name.
	CharmOrBundle string

	// BundleOverlay refers to config files that specify additional bundle
	// configuration to be merged with the main bundle.
	BundleOverlayFile []string

	// Channel holds the channel to use when obtaining
	// the charm to be deployed.
	Channel charm.Channel

	channelStr string

	// Revision is the revision of the charm to deploy.
	Revision int

	// Base is the base of the charm to deploy.
	Base string

	// Force is used to allow a charm/bundle to be deployed onto a machine
	// running an unsupported series.
	Force bool

	// DryRun is used to specify that the bundle shouldn't actually be
	// deployed but just output the changes.
	DryRun bool

	ApplicationName  string
	ConfigOptions    common.ConfigFlag
	ConstraintsStr   common.ConstraintsFlag
	Constraints      constraints.Value
	ModelConstraints constraints.Value
	BindToSpaces     string

	// TODO(axw) move this to UnitCommandBase once we support --storage
	// on add-unit too.
	//
	// Storage is a map of storage directives, keyed on the storage name
	// defined in charm storage metadata.
	Storage map[string]storage.Directive

	// BundleStorage maps application names to maps of storage directives keyed on
	// the storage name defined in that application's charm storage metadata.
	BundleStorage map[string]map[string]storage.Directive

	// Devices is a mapping of device constraints, keyed on the device name
	// defined in charm devices metadata.
	Devices map[string]devices.Constraints

	// BundleDevices maps application names to maps of device constraints keyed on
	// the device name defined in that application's charm devices metadata.
	BundleDevices map[string]map[string]devices.Constraints

	// Resources is a map of resource name to filename to be uploaded on deploy.
	Resources map[string]string

	Bindings map[string]string

	// UseExisting machines when deploying the bundle.
	UseExisting bool

	// BundleMachines is a mapping for machines in the bundle to machines
	// in the model.
	BundleMachines map[string]string

	// NewDeployAPI stores a function which returns a new deploy client.
	NewDeployAPI func(ctx context.Context) (deployer.DeployerAPI, error)

	// NewDownloadClient stores a function for getting a charm/bundle.
	NewDownloadClient func(ctx context.Context) (store.DownloadBundleClient, error)

	// NewModelConfigAPI stores a function which returns a new model config
	// client. This is used to get the model config.
	NewModelConfigAPI func(base.APICallCloser) ModelConfigGetter

	// NewCharmsAPI stores a function for getting info about charms.
	NewCharmsAPI func(caller base.APICallCloser) CharmsAPI

	// NewResolver stores a function which returns a charm adaptor.
	NewResolver func(store.CharmsAPI, store.DownloadBundleClientFunc) deployer.Resolver

	// NewDeployerFactory stores a function which returns a deployer factory.
	NewDeployerFactory func(dep deployer.DeployerDependencies) deployer.DeployerFactory

	// NewConsumeDetailsAPI stores a function which will return a new API
	// for consume details API using the url as the source.
	NewConsumeDetailsAPI func(ctx context.Context, url *crossmodel.OfferURL) (deployer.ConsumeDetails, error)

	// DeployResources stores a function which deploys charm resources.
	DeployResources deployer.DeployResourcesFunc

	// When deploying a charm, Trust signifies that the charm should be
	// deployed with access to trusted credentials. That is, hooks run by
	// the charm can access cloud credentials and other trusted access
	// credentials. On the other hand, when deploying a bundle, Trust
	// signifies that each application from the bundle that requires access
	// to trusted credentials will be granted access.
	Trust      bool
	machineMap string
	flagSet    *gnuflag.FlagSet

	unknownModel bool

	controllerAPIRoot api.Connection
	apiRoot           api.Connection
}

const deployDoc = `
A charm or bundle can be referred to by its simple name and a base, revision,
or channel can optionally be specified:

    juju deploy postgresql
    juju deploy ch:postgresql --base ubuntu@22.04
    juju deploy ch:postgresql --channel edge
    juju deploy ch:ubuntu --revision 17 --channel edge

All the above deployments use remote charms found in Charmhub, denoted by the
` + "`ch:`" + ` prefix.  Remote charms with no prefix will be deployed from Charmhub.

If a channel is specified, it will be used as the source for looking up the
charm or bundle from Charmhub. When used in a bundle deployment context,
the specified channel is only used for retrieving the bundle and is ignored when
looking up the charms referenced by the bundle. However, each charm within a
bundle is allowed to explicitly specify the channel used to look it up.

If a revision is specified, a channel must also be specified for Charmhub charms
and bundles.  The charm will be deployed with revision.  The channel will be used
when refreshing the application in the future.

A local charm may be deployed by giving the path to its directory:

    juju deploy /path/to/charm
    juju deploy /path/to/charm --base ubuntu@22.04

You will need to be explicit if there is an ambiguity between a local and a
remote charm:

  juju deploy ./postgresql.charm
  juju deploy ch:postgresql

A local charm may be deploy by giving the path to the charm package:

   juju deploy /path/to/example.charm

A charm package is created with charmcraft pack command.

A bundle can be expressed similarly to a charm:

    juju deploy mediawiki-single
    juju deploy mediawiki-single --base ubuntu@22.04
    juju deploy ch:mediawiki-single

A local bundle may be deployed by specifying the path to its YAML file:

    juju deploy /path/to/bundle.yaml

The final charm/machine base is determined using an order of precedence (most
preferred to least):

- the ` + "`--base`" + ` command option
- for a bundle, the series stated in each charm URL (in the bundle file)
- for a bundle, the series given at the top level (in the bundle file)
- the ` + "`default-base`" + ` model configuration key
- the first base specified in the charm's manifest file

An 'application name' provides an alternate name for the application. It works
only for charms; it is silently ignored for bundles (although the same can be
done at the bundle file level). Such a name must consist only of lower-case
letters (a-z), numbers (0-9), and single hyphens (-). The name must begin with
a letter and not have a group of all numbers follow a hyphen:

- Valid:  ` + "`myappname`" + `, ` + "`custom-app`" + `, ` + "`app2-scat-23skidoo`" + `
- Invalid: ` + "`myAppName`" + `, ` + "`custom--app`" + `, ` + "`app2-scat-23`" + `, ` + "`areacode-555-info`" + `

Use the ` + "`--constraints`" + ` option to specify hardware requirements for new machines.
These become the application's default constraints (i.e. they are used if the
application is later scaled out with the ` + "`add-unit`" + ` command). To overcome this
behaviour use the ` + "`set-constraints`" + ` command to change the application's default
constraints or add a machine (` + "`add-machine`" + `) with a certain constraint and then
target that machine with ` + "`add-unit`" + ` by using the ` + "`--to`" + `option.

Use the ` + "`--device`" + ` option to specify GPU device requirements (with Kubernetes).
The below format is used for this option's value, where the 'label' is named in
the charm metadata file:

    <label>=[<count>,]<device-class>|<vendor/type>[,<attributes>]

Use the ` + "`--config`" + ` option to specify application configuration values. This
option accepts either a path to a YAML-formatted file or a key=value pair. A
file should be of this format:

    <charm name>:
      <option name>: <option value>
	...

For example, to deploy 'mediawiki' with file 'mycfg.yaml' that contains:

    mediawiki:
	  name: my media wiki
	  admins: me:pwdOne
	  debug: true

use

    juju deploy mediawiki --config mycfg.yaml

Key=value pairs can also be passed directly in the command. For example, to
declare the 'name' key:

    juju deploy mediawiki --config name='my media wiki'

To define multiple keys:

    juju deploy mediawiki --config name='my media wiki' --config debug=true

If a key gets defined multiple times the last value will override any earlier
values. For example,

    juju deploy mediawiki --config name='my media wiki' --config mycfg.yaml

Similar to the ` + "`juju config`" + ` command, if the value begins with an '@' character,
it will be treated as a path to a config file and its contents will be assigned
to the specified key. For example,

    juju deploy mediawiki --config name='@wiki-name.txt"

will set the 'name' key to the contents of file 'wiki-name.txt'.

If mycfg.yaml contains a value for 'name', it will override the earlier 'my
media wiki' value. The same applies to single value options. For example,

    juju deploy mediawiki --config name='a media wiki' --config name='my wiki'

the value of 'my wiki' will be used.

Use the ` + "`--resource`" + ` option to specify the resources you want to use for your charm.
The format is

    --resource <resource name>=<resource>

where the resource name is the name from the ` + "`metadata.yaml`" + ` file of the charm
and where, depending on the type of the resource, the resource can be specified
as follows:

- If the resource is type ` + "`file`" + `, you can specify it by providing one of the following:

    a. the resource revision number.

    b. a path to a local file. Caveat: If you choose this, you will not be able
	 to go back to using a resource from Charmhub.

- If the resource is type ` + "`oci-image`" + `, you can specify it by providing one of the following:

    a. the resource revision number.

	b. a path to the local file for your private OCI image as well as the
	username and password required to access the private OCI image.
	Caveat: If you choose this, you will not be able to go back to using a
	resource from Charmhub.

    c. a link to a public OCI image. Caveat: If you choose this, you will not be
	 able to go back to using a resource from Charmhub.


Note: If multiple resources are needed, repeat the option.


Use the ` + "`--to`" + ` option to deploy to an existing machine or container by
specifying a "placement directive". The ` + "`status`" + ` command should be used for
guidance on how to refer to machines. A few placement directives are
provider-dependent (e.g.: ` + "`zone`" + `).

In more complex scenarios, network spaces are used to partition the cloud
networking layer into sets of subnets. Instances hosting units inside the same
space can communicate with each other without any firewalls. Traffic crossing
space boundaries could be subject to firewall and access restrictions. Using
spaces as deployment targets, rather than their individual subnets, allows Juju
to perform automatic distribution of units across availability zones to support
high availability for applications. Spaces help isolate applications and their
units, both for security purposes and to manage both traffic segregation and
congestion.

When deploying an application or adding machines, the ` + "`spaces `" + ` constraint can
be used to define a comma-delimited list of required and forbidden spaces (the
latter prefixed with '^', similar to the 'tags' constraint).

When deploying bundles, machines specified in the bundle are added to the model
as new machines. Use the ` + "`--map-machines=existing`" + ` option to make use of any
existing machines. To map particular existing machines to machines defined in
the bundle, multiple comma separated values of the form ` + "`bundle-id=existing-id`" + `
can be passed. For example, for a bundle that specifies machines 1, 2, and 3;
and a model that has existing machines 1, 2, 3, and 4, the below deployment
would have existing machines 1 and 2 assigned to machines 1 and 2 defined in
the bundle and have existing machine 4 assigned to machine 3 defined in the
bundle.

    juju deploy mybundle --map-machines=existing,3=4

Only top level machines can be mapped in this way, just as only top level
machines can be defined in the machines section of the bundle.

When charms that include LXD profiles are deployed the profiles are validated
for security purposes by allowing only certain configurations and devices. Use
the ` + "`--force`" + ` option to bypass this check. Doing so is not recommended as it
can lead to unexpected behaviour.

`

const deployExamples = `
Deploy to a new machine:

    juju deploy apache2

Deploy to machine 23:

    juju deploy mysql --to 23

Deploy to a new LXD container on a new machine:

    juju deploy mysql --to lxd

Deploy to a new LXD container on machine 25:

    juju deploy mysql --to lxd:25

Deploy to LXD container 3 on machine 24:

    juju deploy mysql --to 24/lxd/3

Deploy 2 units, one on machine 3 and one to a new LXD container on machine 5:

    juju deploy mysql -n 2 --to 3,lxd:5

Deploy 3 units, one on machine 3 and the remaining two on new machines:

    juju deploy mysql -n 3 --to 3

Deploy to a machine with at least 8 GiB of memory:

    juju deploy postgresql --constraints mem=8G

Deploy to a specific availability zone (provider-dependent):

    juju deploy mysql --to zone=us-east-1a

Deploy to a specific MAAS node:

    juju deploy mysql --to host.maas

Deploy to a machine that is in the 'dmz' network space but not in either the
'cms' nor the 'database' spaces:

    juju deploy haproxy -n 2 --constraints spaces=dmz,^cms,^database

Deploy a Kubernetes charm that requires a single Nvidia GPU:

    juju deploy mycharm --device miner=1,nvidia.com/gpu

Deploy a Kubernetes charm that requires two Nvidia GPUs that have an
attribute of 'gpu=nvidia-tesla-p100':

    juju deploy mycharm --device \
       twingpu=2,nvidia.com/gpu,gpu=nvidia-tesla-p100

Deploy with specific resources:

    juju deploy foo --resource bar=/some/file.tgz --resource baz=./docs/cfg.xml
`

func (c *DeployCommand) Info() *cmd.Info {
	return jujucmd.Info(&cmd.Info{
		Name:     "deploy",
		Args:     "<charm or bundle> [<application name>]",
		Purpose:  "Deploys a new application or bundle.",
		Doc:      deployDoc,
		Examples: deployExamples,
		SeeAlso: []string{
			"integrate",
			"add-unit",
			"config",
			"expose",
			"constraints",
			"refresh",
			"set-constraints",
			"spaces",
			"charm-resources",
		},
	})
}

func (c *DeployCommand) SetFlags(f *gnuflag.FlagSet) {
	// Keep CharmOnlyFlags and BundleOnlyFlags lists updated when adding
	// new flags.
	c.UnitCommandBase.SetFlags(f)
	c.ModelCommandBase.SetFlags(f)
	f.IntVar(&c.NumUnits, "n", 1, "Number of application units to deploy for principal charms")
	f.StringVar(&c.channelStr, "channel", "", "Channel to use when deploying a charm or bundle from Charmhub")
	f.Var(&c.ConfigOptions, "config", "Either a path to yaml-formatted application config file or a key=value pair ")

	f.BoolVar(&c.Trust, "trust", false, "Allows charm to run hooks that require access credentials")

	f.Var(cmd.NewAppendStringsValue(&c.BundleOverlayFile), "overlay", "Bundles to overlay on the primary bundle, applied in order")
	f.Var(&c.ConstraintsStr, "constraints", "Set application constraints")
	f.StringVar(&c.Base, "base", "", "The base on which to deploy")
	f.IntVar(&c.Revision, "revision", -1, "The revision to deploy")
	f.BoolVar(&c.DryRun, "dry-run", false, "Just show what the deploy would do")
	f.BoolVar(&c.Force, "force", false, "Allow a charm/bundle to be deployed which bypasses checks such as supported base or LXD profile allow list")
	f.Var(storageFlag{&c.Storage, &c.BundleStorage}, "storage", "Charm storage directives")
	f.Var(devicesFlag{&c.Devices, &c.BundleDevices}, "device", "Charm device constraints")
	f.Var(stringMap{&c.Resources}, "resource", "Resource to be uploaded to the controller")
	f.StringVar(&c.BindToSpaces, "bind", "", "Configure application endpoint bindings to spaces")
	f.StringVar(&c.machineMap, "map-machines", "", "Specify the existing machines to use for bundle deployments")

	c.flagSet = f
}

// Init validates the flags.
func (c *DeployCommand) Init(args []string) error {
	// NOTE: For deploying a charm with the revision flag, a channel is
	// also required. It's required to ensure that juju knows which channel
	// should be used for refreshing/upgrading the charm in the future.However
	// a bundle does not require a channel, today you cannot refresh/upgrade
	// a bundle, only the components. These flags will be verified in the
	// GetDeployer instead.
	if err := c.validateStorageByModelType(context.Background()); err != nil {
		if !errors.Is(err, errors.NotFound) {
			return errors.Trace(err)
		}
		// It is possible that we will not be able to get model type to validate with.
		// For example, if current client does not know about a model, we
		// would have queried the controller about the model. However,
		// at Init() we do not yet have an API connection.
		// So we do not want to fail here if we encountered NotFoundErr, we want to
		// do a late validation at Run().
		c.unknownModel = true
	}
	switch len(args) {
	case 2:
		if err := names.ValidateApplicationName(args[1]); err != nil {
			return errors.Trace(err)
		}
		c.ApplicationName = args[1]
		fallthrough
	case 1:
		c.CharmOrBundle = args[0]
	case 0:
		return errors.New("no charm or bundle specified")
	default:
		return cmd.CheckEmpty(args[2:])
	}

	useExisting, mapping, err := parseMachineMap(c.machineMap)
	if err != nil {
		return errors.Annotate(err, "error in --map-machines")
	}
	c.UseExisting = useExisting
	c.BundleMachines = mapping

	if err := c.UnitCommandBase.Init(args); err != nil {
		return err
	}
	if err := c.validatePlacementByModelType(context.Background()); err != nil {
		if !errors.Is(err, errors.NotFound) {
			return errors.Trace(err)
		}
		// It is possible that we will not be able to get model type to validate with.
		// For example, if current client does not know about a model, we
		// would have queried the controller about the model. However,
		// at Init() we do not yet have an API connection.
		// So we do not want to fail here if we encountered NotFoundErr, we want to
		// do a late validation at Run().
		c.unknownModel = true
	}
	if c.channelStr != "" {
		c.Channel, err = charm.ParseChannelNormalize(c.channelStr)
		if err != nil {
			return errors.Annotate(err, "error in --channel")
		}
	}
	return nil
}

func (c *DeployCommand) validateStorageByModelType(ctx context.Context) error {
	modelType, err := c.ModelType(ctx)
	if err != nil {
		return err
	}
	if modelType == model.IAAS {
		return nil
	}
	if len(c.AttachStorage) > 0 && !featureflag.Enabled(feature.K8SAttachStorage) {
		return errors.New("--attach-storage cannot be used on k8s models")
	}
	return nil
}

func (c *DeployCommand) validatePlacementByModelType(ctx context.Context) error {
	modelType, err := c.ModelType(ctx)
	if err != nil {
		return err
	}
	if modelType == model.IAAS {
		return nil
	}
	if len(c.Placement) > 0 {
		return errors.New("--to cannot be used on k8s models")
	}
	return nil
}

func parseMachineMap(value string) (bool, map[string]string, error) {
	parts := strings.Split(value, ",")
	useExisting := false
	mapping := make(map[string]string)
	for _, part := range parts {
		part = strings.TrimSpace(part)
		switch part {
		case "":
			// No-op.
		case "existing":
			useExisting = true
		default:
			otherParts := strings.Split(part, "=")
			if len(otherParts) != 2 {
				return false, nil, errors.Errorf("expected \"existing\" or \"<bundle-id>=<machine-id>\", got %q", part)
			}
			bundleID, machineID := strings.TrimSpace(otherParts[0]), strings.TrimSpace(otherParts[1])

			if i, err := strconv.Atoi(bundleID); err != nil || i < 0 {
				return false, nil, errors.Errorf("bundle-id %q is not a top level machine id", bundleID)
			}
			if i, err := strconv.Atoi(machineID); err != nil || i < 0 {
				return false, nil, errors.Errorf("machine-id %q is not a top level machine id", machineID)
			}
			mapping[bundleID] = machineID
		}
	}
	return useExisting, mapping, nil
}

// Run executes a deploy command with a given context.
func (c *DeployCommand) Run(ctx *cmd.Context) error {
	var (
		base corebase.Base
		err  error
	)
	if c.Base != "" {
		if base, err = corebase.ParseBaseFromString(c.Base); err != nil {
			return errors.Trace(err)
		}
	}

	if c.unknownModel {
		if err := c.validateStorageByModelType(ctx); err != nil {
			return errors.Trace(err)
		}
		if err := c.validatePlacementByModelType(ctx); err != nil {
			return errors.Trace(err)
		}
	}
	if c.Constraints, err = common.ParseConstraints(ctx, strings.Join(c.ConstraintsStr, " ")); err != nil {
		return errors.Trace(err)
	}

	deployAPI, err := c.NewDeployAPI(ctx)
	if err != nil {
		return errors.Trace(err)
	}
	defer func() {
		if c.apiRoot != nil {
			_ = c.apiRoot.Close()
		}
		if c.controllerAPIRoot != nil {
			_ = c.controllerAPIRoot.Close()
		}
	}()

	if c.ModelConstraints, err = deployAPI.GetModelConstraints(ctx); err != nil {
		return errors.Trace(err)
	}

	if err := c.parseBindFlag(ctx, deployAPI); err != nil {
		return errors.Trace(err)
	}

	downloadClientFn := func(ctx context.Context) (store.DownloadBundleClient, error) {
		return c.NewDownloadClient(ctx)
	}

	charmAPIClient := c.NewCharmsAPI(c.apiRoot)
	charmAdaptor := c.NewResolver(charmAPIClient, downloadClientFn)

	factory, cfg := c.getDeployerFactory(base, charm.CharmHub)
	deploy, err := factory.GetDeployer(ctx, cfg, deployAPI, charmAdaptor)
	if err != nil {
		return errors.Trace(err)
	}

	return block.ProcessBlockedError(deploy.PrepareAndDeploy(ctx, deployAPI, charmAdaptor), block.BlockChange)
}

func (c *DeployCommand) parseBindFlag(ctx context.Context, api SpacesAPI) error {
	if c.BindToSpaces == "" {
		return nil
	}

	// Fetch known spaces from server
	knownSpaces, err := api.ListSpaces(ctx)
	if err != nil {
		return errors.Trace(err)
	}

	knownSpaceNames := set.NewStrings()
	for _, space := range knownSpaces {
		knownSpaceNames.Add(space.Name)
	}

	// Parse expression
	bindings, err := parseBindExpr(c.BindToSpaces, knownSpaceNames)
	if err != nil {
		return errors.Trace(err)
	}

	c.Bindings = bindings
	return nil
}

func (c *DeployCommand) getDeployerFactory(base corebase.Base, defaultCharmSchema charm.Schema) (deployer.DeployerFactory, deployer.DeployerConfig) {
	dep := deployer.DeployerDependencies{
		Model:                c,
		FileSystem:           c.ModelCommandBase.Filesystem(),
		CharmReader:          defaultCharmReader{},
		NewConsumeDetailsAPI: c.NewConsumeDetailsAPI, // only used here
	}
	cfg := deployer.DeployerConfig{
		ApplicationName:    c.ApplicationName,
		AttachStorage:      c.AttachStorage,
		Bindings:           c.Bindings,
		BundleDevices:      c.BundleDevices,
		BundleMachines:     c.BundleMachines,
		BundleOverlayFile:  c.BundleOverlayFile,
		BundleStorage:      c.BundleStorage,
		Channel:            c.Channel,
		CharmOrBundle:      c.CharmOrBundle,
		DefaultCharmSchema: defaultCharmSchema,
		ConfigOptions:      c.ConfigOptions,
		Constraints:        c.Constraints,
		ModelConstraints:   c.ModelConstraints,
		Devices:            c.Devices,
		DryRun:             c.DryRun,
		FlagSet:            c.flagSet,
		Force:              c.Force,
		NumUnits:           c.NumUnits,
		PlacementSpec:      c.PlacementSpec,
		Placement:          c.Placement,
		Resources:          c.Resources,
		Revision:           c.Revision,
		Base:               base,
		Storage:            c.Storage,
		Trust:              c.Trust,
		UseExisting:        c.UseExisting,
	}
	return c.NewDeployerFactory(dep), cfg
}

func (c *DeployCommand) getCharmHubURL(ctx context.Context, modelConfigClient ModelConfigGetter) (string, error) {
	attrs, err := modelConfigClient.ModelGet(ctx)
	if err != nil {
		return "", errors.Trace(err)
	}

	config, err := config.New(config.NoDefaults, attrs)
	if err != nil {
		return "", errors.Trace(err)
	}

	charmHubURL, _ := config.CharmHubURL()
	return charmHubURL, nil
}

type defaultCharmReader struct{}

// NewCharmAtPath returns the charm represented by this path,
// and a URL that describes it.
func (defaultCharmReader) NewCharmAtPath(path string) (charm.Charm, *charm.URL, error) {
	return corecharm.NewCharmAtPath(path)
}<|MERGE_RESOLUTION|>--- conflicted
+++ resolved
@@ -10,7 +10,6 @@
 
 	"github.com/juju/collections/set"
 	"github.com/juju/errors"
-	"github.com/juju/featureflag"
 	"github.com/juju/gnuflag"
 	"github.com/juju/names/v6"
 
@@ -39,14 +38,10 @@
 	"github.com/juju/juju/core/model"
 	"github.com/juju/juju/core/semversion"
 	"github.com/juju/juju/environs/config"
-<<<<<<< HEAD
 	"github.com/juju/juju/internal/charm"
 	"github.com/juju/juju/internal/charmhub"
 	"github.com/juju/juju/internal/cmd"
 	"github.com/juju/juju/internal/storage"
-=======
-	"github.com/juju/juju/feature"
->>>>>>> a53a3ca4
 	apiparams "github.com/juju/juju/rpc/params"
 )
 
@@ -667,18 +662,6 @@
 	// a bundle does not require a channel, today you cannot refresh/upgrade
 	// a bundle, only the components. These flags will be verified in the
 	// GetDeployer instead.
-	if err := c.validateStorageByModelType(context.Background()); err != nil {
-		if !errors.Is(err, errors.NotFound) {
-			return errors.Trace(err)
-		}
-		// It is possible that we will not be able to get model type to validate with.
-		// For example, if current client does not know about a model, we
-		// would have queried the controller about the model. However,
-		// at Init() we do not yet have an API connection.
-		// So we do not want to fail here if we encountered NotFoundErr, we want to
-		// do a late validation at Run().
-		c.unknownModel = true
-	}
 	switch len(args) {
 	case 2:
 		if err := names.ValidateApplicationName(args[1]); err != nil {
@@ -721,20 +704,6 @@
 		if err != nil {
 			return errors.Annotate(err, "error in --channel")
 		}
-	}
-	return nil
-}
-
-func (c *DeployCommand) validateStorageByModelType(ctx context.Context) error {
-	modelType, err := c.ModelType(ctx)
-	if err != nil {
-		return err
-	}
-	if modelType == model.IAAS {
-		return nil
-	}
-	if len(c.AttachStorage) > 0 && !featureflag.Enabled(feature.K8SAttachStorage) {
-		return errors.New("--attach-storage cannot be used on k8s models")
 	}
 	return nil
 }
@@ -796,9 +765,6 @@
 	}
 
 	if c.unknownModel {
-		if err := c.validateStorageByModelType(ctx); err != nil {
-			return errors.Trace(err)
-		}
 		if err := c.validatePlacementByModelType(ctx); err != nil {
 			return errors.Trace(err)
 		}
