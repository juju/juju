// Copyright 2012-2015 Canonical Ltd.
// Licensed under the AGPLv3, see LICENCE file for details.

package application

import (
	"context"
	"regexp"
	"strings"

	"github.com/juju/errors"
	"github.com/juju/featureflag"
	"github.com/juju/gnuflag"
	"github.com/juju/names/v6"

	"github.com/juju/juju/api/client/application"
	jujucmd "github.com/juju/juju/cmd"
	"github.com/juju/juju/cmd/juju/application/utils"
	"github.com/juju/juju/cmd/juju/block"
	"github.com/juju/juju/cmd/juju/common"
	"github.com/juju/juju/cmd/modelcmd"
	"github.com/juju/juju/core/instance"
	"github.com/juju/juju/core/model"
<<<<<<< HEAD
	"github.com/juju/juju/internal/cmd"
=======
	"github.com/juju/juju/feature"
>>>>>>> a53a3ca4
	"github.com/juju/juju/rpc/params"
)

var usageAddUnitSummary = `Adds one or more units to a deployed application.`

var usageAddUnitDetails = `
The ` + "`add-unit`" + ` command is used to scale out an application for improved performance or
availability.

Note: Some charms will seamlessly support horizontal scaling while others may need
an additional application support (e.g. a separate load balancer). See the
documentation for specific charms to check how scale-out is supported.

Further reading:

- https://documentation.ubuntu.com/juju/3.6/reference/unit/
- https://documentation.ubuntu.com/juju/3.6/reference/placement-directive/

`[1:]

const usageAddUnitExamples = `
Add five units of mysql on five new machines:

    juju add-unit mysql -n 5

Add a unit of mysql to machine 23 (which already exists):

    juju add-unit mysql --to 23

Add two units of mysql to existing machines 3 and 4:

    juju add-unit mysql -n 2 --to 3,4

Add three units of mysql, one to machine 3 and the others to new
machines:

    juju add-unit mysql -n 3 --to 3

Add a unit of mysql into a new LXD container on machine 7:

    juju add-unit mysql --to lxd:7

Add two units of mysql into two new LXD containers on machine 7:

    juju add-unit mysql -n 2 --to lxd:7,lxd:7

Add three units of mysql, one to a new LXD container on machine 7,
and the others to new machines:

    juju add-unit mysql -n 3 --to lxd:7

Add a unit of mysql to LXD container number 3 on machine 24:

    juju add-unit mysql --to 24/lxd/3

Add a unit of mysql to LXD container on a new machine:

    juju add-unit mysql --to lxd
`

// UnitCommandBase provides support for commands which deploy units. It handles the parsing
// and validation of --to and --num-units arguments.
type UnitCommandBase struct {
	// PlacementSpec is the raw string command arg value used to specify placement directives.
	PlacementSpec string
	// Placement is the result of parsing the PlacementSpec arg value.
	Placement []*instance.Placement
	NumUnits  int
	// AttachStorage is a list of storage IDs, identifying storage to
	// attach to the unit created by deploy.
	AttachStorage []string
}

func (c *UnitCommandBase) SetFlags(f *gnuflag.FlagSet) {
	f.IntVar(&c.NumUnits, "num-units", 1, "")
	f.StringVar(&c.PlacementSpec, "to", "", "(Machine models only) Specify a comma-separated list of placement directives. If the length of this list is less than `-n`, the remaining units will be added in the default way (i.e., to new machines).")
	f.Var(attachStorageFlag{&c.AttachStorage}, "attach-storage", "Specify an existing storage volume to attach to the deployed unit.")
}

func (c *UnitCommandBase) Init(args []string) error {
	if c.NumUnits < 1 {
		return errors.New("--num-units must be a positive integer")
	}
	if len(c.AttachStorage) > 0 && c.NumUnits != 1 {
		return errors.New("--attach-storage cannot be used with -n")
	}
	if c.PlacementSpec != "" {
		placementSpecs := strings.Split(c.PlacementSpec, ",")
		// Ensure that Placement length is accurate, wait for valid placements
		// to add.
		c.Placement = make([]*instance.Placement, 0)
		for _, spec := range placementSpecs {
			if spec == "" {
				return errors.Errorf("invalid --to parameter %q", c.PlacementSpec)
			}
			placement, err := utils.ParsePlacement(spec)
			if err != nil {
				return errors.Errorf("invalid --to parameter %q", spec)
			}
			c.Placement = append(c.Placement, placement)
		}
	}
	if len(c.Placement) > c.NumUnits {
		logger.Warningf(context.TODO(), "%d unit(s) will be deployed, extra placement directives will be ignored", c.NumUnits)
	}
	return nil
}

// NewAddUnitCommand returns a command that adds a unit[s] to an application.
func NewAddUnitCommand() cmd.Command {
	return modelcmd.Wrap(&addUnitCommand{})
}

// addUnitCommand is responsible adding additional units to an application.
type addUnitCommand struct {
	modelcmd.ModelCommandBase
	UnitCommandBase
	ApplicationName string
	api             applicationAddUnitAPI

	unknownModel bool
}

func (c *addUnitCommand) Info() *cmd.Info {
	return jujucmd.Info(&cmd.Info{
		Name:     "add-unit",
		Args:     "<application name>",
		Purpose:  usageAddUnitSummary,
		Doc:      usageAddUnitDetails,
		Examples: usageAddUnitExamples,
		SeeAlso: []string{
			"remove-unit",
		},
	})
}

func (c *addUnitCommand) SetFlags(f *gnuflag.FlagSet) {
	c.UnitCommandBase.SetFlags(f)
	f.IntVar(&c.NumUnits, "n", 1, "Specify the number of units to add.")
}

func (c *addUnitCommand) Init(args []string) error {
	switch len(args) {
	case 1:
		c.ApplicationName = args[0]
	case 0:
		return errors.New("no application specified")
	}
	if err := cmd.CheckEmpty(args[1:]); err != nil {
		return err
	}
	if err := c.validateArgsByModelType(context.TODO()); err != nil {
		if !errors.Is(err, errors.NotFound) {
			return errors.Trace(err)
		}
		c.unknownModel = true
	}

	return c.UnitCommandBase.Init(args)
}

func (c *addUnitCommand) validateArgsByModelType(ctx context.Context) error {
	modelType, err := c.ModelType(ctx)
	if err != nil {
		return err
	}
	if modelType == model.CAAS {
		if c.PlacementSpec != "" || (len(c.AttachStorage) != 0 && !featureflag.Enabled(feature.K8SAttachStorage)) {
			return errors.New("k8s models only support --num-units")
		}
	}
	return nil
}

// applicationAddUnitAPI defines the methods on the client API
// that the application add-unit command calls.
type applicationAddUnitAPI interface {
	Close() error
	ModelUUID() string
	AddUnits(context.Context, application.AddUnitsParams) ([]string, error)
	ScaleApplication(context.Context, application.ScaleApplicationParams) (params.ScaleApplicationResult, error)
}

func (c *addUnitCommand) getAPI(ctx context.Context) (applicationAddUnitAPI, error) {
	if c.api != nil {
		return c.api, nil
	}
	root, err := c.NewAPIRoot(ctx)
	if err != nil {
		return nil, errors.Trace(err)
	}
	return application.NewClient(root), nil
}

// Run connects to the environment specified on the command line
// and calls AddUnits for the given application.
func (c *addUnitCommand) Run(ctx *cmd.Context) error {
	apiclient, err := c.getAPI(ctx)
	if err != nil {
		return err
	}
	defer apiclient.Close()

	if c.unknownModel {
		if err := c.validateArgsByModelType(ctx); err != nil {
			return errors.Trace(err)
		}
	}

	modelType, err := c.ModelType(ctx)
	if err != nil {
		return err
	}

	if modelType == model.CAAS {
		_, err = apiclient.ScaleApplication(ctx, application.ScaleApplicationParams{
			ApplicationName: c.ApplicationName,
			ScaleChange:     c.NumUnits,
			AttachStorage:   c.AttachStorage,
		})
		if err == nil {
			return nil
		}
		if params.IsCodeNotSupported(err) {
			return errors.Annotate(err, "can not add unit")
		}
		if params.IsCodeUnauthorized(err) {
			common.PermissionsMessage(ctx.Stderr, "scale an application")
		}
		return block.ProcessBlockedError(err, block.BlockChange)
	}

	for i, p := range c.Placement {
		if p.Scope == "model-uuid" {
			p.Scope = apiclient.ModelUUID()
		}
		c.Placement[i] = p
	}
	_, err = apiclient.AddUnits(ctx, application.AddUnitsParams{
		ApplicationName: c.ApplicationName,
		NumUnits:        c.NumUnits,
		Placement:       c.Placement,
		AttachStorage:   c.AttachStorage,
	})
	if params.IsCodeUnauthorized(err) {
		common.PermissionsMessage(ctx.Stderr, "add a unit")
	}
	return block.ProcessBlockedError(err, block.BlockChange)
}

// deployTarget describes the format a machine or container target must match to be valid.
const deployTarget = "^(" + names.ContainerTypeSnippet + ":)?" + names.MachineSnippet + "$"

var validMachineOrNewContainer = regexp.MustCompile(deployTarget)

// IsMachineOrNewContainer returns whether spec is a valid machine id
// or new container definition.
func IsMachineOrNewContainer(spec string) bool {
	return validMachineOrNewContainer.MatchString(spec)
}<|MERGE_RESOLUTION|>--- conflicted
+++ resolved
@@ -9,7 +9,6 @@
 	"strings"
 
 	"github.com/juju/errors"
-	"github.com/juju/featureflag"
 	"github.com/juju/gnuflag"
 	"github.com/juju/names/v6"
 
@@ -21,11 +20,7 @@
 	"github.com/juju/juju/cmd/modelcmd"
 	"github.com/juju/juju/core/instance"
 	"github.com/juju/juju/core/model"
-<<<<<<< HEAD
 	"github.com/juju/juju/internal/cmd"
-=======
-	"github.com/juju/juju/feature"
->>>>>>> a53a3ca4
 	"github.com/juju/juju/rpc/params"
 )
 
@@ -192,10 +187,8 @@
 	if err != nil {
 		return err
 	}
-	if modelType == model.CAAS {
-		if c.PlacementSpec != "" || (len(c.AttachStorage) != 0 && !featureflag.Enabled(feature.K8SAttachStorage)) {
-			return errors.New("k8s models only support --num-units")
-		}
+	if modelType == model.CAAS && c.PlacementSpec != "" {
+		return errors.New("k8s models do not support placement directives")
 	}
 	return nil
 }
