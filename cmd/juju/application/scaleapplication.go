// Copyright 2018 Canonical Ltd.
// Licensed under the AGPLv3, see LICENCE file for details.

package application

import (
	"strconv"

	"github.com/juju/cmd/v3"
	"github.com/juju/errors"
	"github.com/juju/names/v4"

	"github.com/juju/juju/api/client/application"
	jujucmd "github.com/juju/juju/cmd"
	"github.com/juju/juju/cmd/juju/block"
	"github.com/juju/juju/cmd/modelcmd"
	"github.com/juju/juju/rpc/params"
)

// NewScaleApplicationCommand returns a command which scales an application's units.
func NewScaleApplicationCommand() modelcmd.ModelCommand {
	cmd := &scaleApplicationCommand{}
	cmd.newAPIFunc = func() (scaleApplicationAPI, error) {
		root, err := cmd.NewAPIRoot()
		if err != nil {
			return nil, errors.Trace(err)
		}
		return application.NewClient(root), nil
	}
	return modelcmd.Wrap(cmd)
}

// scaleApplicationCommand is responsible for destroying application units.
type scaleApplicationCommand struct {
	modelcmd.ModelCommandBase
	modelcmd.CAASOnlyCommand

	newAPIFunc      func() (scaleApplicationAPI, error)
	applicationName string
	scale           int
}

const scaleApplicationDoc = `
Scale a k8s application by specifying how many units there should be.
The new number of units can be greater or less than the current number, thus
allowing both scale up and scale down.
`

const scaleApplicationExamples = `
    juju scale-application mariadb 2
`

// Info implements cmd.Command.
func (c *scaleApplicationCommand) Info() *cmd.Info {
	return jujucmd.Info(&cmd.Info{
<<<<<<< HEAD
		Name:     "scale-application",
		Args:     "<application> <scale>",
		Purpose:  "Set the desired number of application units.",
		Doc:      scaleApplicationDoc,
		Examples: scaleApplicationExamples,
=======
		Name:    "scale-application",
		Args:    "<application> <scale>",
		Purpose: "Set the desired number of k8s application units.",
		Doc:     scaleApplicationDoc,
>>>>>>> 9a5f4eeb
	})
}

func (c *scaleApplicationCommand) Init(args []string) error {
	if len(args) == 0 {
		return errors.Errorf("no application specified")
	}
	c.applicationName = args[0]
	if !names.IsValidApplication(c.applicationName) {
		return errors.Errorf("invalid application name %q", c.applicationName)
	}
	if len(args) == 1 {
		return errors.Errorf("no scale specified")
	}
	var err error
	c.scale, err = strconv.Atoi(args[1])
	if err != nil {
		return errors.Annotatef(err, "invalid scale %q", args[1])
	}
	if c.scale < 0 {
		return errors.New("scale must be a positive integer")
	}
	return cmd.CheckEmpty(args[2:])
}

type scaleApplicationAPI interface {
	Close() error
	ScaleApplication(application.ScaleApplicationParams) (params.ScaleApplicationResult, error)
}

// Run implements cmd.Command.
func (c *scaleApplicationCommand) Run(ctx *cmd.Context) error {
	client, err := c.newAPIFunc()
	if err != nil {
		return err
	}
	defer client.Close()

	result, err := client.ScaleApplication(application.ScaleApplicationParams{
		ApplicationName: c.applicationName,
		Scale:           c.scale,
	})
	if err != nil {
		return block.ProcessBlockedError(errors.Annotatef(err, "could not scale application %q", c.applicationName), block.BlockChange)

	}
	if err := result.Error; err != nil {
		return err
	}
	ctx.Infof("%v scaled to %d units", c.applicationName, result.Info.Scale)
	return nil
}<|MERGE_RESOLUTION|>--- conflicted
+++ resolved
@@ -53,18 +53,11 @@
 // Info implements cmd.Command.
 func (c *scaleApplicationCommand) Info() *cmd.Info {
 	return jujucmd.Info(&cmd.Info{
-<<<<<<< HEAD
 		Name:     "scale-application",
 		Args:     "<application> <scale>",
-		Purpose:  "Set the desired number of application units.",
+		Purpose:  "Set the desired number of k8s application units.",
 		Doc:      scaleApplicationDoc,
 		Examples: scaleApplicationExamples,
-=======
-		Name:    "scale-application",
-		Args:    "<application> <scale>",
-		Purpose: "Set the desired number of k8s application units.",
-		Doc:     scaleApplicationDoc,
->>>>>>> 9a5f4eeb
 	})
 }
 
