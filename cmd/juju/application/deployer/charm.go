--- conflicted
+++ resolved
@@ -136,11 +136,7 @@
 		appConfig = nil
 	}
 
-<<<<<<< HEAD
 	ctx.Infof("%s", d.formatDeployingText(applicationName, charmName))
-=======
-	ctx.Infof("%s", d.formatDeployingText())
->>>>>>> a3a83c41
 	args := applicationapi.DeployArgs{
 		CharmID:          id,
 		CharmOrigin:      id.Origin,
@@ -236,19 +232,7 @@
 		return errors.Trace(err)
 	}
 
-<<<<<<< HEAD
 	ctx.Infof("%s", formatLocatedText(d.userCharmURL, commoncharm.Origin{}))
-=======
-	charmInfo, err := deployAPI.CharmInfo(d.userCharmURL.String())
-	if err != nil {
-		return errors.Trace(err)
-	}
-	ctx.Infof("%s", formatLocatedText(d.userCharmURL, commoncharm.Origin{}))
-
-	if err := d.validateResourcesNeededForLocalDeploy(charmInfo.Meta); err != nil {
-		return errors.Trace(err)
-	}
->>>>>>> a3a83c41
 
 	platform := utils.MakePlatform(d.constraints, d.base, d.modelConstraints)
 	origin, err := utils.MakeOrigin(charm.Local, userCharmURL.Revision, charm.Channel{}, platform)
@@ -513,13 +497,8 @@
 			channel = fmt.Sprintf(" in channel %s", channel)
 		}
 
-<<<<<<< HEAD
-		ctx.Infof("%s", fmt.Sprintf("%q from %s charm %q, revision %d%s on %s would be deployed",
-			name, origin.Source, curl.Name, curl.Revision, channel, origin.Base.DisplayString()))
-=======
 		ctx.Infof("%q from %s charm %q, revision %d%s on %s would be deployed",
-			name, origin.Source, deployableURL.Name, deployableURL.Revision, channel, origin.Series)
->>>>>>> a3a83c41
+			name, origin.Source, curl.Name, curl.Revision, channel, origin.Base.DisplayString())
 		return nil
 	}
 
