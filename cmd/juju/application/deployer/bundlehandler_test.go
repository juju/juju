--- conflicted
+++ resolved
@@ -167,7 +167,6 @@
 	s.expectWatchAll()
 	s.expectResolveCharm(nil)
 
-<<<<<<< HEAD
 	s.expectAddMachine("0", "bionic")
 	s.expectResolveCharm(nil)
 	s.expectAddCharm(false)
@@ -183,11 +182,6 @@
 	s.expectDeploy()
 
 	s.expectAddMachine("0", "focal")
-=======
-	mysqlCurl, err := charm.ParseURL("cs:mysql-42")
-	c.Assert(err, jc.ErrorIsNil)
-	s.expectResolveCharm(nil, 3)
->>>>>>> 46c98808
 	s.expectAddCharm(false)
 	mysqlCurl := charm.MustParseURL("cs:mysql-42")
 	charmInfo := &apicharms.CharmInfo{
@@ -199,12 +193,6 @@
 	}
 	s.expectCharmInfo(mysqlCurl.String(), charmInfo)
 
-<<<<<<< HEAD
-=======
-	// For wordpress
-	s.expectResolveCharm(nil, 2)
-
->>>>>>> 46c98808
 	bundleData, err := charm.ReadBundleData(strings.NewReader(wordpressBundleInvalidSeries))
 	c.Assert(err, jc.ErrorIsNil)
 	_, err = bundleDeploy(charm.CharmHub, bundleData, s.bundleDeploySpec())
@@ -421,16 +409,7 @@
 	s.setupMetadataV2CharmUnits(chUnits)
 	s.expectAddRelation([]string{"gitlab:mysql", "mariadb:server"})
 
-<<<<<<< HEAD
 	s.runDeploy(c, kubernetesCharmhubGitlabRevisionBundle)
-
-=======
-	bundleData, err := charm.ReadBundleData(strings.NewReader(kubernetesCharmhubGitlabBundle))
-	c.Assert(err, jc.ErrorIsNil)
-
-	_, err = bundleDeploy(charm.CharmHub, bundleData, s.bundleDeploySpec())
-	c.Assert(err, jc.ErrorIsNil)
->>>>>>> 46c98808
 	c.Assert(s.deployArgs, gc.HasLen, 2)
 	s.assertDeployArgs(c, gitlabCurl.String(), "gitlab", "focal")
 	s.assertDeployArgs(c, mariadbCurl.String(), "mariadb", "focal")
@@ -438,7 +417,6 @@
 	str := s.output.String()
 	c.Check(strings.Contains(str, "Located charm \"gitlab-k8s\" in charm-hub, channel new/edge\n"), jc.IsTrue)
 	c.Check(strings.Contains(str, "Located charm \"mariadb-k8s\" in charm-hub, channel old/stable\n"), jc.IsTrue)
-<<<<<<< HEAD
 	c.Check(strings.Contains(str, "- upload charm mariadb-k8s from charm-hub with revision 8 with architecture=amd64\n"), jc.IsTrue)
 }
 
@@ -459,11 +437,6 @@
     - mariadb:server
 `
 
-=======
-	c.Check(strings.Contains(str, "- upload charm mariadb-k8s from charm-hub from channel old/stable with architecture=amd64\n"), jc.IsTrue)
-}
-
->>>>>>> 46c98808
 func (s *BundleDeployRepositorySuite) TestDeployBundleStorage(c *gc.C) {
 	defer s.setupMocks(c).Finish()
 	s.expectEmptyModelToStart(c)
@@ -875,11 +848,7 @@
 
 	s.expectResolveCharm(nil)
 	s.expectAddCharm(false)
-<<<<<<< HEAD
 	djangoCurl := charm.MustParseURL("cs:django")
-=======
-	s.expectResolveCharm(nil, 3)
->>>>>>> 46c98808
 	charmInfo := &apicharms.CharmInfo{
 		Revision: djangoCurl.Revision,
 		URL:      djangoCurl.String(),
@@ -937,11 +906,7 @@
 
 	s.expectResolveCharm(nil)
 	s.expectAddCharm(false)
-<<<<<<< HEAD
 	djangoCurl := charm.MustParseURL("cs:django")
-=======
-	s.expectResolveCharm(nil, 3)
->>>>>>> 46c98808
 	charmInfo := &apicharms.CharmInfo{
 		Revision: djangoCurl.Revision,
 		URL:      djangoCurl.String(),
@@ -2053,11 +2018,7 @@
 			if len(resolveSeries) == 0 {
 				resolveSeries = []string{"bionic", "focal", "xenial"}
 			}
-<<<<<<< HEAD
 			s.expectResolveCharmWithSeries(resolveSeries, nil)
-=======
-			s.expectResolveCharmWithSeries(resolveSeries, nil, 3)
->>>>>>> 46c98808
 			s.expectAddCharm(chUnit.force)
 		case "local":
 			s.expectAddLocalCharm(chUnit.curl, chUnit.force)
@@ -2080,11 +2041,7 @@
 
 func (s *BundleDeployRepositorySuite) setupMetadataV2CharmUnits(charmUnits []charmUnit) {
 	for _, chUnit := range charmUnits {
-<<<<<<< HEAD
 		s.expectResolveCharm(nil)
-=======
-		s.expectResolveCharm(nil, 3)
->>>>>>> 46c98808
 		s.expectAddCharm(chUnit.force)
 		charmInfo := &apicharms.CharmInfo{
 			Revision: chUnit.curl.Revision,
