// Copyright 2020 Canonical Ltd.
// Licensed under the AGPLv3, see LICENCE file for details.

package charmhub

import (
	"context"
	"crypto/sha256"
	"fmt"
	"io"
	"net/url"
	"os"
	"strings"
	"syscall"

	"github.com/juju/charm/v9"
	"github.com/juju/cmd/v3"
	"github.com/juju/collections/set"
	"github.com/juju/errors"
	"github.com/juju/gnuflag"
	"github.com/juju/loggo"

	"github.com/juju/juju/charmhub"
	"github.com/juju/juju/charmhub/transport"
	jujucmd "github.com/juju/juju/cmd"
	"github.com/juju/juju/cmd/output/progress"
	"github.com/juju/juju/core/arch"
	corecharm "github.com/juju/juju/core/charm"
	coreseries "github.com/juju/juju/core/series"
	"github.com/juju/juju/version"
)

const (
	downloadSummary = "Locates and then downloads a CharmHub charm."
	downloadDoc     = `
Download a charm to the current directory from the CharmHub store
by a specified name.

Adding a hyphen as the second argument allows the download to be piped
to stdout.

Examples:
    juju download postgresql
    juju download postgresql --no-progress - > postgresql.charm

See also:
    info
    find
`
)

// NewDownloadCommand wraps downloadCommand with sane model settings.
func NewDownloadCommand() cmd.Command {
	return &downloadCommand{
		charmHubCommand: newCharmHubCommand(),
	}
}

// downloadCommand supplies the "download" CLI command used for downloading
// charm snaps.
type downloadCommand struct {
	*charmHubCommand

	channel       string
	charmOrBundle string
	archivePath   string
	pipeToStdout  bool
	noProgress    bool
}

// Info returns help related download about the command, it implements
// part of the cmd.Command interface.
func (c *downloadCommand) Info() *cmd.Info {
	download := &cmd.Info{
		Name:    "download",
		Args:    "[options] <charm>",
		Purpose: downloadSummary,
		Doc:     downloadDoc,
	}
	return jujucmd.Info(download)
}

// SetFlags defines flags which can be used with the download command.
// It implements part of the cmd.Command interface.
func (c *downloadCommand) SetFlags(f *gnuflag.FlagSet) {
	c.charmHubCommand.SetFlags(f)

	f.StringVar(&c.arch, "arch", ArchAll, fmt.Sprintf("specify an arch <%s>", c.archArgumentList()))
	f.StringVar(&c.series, "series", SeriesAll, "specify a series")
	f.StringVar(&c.channel, "channel", "", "specify a channel to use instead of the default release")
	f.StringVar(&c.archivePath, "filepath", "", "filepath location of the charm to download to")
	f.BoolVar(&c.noProgress, "no-progress", false, "disable the progress bar")
}

// Init initializes the download command, including validating the provided
// flags. It implements part of the cmd.Command interface.
func (c *downloadCommand) Init(args []string) error {
	if err := c.charmHubCommand.Init(args); err != nil {
		return errors.Trace(err)
	}

	if len(args) < 1 || len(args) > 2 {
		return errors.Errorf("expected a charm or bundle name")
	}
	if len(args) == 2 {
		if args[1] != "-" {
			return errors.Errorf("expected a charm or bundle name, followed by hyphen to pipe to stdout")
		}
		c.pipeToStdout = true
	}

	curl, err := c.validateCharmOrBundle(args[0])
	if err != nil {
		return errors.Trace(err)
	}
	// Allow for both <charm> and ch:<charm> to download.
	c.charmOrBundle = curl.Name

	return nil
}

func (c *downloadCommand) validateCharmOrBundle(charmOrBundle string) (*charm.URL, error) {
	curl, err := charm.ParseURL(charmOrBundle)
	if err != nil {
		return nil, errors.Annotatef(err, "unexpected charm or bundle name")
	}
	if !charm.CharmHub.Matches(curl.Schema) {
		return nil, errors.Errorf("%q is not a Charmhub charm", charmOrBundle)
	}
	return curl, nil
}

// Run is the business logic of the download command.  It implements the meaty
// part of the cmd.Command interface.
func (c *downloadCommand) Run(cmdContext *cmd.Context) error {
	cfg := charmhub.Config{
		URL:    c.charmHubURL,
		Logger: downloadLogger{Context: cmdContext},
	}

	if c.pipeToStdout {
		cfg.FileSystem = stdoutFileSystem{}
	}

	client, err := c.CharmHubClientFunc(cfg)
	if err != nil {
		return errors.Trace(err)
	}

	ctx, cancel := context.WithCancel(context.Background())
	defer cancel()

	// Locate a release that we would expect to be default. In this case
	// we want to fall back to latest/stable.
	channel := c.channel
	if channel == "" {
		channel = corecharm.DefaultChannelString
	}
	normChannel, err := charm.ParseChannelNormalize(channel)
	if err != nil {
		return errors.Trace(err)
	}

	pArch := c.arch
	if pArch == "all" || pArch == "" {
		pArch = arch.DefaultArchitecture
	}
	pSeries := c.series
	if pSeries == "all" || pSeries == "" {
		pSeries = version.DefaultSupportedLTS()
	}
<<<<<<< HEAD
	base, err := coreseries.GetBaseFromSeries(pSeries)
	if err != nil {
		return errors.Trace(err)
	}
	platform := fmt.Sprintf("%s/%s/%s", pArch, base.OS, base.Channel.Track)
	normBase, err := corecharm.ParsePlatformNormalize(platform)
	if err != nil {
		return errors.Trace(err)
	}

	refreshConfig, err := charmhub.InstallOneFromChannel(c.charmOrBundle, normChannel.String(), charmhub.RefreshBase{
		Architecture: normBase.Architecture,
		Name:         normBase.OS,
		Channel:      normBase.Channel,
	})
	if err != nil {
		return errors.Trace(err)
	}
=======
>>>>>>> 22559093

	results, normBase, err := c.refresh(ctx, cmdContext, client, normChannel, pArch, pSeries, true)
	if err != nil {
		return errors.Trace(err)
	}

	// In theory we can get multiple responses from the refresh API, but in
	// reality if we only request one action, we only get one result. If that
	// happens not to be the case, just select the first one.
	result := results[0]
	entity := result.Entity
	entityType := entity.Type
	entitySHA := entity.Download.HashSHA256

	path := c.archivePath
	if path == "" {
		// Use the revision number to create a unique path for every download.
		path = fmt.Sprintf("%s_r%d.%s", entity.Name, entity.Revision, entityType)
	}

	cmdContext.Infof("Fetching %s %q revision %d using %q channel and base %q",
		entityType, entity.Name, entity.Revision, normChannel, normBase)

	resourceURL, err := url.Parse(entity.Download.URL)
	if err != nil {
		return errors.Trace(err)
	}

	ctx = context.WithValue(ctx, charmhub.DownloadNameKey, entity.Name)

	if c.noProgress {
		err = client.Download(ctx, resourceURL, path)
	} else {
		pb := progress.MakeProgressBar(cmdContext.Stdout)
		err = client.Download(ctx, resourceURL, path, charmhub.WithProgressBar(pb))
	}
	if err != nil {
		return errors.Trace(err)
	}

	// If we're piping to stdout, then we don't need to mention how to install
	// and deploy the charm.
	if c.pipeToStdout {
		cmdContext.Infof("Downloading of %s complete", entityType)
		return nil
	}

	// Ensure we calculate the hash of the file.
	calculatedHash, err := c.calculateHash(path)
	if err != nil {
		return errors.Trace(err)
	}
	if calculatedHash != entitySHA {
		return errors.Errorf(`Checksum of download failed for %q:
Expected:   %s
Calculated: %s`, c.charmOrBundle, entitySHA, calculatedHash)
	}

	if !strings.HasPrefix(path, "/") {
		path = fmt.Sprintf("./%s", path)
	}

	cmdContext.Infof(`
Install the %q %s with:
    juju deploy %s`[1:], entity.Name, entityType, path)

	return nil
}

func (c *downloadCommand) refresh(ctx context.Context, cmdContext *cmd.Context, client CharmHubClient, normChannel charm.Channel, arch, series string, retrySuggested bool) ([]transport.RefreshResponse, *corecharm.Platform, error) {
	base, err := coreseries.GetBaseFromSeries(series)
	if err != nil {
		return nil, nil, errors.Trace(err)
	}
	platform := fmt.Sprintf("%s/%s/%s", arch, base.Name, base.Channel.Track)
	normBase, err := corecharm.ParsePlatformNormalize(platform)
	if err != nil {
		return nil, nil, errors.Trace(err)
	}

	// Ensure we compute the base channel correctly.
	computedNormBase := corecharm.ComputeBaseChannel(normBase)

	refreshConfig, err := charmhub.InstallOneFromChannel(c.charmOrBundle, normChannel.String(), charmhub.RefreshBase{
		Architecture: computedNormBase.Architecture,
		Name:         computedNormBase.OS,
		Channel:      computedNormBase.Channel,
	})
	if err != nil {
		return nil, nil, errors.Trace(err)
	}

	results, err := client.Refresh(ctx, refreshConfig)
	if err != nil {
		return nil, nil, errors.Trace(err)
	}

	if len(results) == 0 {
		return nil, nil, errors.NotFoundf(c.charmOrBundle)
	}
	// Ensure we didn't get any errors whilst querying the charmhub API
	for _, res := range results {
		if res.Error != nil {
			if res.Error.Code == transport.ErrorCodeRevisionNotFound {
				possibleSeries, err := c.suggested(cmdContext, series, normChannel.String(), res.Error.Extra.Releases)
				// The following will attempt to refresh the charm with the
				// suggested series. If it can't do that, it will give up after
				// the second attempt.
				if retrySuggested && errors.Is(err, errors.NotSupported) && len(possibleSeries) > 0 {
					cmdContext.Infof("Series %q is not supported for charm %q, trying series %q", series, c.charmOrBundle, possibleSeries[0])
					return c.refresh(ctx, cmdContext, client, normChannel, arch, possibleSeries[0], false)
				}
				return nil, nil, errors.Trace(err)
			}
			return nil, nil, errors.Errorf("unable to locate %s: %s", c.charmOrBundle, res.Error.Message)
		}
	}

	return results, &normBase, nil
}

func (c *downloadCommand) suggested(cmdContext *cmd.Context, requestedSeries string, channel string, releases []transport.Release) ([]string, error) {
	var ordered []string
	series := set.NewStrings()
	for _, rel := range releases {
		if rel.Channel == channel {
			platform := corecharm.Platform{
				Architecture: rel.Base.Architecture,
				OS:           rel.Base.Name,
				Channel:      rel.Base.Channel,
			}
			s, err := coreseries.GetSeriesFromChannel(platform.OS, platform.Channel)
			if err == nil {
				if !series.Contains(s) {
					ordered = append(ordered, s)
				}
				series.Add(s)
			} else {
				// Shouldn't happen, log and continue if verbose is set.
				cmdContext.Verbosef("%s of %s", err, rel.Base.Name)
			}
		}
	}
	if series.IsEmpty() {
		// No releases in this channel
		return nil, errors.Errorf(`%q has no releases in channel %q. Type
    juju info %s
for a list of supported channels.`,
			c.charmOrBundle, channel, c.charmOrBundle)
	}
	return ordered, errors.NewNotSupported(nil, fmt.Sprintf("%q does not support series %q in channel %q.  Supported series are: %s.",
		c.charmOrBundle, requestedSeries, channel, strings.Join(series.SortedValues(), ", ")))
}

func (c *downloadCommand) calculateHash(path string) (string, error) {
	file, err := c.Filesystem().Open(path)
	if err != nil {
		return "", errors.Trace(err)
	}
	defer func() { _ = file.Close() }()

	hash := sha256.New()
	if _, err := io.Copy(hash, file); err != nil {
		return "", errors.Annotatef(err, "unable to hash file for checksum")
	}

	return fmt.Sprintf("%x", hash.Sum(nil)), nil
}

type downloadLogger struct {
	Context *cmd.Context
}

func (d downloadLogger) IsTraceEnabled() bool {
	return !d.Context.Quiet()
}

func (d downloadLogger) Errorf(msg string, args ...interface{}) {
	d.Context.Verbosef(msg, args...)
}

func (d downloadLogger) Debugf(msg string, args ...interface{}) {
	d.Context.Verbosef(msg, args...)
}

func (d downloadLogger) Tracef(msg string, args ...interface{}) {}

func (d downloadLogger) ChildWithLabels(name string, labels ...string) loggo.Logger {
	return logger.ChildWithLabels(name, labels...)
}

type stdoutFileSystem struct{}

// Create creates or truncates the named file. If the file already exists,
// it is truncated.
func (stdoutFileSystem) Create(string) (*os.File, error) {
	return os.NewFile(uintptr(syscall.Stdout), "/dev/stdout"), nil
}<|MERGE_RESOLUTION|>--- conflicted
+++ resolved
@@ -169,27 +169,6 @@
 	if pSeries == "all" || pSeries == "" {
 		pSeries = version.DefaultSupportedLTS()
 	}
-<<<<<<< HEAD
-	base, err := coreseries.GetBaseFromSeries(pSeries)
-	if err != nil {
-		return errors.Trace(err)
-	}
-	platform := fmt.Sprintf("%s/%s/%s", pArch, base.OS, base.Channel.Track)
-	normBase, err := corecharm.ParsePlatformNormalize(platform)
-	if err != nil {
-		return errors.Trace(err)
-	}
-
-	refreshConfig, err := charmhub.InstallOneFromChannel(c.charmOrBundle, normChannel.String(), charmhub.RefreshBase{
-		Architecture: normBase.Architecture,
-		Name:         normBase.OS,
-		Channel:      normBase.Channel,
-	})
-	if err != nil {
-		return errors.Trace(err)
-	}
-=======
->>>>>>> 22559093
 
 	results, normBase, err := c.refresh(ctx, cmdContext, client, normChannel, pArch, pSeries, true)
 	if err != nil {
@@ -264,19 +243,16 @@
 	if err != nil {
 		return nil, nil, errors.Trace(err)
 	}
-	platform := fmt.Sprintf("%s/%s/%s", arch, base.Name, base.Channel.Track)
+	platform := fmt.Sprintf("%s/%s/%s", arch, base.OS, base.Channel.Track)
 	normBase, err := corecharm.ParsePlatformNormalize(platform)
 	if err != nil {
 		return nil, nil, errors.Trace(err)
 	}
 
-	// Ensure we compute the base channel correctly.
-	computedNormBase := corecharm.ComputeBaseChannel(normBase)
-
 	refreshConfig, err := charmhub.InstallOneFromChannel(c.charmOrBundle, normChannel.String(), charmhub.RefreshBase{
-		Architecture: computedNormBase.Architecture,
-		Name:         computedNormBase.OS,
-		Channel:      computedNormBase.Channel,
+		Architecture: normBase.Architecture,
+		Name:         normBase.OS,
+		Channel:      normBase.Channel,
 	})
 	if err != nil {
 		return nil, nil, errors.Trace(err)
