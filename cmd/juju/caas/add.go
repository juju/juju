// Copyright 2017 Canonical Ltd.
// Licensed under the AGPLv3, see LICENCE file for details.

package caas

import (
	"bytes"
	"context"
	"fmt"
	"io"
	"os"
	"strings"
	"time"

	jujuclock "github.com/juju/clock"
	"github.com/juju/errors"
	"github.com/juju/gnuflag"
	"github.com/juju/names/v6"
	"golang.org/x/crypto/ssh/terminal"
	clientcmdapi "k8s.io/client-go/tools/clientcmd/api"

	cloudapi "github.com/juju/juju/api/client/cloud"
	"github.com/juju/juju/caas"
	k8s "github.com/juju/juju/caas/kubernetes"
	"github.com/juju/juju/caas/kubernetes/clientconfig"
	k8scloud "github.com/juju/juju/caas/kubernetes/cloud"
	jujucloud "github.com/juju/juju/cloud"
	jujucmd "github.com/juju/juju/cmd"
	jujucmdcloud "github.com/juju/juju/cmd/juju/cloud"
	"github.com/juju/juju/cmd/juju/common"
	"github.com/juju/juju/cmd/modelcmd"
	"github.com/juju/juju/environs"
	"github.com/juju/juju/internal/cmd"
	internallogger "github.com/juju/juju/internal/logger"
	k8sprovider "github.com/juju/juju/internal/provider/kubernetes"
	"github.com/juju/juju/jujuclient"
)

var logger = internallogger.GetLogger("juju.cmd.juju.k8s")

type CloudMetadataStore interface {
	ReadCloudData(path string) ([]byte, error)
	ParseOneCloud(data []byte) (jujucloud.Cloud, error)
	PublicCloudMetadata(searchPaths ...string) (result map[string]jujucloud.Cloud, fallbackUsed bool, _ error)
	PersonalCloudMetadata() (map[string]jujucloud.Cloud, error)
	WritePersonalCloudMetadata(cloudsMap map[string]jujucloud.Cloud) error
}

//go:generate go run go.uber.org/mock/mockgen -typed -package mocks -destination mocks/storeapi_mock.go github.com/juju/juju/cmd/juju/caas CredentialStoreAPI
type CredentialStoreAPI interface {
	UpdateCredential(cloudName string, details jujucloud.CloudCredential) error
}

// AddCloudAPI - Implemented by cloudapi.Client.
type AddCloudAPI interface {
	AddCloud(context.Context, jujucloud.Cloud, bool) error
	AddCredential(ctx context.Context, tag string, credential jujucloud.Credential) error
	Close() error
}

// BrokerGetter returns caas broker instance.
type BrokerGetter func(ctx context.Context, cloud jujucloud.Cloud, credential jujucloud.Credential) (k8s.ClusterMetadataChecker, error)

var usageAddCAASSummary = `
Adds a Kubernetes endpoint and credential to Juju.`[1:]

var usageAddCAASDetails = `
Creates a user-defined cloud based on a Kubernetes cluster.

The new Kubernetes cloud can then be used to bootstrap into, or it
can be added to an existing controller.

Specify a non default kubeconfig file location using ` + "`$KUBECONFIG` " +
	`environment variable or pipe in file content from stdin.

The config file can contain definitions for different Kubernetes clusters,
use ` + "`--cluster-name` " + `to pick which one to use.
It's also possible to select a context by name using ` + "`--context-name`" + `.

When running ` + "`add-k8s` " + `the underlying cloud/region hosting the cluster needs to be
detected to enable storage to be correctly configured. If the cloud/region cannot
be detected automatically, use either
  ` + "`--cloud <cloudType|cloudName> `" + `to specify the host cloud
or
  ` + "`--region <cloudType|cloudName>/<someregion>` " + `to specify the host
  cloud type and region.

Region is strictly necessary only when adding a Kubernetes cluster to a JAAS controller.
When using a standalone Juju controller, usually just ` + "`--cloud` " + `is required.

<<<<<<< HEAD
Once Juju is aware of the underlying cloud type, it looks for a suitably
configured storage class to provide workload storage. If none is found, use of
the --storage option is required so that Juju will select (or create if not
already present) a storage class with the specified name.
=======
Once Juju is aware of the underlying cloud type, it looks for a suitably configured
storage class to provide operator and workload storage. If none is found, use
of the ` + "`--storage` " + `option is required so that Juju will create a storage class
with the specified name.
>>>>>>> 556ca264

If the cluster does not have a storage provisioning capability, use the
` + "`--skip-storage` " + `option to add the cluster without any workload storage configured.

`

const usageAddCAASExamples = `
When your kubeconfig file is in the default location:

    juju add-k8s myk8scloud
    juju add-k8s myk8scloud --client
    juju add-k8s myk8scloud --controller mycontroller
    juju add-k8s --context-name mycontext myk8scloud
    juju add-k8s myk8scloud --region cloudNameOrCloudType/someregion
    juju add-k8s myk8scloud --cloud cloudNameOrCloudType
    juju add-k8s myk8scloud --cloud cloudNameOrCloudType --region=someregion
    juju add-k8s myk8scloud --cloud cloudNameOrCloudType --storage mystorageclass

To add a Kubernetes cloud using data from your kubeconfig file, when this file is not in the default location:

    KUBECONFIG=path-to-kubeconfig-file juju add-k8s myk8scloud --cluster-name=my_cluster_name

To add a Kubernetes cloud using data from kubectl, when your kubeconfig file is not in the default location:

    kubectl config view --raw | juju add-k8s myk8scloud --cluster-name=my_cluster_name

`

// AddCAASCommand is the command that allows you to add a caas and credential
type AddCAASCommand struct {
	modelcmd.OptionalControllerCommand

	clock jujuclock.Clock

	// These attributes are used when adding a cluster to a controller.
	addCloudAPIFunc func(ctx context.Context) (AddCloudAPI, error)

	// caasName is the name of the CAAS to add.
	caasName string

	// caasType is the type of CAAS being added.
	caasType string

	// clusterName is the name of the cluster (k8s) or credential to import.
	clusterName string

	// contextName is the name of the context to import.
	contextName string

	// project is the project id for the cluster.
	project string

	// credential is the credential to use when accessing the cluster.
	credential string

	// resourceGroup is the resource group name for the cluster.
	resourceGroup string

	// hostCloudRegion is the cloud region that the nodes of cluster (k8s) are running in.
	// The format is <cloudType/region>.
	hostCloudRegion string
	// hostCloud is an alias of the hostCloudRegion.
	hostCloud string

	// givenHostCloudRegion holds a copy of cloud name/type and/or region as supplied by the user via options.
	givenHostCloudRegion string

	// workloadStorage is a storage class specified by the user.
	workloadStorage string

	// skipStorage is used to signal that we don't need to configure storage provisioning.
	skipStorage bool

	// brokerGetter returns CAAS broker instance.
	brokerGetter BrokerGetter

	gke        bool
	aks        bool
	eks        bool
	k8sCluster k8sCluster

	adminServiceAccountResolver func(context.Context, jujuclock.Clock) clientconfig.K8sCredentialResolver
	cloudMetadataStore          CloudMetadataStore
	credentialStoreAPI          CredentialStoreAPI
	newClientConfigReader       func(string) (clientconfig.ClientConfigFunc, error)
	credentialUIDGetter         func(credentialGetter, string, string) (string, error)

	getAllCloudDetails func(jujuclient.CredentialGetter) (map[string]*jujucmdcloud.CloudDetails, error)
}

// NewAddCAASCommand returns a command to add CAAS information.
func NewAddCAASCommand(cloudMetadataStore CloudMetadataStore) cmd.Command {
	return newAddCAASCommand(cloudMetadataStore, jujuclock.WallClock)
}

func newAddCAASCommand(cloudMetadataStore CloudMetadataStore, clock jujuclock.Clock) cmd.Command {
	store := jujuclient.NewFileClientStore()
	command := &AddCAASCommand{
		clock: clock,
		OptionalControllerCommand: modelcmd.OptionalControllerCommand{
			Store: store,
		},
		cloudMetadataStore:          cloudMetadataStore,
		credentialStoreAPI:          store,
		adminServiceAccountResolver: clientconfig.GetJujuAdminServiceAccountResolver,
		newClientConfigReader: func(caasType string) (clientconfig.ClientConfigFunc, error) {
			return clientconfig.NewClientConfigReader(caasType)
		},
		credentialUIDGetter: decideCredentialUID,
	}
	command.addCloudAPIFunc = func(ctx context.Context) (AddCloudAPI, error) {
		root, err := command.NewAPIRoot(ctx, command.Store, command.ControllerName, "")
		if err != nil {
			return nil, errors.Trace(err)
		}
		return cloudapi.NewClient(root), nil
	}

	command.brokerGetter = command.newK8sClusterBroker
	command.getAllCloudDetails = jujucmdcloud.GetAllCloudDetails
	return modelcmd.WrapBase(command)
}

// Info returns help information about the command.
func (c *AddCAASCommand) Info() *cmd.Info {
	return jujucmd.Info(&cmd.Info{
		Name:     "add-k8s",
		Args:     "<k8s name>",
		Purpose:  usageAddCAASSummary,
		Doc:      usageAddCAASDetails,
		Examples: usageAddCAASExamples,
		SeeAlso: []string{
			"remove-k8s",
		},
	})
}

// SetFlags initializes the flags supported by the command.
func (c *AddCAASCommand) SetFlags(f *gnuflag.FlagSet) {
	c.OptionalControllerCommand.SetFlags(f)
	f.StringVar(&c.clusterName, "cluster-name", "", "Specify the Kubernetes cluster to import")
	f.StringVar(&c.contextName, "context-name", "", "Specify the Kubernetes context to import")
	f.StringVar(&c.hostCloudRegion, "region", "", "Specify the Kubernetes cluster region or cloud/region")
	f.StringVar(&c.hostCloud, "cloud", "", "Specify the Kubernetes cluster cloud")
	f.StringVar(&c.workloadStorage, "storage", "", "Specify the Kubernetes storage class for workload storage")
	f.BoolVar(&c.skipStorage, "skip-storage", false, "Skip storage provisioning for clusters that don't have storage")
	f.StringVar(&c.credential, "credential", "", "Specify the credential to use when accessing the cluster")
	// TODO(k8s) - support k8s tooling in strict snap
	// f.StringVar(&c.project, "project", "", "project to which the cluster belongs")
	// f.StringVar(&c.resourceGroup, "resource-group", "", "the Azure resource group of the AKS cluster")
	//f.BoolVar(&c.gke, "gke", false, "used when adding a GKE cluster")
	//f.BoolVar(&c.aks, "aks", false, "used when adding an AKS cluster")
	//f.BoolVar(&c.eks, "eks", false, "used when adding an EKS cluster")
}

func countTrue(items ...bool) (count int) {
	for _, item := range items {
		if item {
			count++
		}
	}
	return count
}

// Init populates the command with the args from the command line.
func (c *AddCAASCommand) Init(args []string) (err error) {
	if err := c.OptionalControllerCommand.Init(args); err != nil {
		return err
	}
	if len(args) == 0 {
		return errors.Errorf("missing k8s name.")
	}

	switch count := countTrue(c.aks, c.gke, c.eks); count {
	case 1:
		if c.contextName != "" {
			return errors.New("do not specify context name when adding a AKS/GKE/EKS cluster")
		}
	default:
		if count > 1 {
			return errors.BadRequestf("only one of '--gke', '--eks' or '--aks' can be supplied")
		}
	}
	c.caasType = "kubernetes"
	c.caasName = args[0]

	if c.contextName != "" && c.clusterName != "" {
		return errors.New("only specify one of cluster-name or context-name, not both")
	}
	if c.hostCloudRegion != "" || c.hostCloud != "" {
		if c.gke || c.aks || c.eks {
			if c.hostCloud != "" {
				return errors.Errorf("do not specify --cloud when adding a GKE, EKS or AKS cluster")
			}
			if strings.Contains(c.hostCloudRegion, "/") {
				return errors.Errorf("only specify region, not cloud/region, when adding a GKE, EKS or AKS cluster")
			}
		} else {
			c.hostCloudRegion, err = c.tryEnsureCloudTypeForHostRegion(c.hostCloud, c.hostCloudRegion)
			if err != nil {
				return errors.Trace(err)
			}
		}
		// Keep a copy of the original user supplied value for comparison and validation later.
		c.givenHostCloudRegion = c.hostCloudRegion
	}

	// TODO(caas): consider to change --gke|--aks|--eks flag to sub commands in future version then we can move these
	// cloud specific options/flags' validation to sub commands level.
	if c.gke {
		if c.k8sCluster == nil {
			c.k8sCluster = newGKECluster()
		}
	} else {
		if c.project != "" {
			return errors.New("do not specify project unless adding a GKE cluster")
		}
		if c.credential != "" {
			return errors.New("do not specify credential unless adding a GKE cluster")
		}
	}

	if c.aks {
		if c.k8sCluster == nil {
			c.k8sCluster = newAKSCluster()
		}
	} else {
		if c.resourceGroup != "" {
			return errors.New("do not specify resource-group unless adding a AKS cluster")
		}
	}

	if c.eks && c.k8sCluster == nil {
		c.k8sCluster = newEKSCluster()
	}

	if c.k8sCluster != nil {
		if err := c.k8sCluster.ensureExecutable(); err != nil {
			return errors.Trace(err)
		}
	}
	return cmd.CheckEmpty(args[1:])
}

// getStdinPipe returns nil if the context's stdin is not a pipe.
func getStdinPipe(ctx *cmd.Context) (io.Reader, error) {
	if stdIn, ok := ctx.Stdin.(*os.File); ok && !terminal.IsTerminal(int(stdIn.Fd())) {
		// stdIn from pipe but not terminal
		stat, err := stdIn.Stat()
		if err != nil {
			return nil, err
		}
		content, err := io.ReadAll(stdIn)
		if err != nil {
			return nil, err
		}
		if (stat.Mode()&os.ModeCharDevice) == 0 && len(content) > 0 {
			// workaround to get piped stdIn size because stat.Size() always == 0
			return bytes.NewReader(content), nil
		}
	}
	return nil, nil
}

func (c *AddCAASCommand) getConfigReader(ctx *cmd.Context) (io.Reader, string, error) {
	if c.gke {
		return c.getGKEKubeConfig(ctx)
	}
	if c.aks {
		return c.getAKSKubeConfig(ctx)
	}
	if c.eks {
		return c.getEKSKubeConfig(ctx)
	}
	rdr, err := getStdinPipe(ctx)
	return rdr, c.clusterName, err
}

func (c *AddCAASCommand) getGKEKubeConfig(ctx *cmd.Context) (io.Reader, string, error) {
	p := &clusterParams{
		openFile:   c.Filesystem().Open,
		name:       c.clusterName,
		region:     c.hostCloudRegion,
		project:    c.project,
		credential: c.credential,
	}

	// If any items are missing, prompt for them.
	if p.name == "" || p.project == "" || p.region == "" {
		var err error
		p, err = c.k8sCluster.interactiveParams(ctx, p)
		if err != nil {
			return nil, "", errors.Trace(err)
		}
	}
	c.clusterName = p.name
	c.hostCloudRegion = c.k8sCluster.cloud() + "/" + p.region
	return c.k8sCluster.getKubeConfig(p)
}

func (c *AddCAASCommand) getEKSKubeConfig(ctx *cmd.Context) (io.Reader, string, error) {
	p := &clusterParams{
		openFile: c.Filesystem().Open,
		name:     c.clusterName,
	}
	var err error
	if len(c.hostCloudRegion) > 0 {
		if _, p.region, err = jujucloud.SplitHostCloudRegion(c.hostCloudRegion); err != nil {
			return nil, "", errors.Annotatef(err, "getting region from host cloud region")
		}
	}

	// If any items are missing, prompt for them.
	if p.name == "" || p.region == "" {
		p, err = c.k8sCluster.interactiveParams(ctx, p)
		if err != nil {
			return nil, "", errors.Trace(err)
		}
	}
	c.clusterName = p.name
	c.hostCloudRegion = c.k8sCluster.cloud() + "/" + p.region
	return c.k8sCluster.getKubeConfig(p)
}

func (c *AddCAASCommand) getAKSKubeConfig(ctx *cmd.Context) (io.Reader, string, error) {
	p := &clusterParams{
		openFile:      c.Filesystem().Open,
		name:          c.clusterName,
		region:        c.hostCloudRegion,
		resourceGroup: c.resourceGroup,
	}

	// If any items are missing, prompt for them. Don't pass in region as we'll query the resource group for it.
	// maybe we just always want to call interactive params so it takes care of the region/location issue.
	if p.name == "" || p.resourceGroup == "" || p.region == "" {
		var err error
		p, err = c.k8sCluster.interactiveParams(ctx, p)
		if err != nil {
			return nil, "", errors.Trace(err)
		}
	}
	c.clusterName = p.name
	c.hostCloudRegion = c.k8sCluster.cloud() + "/" + p.region
	return c.k8sCluster.getKubeConfig(p)
}

var clusterQueryErrMsg = `
	Juju needs to query the k8s cluster to ensure that the recommended
	storage defaults are available and to detect the cluster's cloud/region.
	This was not possible in this case so run add-k8s again, using
	--storage=<name> to specify the storage class to use and
	%s.
`[1:]

var noRecommendedStorageError = errors.New(`
	No recommended storage configuration is defined on this cluster.
	Run add-k8s again with --storage=<name> and Juju will use the
	specified storage class.
`[1:])

// Run is defined on the Command interface.
func (c *AddCAASCommand) Run(ctx *cmd.Context) (err error) {
	if err := c.verifyName(c.caasName); err != nil {
		return errors.Trace(err)
	}

	rdr, clusterName, err := c.getConfigReader(ctx)
	if err != nil {
		return errors.Trace(err)
	}
	if closer, ok := rdr.(io.Closer); ok {
		defer closer.Close()
	}

	cloudName := c.caasName
	credentialName := c.caasName

	credentialUID, err := c.credentialUIDGetter(c.Store, cloudName, credentialName)
	if err != nil {
		return errors.Trace(err)
	}

	var k8sConfig *clientcmdapi.Config
	if rdr != nil {
		k8sConfig, err = k8scloud.ConfigFromReader(rdr)
	} else {
		k8sConfig, err = clientconfig.GetLocalKubeConfig()
	}

	if err != nil {
		return errors.Annotate(err, "processing kubernetes config for add-k8s")
	}

	k8sCtxName := c.contextName
	if c.contextName == "" && clusterName == "" {
		k8sCtxName = k8sConfig.CurrentContext
	} else if c.contextName == "" && clusterName != "" {
		k8sCtxName, err = k8scloud.PickContextByClusterName(k8sConfig, clusterName)
		if err != nil {
			return errors.Trace(err)
		}
	}

	k8sConfig, err = c.adminServiceAccountResolver(ctx, c.clock)(
		credentialUID,
		k8sConfig,
		k8sCtxName,
	)

	if err != nil {
		return errors.Annotate(err, "making juju admin credentials in cluster")
	}

	newCloud, err := k8scloud.CloudFromKubeConfigContext(
		k8sCtxName,
		k8sConfig,
		k8scloud.CloudParamaters{
			Name:            cloudName,
			HostCloudRegion: c.hostCloudRegion,
		},
	)
	if err != nil {
		return errors.Trace(err)
	}

	newCredential, err := k8scloud.CredentialFromKubeConfigContext(k8sCtxName, k8sConfig)
	if err != nil {
		return errors.Trace(err)
	}

	if newCloud.SkipTLSVerify {
		if len(newCloud.CACertificates) > 0 && newCloud.CACertificates[0] != "" {
			return errors.NotValidf("cloud with both skip-TLS-verify=true and CA certificates")
		}
		logger.Warningf(context.TODO(), "k8s cloud %v is configured to skip server certificate validity checks", newCloud.Name)
	}
	newCredential, err = ensureCredentialUID(credentialName, credentialUID, newCredential)
	if err != nil {
		return errors.Trace(err)
	}
	// We need to have c.ControllerName after this, so this is the latest time to
	// prompt user for client and controller options.
	// We need to do this later then other commands since
	// piping is done regularly with add-k8s.
	if err := c.MaybePrompt(ctx, fmt.Sprintf("add k8s cloud %v to", c.caasName)); err != nil {
		return errors.Trace(err)
	}

	broker, err := c.brokerGetter(ctx, newCloud, newCredential)
	if err != nil {
		return errors.Trace(err)
	}
	if !c.skipStorage {
		storageParams := k8sprovider.KubeCloudStorageParams{
			WorkloadStorage:        c.workloadStorage,
			HostCloudRegion:        c.hostCloudRegion,
			MetadataChecker:        broker,
			GetClusterMetadataFunc: c.getClusterMetadataFunc(ctx),
		}

		var err error
		var preferredStorageErr *environs.PreferredStorageNotFound
		newCloud, err = k8sprovider.UpdateKubeCloudWithStorage(newCloud, storageParams)
		if err != nil {
			if k8sprovider.IsClusterQueryError(err) {
				cloudArg := "--cloud=<cloud> to specify the cloud"
				if c.ControllerName == "jaas" {
					cloudArg = "--region=<cloud>/<someregion> to specify the cloud/region"
				}
				if err.Error() == "" {
					return errors.Errorf(clusterQueryErrMsg, cloudArg)
				}
				return errors.Annotatef(err, clusterQueryErrMsg, cloudArg)
			}
			if errors.As(err, &preferredStorageErr) {
				return noRecommendedStorageError
			}
			return errors.Trace(err)
		}
	}

	if newCloud.HostCloudRegion != "" {
		newCloud.HostCloudRegion, err = c.validateCloudRegion(ctx, newCloud.HostCloudRegion)
		if err != nil {
			return errors.Trace(err)
		}
	}
	// By this stage, we know if cloud name/type and/or region input is needed from the user.
	// If we could not detect it, check what was provided.
	if err := checkCloudRegion(c.givenHostCloudRegion, newCloud.HostCloudRegion); err != nil {
		return errors.Trace(err)
	}

	if newCloud.HostCloudRegion == "" {
		newCloud.HostCloudRegion = k8s.K8sCloudOther
	}

	var returnErr error
	if c.Client {
		personal, err := c.cloudMetadataStore.PersonalCloudMetadata()
		if err != nil {
			return errors.Trace(err)
		}
		for name := range personal {
			if name == newCloud.Name {
				returnErr = errors.AlreadyExistsf("use `update-k8s %s --client` to override known local definition: k8s %q", newCloud.Name, newCloud.Name)
				break
			}
		}
		if returnErr == nil {
			if err := addCloudToLocal(c.cloudMetadataStore, newCloud); err != nil {
				returnErr = err
			} else {
				if err := c.addCredentialToLocal(c.credentialStoreAPI, cloudName, newCredential, credentialName); err != nil {
					returnErr = err
				}
			}
		}
	}

	if clusterName == "" && newCloud.HostCloudRegion != k8s.K8sCloudOther {
		clusterName = newCloud.HostCloudRegion
	}
	if clusterName != "" {
		clusterName = fmt.Sprintf("%q ", clusterName)
	}
	storageMsg := " with no configured storage provisioning capability"
	if !c.skipStorage && c.workloadStorage != "" {
		storageMsg = fmt.Sprintf(` with storage provisioned
by the existing %q storage class`, c.workloadStorage)
	} else if !c.skipStorage && c.workloadStorage == "" {
		storageMsg = ""
	}

	successMsg := fmt.Sprintf("k8s substrate %sadded as cloud %q%s", clusterName, c.caasName, storageMsg)
	var msgDisplayed bool
	if c.Client && returnErr == nil {
		msgDisplayed = true
		successMsg += fmt.Sprintf(".\nYou can now bootstrap to this cloud by running 'juju bootstrap %s'.", c.caasName)
		fmt.Fprintln(ctx.Stdout, successMsg)
	}
	if c.ControllerName != "" {
		// If there was an error adding locally, adjust the success message.
		if returnErr != nil {
			successMsg += "."
		} else {
			successMsg += fmt.Sprintf(" on controller %s.", c.ControllerName)
		}
		if err := c.addRemoteCloud(ctx, newCloud, newCredential, credentialName); err == nil {
			if !msgDisplayed {
				fmt.Fprintln(ctx.Stdout, successMsg)
			}
		} else {
			returnErr = errors.Annotate(err, "could not upload k8s cloud to a controller")
		}
	}
	return returnErr
}

func (c *AddCAASCommand) addRemoteCloud(ctx context.Context, newCloud jujucloud.Cloud, newCredential jujucloud.Credential, credentialName string) error {
	if err := jujuclient.ValidateControllerName(c.ControllerName); err != nil {
		return errors.Trace(err)
	}
	cloudClient, err := c.addCloudAPIFunc(ctx)
	if err != nil {
		return errors.Trace(err)
	}
	defer cloudClient.Close()

	if err := addCloudToController(ctx, cloudClient, newCloud); err != nil {
		return errors.Trace(err)
	}
	if err := c.addCredentialToController(ctx, cloudClient, newCredential, newCloud.Name, credentialName); err != nil {
		return errors.Trace(err)
	}
	return nil
}

func checkCloudRegion(given, detected string) error {
	if given == "" {
		// User provided no host cloud/region information.
		return nil
	}
	givenCloud, givenRegion, _ := jujucloud.SplitHostCloudRegion(given)
	detectedCloud, detectedRegion, _ := jujucloud.SplitHostCloudRegion(detected)
	if givenCloud != "" && givenCloud != detectedCloud {
		if givenRegion != "" || givenCloud != detectedRegion {
			// If givenRegion is empty, then givenCloud may be a region.
			// Check that it is not a region.
			return errors.Errorf("specified cloud %q was different to the detected cloud %q: re-run the command without specifying the cloud", givenCloud, detectedCloud)
		}
	}
	if givenRegion != "" && givenRegion != detectedRegion {
		return errors.Errorf("specified region %q was different to the detected region %q: re-run the command without specifying the region", givenRegion, detectedRegion)
	}
	return nil
}

func (c *AddCAASCommand) newK8sClusterBroker(ctx context.Context, cloud jujucloud.Cloud, credential jujucloud.Credential) (k8s.ClusterMetadataChecker, error) {
	openParams, err := k8sprovider.BaseKubeCloudOpenParams(cloud, credential)
	if err != nil {
		return nil, errors.Trace(err)
	}
	if c.ControllerName != "" {
		ctrlUUID, err := c.ControllerUUID(c.Store, c.ControllerName)
		if err != nil {
			return nil, errors.Trace(err)
		}
		openParams.ControllerUUID = ctrlUUID
	}

	broker, err := caas.New(ctx, openParams, environs.NoopCredentialInvalidator())
	if err != nil {
		return nil, errors.Trace(err)
	}

	// This is k8-specific and not part of the Broker interface
	if metaChecker, implemented := broker.(k8s.ClusterMetadataChecker); implemented {
		return metaChecker, nil
	}
	return nil, errors.NotSupportedf("querying cluster metadata using the broker")
}

func getCloudAndRegionFromOptions(cloudOption, regionOption string) (string, string, error) {
	regionIsMaybeCloudRegion := strings.Contains(regionOption, "/")
	if cloudOption == "" && regionOption != "" && !regionIsMaybeCloudRegion {
		return "", "", errors.NewNotValid(nil, "when --region is used, --cloud is required")
	}
	cloudNameOrType := ""
	region := regionOption
	var err error
	if regionIsMaybeCloudRegion {
		cloudNameOrType, region, err = jujucloud.SplitHostCloudRegion(regionOption)
		if err != nil && cloudOption == "" {
			return "", "", errors.Annotate(err, "parsing region option")
		}
	}
	if cloudOption != "" && cloudNameOrType != "" {
		return "", "", errors.NewNotValid(nil, "when --cloud is used, --region may only specify a region, not a cloud/region")
	}
	c, r, _ := jujucloud.SplitHostCloudRegion(cloudOption)
	if region == "" && c != "" {
		// --cloud ec2 --region us-east-1
		region = r
		cloudNameOrType = c
	}
	if r != "" {
		return "", "", errors.NewNotValid(nil, "--cloud incorrectly specifies a cloud/region instead of just a cloud")
	}
	if cloudNameOrType == "" {
		cloudNameOrType = c
	}
	return cloudNameOrType, region, nil
}

// tryEnsureCloudType try to find cloud type if the cloudNameOrType is cloud name.
func (c *AddCAASCommand) tryEnsureCloudTypeForHostRegion(cloudOption, regionOption string) (string, error) {
	logger.Debugf(context.TODO(), "cloud option %q region option %q", cloudOption, regionOption)
	cloudNameOrType, region, err := getCloudAndRegionFromOptions(cloudOption, regionOption)
	if err != nil {
		return "", errors.Annotate(err, "parsing cloud region")
	}
	logger.Debugf(context.TODO(), "cloud %q region %q", cloudNameOrType, region)

	clouds, err := c.getAllCloudDetails(c.Store)
	if err != nil {
		return "", errors.Annotate(err, "listing cloud regions")
	}
	for name, details := range clouds {
		// User may have specified cloud name or type so match on both.
		if name == cloudNameOrType || details.CloudType == cloudNameOrType {
			cloudNameOrType = details.CloudType
		}
	}
	return jujucloud.BuildHostCloudRegion(cloudNameOrType, region), nil
}

func isRegionOptional(cloudType string) bool {
	for _, v := range []string{
		// Region is optional for CDK on microk8s, openstack, lxd, maas;
		k8s.K8sCloudMicrok8s,
		k8s.K8sCloudOpenStack,
		k8s.K8sCloudLXD,
		k8s.K8sCloudMAAS,
	} {
		if cloudType == v {
			return true
		}
	}
	return false
}

func (c *AddCAASCommand) validateCloudRegion(ctx *cmd.Context, cloudRegion string) (_ string, err error) {
	defer errors.DeferredAnnotatef(&err, "validating cloud region %q", cloudRegion)

	cloudType, region, err := jujucloud.SplitHostCloudRegion(cloudRegion)
	if err != nil {
		return "", errors.Annotate(err, "parsing cloud region")
	}
	// microk8s is special.
	if cloudType == k8s.K8sCloudMicrok8s && region == k8s.Microk8sRegion {
		return cloudRegion, nil
	}

	clouds, err := c.getAllCloudDetails(c.Store)
	if err != nil {
		return "", errors.Annotate(err, "listing cloud regions")
	}
	regionListMsg := ""
	for _, details := range clouds {
		// User may have specified cloud name or type so match on both.
		if details.CloudType == cloudType {
			if isRegionOptional(details.CloudType) && region == "" {
				return jujucloud.BuildHostCloudRegion(details.CloudType, ""), nil
			}
			if len(details.RegionsMap) == 0 {
				if region != "" {
					return "", errors.NewNotValid(nil, fmt.Sprintf(
						"cloud %q does not have a region, but %q provided", cloudType, region,
					))
				}
				return details.CloudType, nil
			}
			if region == "" && details.DefaultRegion != "" {
				logger.Debugf(context.TODO(), "cloud region not provided by user, using client default %q", details.DefaultRegion)
				region = details.DefaultRegion
			}
			for k := range details.RegionsMap {
				if k == region {
					logger.Debugf(context.TODO(), "cloud region %q is valid", cloudRegion)
					return jujucloud.BuildHostCloudRegion(details.CloudType, region), nil
				}
				regionListMsg += fmt.Sprintf("\t%q\n", k)
			}
		}
	}
	ctx.Infof("Supported regions for cloud %q: \n%s", cloudType, regionListMsg)
	return "", errors.NotValidf("cloud region %q", cloudRegion)
}

func (c *AddCAASCommand) getClusterMetadataFunc(ctx *cmd.Context) k8sprovider.GetClusterMetadataFunc {
	return func(storageParams k8sprovider.KubeCloudStorageParams) (*k8s.ClusterMetadata, error) {
		interrupted := make(chan os.Signal, 1)
		defer close(interrupted)
		ctx.InterruptNotify(interrupted)
		defer ctx.StopInterruptNotify(interrupted)

		result := make(chan *k8s.ClusterMetadata, 1)
		errChan := make(chan error, 1)
		go func() {
			clusterMetadata, err := storageParams.MetadataChecker.GetClusterMetadata(ctx, storageParams.WorkloadStorage)
			if err != nil {
				errChan <- err
			} else {
				result <- clusterMetadata
			}
		}()

		timeout := 30 * time.Second
		defer fmt.Fprintln(ctx.Stdout, "")
		for {
			select {
			case <-time.After(1 * time.Second):
				fmt.Fprintf(ctx.Stdout, ".")
			case <-interrupted:
				ctx.Infof("ctrl+c detected, aborting...")
				return nil, nil
			case <-time.After(timeout):
				return nil, errors.Timeoutf("timeout after %v", timeout)
			case err := <-errChan:
				return nil, err
			case clusterMetadata := <-result:
				return clusterMetadata, nil
			}
		}
	}
}

func (c *AddCAASCommand) verifyName(name string) error {
	if name == k8s.K8sCloudMicrok8s {
		return fmt.Errorf(`%q is the name of a built-in cloud.
If you want to use Juju with microk8s, the recommended way is to install the strictly confined microk8s snap.
Using the strictly confined microk8s snap means that Juju and microk8s will work together out of the box.`, name)
	}

	public, _, err := c.cloudMetadataStore.PublicCloudMetadata()
	if err != nil {
		return errors.Trace(err)
	}

	if _, ok := public[name]; ok {
		return fmt.Errorf("%q is the name of a public cloud", name)
	}
	builtin, err := common.BuiltInClouds()
	if err != nil {
		return errors.Trace(err)
	}
	if _, ok := builtin[name]; ok {
		return fmt.Errorf("%q is the name of a built-in cloud", name)
	}
	return nil
}

func addCloudToLocal(cloudMetadataStore CloudMetadataStore, newCloud jujucloud.Cloud) error {
	personalClouds, err := cloudMetadataStore.PersonalCloudMetadata()
	if err != nil {
		return errors.Trace(err)
	}
	if personalClouds == nil {
		personalClouds = make(map[string]jujucloud.Cloud)
	}
	personalClouds[newCloud.Name] = newCloud
	return cloudMetadataStore.WritePersonalCloudMetadata(personalClouds)
}

func addCloudToController(ctx context.Context, apiClient AddCloudAPI, newCloud jujucloud.Cloud) error {
	// No need to force this addition as k8s is special.
	err := apiClient.AddCloud(ctx, newCloud, false)
	if err != nil {
		return errors.Trace(err)
	}
	return nil
}

func (c *AddCAASCommand) addCredentialToLocal(store CredentialStoreAPI, cloudName string, newCredential jujucloud.Credential, credentialName string) error {
	newCredentials := &jujucloud.CloudCredential{
		AuthCredentials: make(map[string]jujucloud.Credential),
	}
	newCredentials.AuthCredentials[credentialName] = newCredential
	err := store.UpdateCredential(cloudName, *newCredentials)
	if err != nil {
		return errors.Trace(err)
	}
	return nil
}

func (c *AddCAASCommand) addCredentialToController(ctx context.Context, apiClient AddCloudAPI, newCredential jujucloud.Credential, cloudName, credentialName string) error {
	_, err := c.Store.ControllerByName(c.ControllerName)
	if err != nil {
		return errors.Trace(err)
	}

	currentAccountDetails, err := c.Store.AccountDetails(c.ControllerName)
	if err != nil {
		return errors.Trace(err)
	}

	id := fmt.Sprintf("%s/%s/%s", cloudName, currentAccountDetails.User, credentialName)
	if !names.IsValidCloudCredential(id) {
		return errors.NotValidf("cloud credential ID %q", id)
	}
	cloudCredTag := names.NewCloudCredentialTag(id)

	if err := apiClient.AddCredential(ctx, cloudCredTag.String(), newCredential); err != nil {
		return errors.Trace(err)
	}
	return nil
}<|MERGE_RESOLUTION|>--- conflicted
+++ resolved
@@ -88,17 +88,10 @@
 Region is strictly necessary only when adding a Kubernetes cluster to a JAAS controller.
 When using a standalone Juju controller, usually just ` + "`--cloud` " + `is required.
 
-<<<<<<< HEAD
 Once Juju is aware of the underlying cloud type, it looks for a suitably
 configured storage class to provide workload storage. If none is found, use of
-the --storage option is required so that Juju will select (or create if not
+the ` + "`--storage` " + `option is required so that Juju will select (or create if not
 already present) a storage class with the specified name.
-=======
-Once Juju is aware of the underlying cloud type, it looks for a suitably configured
-storage class to provide operator and workload storage. If none is found, use
-of the ` + "`--storage` " + `option is required so that Juju will create a storage class
-with the specified name.
->>>>>>> 556ca264
 
 If the cluster does not have a storage provisioning capability, use the
 ` + "`--skip-storage` " + `option to add the cluster without any workload storage configured.
