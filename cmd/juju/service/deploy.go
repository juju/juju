// Copyright 2012, 2013 Canonical Ltd.
// Licensed under the AGPLv3, see LICENCE file for details.

package service

import (
	"fmt"
	"net/http"
	"os"
	"strings"

	"github.com/juju/cmd"
	"github.com/juju/errors"
	"github.com/juju/names"
	"gopkg.in/juju/charm.v6-unstable"
	charmresource "gopkg.in/juju/charm.v6-unstable/resource"
	"gopkg.in/juju/charmrepo.v2-unstable"
	"launchpad.net/gnuflag"

	"github.com/juju/juju/api"
	apiannotations "github.com/juju/juju/api/annotations"
	apiservice "github.com/juju/juju/api/service"
	"github.com/juju/juju/cmd/juju/block"
	"github.com/juju/juju/cmd/modelcmd"
	"github.com/juju/juju/constraints"
	"github.com/juju/juju/environs/config"
	"github.com/juju/juju/instance"
	"github.com/juju/juju/juju/osenv"
	"github.com/juju/juju/resource/resourceadapters"
	"github.com/juju/juju/storage"
)

var planURL = "https://api.jujucharms.com/omnibus/v2"

// NewDeployCommand returns a command to deploy services.
func NewDeployCommand() cmd.Command {
	return modelcmd.Wrap(&DeployCommand{
		Steps: []DeployStep{
			&RegisterMeteredCharm{
				RegisterURL: planURL + "/plan/authorize",
				QueryURL:    planURL + "/charm",
			},
			&AllocateBudget{}}})
}

type DeployCommand struct {
	modelcmd.ModelCommandBase
	UnitCommandBase
	// CharmOrBundle is either a charm URL, a path where a charm can be found,
	// or a bundle name.
	CharmOrBundle string
	Series        string

	// Force is used to allow a charm to be deployed onto a machine
	// running an unsupported series.
	Force bool

	ServiceName  string
	Config       cmd.FileVar
	Constraints  constraints.Value
	Networks     string // TODO(dimitern): Drop this in a follow-up and fix docs.
	BumpRevision bool   // Remove this once the 1.16 support is dropped.
	RepoPath     string // defaults to JUJU_REPOSITORY
	BindToSpaces string

	// TODO(axw) move this to UnitCommandBase once we support --storage
	// on add-unit too.
	//
	// Storage is a map of storage constraints, keyed on the storage name
	// defined in charm storage metadata.
	Storage map[string]storage.Constraints

	// BundleStorage maps service names to maps of storage constraints keyed on
	// the storage name defined in that service's charm storage metadata.
	BundleStorage map[string]map[string]storage.Constraints

<<<<<<< HEAD
	// Resources is a map of resource name to filename to be uploaded on deploy.
	Resources map[string]string

	Steps   []DeployStep
=======
	Bindings map[string]string
	Steps    []DeployStep

>>>>>>> 4ccd0065
	flagSet *gnuflag.FlagSet
}

const deployDoc = `
<charm or bundle> can be a charm/bundle URL, or an unambiguously condensed
form of it; assuming a current series of "trusty", the following forms will be
accepted:

For cs:trusty/mysql
  mysql
  trusty/mysql

For cs:~user/trusty/mysql
  cs:~user/mysql

For cs:bundle/mediawiki-single
  mediawiki-single
  bundle/mediawiki-single

The current series for charms is determined first by the default-series model
setting, followed by the preferred series for the charm in the charm store.

In these cases, a versioned charm URL will be expanded as expected (for example,
mysql-33 becomes cs:precise/mysql-33).

Charms may also be deployed from a user specified path. In this case, the
path to the charm is specified along with an optional series.

   juju deploy /path/to/charm --series trusty

If series is not specified, the charm's default series is used. The default series
for a charm is the first one specified in the charm metadata. If the specified series
is not supported by the charm, this results in an error, unless --force is used.

   juju deploy /path/to/charm --series wily --force

Deploying using a local repository is supported but deprecated.
In this case, when the default-series is not specified in the
model, one must specify the series. For example:
  local:precise/mysql

Local bundles can be specified either with a local:bundle/<name> URL, which is
interpreted relative to $JUJU_REPOSITORY, or with a direct path to a
bundle.yaml file. For example, to deploy the bundle in
$JUJU_REPOSITORY/bundle/openstack:

  juju deploy local:bundle/openstack

To deploy this using a direct path:

  juju deploy $JUJU_REPOSITORY/bundle/openstack/bundle.yaml

<service name>, if omitted, will be derived from <charm name>.

Constraints can be specified when using deploy by specifying the --constraints
flag.  When used with deploy, service-specific constraints are set so that later
machines provisioned with add-unit will use the same constraints (unless changed
by set-constraints).

Resources may be uploaded at deploy time by specifying the --resource flag.
Following the resource flag should be name=filepath pair.  This flag may be
repeated more than once to upload more than one resource.

  juju deploy foo --resource bar=/some/file.tgz --resource baz=./docs/cfg.xml

Where bar and baz are resources named in the metadata for the foo charm.

Charms can be deployed to a specific machine using the --to argument.
If the destination is an LXC container the default is to use lxc-clone
to create the container where possible. For Ubuntu deployments, lxc-clone
is supported for the trusty OS series and later. A 'template' container is
created with the name
  juju-<series>-template
where <series> is the OS series, for example 'juju-trusty-template'.

You can override the use of clone by changing the provider configuration:
  lxc-clone: false

In more complex scenarios, Juju's network spaces are used to partition the cloud
networking layer into sets of subnets. Instances hosting units inside the
same space can communicate with each other without any firewalls. Traffic
crossing space boundaries could be subject to firewall and access restrictions.
Using spaces as deployment targets, rather than their individual subnets allows
Juju to perform automatic distribution of units across availability zones to
support high availability for services. Spaces help isolate services and their
units, both for security purposes and to manage both traffic segregation and
congestion.

When deploying a service or adding machines, the "spaces" constraint can be
used to define a comma-delimited list of required and forbidden spaces
(the latter prefixed with "^", similar to the "tags" constraint).

If you have the main container directory mounted on a btrfs partition,
then the clone will be using btrfs snapshots to create the containers.
This means that clones use up much less disk space.  If you do not have btrfs,
lxc will attempt to use aufs (an overlay type filesystem). You can
explicitly ask Juju to create full containers and not overlays by specifying
the following in the provider configuration:
  lxc-clone-aufs: false

Examples:
   juju deploy mysql --to 23       (deploy to machine 23)
   juju deploy mysql --to 24/lxc/3 (deploy to lxc container 3 on host machine 24)
   juju deploy mysql --to lxc:25   (deploy to a new lxc container on host machine 25)

   juju deploy mysql -n 5 --constraints mem=8G
   (deploy 5 instances of mysql with at least 8 GB of RAM each)

   juju deploy haproxy -n 2 --constraints spaces=dmz,^cms,^database
   (deploy 2 instances of haproxy on cloud instances being part of the dmz
    space but not of the cmd and the database space)

See Also:
   juju help spaces
   juju help constraints
   juju help set-constraints
   juju help get-constraints
`

// DeployStep is an action that needs to be taken during charm deployment.
type DeployStep interface {
	// Set flags necessary for the deploy step.
	SetFlags(*gnuflag.FlagSet)
	// RunPre runs before the call is made to add the charm to the environment.
	RunPre(api.Connection, *http.Client, *cmd.Context, DeploymentInfo) error
	// RunPost runs after the call is made to add the charm to the environment.
	// The error parameter is used to notify the step of a previously occurred error.
	RunPost(api.Connection, *http.Client, *cmd.Context, DeploymentInfo, error) error
}

// DeploymentInfo is used to maintain all deployment information for
// deployment steps.
type DeploymentInfo struct {
	CharmURL    *charm.URL
	ServiceName string
	ModelUUID   string
}

func (c *DeployCommand) Info() *cmd.Info {
	return &cmd.Info{
		Name:    "deploy",
		Args:    "<charm or bundle> [<service name>]",
		Purpose: "deploy a new service or bundle",
		Doc:     deployDoc,
	}
}

var (
	// charmOnlyFlags and bundleOnlyFlags are used to validate flags based on
	// whether we are deploying a charm or a bundle.
<<<<<<< HEAD
	charmOnlyFlags  = []string{"config", "constraints", "force", "n", "networks", "num-units", "series", "to", "u", "upgrade", "resource"}
=======
	charmOnlyFlags  = []string{"bind", "config", "constraints", "force", "n", "networks", "num-units", "series", "to", "u", "upgrade"}
>>>>>>> 4ccd0065
	bundleOnlyFlags = []string{}
)

func (c *DeployCommand) SetFlags(f *gnuflag.FlagSet) {
	// Keep above charmOnlyFlags and bundleOnlyFlags lists updated when adding
	// new flags.
	c.UnitCommandBase.SetFlags(f)
	f.IntVar(&c.NumUnits, "n", 1, "number of service units to deploy for principal charms")
	f.BoolVar(&c.BumpRevision, "u", false, "increment local charm directory revision (DEPRECATED)")
	f.BoolVar(&c.BumpRevision, "upgrade", false, "")
	f.Var(&c.Config, "config", "path to yaml-formatted service config")
	f.Var(constraints.ConstraintsValue{Target: &c.Constraints}, "constraints", "set service constraints")
	f.StringVar(&c.Networks, "networks", "", "deprecated and ignored: use space constraints instead.")
	f.StringVar(&c.RepoPath, "repository", os.Getenv(osenv.JujuRepositoryEnvKey), "local charm repository")
	f.StringVar(&c.Series, "series", "", "the series on which to deploy")
	f.BoolVar(&c.Force, "force", false, "allow a charm to be deployed to a machine running an unsupported series")
	f.Var(storageFlag{&c.Storage, &c.BundleStorage}, "storage", "charm storage constraints")
<<<<<<< HEAD
	f.Var(stringMap{&c.Resources}, "resource", "resource to be uploaded to the controller")

=======
	f.StringVar(&c.BindToSpaces, "bind", "", "Configure service endpoint bindings to spaces")
>>>>>>> 4ccd0065
	for _, step := range c.Steps {
		step.SetFlags(f)
	}
	c.flagSet = f
}

func (c *DeployCommand) Init(args []string) error {
	if c.Force && c.Series == "" && c.PlacementSpec == "" {
		return errors.New("--force is only used with --series")
	}
	switch len(args) {
	case 2:
		if !names.IsValidService(args[1]) {
			return fmt.Errorf("invalid service name %q", args[1])
		}
		c.ServiceName = args[1]
		fallthrough
	case 1:
		c.CharmOrBundle = args[0]
	case 0:
		return errors.New("no charm or bundle specified")
	default:
		return cmd.CheckEmpty(args[2:])
	}
	err := c.parseBind()
	if err != nil {
		return err
	}
	return c.UnitCommandBase.Init(args)
}

func (c *DeployCommand) newServiceAPIClient() (*apiservice.Client, error) {
	root, err := c.NewAPIRoot()
	if err != nil {
		return nil, errors.Trace(err)
	}
	return apiservice.NewClient(root), nil
}

func (c *DeployCommand) newAnnotationsAPIClient() (*apiannotations.Client, error) {
	root, err := c.NewAPIRoot()
	if err != nil {
		return nil, errors.Trace(err)
	}
	return apiannotations.NewClient(root), nil
}

type ModelConfigGetter interface {
	ModelGet() (map[string]interface{}, error)
}

var getClientConfig = func(client ModelConfigGetter) (*config.Config, error) {
	// Separated into a variable for easy overrides
	attrs, err := client.ModelGet()
	if err != nil {
		return nil, err
	}

	return config.New(config.NoDefaults, attrs)
}

func (c *DeployCommand) deployCharmOrBundle(ctx *cmd.Context, client *api.Client) error {
	deployer := serviceDeployer{ctx, c.newServiceAPIClient, c.newAnnotationsAPIClient}

	// We may have been given a local bundle file.
	bundlePath := c.CharmOrBundle
	bundleData, err := charmrepo.ReadBundleFile(bundlePath)
	if err != nil {
		// We may have been given a local bundle archive or exploded directory.
		if bundle, burl, pathErr := charmrepo.NewBundleAtPath(bundlePath); err == nil {
			bundleData = bundle.Data()
			bundlePath = burl.String()
			err = pathErr
		}
	}
	// If not a bundle then maybe a local charm.
	if err != nil {
		// Charm may have been supplied via a path reference.
		ch, curl, charmErr := charmrepo.NewCharmAtPathForceSeries(c.CharmOrBundle, c.Series, c.Force)
		if charmErr == nil {
			if curl, charmErr = client.AddLocalCharm(curl, ch); charmErr != nil {
				return charmErr
			}
			return c.deployCharm(curl, curl.Series, ctx, client, &deployer)
		}
		// We check for several types of known error which indicate
		// that the supplied reference was indeed a path but there was
		// an issue reading the charm located there.
		if charm.IsMissingSeriesError(charmErr) {
			return charmErr
		}
		if charm.IsUnsupportedSeriesError(charmErr) {
			return errors.Errorf("%v. Use --force to deploy the charm anyway.", charmErr)
		}
		err = charmErr
	}
	if _, ok := err.(*charmrepo.NotFoundError); ok {
		return errors.Errorf("no charm or bundle found at %q", c.CharmOrBundle)
	}
	// If we get a "not exists" error then we attempt to interpret the supplied
	// charm or bundle reference as a URL below, otherwise we return the error.
	if err != nil && err != os.ErrNotExist {
		return err
	}

	repoPath := ctx.AbsPath(c.RepoPath)
	conf, err := getClientConfig(client)
	if err != nil {
		return err
	}

	httpClient, err := c.HTTPClient()
	if err != nil {
		return errors.Trace(err)
	}
	csClient := newCharmStoreClient(httpClient)

	var charmOrBundleURL *charm.URL
	var repo charmrepo.Interface
	var supportedSeries []string
	// If we don't already have a bundle loaded, we try the charm store for a charm or bundle.
	if bundleData == nil {
		// Charm or bundle has been supplied as a URL so we resolve and deploy using the store.
		charmOrBundleURL, supportedSeries, repo, err = resolveCharmStoreEntityURL(resolveCharmStoreEntityParams{
			urlStr:          c.CharmOrBundle,
			requestedSeries: c.Series,
			forceSeries:     c.Force,
			csParams:        csClient.params,
			repoPath:        repoPath,
			conf:            conf,
		})
		if charm.IsUnsupportedSeriesError(err) {
			return errors.Errorf("%v. Use --force to deploy the charm anyway.", err)
		}
		if err != nil {
			return errors.Trace(err)
		}
		if charmOrBundleURL.Series == "bundle" {
			// Load the bundle entity.
			bundle, err := repo.GetBundle(charmOrBundleURL)
			if err != nil {
				return errors.Trace(err)
			}
			bundleData = bundle.Data()
			bundlePath = charmOrBundleURL.String()
		}
	}
	// Handle a bundle.
	if bundleData != nil {
		if flags := getFlags(c.flagSet, charmOnlyFlags); len(flags) > 0 {
			return errors.Errorf("Flags provided but not supported when deploying a bundle: %s.", strings.Join(flags, ", "))
		}
		if err := deployBundle(
			bundleData, client, &deployer, csClient,
			repoPath, conf, ctx, c.BundleStorage,
		); err != nil {
			return errors.Trace(err)
		}
		ctx.Infof("deployment of bundle %q completed", bundlePath)
		return nil
	}
	// Handle a charm.
	if flags := getFlags(c.flagSet, bundleOnlyFlags); len(flags) > 0 {
		return errors.Errorf("Flags provided but not supported when deploying a charm: %s.", strings.Join(flags, ", "))
	}
	// Get the series to use.
	series, message, err := charmSeries(c.Series, charmOrBundleURL.Series, supportedSeries, c.Force, conf)
	if charm.IsUnsupportedSeriesError(err) {
		return errors.Errorf("%v. Use --force to deploy the charm anyway.", err)
	}
	// Store the charm in state.
	curl, err := addCharmFromURL(client, charmOrBundleURL, repo, csClient)
	if err != nil {
		if err1, ok := errors.Cause(err).(*termsRequiredError); ok {
			terms := strings.Join(err1.Terms, " ")
			return errors.Errorf(`Declined: please agree to the following terms %s. Try: "juju agree %s"`, terms, terms)
		}
		return errors.Annotatef(err, "storing charm for URL %q", charmOrBundleURL)
	}
	ctx.Infof("Added charm %q to the model.", curl)
	ctx.Infof("Deploying charm %q %v.", curl, fmt.Sprintf(message, series))
	return c.deployCharm(curl, series, ctx, client, &deployer)
}

const (
	msgUserRequestedSeries = "with the user specified series %q"
	msgSingleCharmSeries   = "with the charm series %q"
	msgDefaultCharmSeries  = "with the default charm metadata series %q"
	msgDefaultModelSeries  = "with the configured model default series %q"
	msgLatestLTSSeries     = "with the latest LTS series %q"
)

// charmSeries determine what series to use with a charm.
// Order of preference is:
// - user requested when deploying
// - default from charm metadata supported series
// - model default
// - charm store default
func charmSeries(
	requestedSeries, seriesFromCharm string,
	supportedSeries []string,
	force bool,
	conf *config.Config,
) (string, string, error) {
	// User has requested a series and we have a new charm with series in metadata.
	if requestedSeries != "" && seriesFromCharm == "" {
		if !force && !isSeriesSupported(requestedSeries, supportedSeries) {
			return "", "", charm.NewUnsupportedSeriesError(requestedSeries, supportedSeries)
		}
		return requestedSeries, msgUserRequestedSeries, nil
	}

	// User has requested a series and it's an old charm for a single series.
	if seriesFromCharm != "" {
		if !force && requestedSeries != "" && requestedSeries != seriesFromCharm {
			return "", "", charm.NewUnsupportedSeriesError(requestedSeries, []string{seriesFromCharm})
		}
		if requestedSeries != "" {
			return requestedSeries, msgUserRequestedSeries, nil
		}
		return seriesFromCharm, msgSingleCharmSeries, nil
	}

	// Use charm default.
	if len(supportedSeries) > 0 {
		return supportedSeries[0], msgDefaultCharmSeries, nil
	}

	// Use model default supported series.
	if defaultSeries, ok := conf.DefaultSeries(); ok {
		if !force && !isSeriesSupported(defaultSeries, supportedSeries) {
			return "", "", charm.NewUnsupportedSeriesError(defaultSeries, supportedSeries)
		}
		return defaultSeries, msgDefaultModelSeries, nil
	}

	// Use latest LTS.
	latestLtsSeries := config.LatestLtsSeries()
	if !force && !isSeriesSupported(latestLtsSeries, supportedSeries) {
		return "", "", charm.NewUnsupportedSeriesError(latestLtsSeries, supportedSeries)
	}
	return latestLtsSeries, msgLatestLTSSeries, nil
}

func (c *DeployCommand) deployCharm(
	curl *charm.URL, series string, ctx *cmd.Context,
	client *api.Client, deployer *serviceDeployer,
) (rErr error) {
	if c.BumpRevision {
		ctx.Infof("--upgrade (or -u) is deprecated and ignored; charms are always deployed with a unique revision.")
	}

	charmInfo, err := client.CharmInfo(curl.String())
	if err != nil {
		return err
	}

	numUnits := c.NumUnits
	if charmInfo.Meta.Subordinate {
		if !constraints.IsEmpty(&c.Constraints) {
			return errors.New("cannot use --constraints with subordinate service")
		}
		if numUnits == 1 && c.PlacementSpec == "" {
			numUnits = 0
		} else {
			return errors.New("cannot use --num-units or --to with subordinate service")
		}
	}
	serviceName := c.ServiceName
	if serviceName == "" {
		serviceName = charmInfo.Meta.Name
	}

	var configYAML []byte
	if c.Config.Path != "" {
		configYAML, err = c.Config.Read(ctx)
		if err != nil {
			return err
		}
	}

	state, err := c.NewAPIRoot()
	if err != nil {
		return errors.Trace(err)
	}
	httpClient, err := c.HTTPClient()
	if err != nil {
		return errors.Trace(err)
	}

	deployInfo := DeploymentInfo{
		CharmURL:    curl,
		ServiceName: serviceName,
		ModelUUID:   client.ModelUUID(),
	}

	for _, step := range c.Steps {
		err = step.RunPre(state, httpClient, ctx, deployInfo)
		if err != nil {
			return err
		}
	}

	defer func() {
		for _, step := range c.Steps {
			err = step.RunPost(state, httpClient, ctx, deployInfo, rErr)
			if err != nil {
				rErr = err
			}
		}
	}()

<<<<<<< HEAD
	ids, err := c.handleResources(serviceName, charmInfo.Meta.Resources)
	if err != nil {
		return errors.Trace(err)
	}

	params := serviceDeployParams{
		charmURL:    curl.String(),
		serviceName: serviceName,
		series:      series,
		numUnits:    numUnits,
		configYAML:  string(configYAML),
		constraints: c.Constraints,
		placement:   c.Placement,
		networks:    c.Networks,
		storage:     c.Storage,
		resources:   ids,
	}
	if err := deployer.serviceDeploy(params); err != nil {
=======
	if err := deployer.serviceDeploy(serviceDeployParams{
		curl.String(),
		serviceName,
		series,
		numUnits,
		string(configYAML),
		c.Constraints,
		c.Placement,
		c.Networks,
		c.Storage,
		c.Bindings,
	}); err != nil {
>>>>>>> 4ccd0065
		return err
	}

	state, err = c.NewAPIRoot()
	if err != nil {
		return errors.Trace(err)
	}
	httpClient, err = c.HTTPClient()
	if err != nil {
		return errors.Trace(err)
	}

	return err
}

<<<<<<< HEAD
func (c *DeployCommand) handleResources(serviceName string, metaResources map[string]charmresource.Meta) (map[string]string, error) {
	if len(c.Resources) == 0 && len(metaResources) == 0 {
		return nil, nil
	}

	api, err := c.NewAPIRoot()
	if err != nil {
		return nil, errors.Trace(err)
	}

	ids, err := resourceadapters.DeployResources(serviceName, c.Resources, metaResources, api)
	if err != nil {
		return nil, errors.Trace(err)
	}

	return ids, nil
}

type serviceDeployParams struct {
	charmURL    string
	serviceName string
	series      string
	numUnits    int
	configYAML  string
	constraints constraints.Value
	placement   []*instance.Placement
	networks    string
	storage     map[string]storage.Constraints
	resources   map[string]string
=======
const parseBindErrorPrefix = "--bind must be in the form '[<default-space>] [<relation-name>=<space>] [<relation2-name>=<space2>] ...]'. "

// parseBind parses the --bind option. Valid forms are:
// * relation-name=space-name
// * space-name
// * The above in a space separated list to specify multiple bindings,
//   e.g. "rel1=space1 rel2=space2 space3"
func (c *DeployCommand) parseBind() error {
	bindings := make(map[string]string)
	if c.BindToSpaces == "" {
		return nil
	}

	for _, s := range strings.Split(c.BindToSpaces, " ") {
		s = strings.TrimSpace(s)
		if s == "" {
			continue
		}

		v := strings.Split(s, "=")
		var endpoint, space string
		switch len(v) {
		case 1:
			endpoint = ""
			space = v[0]
		case 2:
			if v[0] == "" {
				return errors.New(parseBindErrorPrefix + "Found = without relation name. Use a lone space name to set the default.")
			}
			endpoint = v[0]
			space = v[1]
		default:
			return errors.New(parseBindErrorPrefix + "Found multiple = in binding. Did you forget to space-separate the binding list?")
		}

		if !names.IsValidSpace(space) {
			return errors.New(parseBindErrorPrefix + "Space name invalid.")
		}
		bindings[endpoint] = space
	}
	c.Bindings = bindings
	return nil
}

type serviceDeployParams struct {
	charmURL      string
	serviceName   string
	series        string
	numUnits      int
	configYAML    string
	constraints   constraints.Value
	placement     []*instance.Placement
	networks      string
	storage       map[string]storage.Constraints
	spaceBindings map[string]string
>>>>>>> 4ccd0065
}

type serviceDeployer struct {
	ctx                     *cmd.Context
	newServiceAPIClient     func() (*apiservice.Client, error)
	newAnnotationsAPIClient func() (*apiannotations.Client, error)
}

func (c *serviceDeployer) serviceDeploy(args serviceDeployParams) error {
	if len(args.networks) > 0 {
		c.ctx.Infof(
			"use of --networks is deprecated and is ignored. " +
				"Please use spaces to manage placement within networks",
		)
	}
	serviceClient, err := c.newServiceAPIClient()
	if err != nil {
		return err
	}
	defer serviceClient.Close()
	for i, p := range args.placement {
		if p.Scope == "model-uuid" {
			p.Scope = serviceClient.ModelUUID()
		}
		args.placement[i] = p
	}

	clientArgs := apiservice.DeployArgs{
		args.charmURL,
		args.serviceName,
		args.series,
		args.numUnits,
		args.configYAML,
		args.constraints,
		args.placement,
		[]string{},
		args.storage,
<<<<<<< HEAD
		args.resources,
	}

	return serviceClient.Deploy(clientArgs)
=======
		args.spaceBindings,
	)
>>>>>>> 4ccd0065
}

func (c *DeployCommand) Run(ctx *cmd.Context) error {
	client, err := c.NewAPIClient()
	if err != nil {
		return err
	}
	defer client.Close()

	err = c.deployCharmOrBundle(ctx, client)
	return block.ProcessBlockedError(err, block.BlockChange)
}

type metricCredentialsAPI interface {
	SetMetricCredentials(string, []byte) error
	Close() error
}

type metricsCredentialsAPIImpl struct {
	api   *apiservice.Client
	state api.Connection
}

// SetMetricCredentials sets the credentials on the service.
func (s *metricsCredentialsAPIImpl) SetMetricCredentials(serviceName string, data []byte) error {
	return s.api.SetMetricCredentials(serviceName, data)
}

// Close closes the api connection
func (s *metricsCredentialsAPIImpl) Close() error {
	err := s.state.Close()
	if err != nil {
		return errors.Trace(err)
	}
	return nil
}

var getMetricCredentialsAPI = func(state api.Connection) (metricCredentialsAPI, error) {
	return &metricsCredentialsAPIImpl{api: apiservice.NewClient(state), state: state}, nil
}

// getFlags returns the flags with the given names. Only flags that are set and
// whose name is included in flagNames are included.
func getFlags(flagSet *gnuflag.FlagSet, flagNames []string) []string {
	flags := make([]string, 0, flagSet.NFlag())
	flagSet.Visit(func(flag *gnuflag.Flag) {
		for _, name := range flagNames {
			if flag.Name == name {
				flags = append(flags, flagWithMinus(name))
			}
		}
	})
	return flags
}

func flagWithMinus(name string) string {
	if len(name) > 1 {
		return "--" + name
	}
	return "-" + name
}<|MERGE_RESOLUTION|>--- conflicted
+++ resolved
@@ -74,16 +74,12 @@
 	// the storage name defined in that service's charm storage metadata.
 	BundleStorage map[string]map[string]storage.Constraints
 
-<<<<<<< HEAD
 	// Resources is a map of resource name to filename to be uploaded on deploy.
 	Resources map[string]string
 
-	Steps   []DeployStep
-=======
 	Bindings map[string]string
 	Steps    []DeployStep
 
->>>>>>> 4ccd0065
 	flagSet *gnuflag.FlagSet
 }
 
@@ -234,11 +230,7 @@
 var (
 	// charmOnlyFlags and bundleOnlyFlags are used to validate flags based on
 	// whether we are deploying a charm or a bundle.
-<<<<<<< HEAD
-	charmOnlyFlags  = []string{"config", "constraints", "force", "n", "networks", "num-units", "series", "to", "u", "upgrade", "resource"}
-=======
-	charmOnlyFlags  = []string{"bind", "config", "constraints", "force", "n", "networks", "num-units", "series", "to", "u", "upgrade"}
->>>>>>> 4ccd0065
+	charmOnlyFlags  = []string{"bind", "config", "constraints", "force", "n", "networks", "num-units", "series", "to", "u", "upgrade", "resource"}
 	bundleOnlyFlags = []string{}
 )
 
@@ -256,12 +248,9 @@
 	f.StringVar(&c.Series, "series", "", "the series on which to deploy")
 	f.BoolVar(&c.Force, "force", false, "allow a charm to be deployed to a machine running an unsupported series")
 	f.Var(storageFlag{&c.Storage, &c.BundleStorage}, "storage", "charm storage constraints")
-<<<<<<< HEAD
 	f.Var(stringMap{&c.Resources}, "resource", "resource to be uploaded to the controller")
-
-=======
 	f.StringVar(&c.BindToSpaces, "bind", "", "Configure service endpoint bindings to spaces")
->>>>>>> 4ccd0065
+
 	for _, step := range c.Steps {
 		step.SetFlags(f)
 	}
@@ -574,39 +563,25 @@
 		}
 	}()
 
-<<<<<<< HEAD
 	ids, err := c.handleResources(serviceName, charmInfo.Meta.Resources)
 	if err != nil {
 		return errors.Trace(err)
 	}
 
 	params := serviceDeployParams{
-		charmURL:    curl.String(),
-		serviceName: serviceName,
-		series:      series,
-		numUnits:    numUnits,
-		configYAML:  string(configYAML),
-		constraints: c.Constraints,
-		placement:   c.Placement,
-		networks:    c.Networks,
-		storage:     c.Storage,
-		resources:   ids,
+		charmURL:      curl.String(),
+		serviceName:   serviceName,
+		series:        series,
+		numUnits:      numUnits,
+		configYAML:    string(configYAML),
+		constraints:   c.Constraints,
+		placement:     c.Placement,
+		networks:      c.Networks,
+		storage:       c.Storage,
+		spaceBindings: c.Bindings,
+		resources:     ids,
 	}
 	if err := deployer.serviceDeploy(params); err != nil {
-=======
-	if err := deployer.serviceDeploy(serviceDeployParams{
-		curl.String(),
-		serviceName,
-		series,
-		numUnits,
-		string(configYAML),
-		c.Constraints,
-		c.Placement,
-		c.Networks,
-		c.Storage,
-		c.Bindings,
-	}); err != nil {
->>>>>>> 4ccd0065
 		return err
 	}
 
@@ -622,7 +597,6 @@
 	return err
 }
 
-<<<<<<< HEAD
 func (c *DeployCommand) handleResources(serviceName string, metaResources map[string]charmresource.Meta) (map[string]string, error) {
 	if len(c.Resources) == 0 && len(metaResources) == 0 {
 		return nil, nil
@@ -641,18 +615,6 @@
 	return ids, nil
 }
 
-type serviceDeployParams struct {
-	charmURL    string
-	serviceName string
-	series      string
-	numUnits    int
-	configYAML  string
-	constraints constraints.Value
-	placement   []*instance.Placement
-	networks    string
-	storage     map[string]storage.Constraints
-	resources   map[string]string
-=======
 const parseBindErrorPrefix = "--bind must be in the form '[<default-space>] [<relation-name>=<space>] [<relation2-name>=<space2>] ...]'. "
 
 // parseBind parses the --bind option. Valid forms are:
@@ -708,7 +670,7 @@
 	networks      string
 	storage       map[string]storage.Constraints
 	spaceBindings map[string]string
->>>>>>> 4ccd0065
+	resources     map[string]string
 }
 
 type serviceDeployer struct {
@@ -746,15 +708,11 @@
 		args.placement,
 		[]string{},
 		args.storage,
-<<<<<<< HEAD
+		args.spaceBindings,
 		args.resources,
 	}
 
 	return serviceClient.Deploy(clientArgs)
-=======
-		args.spaceBindings,
-	)
->>>>>>> 4ccd0065
 }
 
 func (c *DeployCommand) Run(ctx *cmd.Context) error {
