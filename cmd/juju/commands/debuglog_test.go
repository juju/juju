--- conflicted
+++ resolved
@@ -95,24 +95,14 @@
 		}, {
 			args: []string{"--include-labels", "logger-tags=http,apiserver"},
 			expected: common.DebugLogParams{
-<<<<<<< HEAD
 				IncludeLabels: map[string]string{"logger-tags": "http,apiserver"},
 				Backlog:       10,
-=======
-				Backlog:      10,
-				IncludeLabel: []string{"http", "apiserver"},
->>>>>>> 4907d0c4
 			},
 		}, {
 			args: []string{"--exclude-labels", "logger-tags=http,apiserver"},
 			expected: common.DebugLogParams{
-<<<<<<< HEAD
 				ExcludeLabels: map[string]string{"logger-tags": "http,apiserver"},
 				Backlog:       10,
-=======
-				Backlog:      10,
-				ExcludeLabel: []string{"http", "apiserver"},
->>>>>>> 4907d0c4
 			},
 		}, {
 			args: []string{"--replay"},
@@ -120,7 +110,6 @@
 				Replay: true,
 			},
 		}, {
-<<<<<<< HEAD
 			args: []string{"--firehose"},
 			expected: common.DebugLogParams{
 				Backlog:  10,
@@ -130,8 +119,6 @@
 			args:     []string{"--no-tail", "--tail"},
 			errMatch: `setting --tail and --no-tail not valid`,
 		}, {
-=======
->>>>>>> 4907d0c4
 			args:     []string{"--no-tail", "--retry"},
 			errMatch: `setting --no-tail and --retry not valid`,
 		}, {
