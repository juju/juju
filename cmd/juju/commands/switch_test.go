--- conflicted
+++ resolved
@@ -27,12 +27,8 @@
 	envPath := gitjujutesting.HomePath(".juju", "environments.yaml")
 	err := os.Remove(envPath)
 	c.Assert(err, jc.ErrorIsNil)
-<<<<<<< HEAD
-	_, err = testing.RunCommand(c, newSwitchCommand())
-	c.Assert(err, gc.ErrorMatches, "couldn't read the environment")
-=======
-	s.addTestSystem(c)
-	context, err := testing.RunCommand(c, &SwitchCommand{}, "--list")
+	s.addTestSystem(c)
+	context, err := testing.RunCommand(c, newSwitchCommand(), "--list")
 	c.Assert(err, jc.ErrorIsNil)
 	c.Assert(testing.Stdout(context), gc.Equals, "a-system (system)\n")
 }
@@ -42,9 +38,8 @@
 	err := os.Chmod(envPath, 0)
 	c.Assert(err, jc.ErrorIsNil)
 	s.addTestSystem(c)
-	_, err = testing.RunCommand(c, &SwitchCommand{}, "--list")
+	_, err = testing.RunCommand(c, newSwitchCommand(), "--list")
 	c.Assert(err, gc.ErrorMatches, "couldn't read the environment: open .*: permission denied")
->>>>>>> f5be9721
 }
 
 func (*SwitchSimpleSuite) TestNoDefault(c *gc.C) {
@@ -57,7 +52,7 @@
 	envPath := gitjujutesting.HomePath(".juju", "environments.yaml")
 	err := os.Remove(envPath)
 	c.Assert(err, jc.ErrorIsNil)
-	_, err = testing.RunCommand(c, &SwitchCommand{})
+	_, err = testing.RunCommand(c, newSwitchCommand())
 	c.Assert(err, gc.ErrorMatches, "no currently specified environment")
 }
 
