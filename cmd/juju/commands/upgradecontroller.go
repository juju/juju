--- conflicted
+++ resolved
@@ -87,17 +87,6 @@
 	controllerModelDetails *jujuclient.ModelDetails
 }
 
-<<<<<<< HEAD
-// ControllerAPI defines the controller API methods.
-type ControllerAPI interface {
-	CloudSpec(modelTag names.ModelTag) (environscloudspec.CloudSpec, error)
-	ControllerConfig(context.Context) (controller.Config, error)
-	ModelConfig() (map[string]interface{}, error)
-	Close() error
-}
-
-=======
->>>>>>> 0f09c39f
 func (c *upgradeControllerCommand) Info() *cmd.Info {
 	return jujucmd.Info(&cmd.Info{
 		Name:     "upgrade-controller",
