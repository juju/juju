// Copyright 2012, 2013 Canonical Ltd.
// Licensed under the AGPLv3, see LICENCE file for details.

package commands

import (
	"fmt"
	"os"
	"runtime"
	"strings"
	"time"

	"github.com/juju/cmd"
	"github.com/juju/errors"
	"github.com/juju/loggo"
	"github.com/juju/testing"
	jc "github.com/juju/testing/checkers"
	"github.com/juju/utils/arch"
	jujuos "github.com/juju/utils/os"
	"github.com/juju/utils/series"
	gc "gopkg.in/check.v1"

	"github.com/juju/juju/apiserver/params"
	"github.com/juju/juju/cmd/envcmd"
	"github.com/juju/juju/cmd/juju/block"
	cmdtesting "github.com/juju/juju/cmd/testing"
	"github.com/juju/juju/constraints"
	"github.com/juju/juju/environs"
	"github.com/juju/juju/environs/bootstrap"
	"github.com/juju/juju/environs/config"
	"github.com/juju/juju/environs/configstore"
	"github.com/juju/juju/environs/filestorage"
	"github.com/juju/juju/environs/imagemetadata"
	"github.com/juju/juju/environs/simplestreams"
	"github.com/juju/juju/environs/sync"
	envtesting "github.com/juju/juju/environs/testing"
	envtools "github.com/juju/juju/environs/tools"
	toolstesting "github.com/juju/juju/environs/tools/testing"
	"github.com/juju/juju/instance"
	"github.com/juju/juju/juju"
	"github.com/juju/juju/juju/osenv"
	"github.com/juju/juju/network"
	"github.com/juju/juju/provider/dummy"
	coretesting "github.com/juju/juju/testing"
	coretools "github.com/juju/juju/tools"
	"github.com/juju/juju/version"
)

type BootstrapSuite struct {
	coretesting.FakeJujuHomeSuite
	testing.MgoSuite
	envtesting.ToolsFixture
	mockBlockClient *mockBlockClient
}

var _ = gc.Suite(&BootstrapSuite{})

func (s *BootstrapSuite) SetUpSuite(c *gc.C) {
	s.FakeJujuHomeSuite.SetUpSuite(c)
	s.MgoSuite.SetUpSuite(c)
}

func (s *BootstrapSuite) SetUpTest(c *gc.C) {
	s.FakeJujuHomeSuite.SetUpTest(c)
	s.MgoSuite.SetUpTest(c)
	s.ToolsFixture.SetUpTest(c)

	// Set version.Current to a known value, for which we
	// will make tools available. Individual tests may
	// override this.
	s.PatchValue(&version.Current, v100p64)
	s.PatchValue(&jujuos.HostOS, func() jujuos.OSType { return jujuos.Ubuntu })

	// Set up a local source with tools.
	sourceDir := createToolsSource(c, vAll)
	s.PatchValue(&envtools.DefaultBaseURL, sourceDir)

	s.PatchValue(&envtools.BundleTools, toolstesting.GetMockBundleTools(c))

	s.mockBlockClient = &mockBlockClient{}
	s.PatchValue(&blockAPI, func(c *envcmd.EnvCommandBase) (block.BlockListAPI, error) {
		return s.mockBlockClient, nil
	})
}

func (s *BootstrapSuite) TearDownSuite(c *gc.C) {
	s.MgoSuite.TearDownSuite(c)
	s.FakeJujuHomeSuite.TearDownSuite(c)
}

func (s *BootstrapSuite) TearDownTest(c *gc.C) {
	s.ToolsFixture.TearDownTest(c)
	s.MgoSuite.TearDownTest(c)
	s.FakeJujuHomeSuite.TearDownTest(c)
	dummy.Reset()
}

type mockBlockClient struct {
	retry_count int
	num_retries int
}

func (c *mockBlockClient) List() ([]params.Block, error) {
	c.retry_count += 1
	if c.retry_count == 5 {
		return nil, fmt.Errorf("upgrade in progress")
	}
	if c.num_retries < 0 {
		return nil, fmt.Errorf("other error")
	}
	if c.retry_count < c.num_retries {
		return nil, fmt.Errorf("upgrade in progress")
	}
	return []params.Block{}, nil
}

func (c *mockBlockClient) Close() error {
	return nil
}

func (s *BootstrapSuite) TestBootstrapAPIReadyRetries(c *gc.C) {
	s.PatchValue(&bootstrapReadyPollDelay, 1*time.Millisecond)
	s.PatchValue(&bootstrapReadyPollCount, 5)
	defaultSeriesVersion := version.Current
	// Force a dev version by having a non zero build number.
	// This is because we have not uploaded any tools and auto
	// upload is only enabled for dev versions.
	defaultSeriesVersion.Build = 1234
	s.PatchValue(&version.Current, defaultSeriesVersion)
	for _, t := range []struct {
		num_retries int
		err         string
	}{
		{0, ""},                    // agent ready immediately
		{2, ""},                    // agent ready after 2 polls
		{6, "upgrade in progress"}, // agent ready after 6 polls but that's too long
		{-1, "other error"},        // another error is returned
	} {
		resetJujuHome(c, "devenv")

		s.mockBlockClient.num_retries = t.num_retries
		s.mockBlockClient.retry_count = 0
		_, err := coretesting.RunCommand(c, newBootstrapCommand(), "-e", "devenv")
		if t.err == "" {
			c.Check(err, jc.ErrorIsNil)
		} else {
			c.Check(err, gc.ErrorMatches, t.err)
		}
		expectedRetries := t.num_retries
		if t.num_retries <= 0 {
			expectedRetries = 1
		}
		// Only retry maximum of bootstrapReadyPollCount times.
		if expectedRetries > 5 {
			expectedRetries = 5
		}
		c.Check(s.mockBlockClient.retry_count, gc.Equals, expectedRetries)
	}
}

func (s *BootstrapSuite) TestRunTests(c *gc.C) {
	for i, test := range bootstrapTests {
		c.Logf("\ntest %d: %s", i, test.info)
		restore := s.run(c, test)
		restore()
	}
}

type bootstrapTest struct {
	info string
	// binary version string used to set version.Current
	version string
	sync    bool
	args    []string
	err     string
	// binary version string for expected tools; if set, no default tools
	// will be uploaded before running the test.
	upload      string
	constraints constraints.Value
	placement   string
	hostArch    string
	keepBroken  bool
}

func (s *BootstrapSuite) patchVersionAndSeries(c *gc.C, envName string) {
	env := resetJujuHome(c, envName)
	s.PatchValue(&series.HostSeries, func() string { return config.PreferredSeries(env.Config()) })
	s.patchVersion(c)
}

func (s *BootstrapSuite) patchVersion(c *gc.C) {
	// Force a dev version by having a non zero build number.
	// This is because we have not uploaded any tools and auto
	// upload is only enabled for dev versions.
	num := version.Current.Number
	num.Build = 1234
	s.PatchValue(&version.Current.Number, num)
}

func (s *BootstrapSuite) run(c *gc.C, test bootstrapTest) testing.Restorer {
	// Create home with dummy provider and remove all
	// of its envtools.
	env := resetJujuHome(c, "peckham")

	// Although we're testing PrepareEndpointsForCaching interactions
	// separately in the juju package, here we just ensure it gets
	// called with the right arguments.
	prepareCalled := false
	addrConnectedTo := "localhost:17070"
	restore := testing.PatchValue(
		&prepareEndpointsForCaching,
		func(info configstore.EnvironInfo, hps [][]network.HostPort, addr network.HostPort) (_, _ []string, _ bool) {
			prepareCalled = true
			addrs, hosts, changed := juju.PrepareEndpointsForCaching(info, hps, addr)
			// Because we're bootstrapping the addresses will always
			// change, as there's no .jenv file saved yet.
			c.Assert(changed, jc.IsTrue)
			return addrs, hosts, changed
		},
	)

	if test.version != "" {
		useVersion := strings.Replace(test.version, "%LTS%", config.LatestLtsSeries(), 1)
		v := version.MustParseBinary(useVersion)
		restore = restore.Add(testing.PatchValue(&version.Current.Number, v.Number))
		restore = restore.Add(testing.PatchValue(&arch.HostArch, func() string { return v.Arch }))
		restore = restore.Add(testing.PatchValue(&series.HostSeries, func() string { return v.Series }))
	}

	if test.hostArch != "" {
		restore = restore.Add(testing.PatchValue(&arch.HostArch, func() string { return test.hostArch }))
	}

	// Run command and check for uploads.
	opc, errc := cmdtesting.RunCommand(cmdtesting.NullContext(c), newBootstrapCommand(), test.args...)
	// Check for remaining operations/errors.
	if test.err != "" {
		err := <-errc
		c.Assert(err, gc.NotNil)
		stripped := strings.Replace(err.Error(), "\n", "", -1)
		c.Check(stripped, gc.Matches, test.err)
		return restore
	}
	if !c.Check(<-errc, gc.IsNil) {
		return restore
	}

	opBootstrap := (<-opc).(dummy.OpBootstrap)
	c.Check(opBootstrap.Env, gc.Equals, "peckham")
	c.Check(opBootstrap.Args.Constraints, gc.DeepEquals, test.constraints)
	c.Check(opBootstrap.Args.Placement, gc.Equals, test.placement)

	opFinalizeBootstrap := (<-opc).(dummy.OpFinalizeBootstrap)
	c.Check(opFinalizeBootstrap.Env, gc.Equals, "peckham")
	c.Check(opFinalizeBootstrap.InstanceConfig.Tools, gc.NotNil)
	if test.upload != "" {
		c.Check(opFinalizeBootstrap.InstanceConfig.Tools.Version.String(), gc.Equals, test.upload)
	}

	store, err := configstore.Default()
	c.Assert(err, jc.ErrorIsNil)
	// Check a CA cert/key was generated by reloading the environment.
	env, err = environs.NewFromName("peckham", store)
	c.Assert(err, jc.ErrorIsNil)
	_, hasCert := env.Config().CACert()
	c.Check(hasCert, jc.IsTrue)
	_, hasKey := env.Config().CAPrivateKey()
	c.Check(hasKey, jc.IsTrue)
	info, err := store.ReadInfo("peckham")
	c.Assert(err, jc.ErrorIsNil)
	c.Assert(info, gc.NotNil)
	c.Assert(prepareCalled, jc.IsTrue)
	c.Assert(info.APIEndpoint().Addresses, gc.DeepEquals, []string{addrConnectedTo})
	return restore
}

var bootstrapTests = []bootstrapTest{{
	info: "no args, no error, no upload, no constraints",
}, {
	info: "bad --constraints",
	args: []string{"--constraints", "bad=wrong"},
	err:  `invalid value "bad=wrong" for flag --constraints: unknown constraint "bad"`,
}, {
	info: "conflicting --constraints",
	args: []string{"--constraints", "instance-type=foo mem=4G"},
	err:  `failed to bootstrap environment: ambiguous constraints: "instance-type" overlaps with "mem"`,
}, {
	info: "bad --series",
	args: []string{"--series", "1bad1"},
	err:  `invalid value "1bad1" for flag --series: invalid series name "1bad1"`,
}, {
	info: "lonely --series",
	args: []string{"--series", "fine"},
	err:  `--series requires --upload-tools`,
}, {
	info: "lonely --upload-series",
	args: []string{"--upload-series", "fine"},
	err:  `--upload-series requires --upload-tools`,
}, {
	info: "--upload-series with --series",
	args: []string{"--upload-tools", "--upload-series", "foo", "--series", "bar"},
	err:  `--upload-series and --series can't be used together`,
}, {
	info:    "bad environment",
	version: "1.2.3-%LTS%-amd64",
	args:    []string{"-e", "brokenenv"},
	err:     `failed to bootstrap environment: dummy.Bootstrap is broken`,
}, {
	info:        "constraints",
	args:        []string{"--constraints", "mem=4G cpu-cores=4"},
	constraints: constraints.MustParse("mem=4G cpu-cores=4"),
}, {
	info:        "unsupported constraint passed through but no error",
	args:        []string{"--constraints", "mem=4G cpu-cores=4 cpu-power=10"},
	constraints: constraints.MustParse("mem=4G cpu-cores=4 cpu-power=10"),
}, {
	info:        "--upload-tools uses arch from constraint if it matches current version",
	version:     "1.3.3-saucy-ppc64el",
	hostArch:    "ppc64el",
	args:        []string{"--upload-tools", "--constraints", "arch=ppc64el"},
	upload:      "1.3.3.1-raring-ppc64el", // from version.Current
	constraints: constraints.MustParse("arch=ppc64el"),
}, {
	info:     "--upload-tools rejects mismatched arch",
	version:  "1.3.3-saucy-amd64",
	hostArch: "amd64",
	args:     []string{"--upload-tools", "--constraints", "arch=ppc64el"},
	err:      `failed to bootstrap environment: cannot build tools for "ppc64el" using a machine running on "amd64"`,
}, {
	info:     "--upload-tools rejects non-supported arch",
	version:  "1.3.3-saucy-mips64",
	hostArch: "mips64",
	args:     []string{"--upload-tools"},
	err:      `failed to bootstrap environment: environment "peckham" of type dummy does not support instances running on "mips64"`,
}, {
	info:     "--upload-tools always bumps build number",
	version:  "1.2.3.4-raring-amd64",
	hostArch: "amd64",
	args:     []string{"--upload-tools"},
	upload:   "1.2.3.5-raring-amd64",
}, {
	info:      "placement",
	args:      []string{"--to", "something"},
	placement: "something",
}, {
	info:       "keep broken",
	args:       []string{"--keep-broken"},
	keepBroken: true,
}, {
	info: "additional args",
	args: []string{"anything", "else"},
	err:  `unrecognized args: \["anything" "else"\]`,
}, {
	info: "--agent-version with --upload-tools",
	args: []string{"--agent-version", "1.1.0", "--upload-tools"},
	err:  `--agent-version and --upload-tools can't be used together`,
}, {
	info: "--agent-version with --no-auto-upgrade",
	args: []string{"--agent-version", "1.1.0", "--no-auto-upgrade"},
	err:  `--agent-version and --no-auto-upgrade can't be used together`,
}, {
	info: "invalid --agent-version value",
	args: []string{"--agent-version", "foo"},
	err:  `invalid version "foo"`,
}, {
	info:    "agent-version doesn't match client version major",
	version: "1.3.3-saucy-ppc64el",
	args:    []string{"--agent-version", "2.3.0"},
	err:     `requested agent version major.minor mismatch`,
}, {
	info:    "agent-version doesn't match client version minor",
	version: "1.3.3-saucy-ppc64el",
	args:    []string{"--agent-version", "1.4.0"},
	err:     `requested agent version major.minor mismatch`,
}}

func (s *BootstrapSuite) TestRunEnvNameMissing(c *gc.C) {
	s.PatchValue(&getEnvName, func(*bootstrapCommand) string { return "" })

	_, err := coretesting.RunCommand(c, newBootstrapCommand())

	c.Check(err, gc.ErrorMatches, "the name of the environment must be specified")
}

const provisionalEnvs = `
environments:
    devenv:
        type: dummy
    cloudsigma:
        type: cloudsigma
    vsphere:
        type: vsphere
`

func (s *BootstrapSuite) TestCheckProviderProvisional(c *gc.C) {
	coretesting.WriteEnvironments(c, provisionalEnvs)

	err := checkProviderType("devenv")
	c.Assert(err, jc.ErrorIsNil)

	for name, flag := range provisionalProviders {
		// vsphere is disabled for gccgo. See lp:1440940.
		if name == "vsphere" && runtime.Compiler == "gccgo" {
			continue
		}
		c.Logf(" - trying %q -", name)
		err := checkProviderType(name)
		c.Check(err, gc.ErrorMatches, ".* provider is provisional .* set JUJU_DEV_FEATURE_FLAGS=.*")

		err = os.Setenv(osenv.JujuFeatureFlagEnvKey, flag)
		c.Assert(err, jc.ErrorIsNil)
		err = checkProviderType(name)
		c.Check(err, jc.ErrorIsNil)
	}
}

func (s *BootstrapSuite) TestBootstrapTwice(c *gc.C) {
	const envName = "devenv"
	s.patchVersionAndSeries(c, envName)

<<<<<<< HEAD
	_, err := coretesting.RunCommand(c, newBootstrapCommand(), "-e", "devenv")
	c.Assert(err, jc.ErrorIsNil)

	_, err = coretesting.RunCommand(c, newBootstrapCommand(), "-e", "devenv")
=======
	_, err := coretesting.RunCommand(c, envcmd.Wrap(&BootstrapCommand{}), "-e", envName)
	c.Assert(err, jc.ErrorIsNil)

	_, err = coretesting.RunCommand(c, envcmd.Wrap(&BootstrapCommand{}), "-e", envName)
>>>>>>> 616e8cdf
	c.Assert(err, gc.ErrorMatches, "environment is already bootstrapped")
}

type mockBootstrapInstance struct {
	instance.Instance
}

func (*mockBootstrapInstance) Addresses() ([]network.Address, error) {
	return []network.Address{{Value: "localhost"}}, nil
}

func (s *BootstrapSuite) TestSeriesDeprecation(c *gc.C) {
	ctx := s.checkSeriesArg(c, "--series")
	c.Check(coretesting.Stderr(ctx), gc.Equals,
		"Use of --series is obsolete. --upload-tools now expands to all supported series of the same operating system.\nBootstrap complete\n")
}

func (s *BootstrapSuite) TestUploadSeriesDeprecation(c *gc.C) {
	ctx := s.checkSeriesArg(c, "--upload-series")
	c.Check(coretesting.Stderr(ctx), gc.Equals,
		"Use of --upload-series is obsolete. --upload-tools now expands to all supported series of the same operating system.\nBootstrap complete\n")
}

func (s *BootstrapSuite) checkSeriesArg(c *gc.C, argVariant string) *cmd.Context {
	_bootstrap := &fakeBootstrapFuncs{}
	s.PatchValue(&getBootstrapFuncs, func() BootstrapInterface {
		return _bootstrap
	})
	resetJujuHome(c, "devenv")
	s.PatchValue(&allInstances, func(environ environs.Environ) ([]instance.Instance, error) {
		return []instance.Instance{&mockBootstrapInstance{}}, nil
	})

	ctx, err := coretesting.RunCommand(c, newBootstrapCommand(), "--upload-tools", argVariant, "foo,bar")

	c.Assert(err, jc.ErrorIsNil)
	return ctx
}

// In the case where we cannot examine an environment, we want the
// error to propagate back up to the user.
func (s *BootstrapSuite) TestBootstrapPropagatesEnvErrors(c *gc.C) {
	//TODO(bogdanteleaga): fix this for windows once permissions are fixed
	if runtime.GOOS == "windows" {
		c.Skip("bug 1403084: this is very platform specific. When/if we will support windows state machine, this will probably be rewritten.")
	}

	const envName = "devenv"
	s.patchVersionAndSeries(c, envName)
	s.PatchValue(&environType, func(string) (string, error) { return "", nil })

	_, err := coretesting.RunCommand(c, newBootstrapCommand(), "-e", envName)
	c.Assert(err, jc.ErrorIsNil)

	// Change permissions on the jenv file to simulate some kind of
	// unexpected error when trying to read info from the environment
	jenvFile := testing.HomePath(".juju", "environments", envName+".jenv")
	err = os.Chmod(jenvFile, os.FileMode(0200))
	c.Assert(err, jc.ErrorIsNil)

	// The second bootstrap should fail b/c of the propogated error
	_, err = coretesting.RunCommand(c, newBootstrapCommand(), "-e", envName)
	c.Assert(err, gc.ErrorMatches, "there was an issue examining the environment: .*")
}

func (s *BootstrapSuite) TestBootstrapCleansUpIfEnvironPrepFails(c *gc.C) {

	cleanupRan := false

	s.PatchValue(&environType, func(string) (string, error) { return "", nil })
	s.PatchValue(
		&environFromName,
		func(
			*cmd.Context,
			string,
			string,
			func(environs.Environ) error,
		) (environs.Environ, func(), error) {
			return nil, func() { cleanupRan = true }, fmt.Errorf("mock")
		},
	)

	ctx := coretesting.Context(c)
	_, errc := cmdtesting.RunCommand(ctx, newBootstrapCommand(), "-e", "peckham")
	c.Check(<-errc, gc.Not(gc.IsNil))
	c.Check(cleanupRan, jc.IsTrue)
}

// When attempting to bootstrap, check that when prepare errors out,
// the code cleans up the created jenv file, but *not* any existing
// environment that may have previously been bootstrapped.
func (s *BootstrapSuite) TestBootstrapFailToPrepareDiesGracefully(c *gc.C) {

	destroyedEnvRan := false
	destroyedInfoRan := false

	// Mock functions
	mockDestroyPreparedEnviron := func(
		*cmd.Context,
		environs.Environ,
		configstore.Storage,
		string,
	) {
		destroyedEnvRan = true
	}

	mockDestroyEnvInfo := func(
		ctx *cmd.Context,
		cfgName string,
		store configstore.Storage,
		action string,
	) {
		destroyedInfoRan = true
	}

	mockEnvironFromName := func(
		ctx *cmd.Context,
		envName string,
		action string,
		_ func(environs.Environ) error,
	) (environs.Environ, func(), error) {
		// Always show that the environment is bootstrapped.
		return environFromNameProductionFunc(
			ctx,
			envName,
			action,
			func(env environs.Environ) error {
				return environs.ErrAlreadyBootstrapped
			})
	}

	mockPrepare := func(
		string,
		environs.BootstrapContext,
		configstore.Storage,
	) (environs.Environ, error) {
		return nil, fmt.Errorf("mock-prepare")
	}

	// Simulation: prepare should fail and we should only clean up the
	// jenv file. Any existing environment should not be destroyed.
	s.PatchValue(&destroyPreparedEnviron, mockDestroyPreparedEnviron)
	s.PatchValue(&environType, func(string) (string, error) { return "", nil })
	s.PatchValue(&environFromName, mockEnvironFromName)
	s.PatchValue(&environs.PrepareFromName, mockPrepare)
	s.PatchValue(&destroyEnvInfo, mockDestroyEnvInfo)

	ctx := coretesting.Context(c)
	_, errc := cmdtesting.RunCommand(ctx, newBootstrapCommand(), "-e", "peckham")
	c.Check(<-errc, gc.ErrorMatches, ".*mock-prepare$")
	c.Check(destroyedEnvRan, jc.IsFalse)
	c.Check(destroyedInfoRan, jc.IsTrue)
}

func (s *BootstrapSuite) TestBootstrapJenvWarning(c *gc.C) {
	const envName = "devenv"
	s.patchVersionAndSeries(c, envName)

	store, err := configstore.Default()
	c.Assert(err, jc.ErrorIsNil)
	ctx := coretesting.Context(c)
	environs.PrepareFromName(envName, envcmd.BootstrapContext(ctx), store)

	logger := "jenv.warning.test"
	var testWriter loggo.TestWriter
	loggo.RegisterWriter(logger, &testWriter, loggo.WARNING)
	defer loggo.RemoveWriter(logger)

<<<<<<< HEAD
	_, errc := cmdtesting.RunCommand(ctx, newBootstrapCommand(), "-e", "devenv")
=======
	_, errc := cmdtesting.RunCommand(ctx, envcmd.Wrap(new(BootstrapCommand)), "-e", envName)
>>>>>>> 616e8cdf
	c.Assert(<-errc, gc.IsNil)
	c.Assert(testWriter.Log(), jc.LogMatches, []string{"ignoring environments.yaml: using bootstrap config in .*"})
}

func (s *BootstrapSuite) TestInvalidLocalSource(c *gc.C) {
	s.PatchValue(&version.Current.Number, version.MustParse("1.2.0"))
	env := resetJujuHome(c, "devenv")

	// Bootstrap the environment with an invalid source.
	// The command returns with an error.
	_, err := coretesting.RunCommand(c, newBootstrapCommand(), "--metadata-source", c.MkDir())
	c.Check(err, gc.ErrorMatches, `failed to bootstrap environment: Juju cannot bootstrap because no tools are available for your environment(.|\n)*`)

	// Now check that there are no tools available.
	_, err = envtools.FindTools(
		env, version.Current.Major, version.Current.Minor, "released", coretools.Filter{})
	c.Assert(err, gc.FitsTypeOf, errors.NotFoundf(""))
}

// createImageMetadata creates some image metadata in a local directory.
func createImageMetadata(c *gc.C) (string, []*imagemetadata.ImageMetadata) {
	// Generate some image metadata.
	im := []*imagemetadata.ImageMetadata{
		{
			Id:         "1234",
			Arch:       "amd64",
			Version:    "13.04",
			RegionName: "region",
			Endpoint:   "endpoint",
		},
	}
	cloudSpec := &simplestreams.CloudSpec{
		Region:   "region",
		Endpoint: "endpoint",
	}
	sourceDir := c.MkDir()
	sourceStor, err := filestorage.NewFileStorageWriter(sourceDir)
	c.Assert(err, jc.ErrorIsNil)
	err = imagemetadata.MergeAndWriteMetadata("raring", im, cloudSpec, sourceStor)
	c.Assert(err, jc.ErrorIsNil)
	return sourceDir, im
}

func (s *BootstrapSuite) TestBootstrapCalledWithMetadataDir(c *gc.C) {
	sourceDir, _ := createImageMetadata(c)
	resetJujuHome(c, "devenv")

	var bootstrap fakeBootstrapFuncs
	s.PatchValue(&getBootstrapFuncs, func() BootstrapInterface {
		return &bootstrap
	})

	coretesting.RunCommand(
		c, newBootstrapCommand(),
		"--metadata-source", sourceDir, "--constraints", "mem=4G",
	)
	c.Assert(bootstrap.args.MetadataDir, gc.Equals, sourceDir)
}

func (s *BootstrapSuite) checkBootstrapWithVersion(c *gc.C, vers, expect string) {
	resetJujuHome(c, "devenv")

	var bootstrap fakeBootstrapFuncs
	s.PatchValue(&getBootstrapFuncs, func() BootstrapInterface {
		return &bootstrap
	})

	num := version.Current.Number
	num.Major = 2
	num.Minor = 3
	s.PatchValue(&version.Current.Number, num)
	coretesting.RunCommand(
		c, newBootstrapCommand(),
		"--agent-version", vers,
	)
	c.Assert(bootstrap.args.AgentVersion, gc.NotNil)
	c.Assert(*bootstrap.args.AgentVersion, gc.Equals, version.MustParse(expect))
}

func (s *BootstrapSuite) TestBootstrapWithVersionNumber(c *gc.C) {
	s.checkBootstrapWithVersion(c, "2.3.4", "2.3.4")
}

func (s *BootstrapSuite) TestBootstrapWithBinaryVersionNumber(c *gc.C) {
	s.checkBootstrapWithVersion(c, "2.3.4-trusty-ppc64", "2.3.4")
}

func (s *BootstrapSuite) TestBootstrapWithNoAutoUpgrade(c *gc.C) {
	resetJujuHome(c, "devenv")

	var bootstrap fakeBootstrapFuncs
	s.PatchValue(&getBootstrapFuncs, func() BootstrapInterface {
		return &bootstrap
	})

	num := version.Number{
		Major: 2,
		Minor: 22,
		Patch: 46,
	}
	s.PatchValue(&version.Current.Number, num)
	s.PatchValue(&series.HostSeries, func() string { return "trusty" })
	s.PatchValue(&arch.HostArch, func() string { return "amd64" })
	coretesting.RunCommand(
		c, newBootstrapCommand(),
		"--no-auto-upgrade",
	)
	c.Assert(*bootstrap.args.AgentVersion, gc.Equals, version.MustParse("2.22.46"))
}

func (s *BootstrapSuite) TestAutoSyncLocalSource(c *gc.C) {
	sourceDir := createToolsSource(c, vAll)
	s.PatchValue(&version.Current.Number, version.MustParse("1.2.0"))
	env := resetJujuHome(c, "peckham")

	// Bootstrap the environment with the valid source.
	// The bootstrapping has to show no error, because the tools
	// are automatically synchronized.
	_, err := coretesting.RunCommand(c, newBootstrapCommand(), "--metadata-source", sourceDir)
	c.Assert(err, jc.ErrorIsNil)

	// Now check the available tools which are the 1.2.0 envtools.
	checkTools(c, env, v120All)
}

func (s *BootstrapSuite) setupAutoUploadTest(c *gc.C, vers, ser string) environs.Environ {
	s.PatchValue(&envtools.BundleTools, toolstesting.GetMockBundleTools(c))
	sourceDir := createToolsSource(c, vAll)
	s.PatchValue(&envtools.DefaultBaseURL, sourceDir)

	// Change the tools location to be the test location and also
	// the version and ensure their later restoring.
	// Set the current version to be something for which there are no tools
	// so we can test that an upload is forced.
	s.PatchValue(&version.Current.Number, version.MustParse(vers))
	s.PatchValue(&series.HostSeries, func() string { return ser })

	// Create home with dummy provider and remove all
	// of its envtools.
	return resetJujuHome(c, "devenv")
}

func (s *BootstrapSuite) TestAutoUploadAfterFailedSync(c *gc.C) {
	s.PatchValue(&version.Current.Series, config.LatestLtsSeries())
	s.setupAutoUploadTest(c, "1.7.3", "quantal")
	// Run command and check for that upload has been run for tools matching
	// the current juju version.
	opc, errc := cmdtesting.RunCommand(cmdtesting.NullContext(c), newBootstrapCommand(), "-e", "devenv")
	c.Assert(<-errc, gc.IsNil)
	c.Check((<-opc).(dummy.OpBootstrap).Env, gc.Equals, "devenv")
	icfg := (<-opc).(dummy.OpFinalizeBootstrap).InstanceConfig
	c.Assert(icfg, gc.NotNil)
	c.Assert(icfg.Tools.Version.String(), gc.Equals, "1.7.3.1-raring-"+arch.HostArch())
}

func (s *BootstrapSuite) TestAutoUploadOnlyForDev(c *gc.C) {
	s.setupAutoUploadTest(c, "1.8.3", "precise")
	_, errc := cmdtesting.RunCommand(cmdtesting.NullContext(c), newBootstrapCommand())
	err := <-errc
	c.Assert(err, gc.ErrorMatches,
		"failed to bootstrap environment: Juju cannot bootstrap because no tools are available for your environment(.|\n)*")
}

func (s *BootstrapSuite) TestMissingToolsError(c *gc.C) {
	s.setupAutoUploadTest(c, "1.8.3", "precise")

	_, err := coretesting.RunCommand(c, newBootstrapCommand())
	c.Assert(err, gc.ErrorMatches,
		"failed to bootstrap environment: Juju cannot bootstrap because no tools are available for your environment(.|\n)*")
}

func (s *BootstrapSuite) TestMissingToolsUploadFailedError(c *gc.C) {

	buildToolsTarballAlwaysFails := func(forceVersion *version.Number, stream string) (*sync.BuiltTools, error) {
		return nil, fmt.Errorf("an error")
	}

	s.setupAutoUploadTest(c, "1.7.3", "precise")
	s.PatchValue(&sync.BuildToolsTarball, buildToolsTarballAlwaysFails)

	ctx, err := coretesting.RunCommand(c, newBootstrapCommand(), "-e", "devenv")

	c.Check(coretesting.Stderr(ctx), gc.Equals, fmt.Sprintf(`
Bootstrapping environment "devenv"
Starting new instance for initial state server
Building tools to upload (1.7.3.1-raring-%s)
`[1:], arch.HostArch()))
	c.Check(err, gc.ErrorMatches, "failed to bootstrap environment: cannot upload bootstrap tools: an error")
}

func (s *BootstrapSuite) TestBootstrapDestroy(c *gc.C) {
	resetJujuHome(c, "devenv")
<<<<<<< HEAD
	devVersion := version.Current
	// Force a dev version by having a non zero build number.
	// This is because we have not uploaded any tools and auto
	// upload is only enabled for dev versions.
	devVersion.Build = 1234
	s.PatchValue(&version.Current, devVersion)
	opc, errc := cmdtesting.RunCommand(cmdtesting.NullContext(c), newBootstrapCommand(), "-e", "brokenenv")
=======
	s.patchVersion(c)

	opc, errc := cmdtesting.RunCommand(cmdtesting.NullContext(c), envcmd.Wrap(new(BootstrapCommand)), "-e", "brokenenv")
>>>>>>> 616e8cdf
	err := <-errc
	c.Assert(err, gc.ErrorMatches, "failed to bootstrap environment: dummy.Bootstrap is broken")
	var opDestroy *dummy.OpDestroy
	for opDestroy == nil {
		select {
		case op := <-opc:
			switch op := op.(type) {
			case dummy.OpDestroy:
				opDestroy = &op
			}
		default:
			c.Error("expected call to env.Destroy")
			return
		}
	}
	c.Assert(opDestroy.Error, gc.ErrorMatches, "dummy.Destroy is broken")
}

func (s *BootstrapSuite) TestBootstrapKeepBroken(c *gc.C) {
	resetJujuHome(c, "devenv")
<<<<<<< HEAD
	devVersion := version.Current
	// Force a dev version by having a non zero build number.
	// This is because we have not uploaded any tools and auto
	// upload is only enabled for dev versions.
	devVersion.Build = 1234
	s.PatchValue(&version.Current, devVersion)
	opc, errc := cmdtesting.RunCommand(cmdtesting.NullContext(c), newBootstrapCommand(), "-e", "brokenenv", "--keep-broken")
=======
	s.patchVersion(c)

	opc, errc := cmdtesting.RunCommand(cmdtesting.NullContext(c), envcmd.Wrap(new(BootstrapCommand)), "-e", "brokenenv", "--keep-broken")
>>>>>>> 616e8cdf
	err := <-errc
	c.Assert(err, gc.ErrorMatches, "failed to bootstrap environment: dummy.Bootstrap is broken")
	done := false
	for !done {
		select {
		case op, ok := <-opc:
			if !ok {
				done = true
				break
			}
			switch op.(type) {
			case dummy.OpDestroy:
				c.Error("unexpected call to env.Destroy")
				break
			}
		default:
			break
		}
	}
}

// createToolsSource writes the mock tools and metadata into a temporary
// directory and returns it.
func createToolsSource(c *gc.C, versions []version.Binary) string {
	versionStrings := make([]string, len(versions))
	for i, vers := range versions {
		versionStrings[i] = vers.String()
	}
	source := c.MkDir()
	toolstesting.MakeTools(c, source, "released", versionStrings)
	return source
}

// resetJujuHome restores an new, clean Juju home environment without tools.
func resetJujuHome(c *gc.C, envName string) environs.Environ {
	jenvDir := testing.HomePath(".juju", "environments")
	err := os.RemoveAll(jenvDir)
	c.Assert(err, jc.ErrorIsNil)
	coretesting.WriteEnvironments(c, envConfig)
	dummy.Reset()
	store, err := configstore.Default()
	c.Assert(err, jc.ErrorIsNil)
	env, err := environs.PrepareFromName(envName, envcmd.BootstrapContext(cmdtesting.NullContext(c)), store)
	c.Assert(err, jc.ErrorIsNil)
	return env
}

// checkTools check if the environment contains the passed envtools.
func checkTools(c *gc.C, env environs.Environ, expected []version.Binary) {
	list, err := envtools.FindTools(
		env, version.Current.Major, version.Current.Minor, "released", coretools.Filter{})
	c.Check(err, jc.ErrorIsNil)
	c.Logf("found: " + list.String())
	urls := list.URLs()
	c.Check(urls, gc.HasLen, len(expected))
}

var (
	v100d64 = version.MustParseBinary("1.0.0-raring-amd64")
	v100p64 = version.MustParseBinary("1.0.0-precise-amd64")
	v100q32 = version.MustParseBinary("1.0.0-quantal-i386")
	v100q64 = version.MustParseBinary("1.0.0-quantal-amd64")
	v120d64 = version.MustParseBinary("1.2.0-raring-amd64")
	v120p64 = version.MustParseBinary("1.2.0-precise-amd64")
	v120q32 = version.MustParseBinary("1.2.0-quantal-i386")
	v120q64 = version.MustParseBinary("1.2.0-quantal-amd64")
	v120t32 = version.MustParseBinary("1.2.0-trusty-i386")
	v120t64 = version.MustParseBinary("1.2.0-trusty-amd64")
	v190p32 = version.MustParseBinary("1.9.0-precise-i386")
	v190q64 = version.MustParseBinary("1.9.0-quantal-amd64")
	v200p64 = version.MustParseBinary("2.0.0-precise-amd64")
	v100All = []version.Binary{
		v100d64, v100p64, v100q64, v100q32,
	}
	v120All = []version.Binary{
		v120d64, v120p64, v120q64, v120q32, v120t32, v120t64,
	}
	v190All = []version.Binary{
		v190p32, v190q64,
	}
	v200All = []version.Binary{
		v200p64,
	}
	vAll = joinBinaryVersions(v100All, v120All, v190All, v200All)
)

func joinBinaryVersions(versions ...[]version.Binary) []version.Binary {
	var all []version.Binary
	for _, versions := range versions {
		all = append(all, versions...)
	}
	return all
}

// TODO(menn0): This fake BootstrapInterface implementation is
// currently quite minimal but could be easily extended to cover more
// test scenarios. This could help improve some of the tests in this
// file which execute large amounts of external functionality.
type fakeBootstrapFuncs struct {
	args bootstrap.BootstrapParams
}

func (fake *fakeBootstrapFuncs) EnsureNotBootstrapped(env environs.Environ) error {
	return nil
}

func (fake *fakeBootstrapFuncs) Bootstrap(ctx environs.BootstrapContext, env environs.Environ, args bootstrap.BootstrapParams) error {
	fake.args = args
	return nil
}<|MERGE_RESOLUTION|>--- conflicted
+++ resolved
@@ -418,17 +418,10 @@
 	const envName = "devenv"
 	s.patchVersionAndSeries(c, envName)
 
-<<<<<<< HEAD
 	_, err := coretesting.RunCommand(c, newBootstrapCommand(), "-e", "devenv")
 	c.Assert(err, jc.ErrorIsNil)
 
 	_, err = coretesting.RunCommand(c, newBootstrapCommand(), "-e", "devenv")
-=======
-	_, err := coretesting.RunCommand(c, envcmd.Wrap(&BootstrapCommand{}), "-e", envName)
-	c.Assert(err, jc.ErrorIsNil)
-
-	_, err = coretesting.RunCommand(c, envcmd.Wrap(&BootstrapCommand{}), "-e", envName)
->>>>>>> 616e8cdf
 	c.Assert(err, gc.ErrorMatches, "environment is already bootstrapped")
 }
 
@@ -597,11 +590,7 @@
 	loggo.RegisterWriter(logger, &testWriter, loggo.WARNING)
 	defer loggo.RemoveWriter(logger)
 
-<<<<<<< HEAD
 	_, errc := cmdtesting.RunCommand(ctx, newBootstrapCommand(), "-e", "devenv")
-=======
-	_, errc := cmdtesting.RunCommand(ctx, envcmd.Wrap(new(BootstrapCommand)), "-e", envName)
->>>>>>> 616e8cdf
 	c.Assert(<-errc, gc.IsNil)
 	c.Assert(testWriter.Log(), jc.LogMatches, []string{"ignoring environments.yaml: using bootstrap config in .*"})
 }
@@ -794,19 +783,9 @@
 
 func (s *BootstrapSuite) TestBootstrapDestroy(c *gc.C) {
 	resetJujuHome(c, "devenv")
-<<<<<<< HEAD
-	devVersion := version.Current
-	// Force a dev version by having a non zero build number.
-	// This is because we have not uploaded any tools and auto
-	// upload is only enabled for dev versions.
-	devVersion.Build = 1234
-	s.PatchValue(&version.Current, devVersion)
+	s.patchVersion(c)
+
 	opc, errc := cmdtesting.RunCommand(cmdtesting.NullContext(c), newBootstrapCommand(), "-e", "brokenenv")
-=======
-	s.patchVersion(c)
-
-	opc, errc := cmdtesting.RunCommand(cmdtesting.NullContext(c), envcmd.Wrap(new(BootstrapCommand)), "-e", "brokenenv")
->>>>>>> 616e8cdf
 	err := <-errc
 	c.Assert(err, gc.ErrorMatches, "failed to bootstrap environment: dummy.Bootstrap is broken")
 	var opDestroy *dummy.OpDestroy
@@ -827,19 +806,9 @@
 
 func (s *BootstrapSuite) TestBootstrapKeepBroken(c *gc.C) {
 	resetJujuHome(c, "devenv")
-<<<<<<< HEAD
-	devVersion := version.Current
-	// Force a dev version by having a non zero build number.
-	// This is because we have not uploaded any tools and auto
-	// upload is only enabled for dev versions.
-	devVersion.Build = 1234
-	s.PatchValue(&version.Current, devVersion)
+	s.patchVersion(c)
+
 	opc, errc := cmdtesting.RunCommand(cmdtesting.NullContext(c), newBootstrapCommand(), "-e", "brokenenv", "--keep-broken")
-=======
-	s.patchVersion(c)
-
-	opc, errc := cmdtesting.RunCommand(cmdtesting.NullContext(c), envcmd.Wrap(new(BootstrapCommand)), "-e", "brokenenv", "--keep-broken")
->>>>>>> 616e8cdf
 	err := <-errc
 	c.Assert(err, gc.ErrorMatches, "failed to bootstrap environment: dummy.Bootstrap is broken")
 	done := false
