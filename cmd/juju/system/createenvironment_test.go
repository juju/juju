// Copyright 2015 Canonical Ltd.
// Licensed under the AGPLv3, see LICENCE file for details.

package system_test

import (
	"io/ioutil"
	"os"
	"os/user"

	"github.com/juju/cmd"
	"github.com/juju/errors"
	jc "github.com/juju/testing/checkers"
	"github.com/juju/utils"
	gc "gopkg.in/check.v1"
	"gopkg.in/yaml.v1"

	"github.com/juju/juju/apiserver/params"
	"github.com/juju/juju/cmd/envcmd"
	"github.com/juju/juju/cmd/juju/system"
	"github.com/juju/juju/environs/configstore"
	"github.com/juju/juju/feature"
	"github.com/juju/juju/testing"
)

type createSuite struct {
	testing.FakeJujuHomeSuite
	fake       *fakeCreateClient
	parser     func(interface{}) (interface{}, error)
	store      configstore.Storage
	serverUUID string
	server     configstore.EnvironInfo
}

var _ = gc.Suite(&createSuite{})

func (s *createSuite) SetUpTest(c *gc.C) {
	s.FakeJujuHomeSuite.SetUpTest(c)
	s.SetFeatureFlags(feature.JES)
	s.fake = &fakeCreateClient{}
	s.parser = nil
	store := configstore.Default
	s.AddCleanup(func(*gc.C) {
		configstore.Default = store
	})
	s.store = configstore.NewMem()
	configstore.Default = func() (configstore.Storage, error) {
		return s.store, nil
	}
	// Set up the current environment, and write just enough info
	// so we don't try to refresh
	envName := "test-master"
	s.serverUUID = "fake-server-uuid"
	info := s.store.CreateInfo(envName)
	info.SetAPIEndpoint(configstore.APIEndpoint{
		Addresses:   []string{"localhost"},
		CACert:      testing.CACert,
		EnvironUUID: s.serverUUID,
		ServerUUID:  s.serverUUID,
	})
	info.SetAPICredentials(configstore.APICredentials{User: "bob", Password: "sekrit"})
	err := info.Write()
	c.Assert(err, jc.ErrorIsNil)
	s.server = info
	err = envcmd.WriteCurrentEnvironment(envName)
	c.Assert(err, jc.ErrorIsNil)
}

func (s *createSuite) run(c *gc.C, args ...string) (*cmd.Context, error) {
<<<<<<< HEAD
	cmd, _ := system.NewCreateEnvironmentCommand(s.fake)
	return testing.RunCommand(c, cmd, args...)
=======
	command := system.NewCreateEnvironmentCommand(s.fake, s.parser)
	return testing.RunCommand(c, envcmd.WrapSystem(command), args...)
>>>>>>> f5be9721
}

func (s *createSuite) TestInit(c *gc.C) {

	for i, test := range []struct {
		args   []string
		err    string
		name   string
		owner  string
		path   string
		values map[string]string
	}{
		{
			err: "environment name is required",
		}, {
			args: []string{"new-env"},
			name: "new-env",
		}, {
			args:  []string{"new-env", "--owner", "foo"},
			name:  "new-env",
			owner: "foo",
		}, {
			args: []string{"new-env", "--owner", "not=valid"},
			err:  `"not=valid" is not a valid user`,
		}, {
			args:   []string{"new-env", "key=value", "key2=value2"},
			name:   "new-env",
			values: map[string]string{"key": "value", "key2": "value2"},
		}, {
			args: []string{"new-env", "key=value", "key=value2"},
			err:  `key "key" specified more than once`,
		}, {
			args: []string{"new-env", "another"},
			err:  `expected "key=value", got "another"`,
		}, {
			args: []string{"new-env", "--config", "some-file"},
			name: "new-env",
			path: "some-file",
		},
	} {
		c.Logf("test %d", i)
		wrappedCommand, command := system.NewCreateEnvironmentCommand(nil)
		err := testing.InitCommand(wrappedCommand, test.args)
		if test.err != "" {
			c.Assert(err, gc.ErrorMatches, test.err)
			continue
		}

		c.Assert(err, jc.ErrorIsNil)
		c.Assert(command.Name, gc.Equals, test.name)
		c.Assert(command.Owner, gc.Equals, test.owner)
		c.Assert(command.ConfigFile.Path, gc.Equals, test.path)
		// The config value parse method returns an empty map
		// if there were no values
		if len(test.values) == 0 {
			c.Assert(command.ConfValues, gc.HasLen, 0)
		} else {
			c.Assert(command.ConfValues, jc.DeepEquals, test.values)
		}
	}
}

func (s *createSuite) TestCreateExistingName(c *gc.C) {
	// Make a configstore entry with the same name.
	info := s.store.CreateInfo("test")
	err := info.Write()
	c.Assert(err, jc.ErrorIsNil)

	_, err = s.run(c, "test")
	c.Assert(err, gc.ErrorMatches, `environment "test" already exists`)
}

func (s *createSuite) TestComandLineConfigPassedThrough(c *gc.C) {
	_, err := s.run(c, "test", "account=magic", "cloud=special")
	c.Assert(err, jc.ErrorIsNil)

	c.Assert(s.fake.config["account"], gc.Equals, "magic")
	c.Assert(s.fake.config["cloud"], gc.Equals, "special")
}

func (s *createSuite) TestConfigFileValuesPassedThrough(c *gc.C) {
	config := map[string]string{
		"account": "magic",
		"cloud":   "9",
	}
	bytes, err := yaml.Marshal(config)
	c.Assert(err, jc.ErrorIsNil)
	file, err := ioutil.TempFile(c.MkDir(), "")
	c.Assert(err, jc.ErrorIsNil)
	file.Write(bytes)
	file.Close()

	_, err = s.run(c, "test", "--config", file.Name())
	c.Assert(err, jc.ErrorIsNil)
	c.Assert(s.fake.config["account"], gc.Equals, "magic")
	c.Assert(s.fake.config["cloud"], gc.Equals, "9")
}

func (s *createSuite) TestConfigFileWithNestedMaps(c *gc.C) {
	nestedConfig := map[string]interface{}{
		"account": "magic",
		"cloud":   "9",
	}
	config := map[string]interface{}{
		"foo":    "bar",
		"nested": nestedConfig,
	}

	bytes, err := yaml.Marshal(config)
	c.Assert(err, jc.ErrorIsNil)
	file, err := ioutil.TempFile(c.MkDir(), "")
	c.Assert(err, jc.ErrorIsNil)
	file.Write(bytes)
	file.Close()

	_, err = s.run(c, "test", "--config", file.Name())
	c.Assert(err, jc.ErrorIsNil)
	c.Assert(s.fake.config["foo"], gc.Equals, "bar")
	c.Assert(s.fake.config["nested"], jc.DeepEquals, nestedConfig)
}

func (s *createSuite) TestConfigFileFailsToConform(c *gc.C) {
	nestedConfig := map[int]interface{}{
		9: "9",
	}
	config := map[string]interface{}{
		"foo":    "bar",
		"nested": nestedConfig,
	}
	bytes, err := yaml.Marshal(config)
	c.Assert(err, jc.ErrorIsNil)
	file, err := ioutil.TempFile(c.MkDir(), "")
	c.Assert(err, jc.ErrorIsNil)
	file.Write(bytes)
	file.Close()

	_, err = s.run(c, "test", "--config", file.Name())
	c.Assert(err, gc.ErrorMatches, `unable to parse config file: map keyed with non-string value`)
}

func (s *createSuite) TestConfigFileFailsWithUnknownType(c *gc.C) {
	config := map[string]interface{}{
		"account": "magic",
		"cloud":   "9",
	}

	bytes, err := yaml.Marshal(config)
	c.Assert(err, jc.ErrorIsNil)
	file, err := ioutil.TempFile(c.MkDir(), "")
	c.Assert(err, jc.ErrorIsNil)
	file.Write(bytes)
	file.Close()

	s.parser = func(interface{}) (interface{}, error) { return "not a map", nil }
	_, err = s.run(c, "test", "--config", file.Name())
	c.Assert(err, gc.ErrorMatches, `config must contain a YAML map with string keys`)
}

func (s *createSuite) TestConfigFileFormatError(c *gc.C) {
	file, err := ioutil.TempFile(c.MkDir(), "")
	c.Assert(err, jc.ErrorIsNil)
	file.Write(([]byte)("not: valid: yaml"))
	file.Close()

	_, err = s.run(c, "test", "--config", file.Name())
	c.Assert(err, gc.ErrorMatches, `unable to parse config file: YAML error: .*`)
}

func (s *createSuite) TestConfigFileDoesntExist(c *gc.C) {
	_, err := s.run(c, "test", "--config", "missing-file")
	errMsg := ".*" + utils.NoSuchFileErrRegexp
	c.Assert(err, gc.ErrorMatches, errMsg)
}

func (s *createSuite) TestConfigValuePrecedence(c *gc.C) {
	config := map[string]string{
		"account": "magic",
		"cloud":   "9",
	}
	bytes, err := yaml.Marshal(config)
	c.Assert(err, jc.ErrorIsNil)
	file, err := ioutil.TempFile(c.MkDir(), "")
	c.Assert(err, jc.ErrorIsNil)
	file.Write(bytes)
	file.Close()

	_, err = s.run(c, "test", "--config", file.Name(), "account=magic", "cloud=special")
	c.Assert(err, jc.ErrorIsNil)
	c.Assert(s.fake.config["account"], gc.Equals, "magic")
	c.Assert(s.fake.config["cloud"], gc.Equals, "special")
}

var setConfigSpecialCaseDefaultsTests = []struct {
	about        string
	userEnvVar   string
	userCurrent  func() (*user.User, error)
	config       map[string]interface{}
	expectConfig map[string]interface{}
	expectError  string
}{{
	about:      "use env var if available",
	userEnvVar: "bob",
	config: map[string]interface{}{
		"name": "envname",
		"type": "local",
	},
	expectConfig: map[string]interface{}{
		"name":      "envname",
		"type":      "local",
		"namespace": "bob-envname",
	},
}, {
	about: "fall back to user.Current",
	userCurrent: func() (*user.User, error) {
		return &user.User{Username: "bob"}, nil
	},
	config: map[string]interface{}{
		"name": "envname",
		"type": "local",
	},
	expectConfig: map[string]interface{}{
		"name":      "envname",
		"type":      "local",
		"namespace": "bob-envname",
	},
}, {
	about:      "other provider types unaffected",
	userEnvVar: "bob",
	config: map[string]interface{}{
		"name": "envname",
		"type": "dummy",
	},
	expectConfig: map[string]interface{}{
		"name": "envname",
		"type": "dummy",
	},
}, {
	about: "explicit namespace takes precedence",
	userCurrent: func() (*user.User, error) {
		return &user.User{Username: "bob"}, nil
	},
	config: map[string]interface{}{
		"name":      "envname",
		"namespace": "something",
		"type":      "local",
	},
	expectConfig: map[string]interface{}{
		"name":      "envname",
		"namespace": "something",
		"type":      "local",
	},
}, {
	about: "user.Current returns error",
	userCurrent: func() (*user.User, error) {
		return nil, errors.New("an error")
	},
	config: map[string]interface{}{
		"name": "envname",
		"type": "local",
	},
	expectError: "failed to determine username for namespace: an error",
}}

func (s *createSuite) TestSetConfigSpecialCaseDefaults(c *gc.C) {
	noUserCurrent := func() (*user.User, error) {
		panic("should not be called")
	}
	s.PatchValue(system.UserCurrent, noUserCurrent)
	// We test setConfigSpecialCaseDefaults independently
	// because we can't use the local provider in the tests.
	for i, test := range setConfigSpecialCaseDefaultsTests {
		c.Logf("test %d: %s", i, test.about)
		os.Setenv("USER", test.userEnvVar)
		if test.userCurrent != nil {
			*system.UserCurrent = test.userCurrent
		} else {
			*system.UserCurrent = noUserCurrent
		}
		err := system.SetConfigSpecialCaseDefaults(test.config["name"].(string), test.config)
		if test.expectError != "" {
			c.Assert(err, gc.ErrorMatches, test.expectError)
		} else {
			c.Assert(err, gc.IsNil)
			c.Assert(test.config, jc.DeepEquals, test.expectConfig)
		}
	}

}

func (s *createSuite) TestCreateErrorRemoveConfigstoreInfo(c *gc.C) {
	s.fake.err = errors.New("bah humbug")

	_, err := s.run(c, "test")
	c.Assert(err, gc.ErrorMatches, "bah humbug")

	_, err = s.store.ReadInfo("test")
	c.Assert(err, gc.ErrorMatches, `environment "test" not found`)
}

func (s *createSuite) TestCreateStoresValues(c *gc.C) {
	s.fake.env = params.Environment{
		Name:       "test",
		UUID:       "fake-env-uuid",
		OwnerTag:   "ignored-for-now",
		ServerUUID: s.serverUUID,
	}
	_, err := s.run(c, "test")
	c.Assert(err, jc.ErrorIsNil)

	info, err := s.store.ReadInfo("test")
	c.Assert(err, jc.ErrorIsNil)
	// Stores the credentials of the original environment
	c.Assert(info.APICredentials(), jc.DeepEquals, s.server.APICredentials())
	endpoint := info.APIEndpoint()
	expected := s.server.APIEndpoint()
	c.Assert(endpoint.Addresses, jc.DeepEquals, expected.Addresses)
	c.Assert(endpoint.Hostnames, jc.DeepEquals, expected.Hostnames)
	c.Assert(endpoint.ServerUUID, gc.Equals, expected.ServerUUID)
	c.Assert(endpoint.CACert, gc.Equals, expected.CACert)
	c.Assert(endpoint.EnvironUUID, gc.Equals, "fake-env-uuid")
}

func (s *createSuite) TestNoEnvCacheOtherUser(c *gc.C) {
	s.fake.env = params.Environment{
		Name:       "test",
		UUID:       "fake-env-uuid",
		OwnerTag:   "ignored-for-now",
		ServerUUID: s.serverUUID,
	}
	_, err := s.run(c, "test", "--owner", "zeus")
	c.Assert(err, jc.ErrorIsNil)

	_, err = s.store.ReadInfo("test")
	c.Assert(err, gc.ErrorMatches, `environment "test" not found`)
}

// fakeCreateClient is used to mock out the behavior of the real
// CreateEnvironment command.
type fakeCreateClient struct {
	owner   string
	account map[string]interface{}
	config  map[string]interface{}
	err     error
	env     params.Environment
}

var _ system.CreateEnvironmentAPI = (*fakeCreateClient)(nil)

func (*fakeCreateClient) Close() error {
	return nil
}

func (*fakeCreateClient) ConfigSkeleton(provider, region string) (params.EnvironConfig, error) {
	return params.EnvironConfig{
		"type":         "dummy",
		"state-server": false,
	}, nil
}
func (f *fakeCreateClient) CreateEnvironment(owner string, account, config map[string]interface{}) (params.Environment, error) {
	var env params.Environment
	if f.err != nil {
		return env, f.err
	}
	f.owner = owner
	f.account = account
	f.config = config
	return f.env, nil
}<|MERGE_RESOLUTION|>--- conflicted
+++ resolved
@@ -67,13 +67,8 @@
 }
 
 func (s *createSuite) run(c *gc.C, args ...string) (*cmd.Context, error) {
-<<<<<<< HEAD
-	cmd, _ := system.NewCreateEnvironmentCommand(s.fake)
+	cmd, _ := system.NewCreateEnvironmentCommand(s.fake, s.parser)
 	return testing.RunCommand(c, cmd, args...)
-=======
-	command := system.NewCreateEnvironmentCommand(s.fake, s.parser)
-	return testing.RunCommand(c, envcmd.WrapSystem(command), args...)
->>>>>>> f5be9721
 }
 
 func (s *createSuite) TestInit(c *gc.C) {
@@ -115,7 +110,7 @@
 		},
 	} {
 		c.Logf("test %d", i)
-		wrappedCommand, command := system.NewCreateEnvironmentCommand(nil)
+		wrappedCommand, command := system.NewCreateEnvironmentCommand(nil, nil)
 		err := testing.InitCommand(wrappedCommand, test.args)
 		if test.err != "" {
 			c.Assert(err, gc.ErrorMatches, test.err)
@@ -123,15 +118,15 @@
 		}
 
 		c.Assert(err, jc.ErrorIsNil)
-		c.Assert(command.Name, gc.Equals, test.name)
-		c.Assert(command.Owner, gc.Equals, test.owner)
-		c.Assert(command.ConfigFile.Path, gc.Equals, test.path)
+		c.Assert(command.Name(), gc.Equals, test.name)
+		c.Assert(command.Owner(), gc.Equals, test.owner)
+		c.Assert(command.ConfigFile().Path, gc.Equals, test.path)
 		// The config value parse method returns an empty map
 		// if there were no values
 		if len(test.values) == 0 {
-			c.Assert(command.ConfValues, gc.HasLen, 0)
+			c.Assert(command.ConfValues(), gc.HasLen, 0)
 		} else {
-			c.Assert(command.ConfValues, jc.DeepEquals, test.values)
+			c.Assert(command.ConfValues(), jc.DeepEquals, test.values)
 		}
 	}
 }
