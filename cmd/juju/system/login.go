--- conflicted
+++ resolved
@@ -170,35 +170,7 @@
 		info.UseMacaroons = true
 	}
 
-	dialOpts := api.DefaultDialOpts()
-
-	jar, err := cookiejar.New(nil)
-	if err != nil {
-		// Failure to create a cookiejar is not a catastrophic failure
-		// because we can still run the command, but the user might be asked
-		// to log in multiple times - we log the error, so that the user can
-		// fix whatever is causing it, before running the command again.
-		logger.Infof("failed to create a new cookiejar: %v", err)
-	} else {
-		err := jar.Load(cookieFile())
-		if err != nil {
-			// If we fail to load cookies, we can still run the command, but
-			// the user will most likely be asked to log in again -  we do
-			// log the error enabling the user to fix whatever is causing it.
-			logger.Infof("cannot load cookies: %v", err)
-		}
-		defer jar.Save()
-		client := httpbakery.NewClient()
-		client.Jar = jar
-		client.VisitWebPage = httpbakery.OpenWebBrowser
-		dialOpts.BakeryClient = client
-	}
-
-<<<<<<< HEAD
-	apiState, err := c.apiOpen(&info, dialOpts)
-=======
 	apiState, err := c.loginAPIOpen(&info, api.DefaultDialOpts())
->>>>>>> f94b7492
 	if err != nil {
 		return errors.Trace(err)
 	}
