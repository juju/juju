--- conflicted
+++ resolved
@@ -92,13 +92,8 @@
 	)
 }
 
-<<<<<<< HEAD
 func NewAddCommand() cmd.Command {
-	return envcmd.Wrap(&addCommand{})
-=======
-func newAddCommand() cmd.Command {
 	return modelcmd.Wrap(&addCommand{})
->>>>>>> 0ff1835f
 }
 
 // addCommand starts a new machine and registers it in the environment.
