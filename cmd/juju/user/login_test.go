--- conflicted
+++ resolved
@@ -453,10 +453,7 @@
 	}
 }
 
-<<<<<<< HEAD
-func (s *LoginCommandSuite) TestLoginErrorSpecifyingUsernameWithOIDC(c *tc.C) {
-=======
-func (s *LoginCommandSuite) TestLoginToUnregisteredController(c *gc.C) {
+func (s *LoginCommandSuite) TestLoginToUnregisteredController(c *tc.C) {
 	var (
 		existingName string
 		details      jujuclient.ControllerDetails
@@ -472,17 +469,16 @@
 	args := []string{details.APIEndpoints[0], "-c", "some-controller-name", "-u", "some-user"}
 	stdin := ""
 	stdout, stderr, exitcode := run(c, stdin, loginCmd, args...)
-	c.Assert(exitcode, gc.Equals, 0)
-	c.Check(stdout, gc.Equals, "")
-	c.Check(stderr, gc.Matches, `(?s).*Welcome, some-user. You are now logged into "some-controller-name".*`)
+	c.Assert(exitcode, tc.Equals, 0)
+	c.Check(stdout, tc.Equals, "")
+	c.Check(stderr, tc.Matches, `(?s).*Welcome, some-user. You are now logged into "some-controller-name".*`)
 	newDetails := s.store.Controllers["some-controller-name"]
-	c.Check(newDetails.APIEndpoints, gc.DeepEquals, []string{details.APIEndpoints[0]})
+	c.Check(newDetails.APIEndpoints, tc.DeepEquals, []string{details.APIEndpoints[0]})
 	newAccount := s.store.Accounts["some-controller-name"]
-	c.Check(newAccount.User, gc.Equals, "some-user")
-}
-
-func (s *LoginCommandSuite) TestLoginErrorSpecifyingUsernameWithOIDC(c *gc.C) {
->>>>>>> c913c2ca
+	c.Check(newAccount.User, tc.Equals, "some-user")
+}
+
+func (s *LoginCommandSuite) TestLoginErrorSpecifyingUsernameWithOIDC(c *tc.C) {
 	s.store.Controllers["oidc-controller"] = jujuclient.ControllerDetails{
 		APIEndpoints:   []string{"1.1.1.1:12345"},
 		CACert:         testing.CACert,
