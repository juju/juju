// Copyright 2013 Canonical Ltd.
// Licensed under the AGPLv3, see LICENCE file for details.

package main

import (
	gc "launchpad.net/gocheck"

	"launchpad.net/juju-core/cmd"
	"launchpad.net/juju-core/testing"
)

type DebugLogSuite struct {
}

var _ = gc.Suite(&DebugLogSuite{})

<<<<<<< HEAD
func (s *DebugLogSuite) TestDebugLog(c *gc.C) {
=======
func runDebugLog(c *gc.C, args ...string) (*DebugLogCommand, error) {
	cmd := &DebugLogCommand{
		sshCmd: &dummySSHCommand{},
	}
	_, err := testing.RunCommand(c, cmd, args)
	return cmd, err
}

type dummySSHCommand struct {
	SSHCommand
	runCalled bool
}

func (c *dummySSHCommand) Run(ctx *cmd.Context) error {
	c.runCalled = true
	return nil
}

// debug-log is implemented by invoking juju ssh with the correct arguments.
// This test helper checks for the expected invocation.
func (s *DebugLogSuite) assertDebugLogInvokesSSHCommand(c *gc.C, expected string, args ...string) {
	defer testing.MakeSampleHome(c).Restore()
	debugLogCmd, err := runDebugLog(c, args...)
	c.Assert(err, gc.IsNil)
	debugCmd := debugLogCmd.sshCmd.(*dummySSHCommand)
	c.Assert(debugCmd.runCalled, gc.Equals, true)
	c.Assert(debugCmd.Target, gc.Equals, "0")
	c.Assert([]string{expected}, gc.DeepEquals, debugCmd.Args)
}

const logLocation = "/var/log/juju/all-machines.log"

func (s *DebugLogSuite) TestDebugLog(c *gc.C) {
	const expected = "tail -n 10 -f " + logLocation
	s.assertDebugLogInvokesSSHCommand(c, expected)
}

func (s *DebugLogSuite) TestDebugLogFrom(c *gc.C) {
	const expected = "tail -n +1 -f " + logLocation
	s.assertDebugLogInvokesSSHCommand(c, expected, "-n", "+1")
	s.assertDebugLogInvokesSSHCommand(c, expected, "--lines=+1")
}

func (s *DebugLogSuite) TestDebugLogLast(c *gc.C) {
	const expected = "tail -n 100 -f " + logLocation
	s.assertDebugLogInvokesSSHCommand(c, expected, "-n", "100")
	s.assertDebugLogInvokesSSHCommand(c, expected, "--lines=100")
}

func (s *DebugLogSuite) TestDebugLogValidation(c *gc.C) {
	defer testing.MakeSampleHome(c).Restore()
	_, err := runDebugLog(c, "-n", "0")
	c.Assert(err, gc.ErrorMatches, "invalid value \"0\" for flag -n: invalid number of lines")
	_, err = runDebugLog(c, "-n", "-1")
	c.Assert(err, gc.ErrorMatches, "invalid value \"-1\" for flag -n: invalid number of lines")
	_, err = runDebugLog(c, "-n", "fnord")
	c.Assert(err, gc.ErrorMatches, "invalid value \"fnord\" for flag -n: invalid number of lines")
>>>>>>> 71b41456
}<|MERGE_RESOLUTION|>--- conflicted
+++ resolved
@@ -15,9 +15,6 @@
 
 var _ = gc.Suite(&DebugLogSuite{})
 
-<<<<<<< HEAD
-func (s *DebugLogSuite) TestDebugLog(c *gc.C) {
-=======
 func runDebugLog(c *gc.C, args ...string) (*DebugLogCommand, error) {
 	cmd := &DebugLogCommand{
 		sshCmd: &dummySSHCommand{},
@@ -75,5 +72,4 @@
 	c.Assert(err, gc.ErrorMatches, "invalid value \"-1\" for flag -n: invalid number of lines")
 	_, err = runDebugLog(c, "-n", "fnord")
 	c.Assert(err, gc.ErrorMatches, "invalid value \"fnord\" for flag -n: invalid number of lines")
->>>>>>> 71b41456
 }