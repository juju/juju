// Copyright 2012, 2013 Canonical Ltd.
// Licensed under the AGPLv3, see LICENCE file for details.

package cmd

import (
	"fmt"
	"io"
	"os"
	"time"

	"launchpad.net/gnuflag"
	"launchpad.net/loggo"

	"launchpad.net/juju-core/juju/osenv"
)

// WriterFactory defines the single method to create a new
// logging writer for a specified output target.
type WriterFactory interface {
	NewWriter(target io.Writer) loggo.Writer
}

// Log supplies the necessary functionality for Commands that wish to set up
// logging.
type Log struct {
	Path    string
	Verbose bool
	Debug   bool
	ShowLog bool
	Config  string
	Factory WriterFactory
}

// GetLogWriter returns a logging writer for the specified target.
func (l *Log) GetLogWriter(target io.Writer) loggo.Writer {
	if l.Factory != nil {
		return l.Factory.NewWriter(target)
	}
	return loggo.NewSimpleWriter(target, &loggo.DefaultFormatter{})
}

// AddFlags adds appropriate flags to f.
func (l *Log) AddFlags(f *gnuflag.FlagSet) {
	f.StringVar(&l.Path, "log-file", "", "path to write log to")
	// TODO(thumper): rename verbose to --show-log
	f.BoolVar(&l.Verbose, "v", false, "if set, log additional messages")
	f.BoolVar(&l.Verbose, "verbose", false, "if set, log additional messages")
	f.BoolVar(&l.Debug, "debug", false, "if set, log debugging messages")
<<<<<<< HEAD
	defaultLogConfig := os.Getenv(osenv.JujuLoggingConfigEnvKey)
	f.StringVar(&l.Config, "log-config", defaultLogConfig, "specify log levels for modules")
=======
	defaultLogConfig := os.Getenv(osenv.JujuLoggingConfig)
	f.StringVar(&l.Config, "logging-config", defaultLogConfig, "specify log levels for modules")
>>>>>>> 5bc202f1
	f.BoolVar(&l.ShowLog, "show-log", false, "if set, write the log file to stderr")
}

// Start starts logging using the given Context.
func (l *Log) Start(ctx *Context) error {
	if l.Path != "" {
		path := ctx.AbsPath(l.Path)
		target, err := os.OpenFile(path, os.O_WRONLY|os.O_APPEND|os.O_CREATE, 0644)
		if err != nil {
			return err
		}
		writer := l.GetLogWriter(target)
		err = loggo.RegisterWriter("logfile", writer, loggo.TRACE)
		if err != nil {
			return err
		}
	}
	level := loggo.WARNING
	if l.Verbose {
		ctx.Stdout.Write([]byte("verbose is deprecated with the current meaning, use show-log\n"))
		l.ShowLog = true
	}
	if l.ShowLog {
		level = loggo.INFO
	}
	if l.Debug {
		l.ShowLog = true
		level = loggo.DEBUG
	}

	if l.ShowLog {
		// We replace the default writer to use ctx.Stderr rather than os.Stderr.
		writer := l.GetLogWriter(ctx.Stderr)
		_, err := loggo.ReplaceDefaultWriter(writer)
		if err != nil {
			return err
		}
	} else {
		loggo.RemoveWriter("default")
		// Create a simple writer that doesn't show filenames, or timestamps,
		// and only shows warning or above.
		writer := loggo.NewSimpleWriter(ctx.Stderr, &warningFormatter{})
		err := loggo.RegisterWriter("warning", writer, loggo.WARNING)
		if err != nil {
			return err
		}
	}
	// Set the level on the root logger.
	loggo.GetLogger("").SetLogLevel(level)
	// Override the logging config with specified logging config.
	loggo.ConfigureLoggers(l.Config)
	return nil
}

// warningFormatter is a simple loggo formatter that produces something like:
//   WARNING The message...
type warningFormatter struct{}

func (*warningFormatter) Format(level loggo.Level, _, _ string, _ int, _ time.Time, message string) string {
	return fmt.Sprintf("%s %s", level, message)
}

// NewCommandLogWriter creates a loggo writer for registration
// by the callers of a command. This way the logged output can also
// be displayed otherwise, e.g. on the screen.
func NewCommandLogWriter(name string, out, err io.Writer) loggo.Writer {
	return &commandLogWriter{name, out, err}
}

// commandLogWriter filters the log messages for name.
type commandLogWriter struct {
	name string
	out  io.Writer
	err  io.Writer
}

// Write implements loggo's Writer interface.
func (s *commandLogWriter) Write(level loggo.Level, name, filename string, line int, timestamp time.Time, message string) {
	if name == s.name {
		if level <= loggo.INFO {
			fmt.Fprintf(s.out, "%s\n", message)
		} else {
			fmt.Fprintf(s.err, "%s\n", message)
		}
	}
}<|MERGE_RESOLUTION|>--- conflicted
+++ resolved
@@ -47,13 +47,8 @@
 	f.BoolVar(&l.Verbose, "v", false, "if set, log additional messages")
 	f.BoolVar(&l.Verbose, "verbose", false, "if set, log additional messages")
 	f.BoolVar(&l.Debug, "debug", false, "if set, log debugging messages")
-<<<<<<< HEAD
 	defaultLogConfig := os.Getenv(osenv.JujuLoggingConfigEnvKey)
-	f.StringVar(&l.Config, "log-config", defaultLogConfig, "specify log levels for modules")
-=======
-	defaultLogConfig := os.Getenv(osenv.JujuLoggingConfig)
 	f.StringVar(&l.Config, "logging-config", defaultLogConfig, "specify log levels for modules")
->>>>>>> 5bc202f1
 	f.BoolVar(&l.ShowLog, "show-log", false, "if set, write the log file to stderr")
 }
 
