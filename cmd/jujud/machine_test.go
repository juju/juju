// Copyright 2012, 2013 Canonical Ltd.
// Licensed under the AGPLv3, see LICENCE file for details.

package main

import (
	"io/ioutil"
	"os"
	"path/filepath"
	"reflect"
	"strings"
	"time"

	"github.com/juju/testing"
	jc "github.com/juju/testing/checkers"
	gc "launchpad.net/gocheck"

	"launchpad.net/juju-core/agent"
	"launchpad.net/juju-core/agent/mongo"
	"launchpad.net/juju-core/charm"
	"launchpad.net/juju-core/cmd"
	lxctesting "launchpad.net/juju-core/container/lxc/testing"
	"launchpad.net/juju-core/environs/config"
	envtesting "launchpad.net/juju-core/environs/testing"
	"launchpad.net/juju-core/errors"
	"launchpad.net/juju-core/instance"
	"launchpad.net/juju-core/juju"
	"launchpad.net/juju-core/juju/osenv"
	jujutesting "launchpad.net/juju-core/juju/testing"
	"launchpad.net/juju-core/names"
	"launchpad.net/juju-core/provider/dummy"
	"launchpad.net/juju-core/state"
	"launchpad.net/juju-core/state/api"
	apideployer "launchpad.net/juju-core/state/api/deployer"
	"launchpad.net/juju-core/state/api/params"
	apirsyslog "launchpad.net/juju-core/state/api/rsyslog"
	charmtesting "launchpad.net/juju-core/state/apiserver/charmrevisionupdater/testing"
	"launchpad.net/juju-core/state/watcher"
	coretesting "launchpad.net/juju-core/testing"
	"launchpad.net/juju-core/tools"
	"launchpad.net/juju-core/upstart"
	"launchpad.net/juju-core/utils"
	"launchpad.net/juju-core/utils/ssh"
	sshtesting "launchpad.net/juju-core/utils/ssh/testing"
	"launchpad.net/juju-core/version"
	"launchpad.net/juju-core/worker"
	"launchpad.net/juju-core/worker/authenticationworker"
	"launchpad.net/juju-core/worker/deployer"
	"launchpad.net/juju-core/worker/instancepoller"
	"launchpad.net/juju-core/worker/machineenvironmentworker"
	"launchpad.net/juju-core/worker/rsyslog"
	"launchpad.net/juju-core/worker/upgrader"
)

type commonMachineSuite struct {
	agentSuite
	lxctesting.TestSuite
}

func (s *commonMachineSuite) SetUpSuite(c *gc.C) {
	s.agentSuite.SetUpSuite(c)
	s.TestSuite.SetUpSuite(c)
	restore := testing.PatchValue(&charm.CacheDir, c.MkDir())
	s.AddSuiteCleanup(func(*gc.C) { restore() })
}

func (s *commonMachineSuite) TearDownSuite(c *gc.C) {
	s.TestSuite.TearDownSuite(c)
	s.agentSuite.TearDownSuite(c)
}

func (s *commonMachineSuite) SetUpTest(c *gc.C) {
	s.agentSuite.SetUpTest(c)
	s.TestSuite.SetUpTest(c)

	os.Remove(jujuRun) // ignore error; may not exist
	// Fake $HOME, and ssh user to avoid touching ~ubuntu/.ssh/authorized_keys.
	fakeHome := coretesting.MakeEmptyFakeHomeWithoutJuju(c)
	s.AddCleanup(func(*gc.C) { fakeHome.Restore() })
	s.PatchValue(&authenticationworker.SSHUser, "")

	testpath := c.MkDir()
	s.PatchEnvPathPrepend(testpath)
	// mock out the start method so we can fake install services without sudo
	fakeCmd(filepath.Join(testpath, "start"))
	fakeCmd(filepath.Join(testpath, "stop"))

	s.PatchValue(&upstart.InitDir, c.MkDir())
}

func fakeCmd(path string) {
	err := ioutil.WriteFile(path, []byte("#!/bin/bash --norc\nexit 0"), 0755)
	if err != nil {
		panic(err)
	}
}

func (s *commonMachineSuite) TearDownTest(c *gc.C) {
	s.TestSuite.TearDownTest(c)
	s.agentSuite.TearDownTest(c)
}

// primeAgent adds a new Machine to run the given jobs, and sets up the
// machine agent's directory.  It returns the new machine, the
// agent's configuration and the tools currently running.
func (s *commonMachineSuite) primeAgent(
	c *gc.C, vers version.Binary,
	jobs ...state.MachineJob) (m *state.Machine, config agent.ConfigSetterWriter, tools *tools.Tools) {

	// Add a machine and ensure it is provisioned.
	m, err := s.State.AddMachine("quantal", jobs...)
	c.Assert(err, gc.IsNil)
	inst, md := jujutesting.AssertStartInstance(c, s.Conn.Environ, m.Id())
	c.Assert(m.SetProvisioned(inst.Id(), state.BootstrapNonce, md), gc.IsNil)

	// Set up the new machine.
	err = m.SetAgentVersion(vers)
	c.Assert(err, gc.IsNil)
	err = m.SetPassword(initialMachinePassword)
	c.Assert(err, gc.IsNil)
	tag := names.MachineTag(m.Id())
	if m.IsManager() {
		err = m.SetMongoPassword(initialMachinePassword)
		c.Assert(err, gc.IsNil)
		config, tools = s.agentSuite.primeStateAgent(c, tag, initialMachinePassword, vers)
	} else {
		config, tools = s.agentSuite.primeAgent(c, tag, initialMachinePassword, vers)
	}
	err = config.Write()
	c.Assert(err, gc.IsNil)
	return m, config, tools
}

// newAgent returns a new MachineAgent instance
func (s *commonMachineSuite) newAgent(c *gc.C, m *state.Machine) *MachineAgent {
	a := NewMachineAgent()
	s.initAgent(c, a, "--machine-id", m.Id())
	err := a.ReadConfig(m.Tag())
	c.Assert(err, gc.IsNil)
	return a
}

func (s *MachineSuite) TestParseSuccess(c *gc.C) {
	create := func() (cmd.Command, *AgentConf) {
<<<<<<< HEAD
		a := NewMachineAgent()
		return a, &a.Conf
=======
		a := &MachineAgent{}
		return a, &a.AgentConf
>>>>>>> b3e66bc6
	}
	a := CheckAgentCommand(c, create, []string{"--machine-id", "42"})
	c.Assert(a.(*MachineAgent).MachineId, gc.Equals, "42")
}

type MachineSuite struct {
	commonMachineSuite
}

var _ = gc.Suite(&MachineSuite{})

const initialMachinePassword = "machine-password-1234567890"

func (s *MachineSuite) TestParseNonsense(c *gc.C) {
	for _, args := range [][]string{
		{},
		{"--machine-id", "-4004"},
	} {
		err := ParseAgentCommand(NewMachineAgent(), args)
		c.Assert(err, gc.ErrorMatches, "--machine-id option must be set, and expects a non-negative integer")
	}
}

func (s *MachineSuite) TestParseUnknown(c *gc.C) {
	a := NewMachineAgent()
	err := ParseAgentCommand(a, []string{"--machine-id", "42", "blistering barnacles"})
	c.Assert(err, gc.ErrorMatches, `unrecognized args: \["blistering barnacles"\]`)
}

func (s *MachineSuite) TestRunInvalidMachineId(c *gc.C) {
	c.Skip("agents don't yet distinguish between temporary and permanent errors")
	m, _, _ := s.primeAgent(c, version.Current, state.JobHostUnits)
	err := s.newAgent(c, m).Run(nil)
	c.Assert(err, gc.ErrorMatches, "some error")
}

func (s *MachineSuite) TestRunStop(c *gc.C) {
	m, ac, _ := s.primeAgent(c, version.Current, state.JobHostUnits)
	a := s.newAgent(c, m)
	done := make(chan error)
	go func() {
		done <- a.Run(nil)
	}()
	err := a.Stop()
	c.Assert(err, gc.IsNil)
	c.Assert(<-done, gc.IsNil)
	c.Assert(charm.CacheDir, gc.Equals, filepath.Join(ac.DataDir(), "charmcache"))
}

func (s *MachineSuite) TestWithDeadMachine(c *gc.C) {
	m, _, _ := s.primeAgent(c, version.Current, state.JobHostUnits)
	err := m.EnsureDead()
	c.Assert(err, gc.IsNil)
	a := s.newAgent(c, m)
	err = runWithTimeout(a)
	c.Assert(err, gc.IsNil)
}

func (s *MachineSuite) TestWithRemovedMachine(c *gc.C) {
	m, _, _ := s.primeAgent(c, version.Current, state.JobHostUnits)
	err := m.EnsureDead()
	c.Assert(err, gc.IsNil)
	err = m.Remove()
	c.Assert(err, gc.IsNil)
	a := s.newAgent(c, m)
	err = runWithTimeout(a)
	c.Assert(err, gc.IsNil)
}

func (s *MachineSuite) TestDyingMachine(c *gc.C) {
	m, _, _ := s.primeAgent(c, version.Current, state.JobHostUnits)
	a := s.newAgent(c, m)
	done := make(chan error)
	go func() {
		done <- a.Run(nil)
	}()
	defer func() {
		c.Check(a.Stop(), gc.IsNil)
	}()
	err := m.Destroy()
	c.Assert(err, gc.IsNil)
	select {
	case err := <-done:
		c.Assert(err, gc.IsNil)
	case <-time.After(watcher.Period * 5 / 4):
		// TODO(rog) Fix this so it doesn't wait for so long.
		// https://bugs.launchpad.net/juju-core/+bug/1163983
		c.Fatalf("timed out waiting for agent to terminate")
	}
	err = m.Refresh()
	c.Assert(err, gc.IsNil)
	c.Assert(m.Life(), gc.Equals, state.Dead)
}

func (s *MachineSuite) TestHostUnits(c *gc.C) {
	m, _, _ := s.primeAgent(c, version.Current, state.JobHostUnits)
	a := s.newAgent(c, m)
	ctx, reset := patchDeployContext(c, s.BackingState)
	defer reset()
	go func() { c.Check(a.Run(nil), gc.IsNil) }()
	defer func() { c.Check(a.Stop(), gc.IsNil) }()

	// check that unassigned units don't trigger any deployments.
	svc := s.AddTestingService(c, "wordpress", s.AddTestingCharm(c, "wordpress"))
	u0, err := svc.AddUnit()
	c.Assert(err, gc.IsNil)
	u1, err := svc.AddUnit()
	c.Assert(err, gc.IsNil)

	ctx.waitDeployed(c)

	// assign u0, check it's deployed.
	err = u0.AssignToMachine(m)
	c.Assert(err, gc.IsNil)
	ctx.waitDeployed(c, u0.Name())

	// "start the agent" for u0 to prevent short-circuited remove-on-destroy;
	// check that it's kept deployed despite being Dying.
	err = u0.SetStatus(params.StatusStarted, "", nil)
	c.Assert(err, gc.IsNil)
	err = u0.Destroy()
	c.Assert(err, gc.IsNil)
	ctx.waitDeployed(c, u0.Name())

	// add u1 to the machine, check it's deployed.
	err = u1.AssignToMachine(m)
	c.Assert(err, gc.IsNil)
	ctx.waitDeployed(c, u0.Name(), u1.Name())

	// make u0 dead; check the deployer recalls the unit and removes it from
	// state.
	err = u0.EnsureDead()
	c.Assert(err, gc.IsNil)
	ctx.waitDeployed(c, u1.Name())

	// The deployer actually removes the unit just after
	// removing its deployment, so we need to poll here
	// until it actually happens.
	for attempt := coretesting.LongAttempt.Start(); attempt.Next(); {
		err := u0.Refresh()
		if err == nil && attempt.HasNext() {
			continue
		}
		c.Assert(err, jc.Satisfies, errors.IsNotFoundError)
	}

	// short-circuit-remove u1 after it's been deployed; check it's recalled
	// and removed from state.
	err = u1.Destroy()
	c.Assert(err, gc.IsNil)
	err = u1.Refresh()
	c.Assert(err, jc.Satisfies, errors.IsNotFoundError)
	ctx.waitDeployed(c)
}

func patchDeployContext(c *gc.C, st *state.State) (*fakeContext, func()) {
	ctx := &fakeContext{
		inited: make(chan struct{}),
	}
	orig := newDeployContext
	newDeployContext = func(dst *apideployer.State, agentConfig agent.Config) deployer.Context {
		ctx.st = st
		ctx.agentConfig = agentConfig
		close(ctx.inited)
		return ctx
	}
	return ctx, func() { newDeployContext = orig }
}

func (s *MachineSuite) setFakeMachineAddresses(c *gc.C, machine *state.Machine) {
	addrs := []instance.Address{
		instance.NewAddress("0.1.2.3"),
	}
	err := machine.SetAddresses(addrs)
	c.Assert(err, gc.IsNil)
	// Set the addresses in the environ instance as well so that if the instance poller
	// runs it won't overwrite them.
	instId, err := machine.InstanceId()
	c.Assert(err, gc.IsNil)
	insts, err := s.Conn.Environ.Instances([]instance.Id{instId})
	c.Assert(err, gc.IsNil)
	dummy.SetInstanceAddresses(insts[0], addrs)
}

func (s *MachineSuite) TestManageEnviron(c *gc.C) {
	usefulVersion := version.Current
	usefulVersion.Series = "quantal" // to match the charm created below
	envtesting.AssertUploadFakeToolsVersions(c, s.Conn.Environ.Storage(), usefulVersion)
	m, _, _ := s.primeAgent(c, version.Current, state.JobManageEnviron)
	s.setFakeMachineAddresses(c, m)
	op := make(chan dummy.Operation, 200)
	dummy.Listen(op)

	a := s.newAgent(c, m)
	// Make sure the agent is stopped even if the test fails.
	defer a.Stop()
	done := make(chan error)
	go func() {
		done <- a.Run(nil)
	}()

	// Check that the provisioner and firewaller are alive by doing
	// a rudimentary check that it responds to state changes.

	// Add one unit to a service; it should get allocated a machine
	// and then its ports should be opened.
	charm := s.AddTestingCharm(c, "dummy")
	svc := s.AddTestingService(c, "test-service", charm)
	err := svc.SetExposed()
	c.Assert(err, gc.IsNil)
	units, err := juju.AddUnits(s.State, svc, 1, "")
	c.Assert(err, gc.IsNil)
	c.Check(opRecvTimeout(c, s.State, op, dummy.OpStartInstance{}), gc.NotNil)

	// Wait for the instance id to show up in the state.
	s.waitProvisioned(c, units[0])
	err = units[0].OpenPort("tcp", 999)
	c.Assert(err, gc.IsNil)

	c.Check(opRecvTimeout(c, s.State, op, dummy.OpOpenPorts{}), gc.NotNil)

	err = a.Stop()
	c.Assert(err, gc.IsNil)

	select {
	case err := <-done:
		c.Assert(err, gc.IsNil)
	case <-time.After(5 * time.Second):
		c.Fatalf("timed out waiting for agent to terminate")
	}
}

func (s *MachineSuite) TestManageEnvironRunsInstancePoller(c *gc.C) {
	s.PatchValue(&instancepoller.ShortPoll, 500*time.Millisecond)
	usefulVersion := version.Current
	usefulVersion.Series = "quantal" // to match the charm created below
	envtesting.AssertUploadFakeToolsVersions(c, s.Conn.Environ.Storage(), usefulVersion)
	m, _, _ := s.primeAgent(c, version.Current, state.JobManageEnviron)
	s.setFakeMachineAddresses(c, m)
	a := s.newAgent(c, m)
	defer a.Stop()
	go func() {
		c.Check(a.Run(nil), gc.IsNil)
	}()

	// Add one unit to a service;
	charm := s.AddTestingCharm(c, "dummy")
	svc := s.AddTestingService(c, "test-service", charm)
	units, err := juju.AddUnits(s.State, svc, 1, "")
	c.Assert(err, gc.IsNil)

	m, instId := s.waitProvisioned(c, units[0])
	insts, err := s.Conn.Environ.Instances([]instance.Id{instId})
	c.Assert(err, gc.IsNil)
	addrs := []instance.Address{instance.NewAddress("1.2.3.4")}
	dummy.SetInstanceAddresses(insts[0], addrs)
	dummy.SetInstanceStatus(insts[0], "running")

	for a := coretesting.LongAttempt.Start(); a.Next(); {
		if !a.HasNext() {
			c.Logf("final machine addresses: %#v", m.Addresses())
			c.Fatalf("timed out waiting for machine to get address")
		}
		err := m.Refresh()
		c.Assert(err, gc.IsNil)
		instStatus, err := m.InstanceStatus()
		c.Assert(err, gc.IsNil)
		if reflect.DeepEqual(m.Addresses(), addrs) && instStatus == "running" {
			break
		}
	}

}

func (s *MachineSuite) TestManageEnvironCallsUseMultipleCPUs(c *gc.C) {
	// If it has been enabled, the JobManageEnviron agent should call utils.UseMultipleCPUs
	usefulVersion := version.Current
	usefulVersion.Series = "quantal"
	envtesting.AssertUploadFakeToolsVersions(c, s.Conn.Environ.Storage(), usefulVersion)
	m, _, _ := s.primeAgent(c, version.Current, state.JobManageEnviron)
	s.setFakeMachineAddresses(c, m)
	calledChan := make(chan struct{}, 1)
	s.PatchValue(&useMultipleCPUs, func() { calledChan <- struct{}{} })
	// Now, start the agent, and observe that a JobManageEnviron agent
	// calls UseMultipleCPUs
	a := s.newAgent(c, m)
	defer a.Stop()
	go func() {
		c.Check(a.Run(nil), gc.IsNil)
	}()
	// Wait for configuration to be finished
	<-a.WorkersStarted()
	select {
	case <-calledChan:
	case <-time.After(coretesting.LongWait):
		c.Errorf("we failed to call UseMultipleCPUs()")
	}
	c.Check(a.Stop(), gc.IsNil)
	// However, an agent that just JobHostUnits doesn't call UseMultipleCPUs
	m2, _, _ := s.primeAgent(c, version.Current, state.JobHostUnits)
	s.setFakeMachineAddresses(c, m2)
	a2 := s.newAgent(c, m2)
	defer a2.Stop()
	go func() {
		c.Check(a2.Run(nil), gc.IsNil)
	}()
	// Wait until all the workers have been started, and then kill everything
	<-a2.workersStarted
	c.Check(a2.Stop(), gc.IsNil)
	select {
	case <-calledChan:
		c.Errorf("we should not have called UseMultipleCPUs()")
	case <-time.After(coretesting.ShortWait):
	}
}

func (s *MachineSuite) waitProvisioned(c *gc.C, unit *state.Unit) (*state.Machine, instance.Id) {
	c.Logf("waiting for unit %q to be provisioned", unit)
	machineId, err := unit.AssignedMachineId()
	c.Assert(err, gc.IsNil)
	m, err := s.State.Machine(machineId)
	c.Assert(err, gc.IsNil)
	w := m.Watch()
	defer w.Stop()
	timeout := time.After(coretesting.LongWait)
	for {
		select {
		case <-timeout:
			c.Fatalf("timed out waiting for provisioning")
		case _, ok := <-w.Changes():
			c.Assert(ok, jc.IsTrue)
			err := m.Refresh()
			c.Assert(err, gc.IsNil)
			if instId, err := m.InstanceId(); err == nil {
				c.Logf("unit provisioned with instance %s", instId)
				return m, instId
			} else {
				c.Check(err, jc.Satisfies, state.IsNotProvisionedError)
			}
		}
	}
	panic("watcher died")
}

func (s *MachineSuite) testUpgradeRequest(c *gc.C, agent runner, tag string, currentTools *tools.Tools) {
	newVers := version.Current
	newVers.Patch++
	newTools := envtesting.AssertUploadFakeToolsVersions(c, s.Conn.Environ.Storage(), newVers)[0]
	err := s.State.SetEnvironAgentVersion(newVers.Number)
	c.Assert(err, gc.IsNil)
	err = runWithTimeout(agent)
	envtesting.CheckUpgraderReadyError(c, err, &upgrader.UpgradeReadyError{
		AgentName: tag,
		OldTools:  currentTools.Version,
		NewTools:  newTools.Version,
		DataDir:   s.DataDir(),
	})
}

func (s *MachineSuite) TestUpgradeRequest(c *gc.C) {
	m, _, currentTools := s.primeAgent(c, version.Current, state.JobManageEnviron, state.JobHostUnits)
	a := s.newAgent(c, m)
	s.testUpgradeRequest(c, a, m.Tag(), currentTools)
}

var fastDialOpts = api.DialOpts{
	Timeout:    coretesting.LongWait,
	RetryDelay: coretesting.ShortWait,
}

func (s *MachineSuite) waitStopped(c *gc.C, job state.MachineJob, a *MachineAgent, done chan error) {
	err := a.Stop()
	if job == state.JobManageEnviron {
		// When shutting down, the API server can be shut down before
		// the other workers that connect to it, so they get an error so
		// they then die, causing Stop to return an error.  It's not
		// easy to control the actual error that's received in this
		// circumstance so we just log it rather than asserting that it
		// is not nil.
		if err != nil {
			c.Logf("error shutting down state manager: %v", err)
		}
	} else {
		c.Assert(err, gc.IsNil)
	}

	select {
	case err := <-done:
		c.Assert(err, gc.IsNil)
	case <-time.After(5 * time.Second):
		c.Fatalf("timed out waiting for agent to terminate")
	}
}

func (s *MachineSuite) assertJobWithAPI(
	c *gc.C,
	job state.MachineJob,
	test func(agent.Config, *api.State),
) {
	stm, conf, _ := s.primeAgent(c, version.Current, job)
	a := s.newAgent(c, stm)
	defer a.Stop()

	// All state jobs currently also run an APIWorker, so no
	// need to check for that here, like in assertJobWithState.

	agentAPIs := make(chan *api.State, 1000)
	undo := sendOpenedAPIs(agentAPIs)
	defer undo()

	done := make(chan error)
	go func() {
		done <- a.Run(nil)
	}()

	select {
	case agentAPI := <-agentAPIs:
		c.Assert(agentAPI, gc.NotNil)
		test(conf, agentAPI)
	case <-time.After(coretesting.LongWait):
		c.Fatalf("API not opened")
	}

	s.waitStopped(c, job, a, done)
}

func (s *MachineSuite) assertJobWithState(
	c *gc.C,
	job state.MachineJob,
	test func(agent.Config, *state.State),
) {
	paramsJob := job.ToParams()
	if !paramsJob.NeedsState() {
		c.Fatalf("%v does not use state", paramsJob)
	}
	stm, conf, _ := s.primeAgent(c, version.Current, job)
	a := s.newAgent(c, stm)
	defer a.Stop()

	agentStates := make(chan *state.State, 1000)
	undo := sendOpenedStates(agentStates)
	defer undo()

	done := make(chan error)
	go func() {
		done <- a.Run(nil)
	}()

	select {
	case agentState := <-agentStates:
		c.Assert(agentState, gc.NotNil)
		test(conf, agentState)
	case <-time.After(coretesting.LongWait):
		c.Fatalf("state not opened")
	}

	s.waitStopped(c, job, a, done)
}

// TODO(jam): 2013-09-02 http://pad.lv/1219661
// This test has been failing regularly on the Bot. Until someone fixes it so
// it doesn't crash, it isn't worth having as we can't tell when someone
// actually breaks something.
func (s *MachineSuite) TestManageEnvironServesAPI(c *gc.C) {
	c.Skip("does not pass reliably on the bot (http://pad.lv/1219661")
	s.assertJobWithState(c, state.JobManageEnviron, func(conf agent.Config, agentState *state.State) {
		st, err := api.Open(conf.APIInfo(), fastDialOpts)
		c.Assert(err, gc.IsNil)
		defer st.Close()
		m, err := st.Machiner().Machine(conf.Tag())
		c.Assert(err, gc.IsNil)
		c.Assert(m.Life(), gc.Equals, params.Alive)
	})
}

func (s *MachineSuite) TestManageEnvironRunsCleaner(c *gc.C) {
	s.assertJobWithState(c, state.JobManageEnviron, func(conf agent.Config, agentState *state.State) {
		// Create a service and unit, and destroy the service.
		service := s.AddTestingService(c, "wordpress", s.AddTestingCharm(c, "wordpress"))
		unit, err := service.AddUnit()
		c.Assert(err, gc.IsNil)
		err = service.Destroy()
		c.Assert(err, gc.IsNil)

		// Check the unit was not yet removed.
		err = unit.Refresh()
		c.Assert(err, gc.IsNil)
		w := unit.Watch()
		defer w.Stop()

		// Trigger a sync on the state used by the agent, and wait
		// for the unit to be removed.
		agentState.StartSync()
		timeout := time.After(coretesting.LongWait)
		for done := false; !done; {
			select {
			case <-timeout:
				c.Fatalf("unit not cleaned up")
			case <-time.After(coretesting.ShortWait):
				s.State.StartSync()
			case <-w.Changes():
				err := unit.Refresh()
				if errors.IsNotFoundError(err) {
					done = true
				} else {
					c.Assert(err, gc.IsNil)
				}
			}
		}
	})
}

func (s *MachineSuite) TestJobManageEnvironRunsMinUnitsWorker(c *gc.C) {
	s.assertJobWithState(c, state.JobManageEnviron, func(conf agent.Config, agentState *state.State) {
		// Ensure that the MinUnits worker is alive by doing a simple check
		// that it responds to state changes: add a service, set its minimum
		// number of units to one, wait for the worker to add the missing unit.
		service := s.AddTestingService(c, "wordpress", s.AddTestingCharm(c, "wordpress"))
		err := service.SetMinUnits(1)
		c.Assert(err, gc.IsNil)
		w := service.Watch()
		defer w.Stop()

		// Trigger a sync on the state used by the agent, and wait for the unit
		// to be created.
		agentState.StartSync()
		timeout := time.After(coretesting.LongWait)
		for {
			select {
			case <-timeout:
				c.Fatalf("unit not created")
			case <-time.After(coretesting.ShortWait):
				s.State.StartSync()
			case <-w.Changes():
				units, err := service.AllUnits()
				c.Assert(err, gc.IsNil)
				if len(units) == 1 {
					return
				}
			}
		}
	})
}

func (s *MachineSuite) TestMachineAgentRunsAuthorisedKeysWorker(c *gc.C) {
	// Start the machine agent.
	m, _, _ := s.primeAgent(c, version.Current, state.JobHostUnits)
	a := s.newAgent(c, m)
	go func() { c.Check(a.Run(nil), gc.IsNil) }()
	defer func() { c.Check(a.Stop(), gc.IsNil) }()

	// Update the keys in the environment.
	sshKey := sshtesting.ValidKeyOne.Key + " user@host"
	err := s.BackingState.UpdateEnvironConfig(map[string]interface{}{"authorized-keys": sshKey}, nil, nil)
	c.Assert(err, gc.IsNil)

	// Wait for ssh keys file to be updated.
	s.State.StartSync()
	timeout := time.After(coretesting.LongWait)
	sshKeyWithCommentPrefix := sshtesting.ValidKeyOne.Key + " Juju:user@host"
	for {
		select {
		case <-timeout:
			c.Fatalf("timeout while waiting for authorised ssh keys to change")
		case <-time.After(coretesting.ShortWait):
			keys, err := ssh.ListKeys(authenticationworker.SSHUser, ssh.FullKeys)
			c.Assert(err, gc.IsNil)
			keysStr := strings.Join(keys, "\n")
			if sshKeyWithCommentPrefix != keysStr {
				continue
			}
			return
		}
	}
}

// opRecvTimeout waits for any of the given kinds of operation to
// be received from ops, and times out if not.
func opRecvTimeout(c *gc.C, st *state.State, opc <-chan dummy.Operation, kinds ...dummy.Operation) dummy.Operation {
	st.StartSync()
	for {
		select {
		case op := <-opc:
			for _, k := range kinds {
				if reflect.TypeOf(op) == reflect.TypeOf(k) {
					return op
				}
			}
			c.Logf("discarding unknown event %#v", op)
		case <-time.After(15 * time.Second):
			c.Fatalf("time out wating for operation")
		}
	}
}

func (s *MachineSuite) TestOpenStateFailsForJobHostUnitsButOpenAPIWorks(c *gc.C) {
	m, _, _ := s.primeAgent(c, version.Current, state.JobHostUnits)
	s.testOpenAPIState(c, m, s.newAgent(c, m), initialMachinePassword)
	s.assertJobWithAPI(c, state.JobHostUnits, func(conf agent.Config, st *api.State) {
		s.assertCannotOpenState(c, conf.Tag(), conf.DataDir())
	})
}

func (s *MachineSuite) TestOpenStateWorksForJobManageEnviron(c *gc.C) {
	s.assertJobWithAPI(c, state.JobManageEnviron, func(conf agent.Config, st *api.State) {
		s.assertCanOpenState(c, conf.Tag(), conf.DataDir())
	})
}

func (s *MachineSuite) TestMachineAgentSymlinkJujuRun(c *gc.C) {
	_, err := os.Stat(jujuRun)
	c.Assert(err, jc.Satisfies, os.IsNotExist)
	s.assertJobWithAPI(c, state.JobManageEnviron, func(conf agent.Config, st *api.State) {
		// juju-run should have been created
		_, err := os.Stat(jujuRun)
		c.Assert(err, gc.IsNil)
	})
}

func (s *MachineSuite) TestMachineAgentSymlinkJujuRunExists(c *gc.C) {
	err := os.Symlink("/nowhere/special", jujuRun)
	c.Assert(err, gc.IsNil)
	_, err = os.Stat(jujuRun)
	c.Assert(err, jc.Satisfies, os.IsNotExist)
	s.assertJobWithAPI(c, state.JobManageEnviron, func(conf agent.Config, st *api.State) {
		// juju-run should have been recreated
		_, err := os.Stat(jujuRun)
		c.Assert(err, gc.IsNil)
		link, err := os.Readlink(jujuRun)
		c.Assert(err, gc.IsNil)
		c.Assert(link, gc.Not(gc.Equals), "/nowhere/special")
	})
}

func (s *MachineSuite) TestMachineEnvironWorker(c *gc.C) {
	proxyDir := c.MkDir()
	s.PatchValue(&machineenvironmentworker.ProxyDirectory, proxyDir)
	s.PatchValue(&utils.AptConfFile, filepath.Join(proxyDir, "juju-apt-proxy"))

	s.primeAgent(c, version.Current, state.JobHostUnits)
	// Make sure there are some proxy settings to write.
	proxySettings := osenv.ProxySettings{
		Http:  "http proxy",
		Https: "https proxy",
		Ftp:   "ftp proxy",
	}

	updateAttrs := config.ProxyConfigMap(proxySettings)

	err := s.State.UpdateEnvironConfig(updateAttrs, nil, nil)
	c.Assert(err, gc.IsNil)

	s.assertJobWithAPI(c, state.JobHostUnits, func(conf agent.Config, st *api.State) {
		for {
			select {
			case <-time.After(coretesting.LongWait):
				c.Fatalf("timeout while waiting for proxy settings to change")
			case <-time.After(10 * time.Millisecond):
				_, err := os.Stat(utils.AptConfFile)
				if os.IsNotExist(err) {
					continue
				}
				c.Assert(err, gc.IsNil)
				return
			}
		}
	})
}

func (s *MachineSuite) TestMachineAgentUninstall(c *gc.C) {
	m, ac, _ := s.primeAgent(c, version.Current, state.JobHostUnits)
	err := m.EnsureDead()
	c.Assert(err, gc.IsNil)
	a := s.newAgent(c, m)
	err = runWithTimeout(a)
	c.Assert(err, gc.IsNil)
	// juju-run should have been removed on termination
	_, err = os.Stat(jujuRun)
	c.Assert(err, jc.Satisfies, os.IsNotExist)
	// data-dir should have been removed on termination
	_, err = os.Stat(ac.DataDir())
	c.Assert(err, jc.Satisfies, os.IsNotExist)
}

func (s *MachineSuite) TestMachineAgentRsyslogManageEnviron(c *gc.C) {
	s.testMachineAgentRsyslogConfigWorker(c, state.JobManageEnviron, rsyslog.RsyslogModeAccumulate)
}

func (s *MachineSuite) TestMachineAgentRsyslogHostUnits(c *gc.C) {
	s.testMachineAgentRsyslogConfigWorker(c, state.JobHostUnits, rsyslog.RsyslogModeForwarding)
}

func (s *MachineSuite) testMachineAgentRsyslogConfigWorker(c *gc.C, job state.MachineJob, expectedMode rsyslog.RsyslogMode) {
	created := make(chan rsyslog.RsyslogMode, 1)
	s.PatchValue(&newRsyslogConfigWorker, func(_ *apirsyslog.State, _ agent.Config, mode rsyslog.RsyslogMode) (worker.Worker, error) {
		created <- mode
		return worker.NewRunner(isFatal, moreImportant), nil
	})
	s.assertJobWithAPI(c, job, func(conf agent.Config, st *api.State) {
		select {
		case <-time.After(coretesting.LongWait):
			c.Fatalf("timeout while waiting for rsyslog worker to be created")
		case mode := <-created:
			c.Assert(mode, gc.Equals, expectedMode)
		}
	})
}

// MachineWithCharmsSuite provides infrastructure for tests which need to
// work with charms.
type MachineWithCharmsSuite struct {
	charmtesting.CharmSuite

	machine *state.Machine
}

var _ = gc.Suite(&MachineWithCharmsSuite{})

func (s *MachineWithCharmsSuite) SetUpTest(c *gc.C) {
	s.CharmSuite.SetUpTest(c)
	s.PatchValue(&ensureMongoServer, func(mongo.EnsureMongoParams) error {
		return nil
	})

	// Create a state server machine.
	var err error
	s.machine, err = s.State.AddOneMachine(state.MachineTemplate{
		Series:     "quantal",
		InstanceId: "ardbeg-0",
		Nonce:      state.BootstrapNonce,
		Jobs:       []state.MachineJob{state.JobManageEnviron},
	})
	c.Assert(err, gc.IsNil)
	err = s.machine.SetPassword(initialMachinePassword)
	c.Assert(err, gc.IsNil)
	tag := names.MachineTag(s.machine.Id())
	err = s.machine.SetMongoPassword(initialMachinePassword)
	c.Assert(err, gc.IsNil)

	// Set up the agent configuration.
	stateInfo := s.StateInfo(c)
	writeStateAgentConfig(c, stateInfo, s.DataDir(), tag, initialMachinePassword, version.Current)
}

func (s *MachineWithCharmsSuite) TestManageEnvironRunsCharmRevisionUpdater(c *gc.C) {
	s.SetupScenario(c)

	testpath := c.MkDir()
	s.PatchEnvPathPrepend(testpath)
	fakeCmd(filepath.Join(testpath, "start"))
	fakeCmd(filepath.Join(testpath, "stop"))
	s.PatchValue(&upstart.InitDir, c.MkDir())

	// Start the machine agent.
	a := NewMachineAgent()
	args := []string{"--data-dir", s.DataDir(), "--machine-id", s.machine.Id()}
	err := coretesting.InitCommand(a, args)
	c.Assert(err, gc.IsNil)

	go func() {
		c.Check(a.Run(nil), gc.IsNil)
	}()
	defer func() { c.Check(a.Stop(), gc.IsNil) }()

	checkRevision := func() bool {
		curl := charm.MustParseURL("cs:quantal/mysql")
		placeholder, err := s.State.LatestPlaceholderCharm(curl)
		return err == nil && placeholder.String() == curl.WithRevision(23).String()
	}
	success := false
	for attempt := coretesting.LongAttempt.Start(); attempt.Next(); {
		if success = checkRevision(); success {
			break
		}
	}
	c.Assert(success, gc.Equals, true)
}<|MERGE_RESOLUTION|>--- conflicted
+++ resolved
@@ -142,13 +142,8 @@
 
 func (s *MachineSuite) TestParseSuccess(c *gc.C) {
 	create := func() (cmd.Command, *AgentConf) {
-<<<<<<< HEAD
-		a := NewMachineAgent()
-		return a, &a.Conf
-=======
 		a := &MachineAgent{}
 		return a, &a.AgentConf
->>>>>>> b3e66bc6
 	}
 	a := CheckAgentCommand(c, create, []string{"--machine-id", "42"})
 	c.Assert(a.(*MachineAgent).MachineId, gc.Equals, "42")
