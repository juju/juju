--- conflicted
+++ resolved
@@ -7,7 +7,6 @@
 	"github.com/juju/worker/v4/dependency"
 	gc "gopkg.in/check.v1"
 
-	"github.com/juju/juju/cmd/jujud-controller/agent/model"
 	"github.com/juju/juju/cmd/jujud/agent/agenttest"
 	"github.com/juju/juju/cmd/jujud/agent/machine"
 	coretesting "github.com/juju/juju/testing"
@@ -32,11 +31,7 @@
 		"migration-fortress",
 		"migration-inactive-flag",
 		"migration-minion",
-<<<<<<< HEAD
 		"state-config-watcher",
-=======
-		"syslog",
->>>>>>> 736110e4
 		"termination-signal-handler",
 		"trace",
 		"upgrade-check-flag",
@@ -51,15 +46,11 @@
 		"deployer",
 		"disk-manager",
 		"fan-configurer",
-<<<<<<< HEAD
 		"is-bootstrap-flag",
 		"is-bootstrap-gate",
 		"is-controller-flag",
 		"is-not-controller-flag",
 		"kvm-container-provisioner",
-=======
-		// "host-key-reporter", not stable, exits when done
->>>>>>> 736110e4
 		"log-sender",
 		"logging-config-updater",
 		"lxd-container-provisioner",
