--- conflicted
+++ resolved
@@ -285,13 +285,8 @@
 	m, _, _ := s.primeAgent(c, state.JobHostUnits)
 	ctrl, a := s.newAgent(c, m)
 	defer ctrl.Finish()
-<<<<<<< HEAD
-	go func() { c.Check(a.Run(nil), tc.ErrorIsNil) }()
+	go func() { c.Check(a.Run(cmdtesting.Context(c)), tc.ErrorIsNil) }()
 	defer func() { c.Check(a.Stop(), tc.ErrorIsNil) }()
-=======
-	go func() { c.Check(a.Run(cmdtesting.Context(c)), jc.ErrorIsNil) }()
-	defer func() { c.Check(a.Stop(), jc.ErrorIsNil) }()
->>>>>>> 2b1d188d
 
 	// Update the API addresses.
 	updatedServers := []network.SpaceHostPorts{
@@ -331,13 +326,8 @@
 	m, _, _ := s.primeAgent(c, state.JobHostUnits)
 	ctrl, a := s.newAgent(c, m)
 	defer ctrl.Finish()
-<<<<<<< HEAD
-	go func() { c.Check(a.Run(nil), tc.ErrorIsNil) }()
+	go func() { c.Check(a.Run(cmdtesting.Context(c)), tc.ErrorIsNil) }()
 	defer func() { c.Check(a.Stop(), tc.ErrorIsNil) }()
-=======
-	go func() { c.Check(a.Run(cmdtesting.Context(c)), jc.ErrorIsNil) }()
-	defer func() { c.Check(a.Stop(), jc.ErrorIsNil) }()
->>>>>>> 2b1d188d
 	started.assertTriggered(c, "diskmanager worker to start")
 }
 
@@ -353,13 +343,8 @@
 	m, _, _ := s.primeAgent(c, state.JobHostUnits)
 	ctrl, a := s.newAgent(c, m)
 	defer ctrl.Finish()
-<<<<<<< HEAD
-	go func() { c.Check(a.Run(nil), tc.ErrorIsNil) }()
+	go func() { c.Check(a.Run(cmdtesting.Context(c)), tc.ErrorIsNil) }()
 	defer func() { c.Check(a.Stop(), tc.ErrorIsNil) }()
-=======
-	go func() { c.Check(a.Run(cmdtesting.Context(c)), jc.ErrorIsNil) }()
-	defer func() { c.Check(a.Stop(), jc.ErrorIsNil) }()
->>>>>>> 2b1d188d
 
 	// Wait for state to be updated.
 	for attempt := coretesting.LongAttempt.Start(); attempt.Next(); {
@@ -389,13 +374,8 @@
 	// Start the machine agent.
 	ctrl, a := s.newAgent(c, m)
 	defer ctrl.Finish()
-<<<<<<< HEAD
-	go func() { c.Check(a.Run(nil), tc.ErrorIsNil) }()
+	go func() { c.Check(a.Run(cmdtesting.Context(c)), tc.ErrorIsNil) }()
 	defer func() { c.Check(a.Stop(), tc.ErrorIsNil) }()
-=======
-	go func() { c.Check(a.Run(cmdtesting.Context(c)), jc.ErrorIsNil) }()
-	defer func() { c.Check(a.Stop(), jc.ErrorIsNil) }()
->>>>>>> 2b1d188d
 	started.assertTriggered(c, "storage worker to start")
 }
 
