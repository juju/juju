--- conflicted
+++ resolved
@@ -259,18 +259,11 @@
 		addressCleanerName: ifNotMigrating(addresser.Manifold(addresser.ManifoldConfig{
 			APICallerName: apiCallerName,
 		})),
-<<<<<<< HEAD
 		statusHistoryPrunerName: ifNotMigrating(statushistorypruner.Manifold(statushistorypruner.ManifoldConfig{
-			APICallerName:    apiCallerName,
-			MaxLogsPerEntity: config.EntityStatusHistoryCount,
-			PruneInterval:    config.EntityStatusHistoryInterval,
-=======
-		statusHistoryPrunerName: ifNotDead(statushistorypruner.Manifold(statushistorypruner.ManifoldConfig{
 			APICallerName:  apiCallerName,
 			MaxHistoryTime: config.StatusHistoryPrunerMaxHistoryTime,
 			MaxHistoryMB:   config.StatusHistoryPrunerMaxHistoryMB,
 			PruneInterval:  config.StatusHistoryPrunerInterval,
->>>>>>> 12c55e29
 			// TODO(fwereade): 2016-03-17 lp:1558657
 			NewTimer: worker.NewTimer,
 		})),
