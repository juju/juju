// Copyright 2016 Canonical Ltd.
// Licensed under the AGPLv3, see LICENCE file for details.

package model_test

import (
	gc "gopkg.in/check.v1"

	"github.com/juju/testing"
	jc "github.com/juju/testing/checkers"
	"github.com/juju/utils/clock"
	"github.com/juju/utils/set"

	"github.com/juju/juju/cmd/jujud/agent/model"
	"github.com/juju/juju/worker/workertest"
)

type ManifoldsSuite struct {
	testing.IsolationSuite
}

var _ = gc.Suite(&ManifoldsSuite{})

func (s *ManifoldsSuite) TestNames(c *gc.C) {
	actual := set.NewStrings()
	manifolds := model.Manifolds(model.ManifoldsConfig{
		Agent: &mockAgent{},
	})
	for name := range manifolds {
		actual.Add(name)
	}
	// NOTE: if this test failed, the cmd/jujud/agent tests will
	// also fail. Search for 'ModelWorkers' to find affected vars.
	c.Check(actual.Values(), jc.SameContents, []string{
<<<<<<< HEAD
		"agent", "clock", "api-config-watcher", "api-caller",
		"is-responsible-flag", "not-dead-flag", "not-alive-flag",
		"environ-tracker", "undertaker", "space-importer",
		"storage-provisioner", "compute-provisioner",
		"firewaller", "unit-assigner", "service-scaler",
		"instance-poller", "charm-revision-updater",
		"metric-worker", "state-cleaner", "address-cleaner",
		"status-history-pruner", "migration-master",
		"migration-fortress", "migration-inactive-flag",
=======
		"address-cleaner",
		"agent",
		"api-caller",
		"api-config-watcher",
		"charm-revision-updater",
		"clock",
		"compute-provisioner",
		"environ-tracker",
		"firewaller",
		"instance-poller",
		"is-responsible-flag",
		"metric-worker",
		"migration-fortress",
		"migration-master",
		"not-alive-flag",
		"not-dead-flag",
		"service-scaler",
		"space-importer",
		"spaces-imported-gate",
		"state-cleaner",
		"status-history-pruner",
		"storage-provisioner",
		"undertaker",
		"unit-assigner",
>>>>>>> 3ba8daa8
	})
}

func (s *ManifoldsSuite) TestFlagDependencies(c *gc.C) {
	exclusions := set.NewStrings(
		"agent",
		"api-caller",
		"api-config-watcher",
		"clock",
		"spaces-imported-gate",
		"is-responsible-flag",
		"not-alive-flag",
		"not-dead-flag",
	)
	manifolds := model.Manifolds(model.ManifoldsConfig{
		Agent: &mockAgent{},
	})
	for name, manifold := range manifolds {
		c.Logf("checking %s", name)
		if exclusions.Contains(name) {
			continue
		}
		inputs := set.NewStrings(manifold.Inputs...)
		if inputs.Contains("is-responsible-flag") {
			continue
		}
		c.Check(inputs.Contains("migration-fortress"), jc.IsTrue)
		c.Check(inputs.Contains("migration-inactive-flag"), jc.IsTrue)
	}
}

func (s *ManifoldsSuite) TestClockWrapper(c *gc.C) {
	expectClock := &fakeClock{}
	manifolds := model.Manifolds(model.ManifoldsConfig{
		Agent: &mockAgent{},
		Clock: expectClock,
	})
	manifold, ok := manifolds["clock"]
	c.Assert(ok, jc.IsTrue)
	worker, err := manifold.Start(nil)
	c.Assert(err, jc.ErrorIsNil)
	defer workertest.CheckKill(c, worker)

	var clock clock.Clock
	err = manifold.Output(worker, &clock)
	c.Assert(err, jc.ErrorIsNil)
	c.Check(clock, gc.Equals, expectClock)
}

type fakeClock struct{ clock.Clock }<|MERGE_RESOLUTION|>--- conflicted
+++ resolved
@@ -32,17 +32,6 @@
 	// NOTE: if this test failed, the cmd/jujud/agent tests will
 	// also fail. Search for 'ModelWorkers' to find affected vars.
 	c.Check(actual.Values(), jc.SameContents, []string{
-<<<<<<< HEAD
-		"agent", "clock", "api-config-watcher", "api-caller",
-		"is-responsible-flag", "not-dead-flag", "not-alive-flag",
-		"environ-tracker", "undertaker", "space-importer",
-		"storage-provisioner", "compute-provisioner",
-		"firewaller", "unit-assigner", "service-scaler",
-		"instance-poller", "charm-revision-updater",
-		"metric-worker", "state-cleaner", "address-cleaner",
-		"status-history-pruner", "migration-master",
-		"migration-fortress", "migration-inactive-flag",
-=======
 		"address-cleaner",
 		"agent",
 		"api-caller",
@@ -56,6 +45,7 @@
 		"is-responsible-flag",
 		"metric-worker",
 		"migration-fortress",
+		"migration-inactive-flag",
 		"migration-master",
 		"not-alive-flag",
 		"not-dead-flag",
@@ -67,7 +57,6 @@
 		"storage-provisioner",
 		"undertaker",
 		"unit-assigner",
->>>>>>> 3ba8daa8
 	})
 }
 
