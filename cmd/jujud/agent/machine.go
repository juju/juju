--- conflicted
+++ resolved
@@ -94,10 +94,6 @@
 	"github.com/juju/juju/worker/metricworker"
 	"github.com/juju/juju/worker/minunitsworker"
 	"github.com/juju/juju/worker/modelworkermanager"
-<<<<<<< HEAD
-=======
-	"github.com/juju/juju/worker/networker"
->>>>>>> 1cd7ac8c
 	"github.com/juju/juju/worker/peergrouper"
 	"github.com/juju/juju/worker/provisioner"
 	"github.com/juju/juju/worker/proxyupdater"
@@ -687,22 +683,13 @@
 	if err != nil {
 		return nil, errors.Trace(err)
 	}
-<<<<<<< HEAD
 	var isModelManager, isUnitHoster bool
-=======
-	var isModelManager, isUnitHoster, isNetworkManager bool
->>>>>>> 1cd7ac8c
 	for _, job := range entity.Jobs() {
 		switch job {
 		case multiwatcher.JobManageModel:
 			isModelManager = true
 		case multiwatcher.JobHostUnits:
 			isUnitHoster = true
-<<<<<<< HEAD
-=======
-		case multiwatcher.JobManageNetworking:
-			isNetworkManager = true
->>>>>>> 1cd7ac8c
 		default:
 			// TODO(dimitern): Once all workers moved over to using
 			// the API, report "unknown job type" here.
@@ -723,11 +710,7 @@
 	// Start this worker first to try and get proxy settings in place
 	// before we do anything else.
 	runner.StartWorker("proxyupdater", func() (worker.Worker, error) {
-<<<<<<< HEAD
-		w, err := proxyupdater.NewWorker(apiproxyupdater.NewFacade(apiConn), writeSystemFiles)
-=======
 		w, err := proxyupdater.NewWorker(apiproxyupdater.NewFacade(apiConn))
->>>>>>> 1cd7ac8c
 		if err != nil {
 			return nil, errors.Annotate(err, "cannot start proxyupdater worker")
 		}
@@ -807,36 +790,6 @@
 
 	})
 
-<<<<<<< HEAD
-	// If not a local provider bootstrap machine, start the worker to
-	// manage SSH keys.
-	providerType := agentConfig.Value(agent.ProviderType)
-	if providerType != provider.Local || a.machineId != bootstrapMachineId {
-		runner.StartWorker("authenticationworker", func() (worker.Worker, error) {
-			w, err := authenticationworker.NewWorker(apiConn.KeyUpdater(), agentConfig)
-			if err != nil {
-				return nil, errors.Annotate(err, "cannot start ssh auth-keys updater worker")
-			}
-			return w, nil
-		})
-	}
-=======
-	// Check if the network management is disabled.
-	disableNetworkManagement, _ := modelConfig.DisableNetworkManagement()
-	if disableNetworkManagement {
-		logger.Infof("network management is disabled")
-	}
-
-	// Start networker depending on configuration and job.
-	intrusiveMode := isNetworkManager && !disableNetworkManagement
-	runner.StartWorker("networker", func() (worker.Worker, error) {
-		w, err := newNetworker(apiConn.Networker(), agentConfig, intrusiveMode, networker.DefaultConfigBaseDir)
-		if err != nil {
-			return nil, errors.Annotate(err, "cannot start networker worker")
-		}
-		return w, nil
-	})
-
 	// Start the worker to manage SSH keys.
 	runner.StartWorker("authenticationworker", func() (worker.Worker, error) {
 		w, err := authenticationworker.NewWorker(apiConn.KeyUpdater(), agentConfig)
@@ -845,7 +798,6 @@
 		}
 		return w, nil
 	})
->>>>>>> 1cd7ac8c
 
 	// Perform the operations needed to set up hosting for containers.
 	if err := a.setupContainerSupport(runner, apiConn, agentConfig); err != nil {
