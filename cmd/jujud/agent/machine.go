--- conflicted
+++ resolved
@@ -71,11 +71,6 @@
 	"github.com/juju/juju/worker"
 	"github.com/juju/juju/worker/addresser"
 	"github.com/juju/juju/worker/apicaller"
-<<<<<<< HEAD
-	"github.com/juju/juju/worker/authenticationworker"
-=======
-	"github.com/juju/juju/worker/certupdater"
->>>>>>> 96898bff
 	"github.com/juju/juju/worker/charmrevision"
 	"github.com/juju/juju/worker/cleaner"
 	"github.com/juju/juju/worker/conv2state"
@@ -492,15 +487,12 @@
 			WriteUninstallFile:   a.writeUninstallAgentFile,
 			StartAPIWorkers:      a.startAPIWorkers,
 			PreUpgradeSteps:      upgrades.PreUpgradeSteps,
-<<<<<<< HEAD
 			OpenState:            a.openState,
 			NewApiserverWorker:   a.newApiserverWorker,
 			ChangeConfig:         a.ChangeConfig,
 			CertChangedChan:      make(chan params.StateServingInfo, 1),
-=======
 			LogSource:            a.bufferedLogs,
 			NewDeployContext:     newDeployContext,
->>>>>>> 96898bff
 		})
 		if err := dependency.Install(engine, manifolds); err != nil {
 			if err := worker.Stop(engine); err != nil {
@@ -917,13 +909,7 @@
 	return nil
 }
 
-<<<<<<< HEAD
-func (a *MachineAgent) openState() (_ *state.State, _ *state.Machine, err error) {
-	agentConfig := a.CurrentConfig()
-
-=======
 func (a *MachineAgent) initState(agentConfig agent.Config) (*state.State, error) {
->>>>>>> 96898bff
 	// Start MongoDB server and dial.
 	if err := a.ensureMongoServer(agentConfig); err != nil {
 		return nil, nil, err
@@ -936,19 +922,6 @@
 
 	reportOpenedState(st)
 
-<<<<<<< HEAD
-	return st, m, nil
-}
-
-// StateWorker returns a worker running all the workers that require
-// a *state.State connection.
-func (a *MachineAgent) StateWorker() (worker.Worker, error) {
-	agentConfig := a.CurrentConfig()
-
-	st, m, err := a.openState()
-	if err != nil {
-		return nil, errors.Trace(err)
-=======
 	return st, nil
 }
 
@@ -960,7 +933,6 @@
 	m, err := getMachine(st, agentConfig.Tag())
 	if err != nil {
 		return nil, errors.Annotate(err, "machine lookup")
->>>>>>> 96898bff
 	}
 
 	runner := newConnRunner(st)
