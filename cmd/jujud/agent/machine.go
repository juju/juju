--- conflicted
+++ resolved
@@ -93,7 +93,6 @@
 	// be expressed as explicit dependencies, but nobody has yet had
 	// the intestinal fortitude to untangle this package. Be that
 	// person! Juju Needs You.
-<<<<<<< HEAD
 	useMultipleCPUs    = utils.UseMultipleCPUs
 	newMetadataUpdater = imagemetadataworker.NewWorker
 	reportOpenedState  = func(*state.State) {}
@@ -101,15 +100,6 @@
 	caasModelManifolds = model.CAASManifolds
 	iaasModelManifolds = model.IAASManifolds
 	machineManifolds   = machine.Manifolds
-=======
-	useMultipleCPUs       = utils.UseMultipleCPUs
-	peergrouperNew        = peergrouper.New
-	newCertificateUpdater = certupdater.NewCertificateUpdater
-	reportOpenedState     = func(*state.State) {}
-
-	modelManifolds   = model.Manifolds
-	machineManifolds = machine.Manifolds
->>>>>>> 012a1486
 )
 
 // Variable to override in tests, default is true
