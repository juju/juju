--- conflicted
+++ resolved
@@ -795,12 +795,8 @@
 			Logger:                 loggo.GetLogger("juju.worker.sshserver"),
 			NewServerWrapperWorker: sshserver.NewServerWrapperWorker,
 			NewServerWorker:        sshserver.NewServerWorker,
-<<<<<<< HEAD
-			NewSSHServerListener:   sshserver.NewSSHServerListener,
 			SSHTunnelerName:        sshTunnelerName,
 			PrometheusRegisterer:   config.PrometheusRegisterer,
-=======
->>>>>>> a93170f7
 		})),
 
 		// The jwtParser worker runs on the controller machine.
