// Copyright 2015 Canonical Ltd.
// Licensed under the AGPLv3, see LICENCE file for details.

package machine

import (
	coreagent "github.com/juju/juju/agent"
	"github.com/juju/juju/api"
	apideployer "github.com/juju/juju/api/deployer"
	"github.com/juju/juju/state"
	"github.com/juju/juju/version"
	"github.com/juju/juju/worker"
	"github.com/juju/juju/worker/agent"
	"github.com/juju/juju/worker/apiaddressupdater"
	"github.com/juju/juju/worker/apicaller"
	"github.com/juju/juju/worker/authenticationworker"
	"github.com/juju/juju/worker/dependency"
	"github.com/juju/juju/worker/deployer"
	"github.com/juju/juju/worker/diskmanager"
	"github.com/juju/juju/worker/gate"
	"github.com/juju/juju/worker/logger"
	"github.com/juju/juju/worker/logsender"
	"github.com/juju/juju/worker/machiner"
	"github.com/juju/juju/worker/networker"
	"github.com/juju/juju/worker/proxyupdater"
	"github.com/juju/juju/worker/reboot"
	"github.com/juju/juju/worker/terminationworker"
	"github.com/juju/juju/worker/upgrader"
	"github.com/juju/juju/worker/upgradesteps"
	"github.com/juju/juju/worker/upgradewaiter"
	"github.com/juju/juju/worker/util"
)

// ManifoldsConfig allows specialisation of the result of Manifolds.
type ManifoldsConfig struct {
	// Agent contains the agent that will be wrapped and made available to
	// its dependencies via a dependency.Engine.
	Agent coreagent.Agent

	// PreviousAgentVersion passes through the version the machine
	// agent was running before the current restart.
	PreviousAgentVersion version.Number

	// UpgradeStepsLock is passed to the upgrade steps gate to
	// coordinate workers that shouldn't do anything until the
	// upgrade-steps worker is done.
	UpgradeStepsLock gate.Lock

	// UpgradeCheckLock is passed to the upgrade check gate to
	// coordinate workers that shouldn't do anything until the
	// upgrader worker completes it's first check.
	UpgradeCheckLock gate.Lock

	// OpenStateForUpgrade is a function the upgradesteps worker can
	// use to establish a connection to state.
	OpenStateForUpgrade func() (*state.State, func(), error)

	// WriteUninstallFile is a function the uninstaller manifold uses
	// to write the agent uninstall file.
	WriteUninstallFile func() error

	// StartAPIWorkers is passed to the apiworkers manifold. It starts
	// workers which rely on an API connection (which have not yet
	// been converted to work directly with the dependency engine).
	StartAPIWorkers func(api.Connection) (worker.Worker, error)

	// PreUpgradeSteps is a function that is used by the upgradesteps
	// worker to ensure that conditions are OK for an upgrade to
	// proceed.
	PreUpgradeSteps func(*state.State, coreagent.Config, bool, bool) error

	// ShouldWriteProxyFiles is a function that is used by apiaddressupdater.
	// It returns true, unless the supplied conf identifies the machine agent
	// running directly on the host system in a local environment.
	ShouldWriteProxyFiles func(conf coreagent.Config) bool

	// LogSource defines the channel type used to send log message
	// structs within the machine agent.
	LogSource logsender.LogRecordCh

	// newDeployContext gives the tests the opportunity to create a deployer.Context
	// that can be used for testing so as to avoid (1) deploying units to the system
	// running the tests and (2) get access to the *State used internally, so that
	// tests can be run without waiting for the 5s watcher refresh time to which we would
	// otherwise be restricted.
	NewDeployContext func(st *apideployer.State, agentConfig coreagent.Config) deployer.Context

	// MachineID is the id of the machine agent, used by the
	// authenticationworker.
	MachineID string

	// BootstrapMachineID is the id of the bootstrap machine. It is used by the
	// authenticationworker.
	BootstrapMachineID string
}

// Manifolds returns a set of co-configured manifolds covering the
// various responsibilities of a machine agent.
//
// Thou Shalt Not Use String Literals In This Function. Or Else.
func Manifolds(config ManifoldsConfig) dependency.Manifolds {
	return dependency.Manifolds{
		// The agent manifold references the enclosing agent, and is the
		// foundation stone on which most other manifolds ultimately depend.
		agentName: agent.Manifold(config.Agent),

		// The termination worker returns ErrTerminateAgent if a
		// termination signal is received by the process it's running
		// in. It has no inputs and its only output is the error it
		// returns.
		terminationName: terminationworker.Manifold(),

		// The api caller is a thin concurrent wrapper around a connection
		// to some API server. It's used by many other manifolds, which all
		// select their own desired facades. It will be interesting to see
		// how this works when we consolidate the agents; might be best to
		// handle the auth changes server-side..?
		apiCallerName: apicaller.Manifold(apicaller.ManifoldConfig{
			AgentName: agentName,
		}),

		// The upgrade steps gate is used to coordinate workers which
		// shouldn't do anything until the upgrade-steps worker has
		// finished running any required upgrade steps.
		upgradeStepsGateName: gate.ManifoldEx(config.UpgradeStepsLock),

		// The upgrade check gate is used to coordinate workers which
		// shouldn't do anything until the upgrader worker has
		// completed it's first check for a new tools version to
		// upgrade to.
		upgradeCheckGateName: gate.ManifoldEx(config.UpgradeCheckLock),

		// The upgrader is a leaf worker that returns a specific error
		// type recognised by the machine agent, causing other workers
		// to be stopped and the agent to be restarted running the new
		// tools. We should only need one of these in a consolidated
		// agent, but we'll need to be careful about behavioural
		// differences, and interactions with the upgrade-steps
		// worker.
		upgraderName: upgrader.Manifold(upgrader.ManifoldConfig{
			AgentName:            agentName,
			APICallerName:        apiCallerName,
			UpgradeStepsGateName: upgradeStepsGateName,
			UpgradeCheckGateName: upgradeCheckGateName,
			PreviousAgentVersion: config.PreviousAgentVersion,
		}),

		// The upgradesteps worker runs soon after the machine agent
		// starts and runs any steps required to upgrade to the
		// running jujud version. Once upgrade steps have run, the
		// upgradesteps gate is unlocked and the worker exits.
		upgradeStepsName: upgradesteps.Manifold(upgradesteps.ManifoldConfig{
			AgentName:            agentName,
			APICallerName:        apiCallerName,
			UpgradeStepsGateName: upgradeStepsGateName,
			OpenStateForUpgrade:  config.OpenStateForUpgrade,
			PreUpgradeSteps:      config.PreUpgradeSteps,
		}),

		// The uninstaller manifold checks if the machine is dead. If
		// it is it writes the agent uninstall file and returns
		// ErrTerminateAgent which causes the agent to remove itself.
		uninstallerName: uninstallerManifold(uninstallerManifoldConfig{
			AgentName:          agentName,
			APICallerName:      apiCallerName,
			WriteUninstallFile: config.WriteUninstallFile,
		}),

		// The serving-info-setter manifold sets grabs the state
		// serving info from the API connection and writes it to the
		// agent config.
		servingInfoSetterName: ServingInfoSetterManifold(ServingInfoSetterConfig{
			AgentName:     agentName,
			APICallerName: apiCallerName,
		}),

		// The upgradewaiter manifold aggregates the
		// upgrade-steps-gate and upgrade-check-gate manifolds into
		// one boolean output. It makes it easy to create manifolds
		// which must only run after these upgrade events have
		// occured.
		upgradeWaiterName: upgradewaiter.Manifold(upgradewaiter.ManifoldConfig{
			UpgradeStepsWaiterName: upgradeStepsGateName,
			UpgradeCheckWaiterName: upgradeCheckGateName,
		}),

		// The apiworkers manifold starts workers which rely on the
		// machine agent's API connection but have not been converted
		// to work directly under the dependency engine. It waits for
		// upgrades to be finished before starting these workers.
		apiWorkersName: APIWorkersManifold(APIWorkersConfig{
			APICallerName:     apiCallerName,
			UpgradeWaiterName: upgradeWaiterName,
			StartAPIWorkers:   config.StartAPIWorkers,
		}),

		// The reboot manifold manages a worker which will reboot the
		// machine when requested. It needs an API connection and
		// waits for upgrades to be complete.
		rebootName: reboot.Manifold(reboot.ManifoldConfig{
			AgentName:         agentName,
			APICallerName:     apiCallerName,
			UpgradeWaiterName: upgradeWaiterName,
		}),

		// The logging config updater is a leaf worker that indirectly
		// controls the messages sent via the log sender or rsyslog,
		// according to changes in environment config. We should only need
		// one of these in a consolidated agent.
		loggingConfigUpdaterName: logger.Manifold(logger.ManifoldConfig{
			AgentName:         agentName,
			APICallerName:     apiCallerName,
			UpgradeWaiterName: upgradeWaiterName,
		}),

		// The diskmanager worker periodically lists block devices on the
		// machine it runs on. This worker will be run on all Juju-managed
		// machines (one per machine agent).
		diskmanagerName: diskmanager.Manifold(diskmanager.ManifoldConfig{
			AgentName:         agentName,
			APICallerName:     apiCallerName,
			UpgradeWaiterName: upgradeWaiterName,
		}),

		// The proxy config updater is a leaf worker that sets http/https/apt/etc
		// proxy settings.
		proxyConfigUpdater: proxyupdater.Manifold(proxyupdater.ManifoldConfig{
			PostUpgradeManifoldConfig: util.PostUpgradeManifoldConfig{
				AgentName:         agentName,
				APICallerName:     apiCallerName,
				UpgradeWaiterName: upgradeWaiterName,
			},
			ShouldWriteProxyFiles: config.ShouldWriteProxyFiles,
		}),

		// The api address updater is a leaf worker that rewrites agent config
		// as the state server addresses change. We should only need one of
		// these in a consolidated agent.
		apiAddressUpdaterName: apiaddressupdater.Manifold(apiaddressupdater.ManifoldConfig{
			AgentName:         agentName,
			APICallerName:     apiCallerName,
			UpgradeWaiterName: upgradeWaiterName,
		}),

		// The machiner Worker will wait for the identified machine to become
		// Dying and make it Dead; or until the machine becomes Dead by other
		// means.
		machinerName: machiner.Manifold(machiner.ManifoldConfig{
			PostUpgradeManifoldConfig: util.PostUpgradeManifoldConfig{
				AgentName:         agentName,
				APICallerName:     apiCallerName,
				UpgradeWaiterName: upgradeWaiterName,
			},
			WriteUninstallFile: config.WriteUninstallFile,
		}),

		// The log sender is a leaf worker that sends log messages to some
		// API server, when configured so to do. We should only need one of
		// these in a consolidated agent.
		logSenderName: logsender.Manifold(logsender.ManifoldConfig{
			LogSource: config.LogSource,
			PostUpgradeManifoldConfig: util.PostUpgradeManifoldConfig{
				AgentName:         agentName,
				APICallerName:     apiCallerName,
				UpgradeWaiterName: upgradeWaiterName,
			},
		}),

<<<<<<< HEAD
		networkerName: networker.Manifold(networker.ManifoldConfig{
			AgentName:         agentName,
			APICallerName:     apiCallerName,
			UpgradeWaiterName: upgradeWaiterName,
=======
		// The deployer worker is responsible for deploying and recalling unit
		// agents, according to changes in a set of state units; and for the
		// final removal of its agents' units from state when they are no
		// longer needed.
		deployerName: deployer.Manifold(deployer.ManifoldConfig{
			NewDeployContext: config.NewDeployContext,
			PostUpgradeManifoldConfig: util.PostUpgradeManifoldConfig{
				AgentName:         agentName,
				APICallerName:     apiCallerName,
				UpgradeWaiterName: upgradeWaiterName,
			},
		}),
		authenticationworkerName: authenticationworker.Manifold(authenticationworker.ManifoldConfig{
			MachineID: config.MachineID,
			PostUpgradeManifoldConfig: util.PostUpgradeManifoldConfig{
				AgentName:         agentName,
				APICallerName:     apiCallerName,
				UpgradeWaiterName: upgradeWaiterName,
			},
>>>>>>> 2c23dc64
		}),
	}
}

const (
	agentName                = "agent"
	terminationName          = "termination"
	apiCallerName            = "api-caller"
	apiInfoGateName          = "api-info-gate"
	upgradeStepsGateName     = "upgrade-steps-gate"
	upgradeCheckGateName     = "upgrade-check-gate"
	upgraderName             = "upgrader"
	upgradeStepsName         = "upgradesteps"
	upgradeWaiterName        = "upgradewaiter"
	uninstallerName          = "uninstaller"
	servingInfoSetterName    = "serving-info-setter"
	apiWorkersName           = "apiworkers"
	rebootName               = "reboot"
	loggingConfigUpdaterName = "logging-config-updater"
	diskmanagerName          = "disk-manager"
	proxyConfigUpdater       = "proxy-config-updater"
	apiAddressUpdaterName    = "api-address-updater"
	machinerName             = "machiner"
	logSenderName            = "log-sender"
<<<<<<< HEAD
	networkerName            = "networker"
=======
	deployerName             = "deployer"
	authenticationworkerName = "authenticationworker"
>>>>>>> 2c23dc64
)<|MERGE_RESOLUTION|>--- conflicted
+++ resolved
@@ -266,12 +266,15 @@
 			},
 		}),
 
-<<<<<<< HEAD
+		// The netwoker worker that handles machine networking
+		// configuration. If there is no <configBasePath>/interfaces file, an
+		// error is returned.
 		networkerName: networker.Manifold(networker.ManifoldConfig{
 			AgentName:         agentName,
 			APICallerName:     apiCallerName,
 			UpgradeWaiterName: upgradeWaiterName,
-=======
+		}),
+
 		// The deployer worker is responsible for deploying and recalling unit
 		// agents, according to changes in a set of state units; and for the
 		// final removal of its agents' units from state when they are no
@@ -284,6 +287,10 @@
 				UpgradeWaiterName: upgradeWaiterName,
 			},
 		}),
+
+		// The authenticationworker keeps track of
+		// the machine's authorised ssh keys and ensures the
+		// ~/.ssh/authorized_keys file is up to date.
 		authenticationworkerName: authenticationworker.Manifold(authenticationworker.ManifoldConfig{
 			MachineID: config.MachineID,
 			PostUpgradeManifoldConfig: util.PostUpgradeManifoldConfig{
@@ -291,7 +298,6 @@
 				APICallerName:     apiCallerName,
 				UpgradeWaiterName: upgradeWaiterName,
 			},
->>>>>>> 2c23dc64
 		}),
 	}
 }
@@ -316,10 +322,7 @@
 	apiAddressUpdaterName    = "api-address-updater"
 	machinerName             = "machiner"
 	logSenderName            = "log-sender"
-<<<<<<< HEAD
 	networkerName            = "networker"
-=======
 	deployerName             = "deployer"
 	authenticationworkerName = "authenticationworker"
->>>>>>> 2c23dc64
 )