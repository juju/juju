// Copyright 2015 Canonical Ltd.
// Licensed under the AGPLv3, see LICENCE file for details.

package machine_test

import (
	jc "github.com/juju/testing/checkers"
	gc "gopkg.in/check.v1"

	"github.com/juju/juju/agent"
	"github.com/juju/juju/cmd/jujud/agent/machine"
	"github.com/juju/juju/testing"
	"github.com/juju/juju/worker"
	"github.com/juju/juju/worker/dependency"
	"github.com/juju/juju/worker/gate"
)

type ManifoldsSuite struct {
	testing.BaseSuite
}

var _ = gc.Suite(&ManifoldsSuite{})

func (s *ManifoldsSuite) TestStartFuncs(c *gc.C) {
	manifolds := machine.Manifolds(machine.ManifoldsConfig{
		Agent: fakeAgent{},
	})
	for name, manifold := range manifolds {
		c.Logf("checking %q manifold", name)
		c.Check(manifold.Start, gc.NotNil)
	}
}

func (s *ManifoldsSuite) TestManifoldNames(c *gc.C) {
	manifolds := machine.Manifolds(machine.ManifoldsConfig{})
	keys := make([]string, 0, len(manifolds))
	for k := range manifolds {
		keys = append(keys, k)
	}
	expectedKeys := []string{
		"agent",
		"termination",
		"api-caller",
		"upgrade-steps-gate",
		"upgrade-check-gate",
		"upgrader",
		"upgradesteps",
		"upgradewaiter",
		"uninstaller",
		"serving-info-setter",
		"apiworkers",
		"reboot",
		"logging-config-updater",
		"disk-manager",
		"proxy-config-updater",
		"log-sender",
		"api-address-updater",
		"machiner",
		"deployer",
		"authenticationworker",
		"storage-provisioner-machine",
		"resumer",
		"identity-file-writer",
<<<<<<< HEAD
		"image-metadata",
=======
		"tools-version-checker",
>>>>>>> afc96e12
	}
	c.Assert(keys, jc.SameContents, expectedKeys)
}

func (s *ManifoldsSuite) TestUpgradeGates(c *gc.C) {
	upgradeStepsLock := gate.NewLock()
	upgradeCheckLock := gate.NewLock()
	manifolds := machine.Manifolds(machine.ManifoldsConfig{
		UpgradeStepsLock: upgradeStepsLock,
		UpgradeCheckLock: upgradeCheckLock,
	})
	assertGate(c, manifolds["upgrade-steps-gate"], upgradeStepsLock)
	assertGate(c, manifolds["upgrade-check-gate"], upgradeCheckLock)
}

func assertGate(c *gc.C, manifold dependency.Manifold, unlocker gate.Unlocker) {
	w, err := manifold.Start(nil)
	c.Assert(err, jc.ErrorIsNil)
	defer worker.Stop(w)

	var waiter gate.Waiter
	err = manifold.Output(w, &waiter)
	c.Assert(err, jc.ErrorIsNil)

	select {
	case <-waiter.Unlocked():
		c.Fatalf("expected gate to be locked")
	default:
	}

	unlocker.Unlock()

	select {
	case <-waiter.Unlocked():
	default:
		c.Fatalf("expected gate to be unlocked")
	}
}

type fakeAgent struct {
	agent.Agent
}<|MERGE_RESOLUTION|>--- conflicted
+++ resolved
@@ -61,11 +61,8 @@
 		"storage-provisioner-machine",
 		"resumer",
 		"identity-file-writer",
-<<<<<<< HEAD
 		"image-metadata",
-=======
 		"tools-version-checker",
->>>>>>> afc96e12
 	}
 	c.Assert(keys, jc.SameContents, expectedKeys)
 }
