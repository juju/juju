--- conflicted
+++ resolved
@@ -113,17 +113,10 @@
 	manifolds := machine.Manifolds(machine.ManifoldsConfig{})
 	for name, manifold := range manifolds {
 		c.Logf(name)
-<<<<<<< HEAD
 		if !exempt.Contains(name) {
 			checkContains(c, manifold.Inputs, "migration-fortress")
 			checkContains(c, manifold.Inputs, "migration-inactive-flag")
-=======
-		if exempt.Contains(name) {
-			continue
->>>>>>> 5f1a3df8
 		}
-		checkContains(c, manifold.Inputs, "migration-fortress")
-		checkContains(c, manifold.Inputs, "migration-inactive-flag")
 	}
 }
 
