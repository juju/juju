--- conflicted
+++ resolved
@@ -61,7 +61,6 @@
 		"upgrader",
 		"upgradesteps",
 		"upgradewaiter",
-<<<<<<< HEAD
 		"uninstaller",
 		"serving-info-setter",
 		"apiworkers",
@@ -69,8 +68,6 @@
 		"logging-config-updater",
 		"apiserver",
 		"certupdater",
-=======
->>>>>>> 96898bff
 	}
 	c.Assert(keys, jc.SameContents, expectedKeys)
 }
