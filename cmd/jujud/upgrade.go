--- conflicted
+++ resolved
@@ -91,27 +91,12 @@
 	// and how often StateWorker might run.
 	if c.isStateServer {
 		var err error
-<<<<<<< HEAD
-		info, ok := agentConfig.MongoInfo()
-		if !ok {
-			return fmt.Errorf("no state info available")
-		}
-		st, err = state.Open(info, mongo.DialOpts{})
-		if err != nil {
-			return err
-		}
-
-		deployer := environmentserver.NewDeployer(st)
-		st.SetEnvironment(deployer, deployer, deployer, deployer)
-
-		defer st.Close()
-=======
 		c.st, err = openStateForUpgrade(c.agent, c.agentConfig)
 		if err != nil {
 			return err
 		}
+
 		defer c.st.Close()
->>>>>>> ff6e12c5
 	}
 	if err := c.runUpgrades(); err != nil {
 		// Only return an error from the worker if the connection to
@@ -232,10 +217,14 @@
 	if !ok {
 		return nil, fmt.Errorf("no state info available")
 	}
-	st, err := state.Open(info, mongo.DefaultDialOpts(), environs.NewStatePolicy())
+	st, err := state.Open(info, mongo.DefaultDialOpts())
 	if err != nil {
 		return nil, err
 	}
+
+	deployer := environmentserver.NewDeployer(st)
+	st.SetEnvironment(deployer, deployer, deployer, deployer)
+
 	return st, nil
 }
 
