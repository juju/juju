// Copyright 2012, 2013 Canonical Ltd.
// Licensed under the AGPLv3, see LICENCE file for details.

package main

import (
	stderrors "errors"
	"fmt"
	"time"

	gc "launchpad.net/gocheck"

	"launchpad.net/juju-core/agent"
	agenttools "launchpad.net/juju-core/agent/tools"
	"launchpad.net/juju-core/cmd"
	"launchpad.net/juju-core/environs"
	envtesting "launchpad.net/juju-core/environs/testing"
	envtools "launchpad.net/juju-core/environs/tools"
	"launchpad.net/juju-core/juju/testing"
	"launchpad.net/juju-core/state"
	"launchpad.net/juju-core/state/api"
	"launchpad.net/juju-core/state/api/params"
	coretesting "launchpad.net/juju-core/testing"
	jc "launchpad.net/juju-core/testing/checkers"
	"launchpad.net/juju-core/testing/testbase"
	coretools "launchpad.net/juju-core/tools"
	"launchpad.net/juju-core/version"
	"launchpad.net/juju-core/worker"
	"launchpad.net/juju-core/worker/upgrader"
)

var _ = gc.Suite(&toolSuite{})

type toolSuite struct {
	testbase.LoggingSuite
}

var errorImportanceTests = []error{
	nil,
	stderrors.New("foo"),
	&upgrader.UpgradeReadyError{},
	worker.ErrTerminateAgent,
}

func (*toolSuite) TestErrorImportance(c *gc.C) {
	for i, err0 := range errorImportanceTests {
		for j, err1 := range errorImportanceTests {
			c.Assert(moreImportant(err0, err1), gc.Equals, i > j)
		}
	}
}

var isFatalTests = []struct {
	err     error
	isFatal bool
}{{
	err:     worker.ErrTerminateAgent,
	isFatal: true,
}, {
	err:     &upgrader.UpgradeReadyError{},
	isFatal: true,
}, {
	err: &params.Error{
		Message: "blah",
		Code:    params.CodeNotProvisioned,
	},
	isFatal: false,
}, {
	err:     &fatalError{"some fatal error"},
	isFatal: true,
}, {
	err:     stderrors.New("foo"),
	isFatal: false,
}, {
	err: &params.Error{
		Message: "blah",
		Code:    params.CodeNotFound,
	},
	isFatal: false,
}}

func (*toolSuite) TestIsFatal(c *gc.C) {
	for i, test := range isFatalTests {
		c.Logf("test %d: %s", i, test.err)
		c.Assert(isFatal(test.err), gc.Equals, test.isFatal)
	}
}

type testPinger func() error

func (f testPinger) Ping() error {
	return f()
}

func (s *toolSuite) TestConnectionIsFatal(c *gc.C) {
	var (
		errPinger testPinger = func() error {
			return stderrors.New("ping error")
		}
		okPinger testPinger = func() error {
			return nil
		}
	)
	for i, pinger := range []testPinger{errPinger, okPinger} {
		for j, test := range isFatalTests {
			c.Logf("test %d.%d: %s", i, j, test.err)
			fatal := connectionIsFatal(pinger)(test.err)
			if test.isFatal {
				c.Check(fatal, jc.IsTrue)
			} else {
				c.Check(fatal, gc.Equals, i == 0)
			}
		}
	}
}

func mkTools(s string) *coretools.Tools {
	return &coretools.Tools{
		Version: version.MustParseBinary(s + "-foo-bar"),
	}
}

type acCreator func() (cmd.Command, *AgentConf)

// CheckAgentCommand is a utility function for verifying that common agent
// options are handled by a Command; it returns an instance of that
// command pre-parsed, with any mandatory flags added.
func CheckAgentCommand(c *gc.C, create acCreator, args []string) cmd.Command {
	com, conf := create()
	err := coretesting.InitCommand(com, args)
	c.Assert(conf.dataDir, gc.Equals, "/var/lib/juju")
	badArgs := append(args, "--data-dir", "")
	com, conf = create()
	err = coretesting.InitCommand(com, badArgs)
	c.Assert(err, gc.ErrorMatches, "--data-dir option must be set")

	args = append(args, "--data-dir", "jd")
	com, conf = create()
	c.Assert(coretesting.InitCommand(com, args), gc.IsNil)
	c.Assert(conf.dataDir, gc.Equals, "jd")
	return com
}

// ParseAgentCommand is a utility function that inserts the always-required args
// before parsing an agent command and returning the result.
func ParseAgentCommand(ac cmd.Command, args []string) error {
	common := []string{
		"--data-dir", "jd",
	}
	return coretesting.InitCommand(ac, append(common, args...))
}

type runner interface {
	Run(*cmd.Context) error
	Stop() error
}

// runWithTimeout runs an agent and waits
// for it to complete within a reasonable time.
func runWithTimeout(r runner) error {
	done := make(chan error)
	go func() {
		done <- r.Run(nil)
	}()
	select {
	case err := <-done:
		return err
	case <-time.After(coretesting.LongWait):
	}
	err := r.Stop()
	return fmt.Errorf("timed out waiting for agent to finish; stop error: %v", err)
}

// agentSuite is a fixture to be used by agent test suites.
type agentSuite struct {
	oldRestartDelay time.Duration
	testing.JujuConnSuite
}

func (s *agentSuite) SetUpSuite(c *gc.C) {
	s.oldRestartDelay = worker.RestartDelay
	// We could use testing.ShortWait, but this thrashes quite
	// a bit when some tests are restarting every 50ms for 10 seconds,
	// so use a slightly more friendly delay.
	worker.RestartDelay = 250 * time.Millisecond
	s.JujuConnSuite.SetUpSuite(c)
}

func (s *agentSuite) TearDownSuite(c *gc.C) {
	s.JujuConnSuite.TearDownSuite(c)
	worker.RestartDelay = s.oldRestartDelay
}

// primeAgent writes the configuration file and tools with version vers
// for an agent with the given entity name.  It returns the agent's
// configuration and the current tools.
func (s *agentSuite) primeAgent(c *gc.C, tag, password string, vers version.Binary) (agent.Config, *coretools.Tools) {
	stor := s.Conn.Environ.Storage()
	agentTools := envtesting.PrimeTools(c, stor, s.DataDir(), vers)
	err := envtools.MergeAndWriteMetadata(stor, coretools.List{agentTools}, envtools.DoNotWriteMirrors)
	c.Assert(err, gc.IsNil)
	tools1, err := agenttools.ChangeAgentTools(s.DataDir(), tag, vers)
	c.Assert(err, gc.IsNil)
	c.Assert(tools1, gc.DeepEquals, agentTools)

	stateInfo := s.StateInfo(c)
	apiInfo := s.APIInfo(c)
	conf, err := agent.NewAgentConfig(
		agent.AgentConfigParams{
			DataDir:           s.DataDir(),
			Tag:               tag,
			UpgradedToVersion: vers.Number,
			Password:          password,
			Nonce:             state.BootstrapNonce,
			StateAddresses:    stateInfo.Addrs,
			APIAddresses:      apiInfo.Addrs,
			CACert:            stateInfo.CACert,
		})
	c.Assert(conf.Write(), gc.IsNil)
	return conf, agentTools
}

// makeStateAgentConfig creates and writes a state agent config.
func writeStateAgentConfig(c *gc.C, stateInfo *state.Info, dataDir, tag, password string, vers version.Binary) agent.Config {
	port := coretesting.FindTCPPort()
	apiAddr := []string{fmt.Sprintf("localhost:%d", port)}
	conf, err := agent.NewStateMachineConfig(
<<<<<<< HEAD
		agent.AgentConfigParams{
			DataDir:         dataDir,
			Tag:             tag,
			Password:        password,
			Nonce:           state.BootstrapNonce,
			StateAddresses:  stateInfo.Addrs,
			APIAddresses:    apiAddr,
			CACert:          stateInfo.CACert,
=======
		agent.StateMachineConfigParams{
			AgentConfigParams: agent.AgentConfigParams{
				DataDir:           dataDir,
				Tag:               tag,
				UpgradedToVersion: vers.Number,
				Password:          password,
				Nonce:             state.BootstrapNonce,
				StateAddresses:    stateInfo.Addrs,
				APIAddresses:      apiAddr,
				CACert:            stateInfo.CACert,
			},
>>>>>>> 6b90c8e0
			StateServerCert: []byte(coretesting.ServerCert),
			StateServerKey:  []byte(coretesting.ServerKey),
			StatePort:       coretesting.MgoServer.Port(),
			APIPort:         port,
		})
	c.Assert(err, gc.IsNil)
	c.Assert(conf.StateManager(), jc.IsTrue)
	c.Assert(conf.Write(), gc.IsNil)
	return conf
}

// primeStateAgent writes the configuration file and tools with version vers
// for an agent with the given entity name.  It returns the agent's configuration
// and the current tools.
func (s *agentSuite) primeStateAgent(
	c *gc.C, tag, password string, vers version.Binary) (agent.Config, *coretools.Tools) {

	agentTools := envtesting.PrimeTools(c, s.Conn.Environ.Storage(), s.DataDir(), vers)
	tools1, err := agenttools.ChangeAgentTools(s.DataDir(), tag, vers)
	c.Assert(err, gc.IsNil)
	c.Assert(tools1, gc.DeepEquals, agentTools)

	stateInfo := s.StateInfo(c)
	conf := writeStateAgentConfig(c, stateInfo, s.DataDir(), tag, password, vers)
	return conf, agentTools
}

// initAgent initialises the given agent command with additional
// arguments as provided.
func (s *agentSuite) initAgent(c *gc.C, a cmd.Command, args ...string) {
	args = append([]string{"--data-dir", s.DataDir()}, args...)
	err := coretesting.InitCommand(a, args)
	c.Assert(err, gc.IsNil)
}

func (s *agentSuite) testOpenAPIState(c *gc.C, ent state.AgentEntity, agentCmd Agent, initialPassword string) {
	conf, err := agent.ReadConf(s.DataDir(), ent.Tag())
	c.Assert(err, gc.IsNil)

	// Check that it starts initially and changes the password
	assertOpen := func(conf agent.Config) {
		st, gotEnt, err := openAPIState(conf, agentCmd)
		c.Assert(err, gc.IsNil)
		c.Assert(st, gc.NotNil)
		st.Close()
		c.Assert(gotEnt.Tag(), gc.Equals, ent.Tag())
	}
	assertOpen(conf)

	// Check that the initial password is no longer valid.
	err = ent.Refresh()
	c.Assert(err, gc.IsNil)
	c.Assert(ent.PasswordValid(initialPassword), gc.Equals, false)

	// Read the configuration and check that we can connect with it.
	conf = refreshConfig(c, conf)
	// Check we can open the API with the new configuration.
	assertOpen(conf)
}

type errorAPIOpener struct {
	err error
}

func (e *errorAPIOpener) OpenAPI(_ api.DialOpts) (*api.State, string, error) {
	return nil, "", e.err
}

func (s *agentSuite) testOpenAPIStateReplaceErrors(c *gc.C) {
	for i, test := range []struct {
		openErr    error
		replaceErr error
	}{{
		fmt.Errorf("blah"), nil,
	}, {
		&params.Error{Code: params.CodeNotProvisioned}, worker.ErrTerminateAgent,
	}, {
		&params.Error{Code: params.CodeUnauthorized}, worker.ErrTerminateAgent,
	}} {
		c.Logf("test %d", i)
		opener := &errorAPIOpener{test.openErr}
		_, _, err := openAPIState(opener, nil)
		if test.replaceErr == nil {
			c.Check(err, gc.Equals, test.openErr)
		} else {
			c.Check(err, gc.Equals, test.replaceErr)
		}
	}
}

func (s *agentSuite) assertCanOpenState(c *gc.C, tag, dataDir string) {
	config, err := agent.ReadConf(dataDir, tag)
	c.Assert(err, gc.IsNil)
	st, err := config.OpenState(environs.NewStatePolicy())
	c.Assert(err, gc.IsNil)
	st.Close()
}

func (s *agentSuite) assertCannotOpenState(c *gc.C, tag, dataDir string) {
	config, err := agent.ReadConf(dataDir, tag)
	c.Assert(err, gc.IsNil)
	_, err = config.OpenState(environs.NewStatePolicy())
	expectErr := fmt.Sprintf("cannot log in to juju database as %q: unauthorized mongo access: auth fails", tag)
	c.Assert(err, gc.ErrorMatches, expectErr)
}

func refreshConfig(c *gc.C, config agent.Config) agent.Config {
	config, err := agent.ReadConf(config.DataDir(), config.Tag())
	c.Assert(err, gc.IsNil)
	return config
}<|MERGE_RESOLUTION|>--- conflicted
+++ resolved
@@ -225,28 +225,15 @@
 	port := coretesting.FindTCPPort()
 	apiAddr := []string{fmt.Sprintf("localhost:%d", port)}
 	conf, err := agent.NewStateMachineConfig(
-<<<<<<< HEAD
 		agent.AgentConfigParams{
-			DataDir:         dataDir,
-			Tag:             tag,
-			Password:        password,
-			Nonce:           state.BootstrapNonce,
-			StateAddresses:  stateInfo.Addrs,
-			APIAddresses:    apiAddr,
-			CACert:          stateInfo.CACert,
-=======
-		agent.StateMachineConfigParams{
-			AgentConfigParams: agent.AgentConfigParams{
-				DataDir:           dataDir,
-				Tag:               tag,
-				UpgradedToVersion: vers.Number,
-				Password:          password,
-				Nonce:             state.BootstrapNonce,
-				StateAddresses:    stateInfo.Addrs,
-				APIAddresses:      apiAddr,
-				CACert:            stateInfo.CACert,
-			},
->>>>>>> 6b90c8e0
+			DataDir:        dataDir,
+			Tag:            tag,
+			UpgradedToVersion: vers.Number,
+			Password:       password,
+			Nonce:          state.BootstrapNonce,
+			StateAddresses: stateInfo.Addrs,
+			APIAddresses:   apiAddr,
+			CACert:         stateInfo.CACert,
 			StateServerCert: []byte(coretesting.ServerCert),
 			StateServerKey:  []byte(coretesting.ServerKey),
 			StatePort:       coretesting.MgoServer.Port(),
