--- conflicted
+++ resolved
@@ -320,36 +320,22 @@
 	a.startWorkerAfterUpgrade(runner, "rsyslog", func() (worker.Worker, error) {
 		return newRsyslogConfigWorker(st.Rsyslog(), agentConfig, rsyslogMode)
 	})
-<<<<<<< HEAD
-	if networker.CanStart() {
-		ecap, err := environCapability(st)
-		if err != nil {
-			return nil, errors.Annotate(err, "cannot retrieve environment capability")
-		}
-		m, err := st.Machiner().Machine(a.Tag().(names.MachineTag))
-		if err != nil {
-			return nil, errors.Annotate(err, "cannot retrieve machine")
-		}
-		if ecap.RequiresSafeNetworker(a.MachineId, m.IsManual()) {
-			a.startWorkerAfterUpgrade(runner, "networker", func() (worker.Worker, error) {
-				return networker.NewSafeNetworker(st.Networker(), agentConfig)
-			})
-		} else {
-			a.startWorkerAfterUpgrade(runner, "networker", func() (worker.Worker, error) {
-				return networker.NewNetworker(st.Networker(), agentConfig)
-			})
-		}
-=======
-	// TODO (mfoord 8/8/2014) improve the way we detect networking capabilities. Bug lp:1354365
-	writeNetworkConfig := providerType == "maas"
-	if writeNetworkConfig {
+	// Start the networker.
+	ecap, err := environCapability(st)
+	if err != nil {
+		return nil, errors.Annotate(err, "cannot retrieve environment capability")
+	}
+	m, err := st.Machiner().Machine(a.Tag().(names.MachineTag))
+	if err != nil {
+		return nil, errors.Annotate(err, "cannot retrieve machine")
+	}
+	if ecap.RequiresSafeNetworker(a.MachineId, m.IsManual()) {
+		a.startWorkerAfterUpgrade(runner, "networker", func() (worker.Worker, error) {
+			return networker.NewSafeNetworker(st.Networker(), agentConfig, networker.DefaultConfigDir)
+		})
+	} else {
 		a.startWorkerAfterUpgrade(runner, "networker", func() (worker.Worker, error) {
 			return networker.NewNetworker(st.Networker(), agentConfig, networker.DefaultConfigDir)
-		})
->>>>>>> edd28ead
-	} else {
-		a.startWorkerAfterUpgrade(runner, "networker", func() (worker.Worker, error) {
-			return networker.NewSafeNetworker(st.Networker(), agentConfig, networker.DefaultConfigDir)
 		})
 	}
 
