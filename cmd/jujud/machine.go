// Copyright 2012, 2013 Canonical Ltd.
// Licensed under the AGPLv3, see LICENCE file for details.

package main

import (
	"fmt"
	"net"
	"os"
	"path/filepath"
	"runtime"
	"strconv"
	"sync"
	"time"

	"github.com/juju/cmd"
	"github.com/juju/errors"
	"github.com/juju/loggo"
	"github.com/juju/names"
	"github.com/juju/utils"
	"github.com/juju/utils/symlink"
	"github.com/juju/utils/voyeur"
	"gopkg.in/juju/charm.v3"
	"gopkg.in/mgo.v2"
	"launchpad.net/gnuflag"
	"launchpad.net/tomb"

	"github.com/juju/juju/agent"
	"github.com/juju/juju/container/kvm"
	"github.com/juju/juju/environs"
	"github.com/juju/juju/instance"
	jujunames "github.com/juju/juju/juju/names"
	"github.com/juju/juju/juju/paths"
	"github.com/juju/juju/mongo"
	"github.com/juju/juju/network"
	"github.com/juju/juju/provider"
	"github.com/juju/juju/replicaset"
	"github.com/juju/juju/service"
	"github.com/juju/juju/service/common"
	"github.com/juju/juju/state"
	"github.com/juju/juju/state/api"
	apiagent "github.com/juju/juju/state/api/agent"
	"github.com/juju/juju/state/api/params"
	"github.com/juju/juju/state/apiserver"
	coretools "github.com/juju/juju/tools"
	"github.com/juju/juju/version"
	"github.com/juju/juju/worker"
	"github.com/juju/juju/worker/apiaddressupdater"
	"github.com/juju/juju/worker/authenticationworker"
	"github.com/juju/juju/worker/charmrevisionworker"
	"github.com/juju/juju/worker/cleaner"
	"github.com/juju/juju/worker/deployer"
	"github.com/juju/juju/worker/firewaller"
	"github.com/juju/juju/worker/instancepoller"
	"github.com/juju/juju/worker/localstorage"
	workerlogger "github.com/juju/juju/worker/logger"
	"github.com/juju/juju/worker/machineenvironmentworker"
	"github.com/juju/juju/worker/machiner"
	"github.com/juju/juju/worker/minunitsworker"
	"github.com/juju/juju/worker/networker"
	"github.com/juju/juju/worker/peergrouper"
	"github.com/juju/juju/worker/provisioner"
	"github.com/juju/juju/worker/resumer"
	"github.com/juju/juju/worker/rsyslog"
	"github.com/juju/juju/worker/singular"
	"github.com/juju/juju/worker/terminationworker"
	"github.com/juju/juju/worker/upgrader"
)

var logger = loggo.GetLogger("juju.cmd.jujud")

var newRunner = worker.NewRunner

const bootstrapMachineId = "0"

// eitherState can be either a *state.State or a *api.State.
type eitherState interface{}

var (
	retryDelay      = 3 * time.Second
	jujuRun         = paths.MustSucceed(paths.JujuRun(version.Current.Series))
	useMultipleCPUs = utils.UseMultipleCPUs

	// The following are defined as variables to
	// allow the tests to intercept calls to the functions.
	ensureMongoServer        = mongo.EnsureServer
	maybeInitiateMongoServer = peergrouper.MaybeInitiateMongoServer
	ensureMongoAdminUser     = mongo.EnsureAdminUser
	newSingularRunner        = singular.New
	peergrouperNew           = peergrouper.New
	newNetworker             = networker.NewNetworker
	newSafeNetworker         = networker.NewSafeNetworker

	// reportOpenedAPI is exposed for tests to know when
	// the State has been successfully opened.
	reportOpenedState = func(eitherState) {}

	// reportOpenedAPI is exposed for tests to know when
	// the API has been successfully opened.
	reportOpenedAPI = func(eitherState) {}
)

// MachineAgent is a cmd.Command responsible for running a machine agent.
type MachineAgent struct {
	cmd.CommandBase
	tomb tomb.Tomb
	AgentConf
	MachineId            string
	previousAgentVersion version.Number
	runner               worker.Runner
	configChangedVal     voyeur.Value
	upgradeWorkerContext *upgradeWorkerContext
	workersStarted       chan struct{}

	mongoInitMutex   sync.Mutex
	mongoInitialized bool
}

// Info returns usage information for the command.
func (a *MachineAgent) Info() *cmd.Info {
	return &cmd.Info{
		Name:    "machine",
		Purpose: "run a juju machine agent",
	}
}

func (a *MachineAgent) SetFlags(f *gnuflag.FlagSet) {
	a.AgentConf.AddFlags(f)
	f.StringVar(&a.MachineId, "machine-id", "", "id of the machine to run")
}

// Init initializes the command for running.
func (a *MachineAgent) Init(args []string) error {
	if !names.IsValidMachine(a.MachineId) {
		return fmt.Errorf("--machine-id option must be set, and expects a non-negative integer")
	}
	if err := a.AgentConf.CheckArgs(args); err != nil {
		return err
	}
	a.runner = newRunner(isFatal, moreImportant)
	a.workersStarted = make(chan struct{})
	a.upgradeWorkerContext = NewUpgradeWorkerContext()
	return nil
}

// Wait waits for the machine agent to finish.
func (a *MachineAgent) Wait() error {
	return a.tomb.Wait()
}

// Stop stops the machine agent.
func (a *MachineAgent) Stop() error {
	a.runner.Kill()
	return a.tomb.Wait()
}

// Run runs a machine agent.
func (a *MachineAgent) Run(_ *cmd.Context) error {
	// Due to changes in the logging, and needing to care about old
	// environments that have been upgraded, we need to explicitly remove the
	// file writer if one has been added, otherwise we will get duplicate
	// lines of all logging in the log file.
	loggo.RemoveWriter("logfile")
	defer a.tomb.Done()
	if err := a.ReadConfig(a.Tag().String()); err != nil {
		return fmt.Errorf("cannot read agent configuration: %v", err)
	}
	logger.Infof("machine agent %v start (%s [%s])", a.Tag(), version.Current, runtime.Compiler)

	if err := a.upgradeWorkerContext.InitializeUsingAgent(a); err != nil {
		return errors.Annotate(err, "error during upgradeWorkerContext initialisation")
	}
	a.configChangedVal.Set(struct{}{})
	agentConfig := a.CurrentConfig()
	a.previousAgentVersion = agentConfig.UpgradedToVersion()
	network.InitializeFromConfig(agentConfig)
	charm.CacheDir = filepath.Join(agentConfig.DataDir(), "charmcache")
	if err := a.createJujuRun(agentConfig.DataDir()); err != nil {
		return fmt.Errorf("cannot create juju run symlink: %v", err)
	}
	a.runner.StartWorker("api", a.APIWorker)
	a.runner.StartWorker("statestarter", a.newStateStarterWorker)
	a.runner.StartWorker("termination", func() (worker.Worker, error) {
		return terminationworker.NewWorker(), nil
	})
	// At this point, all workers will have been configured to start
	close(a.workersStarted)
	err := a.runner.Wait()
	if err == worker.ErrTerminateAgent {
		err = a.uninstallAgent(agentConfig)
	}
	err = agentDone(err)
	a.tomb.Kill(err)
	return err
}

func (a *MachineAgent) ChangeConfig(mutate AgentConfigMutator) error {
	err := a.AgentConf.ChangeConfig(mutate)
	a.configChangedVal.Set(struct{}{})
	if err != nil {
		return errors.Trace(err)
	}
	return nil
}

// newStateStarterWorker wraps stateStarter in a simple worker for use in
// a.runner.StartWorker.
func (a *MachineAgent) newStateStarterWorker() (worker.Worker, error) {
	return worker.NewSimpleWorker(a.stateStarter), nil
}

// stateStarter watches for changes to the agent configuration, and
// starts or stops the state worker as appropriate. We watch the agent
// configuration because the agent configuration has all the details
// that we need to start a state server, whether they have been cached
// or read from the state.
//
// It will stop working as soon as stopch is closed.
func (a *MachineAgent) stateStarter(stopch <-chan struct{}) error {
	confWatch := a.configChangedVal.Watch()
	defer confWatch.Close()
	watchCh := make(chan struct{})
	go func() {
		for confWatch.Next() {
			watchCh <- struct{}{}
		}
	}()
	for {
		select {
		case <-watchCh:
			agentConfig := a.CurrentConfig()

			// N.B. StartWorker and StopWorker are idempotent.
			_, ok := agentConfig.StateServingInfo()
			if ok {
				a.runner.StartWorker("state", func() (worker.Worker, error) {
					return a.StateWorker()
				})
			} else {
				a.runner.StopWorker("state")
			}
		case <-stopch:
			return nil
		}
	}
}

// APIWorker returns a Worker that connects to the API and starts any
// workers that need an API connection.
func (a *MachineAgent) APIWorker() (worker.Worker, error) {
	agentConfig := a.CurrentConfig()
	st, entity, err := openAPIState(agentConfig, a)
	if err != nil {
		return nil, err
	}
	reportOpenedAPI(st)

	// Check if the network management is disabled.
	envConfig, err := st.Environment().EnvironConfig()
	if err != nil {
		return nil, fmt.Errorf("cannot read environment config: %v", err)
	}
	disableNetworkManagement, _ := envConfig.DisableNetworkManagement()
	if disableNetworkManagement {
		logger.Infof("network management is disabled")
	}

	// Refresh the configuration, since it may have been updated after opening state.
	agentConfig = a.CurrentConfig()
	for _, job := range entity.Jobs() {
		if job.NeedsState() {
			info, err := st.Agent().StateServingInfo()
			if err != nil {
				return nil, fmt.Errorf("cannot get state serving info: %v", err)
			}
			err = a.ChangeConfig(func(config agent.ConfigSetter) error {
				config.SetStateServingInfo(info)
				return nil
			})
			if err != nil {
				return nil, err
			}
			agentConfig = a.CurrentConfig()
			break
		}
	}

	rsyslogMode := rsyslog.RsyslogModeForwarding
	runner := newRunner(connectionIsFatal(st), moreImportant)
	var singularRunner worker.Runner
	for _, job := range entity.Jobs() {
		if job == params.JobManageEnviron {
			rsyslogMode = rsyslog.RsyslogModeAccumulate
			conn := singularAPIConn{st, st.Agent()}
			singularRunner, err = newSingularRunner(runner, conn)
			if err != nil {
				return nil, fmt.Errorf("cannot make singular API Runner: %v", err)
			}
			break
		}
	}

	// Before starting any workers, ensure we record the Juju version this machine
	// agent is running.
	currentTools := &coretools.Tools{Version: version.Current}
	if err := st.Upgrader().SetVersion(agentConfig.Tag().String(), currentTools.Version); err != nil {
		return nil, errors.Annotate(err, "cannot set machine agent version")
	}

	providerType := agentConfig.Value(agent.ProviderType)

	// Run the upgrader and the upgrade-steps worker without waiting for
	// the upgrade steps to complete.
	runner.StartWorker("upgrader", func() (worker.Worker, error) {
		return upgrader.NewUpgrader(
			st.Upgrader(),
			agentConfig,
			a.previousAgentVersion,
			a.upgradeWorkerContext.IsUpgradeRunning,
		), nil
	})
	runner.StartWorker("upgrade-steps", func() (worker.Worker, error) {
		return a.upgradeWorkerContext.Worker(a, st, entity.Jobs()), nil
	})

	// All other workers must wait for the upgrade steps to complete
	// before starting.
	a.startWorkerAfterUpgrade(runner, "machiner", func() (worker.Worker, error) {
		return machiner.NewMachiner(st.Machiner(), agentConfig), nil
	})
	a.startWorkerAfterUpgrade(runner, "apiaddressupdater", func() (worker.Worker, error) {
		return apiaddressupdater.NewAPIAddressUpdater(st.Machiner(), a), nil
	})
	a.startWorkerAfterUpgrade(runner, "logger", func() (worker.Worker, error) {
		return workerlogger.NewLogger(st.Logger(), agentConfig), nil
	})
	a.startWorkerAfterUpgrade(runner, "machineenvironmentworker", func() (worker.Worker, error) {
		return machineenvironmentworker.NewMachineEnvironmentWorker(st.Environment(), agentConfig), nil
	})
	a.startWorkerAfterUpgrade(runner, "rsyslog", func() (worker.Worker, error) {
		return newRsyslogConfigWorker(st.Rsyslog(), agentConfig, rsyslogMode)
	})
<<<<<<< HEAD
	// Start the networker.
	ecap, err := environCapability(st)
	if err != nil {
		return nil, errors.Annotate(err, "cannot retrieve environment capability")
	}
	m, err := st.Machiner().Machine(a.Tag().(names.MachineTag))
	if err != nil {
		return nil, errors.Annotate(err, "cannot retrieve machine")
	}
	if ecap.RequiresSafeNetworker(a.MachineId, m.IsManual()) {
		a.startWorkerAfterUpgrade(runner, "networker", func() (worker.Worker, error) {
			return networker.NewSafeNetworker(st.Networker(), agentConfig, networker.DefaultConfigDir)
=======
	// TODO (mfoord 8/8/2014) improve the way we detect networking capabilities. Bug lp:1354365
	writeNetworkConfig := providerType == "maas"
	if disableNetworkManagement || !writeNetworkConfig {
		a.startWorkerAfterUpgrade(runner, "networker", func() (worker.Worker, error) {
			return newSafeNetworker(st.Networker(), agentConfig, networker.DefaultConfigDir)
>>>>>>> 9ede28a4
		})
	} else if !disableNetworkManagement && writeNetworkConfig {
		a.startWorkerAfterUpgrade(runner, "networker", func() (worker.Worker, error) {
<<<<<<< HEAD
			return networker.NewNetworker(st.Networker(), agentConfig, networker.DefaultConfigDir)
=======
			return newNetworker(st.Networker(), agentConfig, networker.DefaultConfigDir)
>>>>>>> 9ede28a4
		})
	}

	// If not a local provider bootstrap machine, start the worker to
	// manage SSH keys.
	if providerType != provider.Local || a.MachineId != bootstrapMachineId {
		a.startWorkerAfterUpgrade(runner, "authenticationworker", func() (worker.Worker, error) {
			return authenticationworker.NewWorker(st.KeyUpdater(), agentConfig), nil
		})
	}

	// Perform the operations needed to set up hosting for containers.
	if err := a.setupContainerSupport(runner, st, entity, agentConfig); err != nil {
		cause := errors.Cause(err)
		if params.IsCodeDead(cause) || cause == worker.ErrTerminateAgent {
			return nil, worker.ErrTerminateAgent
		}
		return nil, fmt.Errorf("setting up container support: %v", err)
	}
	for _, job := range entity.Jobs() {
		switch job {
		case params.JobHostUnits:
			a.startWorkerAfterUpgrade(runner, "deployer", func() (worker.Worker, error) {
				apiDeployer := st.Deployer()
				context := newDeployContext(apiDeployer, agentConfig)
				return deployer.NewDeployer(apiDeployer, context), nil
			})
		case params.JobManageEnviron:
			a.startWorkerAfterUpgrade(singularRunner, "environ-provisioner", func() (worker.Worker, error) {
				return provisioner.NewEnvironProvisioner(st.Provisioner(), agentConfig), nil
			})
			// TODO(axw) 2013-09-24 bug #1229506
			// Make another job to enable the firewaller. Not all
			// environments are capable of managing ports
			// centrally.
			a.startWorkerAfterUpgrade(singularRunner, "firewaller", func() (worker.Worker, error) {
				return firewaller.NewFirewaller(st.Firewaller())
			})
			a.startWorkerAfterUpgrade(singularRunner, "charm-revision-updater", func() (worker.Worker, error) {
				return charmrevisionworker.NewRevisionUpdateWorker(st.CharmRevisionUpdater()), nil
			})
		case params.JobManageStateDeprecated:
			// Legacy environments may set this, but we ignore it.
		default:
			// TODO(dimitern): Once all workers moved over to using
			// the API, report "unknown job type" here.
		}
	}
	return newCloseWorker(runner, st), nil // Note: a worker.Runner is itself a worker.Worker.
}

// setupContainerSupport determines what containers can be run on this machine and
// initialises suitable infrastructure to support such containers.
func (a *MachineAgent) setupContainerSupport(runner worker.Runner, st *api.State, entity *apiagent.Entity, agentConfig agent.Config) error {
	var supportedContainers []instance.ContainerType
	// We don't yet support nested lxc containers but anything else can run an LXC container.
	if entity.ContainerType() != instance.LXC {
		supportedContainers = append(supportedContainers, instance.LXC)
	}
	supportsKvm, err := kvm.IsKVMSupported()
	if err != nil {
		logger.Warningf("determining kvm support: %v\nno kvm containers possible", err)
	}
	if err == nil && supportsKvm {
		supportedContainers = append(supportedContainers, instance.KVM)
	}
	return a.updateSupportedContainers(runner, st, entity.Tag(), supportedContainers, agentConfig)
}

// updateSupportedContainers records in state that a machine can run the specified containers.
// It starts a watcher and when a container of a given type is first added to the machine,
// the watcher is killed, the machine is set up to be able to start containers of the given type,
// and a suitable provisioner is started.
func (a *MachineAgent) updateSupportedContainers(
	runner worker.Runner,
	st *api.State,
	machineTag string,
	containers []instance.ContainerType,
	agentConfig agent.Config,
) error {
	pr := st.Provisioner()
	tag, err := names.ParseMachineTag(machineTag)
	if err != nil {
		return err
	}
	machine, err := pr.Machine(tag)
	if errors.IsNotFound(err) || err == nil && machine.Life() == params.Dead {
		return worker.ErrTerminateAgent
	}
	if err != nil {
		return errors.Annotatef(err, "cannot load machine %s from state", tag)
	}
	if len(containers) == 0 {
		if err := machine.SupportsNoContainers(); err != nil {
			return errors.Annotatef(err, "clearing supported containers for %s", tag)
		}
		return nil
	}
	if err := machine.SetSupportedContainers(containers...); err != nil {
		return errors.Annotatef(err, "setting supported containers for %s", tag)
	}
	initLock, err := hookExecutionLock(agentConfig.DataDir())
	if err != nil {
		return err
	}
	// Start the watcher to fire when a container is first requested on the machine.
	watcherName := fmt.Sprintf("%s-container-watcher", machine.Id())
	handler := provisioner.NewContainerSetupHandler(
		runner,
		watcherName,
		containers,
		machine,
		pr,
		agentConfig,
		initLock,
	)
	a.startWorkerAfterUpgrade(runner, watcherName, func() (worker.Worker, error) {
		return worker.NewStringsWorker(handler), nil
	})
	return nil
}

// StateWorker returns a worker running all the workers that require
// a *state.State connection.
func (a *MachineAgent) StateWorker() (worker.Worker, error) {
	agentConfig := a.CurrentConfig()

	// Create system-identity file.
	if err := agent.WriteSystemIdentityFile(agentConfig); err != nil {
		return nil, err
	}

	// Start MongoDB server and dial.
	if err := a.ensureMongoServer(agentConfig); err != nil {
		return nil, err
	}
	st, m, err := openState(agentConfig, stateWorkerDialOpts)
	if err != nil {
		return nil, err
	}
	reportOpenedState(st)

	singularStateConn := singularStateConn{st.MongoSession(), m}
	runner := newRunner(connectionIsFatal(st), moreImportant)
	singularRunner, err := newSingularRunner(runner, singularStateConn)
	if err != nil {
		return nil, fmt.Errorf("cannot make singular State Runner: %v", err)
	}

	// Take advantage of special knowledge here in that we will only ever want
	// the storage provider on one machine, and that is the "bootstrap" node.
	providerType := agentConfig.Value(agent.ProviderType)
	if (providerType == provider.Local || provider.IsManual(providerType)) && m.Id() == bootstrapMachineId {
		a.startWorkerAfterUpgrade(runner, "local-storage", func() (worker.Worker, error) {
			// TODO(axw) 2013-09-24 bug #1229507
			// Make another job to enable storage.
			// There's nothing special about this.
			return localstorage.NewWorker(agentConfig), nil
		})
	}
	for _, job := range m.Jobs() {
		switch job {
		case state.JobHostUnits:
			// Implemented in APIWorker.
		case state.JobManageEnviron:
			useMultipleCPUs()
			a.startWorkerAfterUpgrade(runner, "instancepoller", func() (worker.Worker, error) {
				return instancepoller.NewWorker(st), nil
			})
			a.startWorkerAfterUpgrade(runner, "peergrouper", func() (worker.Worker, error) {
				return peergrouperNew(st)
			})
			runner.StartWorker("apiserver", func() (worker.Worker, error) {
				// If the configuration does not have the required information,
				// it is currently not a recoverable error, so we kill the whole
				// agent, potentially enabling human intervention to fix
				// the agent's configuration file. In the future, we may retrieve
				// the state server certificate and key from the state, and
				// this should then change.
				info, ok := agentConfig.StateServingInfo()
				if !ok {
					return nil, &fatalError{"StateServingInfo not available and we need it"}
				}
				cert := []byte(info.Cert)
				key := []byte(info.PrivateKey)

				if len(cert) == 0 || len(key) == 0 {
					return nil, &fatalError{"configuration does not have state server cert/key"}
				}
				dataDir := agentConfig.DataDir()
				logDir := agentConfig.LogDir()

				endpoint := net.JoinHostPort("", strconv.Itoa(info.APIPort))
				listener, err := net.Listen("tcp", endpoint)
				if err != nil {
					return nil, err
				}
				return apiserver.NewServer(st, listener, apiserver.ServerConfig{
					Cert:      cert,
					Key:       key,
					DataDir:   dataDir,
					LogDir:    logDir,
					Validator: a.limitLoginsDuringUpgrade,
				})
			})
			a.startWorkerAfterUpgrade(singularRunner, "cleaner", func() (worker.Worker, error) {
				return cleaner.NewCleaner(st), nil
			})
			a.startWorkerAfterUpgrade(singularRunner, "resumer", func() (worker.Worker, error) {
				// The action of resumer is so subtle that it is not tested,
				// because we can't figure out how to do so without brutalising
				// the transaction log.
				return resumer.NewResumer(st), nil
			})
			a.startWorkerAfterUpgrade(singularRunner, "minunitsworker", func() (worker.Worker, error) {
				return minunitsworker.NewMinUnitsWorker(st), nil
			})
		case state.JobManageStateDeprecated:
			// Legacy environments may set this, but we ignore it.
		default:
			logger.Warningf("ignoring unknown job %q", job)
		}
	}
	return newCloseWorker(runner, st), nil
}

// stateWorkerDialOpts is a mongo.DialOpts suitable
// for use by StateWorker to dial mongo.
//
// This must be overridden in tests, as it assumes
// journaling is enabled.
var stateWorkerDialOpts mongo.DialOpts

func init() {
	stateWorkerDialOpts = mongo.DefaultDialOpts()
	stateWorkerDialOpts.PostDial = func(session *mgo.Session) error {
		safe := mgo.Safe{
			// Wait for group commit if journaling is enabled,
			// which is always true in production.
			J: true,
		}
		_, err := replicaset.CurrentConfig(session)
		if err == nil {
			// set mongo to write-majority (writes only returned after
			// replicated to a majority of replica-set members).
			safe.WMode = "majority"
		}
		session.SetSafe(&safe)
		return nil
	}
}

// limitLoginsDuringUpgrade is called by the API server for each login
// attempt. It returns an error if upgrades are in progress unless the
// login is for a user (i.e. a client) or the local machine.
func (a *MachineAgent) limitLoginsDuringUpgrade(creds params.Creds) error {
	if a.upgradeWorkerContext.IsUpgradeRunning() {
		authTag, err := names.ParseTag(creds.AuthTag)
		if err != nil {
			return errors.Annotate(err, "could not parse auth tag")
		}
		switch authTag := authTag.(type) {
		case names.UserTag:
			// use a restricted API mode
			return apiserver.UpgradeInProgressError
		case names.MachineTag:
			if authTag == a.Tag() {
				// allow logins from the local machine
				return nil
			}
		}
		return errors.Errorf("login for %q blocked because upgrade is in progress", authTag)
	} else {
		return nil // allow all logins
	}
}

// ensureMongoServer ensures that mongo is installed and running,
// and ready for opening a state connection.
func (a *MachineAgent) ensureMongoServer(agentConfig agent.Config) (err error) {
	a.mongoInitMutex.Lock()
	defer a.mongoInitMutex.Unlock()
	if a.mongoInitialized {
		logger.Debugf("mongo is already initialized")
		return nil
	}
	defer func() {
		if err == nil {
			a.mongoInitialized = true
		}
	}()

	servingInfo, ok := agentConfig.StateServingInfo()
	if !ok {
		return fmt.Errorf("state worker was started with no state serving info")
	}

	// When upgrading from a pre-HA-capable environment,
	// we must add machine-0 to the admin database and
	// initiate its replicaset.
	//
	// TODO(axw) remove this when we no longer need
	// to upgrade from pre-HA-capable environments.
	var shouldInitiateMongoServer bool
	var addrs []network.Address
	if isPreHAVersion(a.previousAgentVersion) {
		_, err := a.ensureMongoAdminUser(agentConfig)
		if err != nil {
			return err
		}
		if servingInfo.SharedSecret == "" {
			servingInfo.SharedSecret, err = mongo.GenerateSharedSecret()
			if err != nil {
				return err
			}
			if err = a.ChangeConfig(func(config agent.ConfigSetter) error {
				config.SetStateServingInfo(servingInfo)
				return nil
			}); err != nil {
				return err
			}
			agentConfig = a.CurrentConfig()
		}
		// Note: we set Direct=true in the mongo options because it's
		// possible that we've previously upgraded the mongo server's
		// configuration to form a replicaset, but failed to initiate it.
		st, m, err := openState(agentConfig, mongo.DialOpts{Direct: true})
		if err != nil {
			return err
		}
		if err := st.SetStateServingInfo(servingInfo); err != nil {
			st.Close()
			return fmt.Errorf("cannot set state serving info: %v", err)
		}
		st.Close()
		addrs = m.Addresses()
		shouldInitiateMongoServer = true
	}

	// ensureMongoServer installs/upgrades the upstart config as necessary.
	ensureServerParams, err := newEnsureServerParams(agentConfig)
	if err != nil {
		return err
	}
	if err := ensureMongoServer(ensureServerParams); err != nil {
		return err
	}
	if !shouldInitiateMongoServer {
		return nil
	}

	// Initiate the replicaset for upgraded environments.
	//
	// TODO(axw) remove this when we no longer need
	// to upgrade from pre-HA-capable environments.
	stateInfo, ok := agentConfig.MongoInfo()
	if !ok {
		return fmt.Errorf("state worker was started with no state serving info")
	}
	dialInfo, err := mongo.DialInfo(stateInfo.Info, mongo.DefaultDialOpts())
	if err != nil {
		return err
	}
	peerAddr := mongo.SelectPeerAddress(addrs)
	if peerAddr == "" {
		return fmt.Errorf("no appropriate peer address found in %q", addrs)
	}
	if err := maybeInitiateMongoServer(peergrouper.InitiateMongoParams{
		DialInfo:       dialInfo,
		MemberHostPort: net.JoinHostPort(peerAddr, fmt.Sprint(servingInfo.StatePort)),
		// TODO(dfc) InitiateMongoParams should take a Tag
		User:     stateInfo.Tag.String(),
		Password: stateInfo.Password,
	}); err != nil {
		return err
	}
	return nil
}

func (a *MachineAgent) ensureMongoAdminUser(agentConfig agent.Config) (added bool, err error) {
	stateInfo, ok1 := agentConfig.MongoInfo()
	servingInfo, ok2 := agentConfig.StateServingInfo()
	if !ok1 || !ok2 {
		return false, fmt.Errorf("no state serving info configuration")
	}
	dialInfo, err := mongo.DialInfo(stateInfo.Info, mongo.DefaultDialOpts())
	if err != nil {
		return false, err
	}
	if len(dialInfo.Addrs) > 1 {
		logger.Infof("more than one state server; admin user must exist")
		return false, nil
	}
	return ensureMongoAdminUser(mongo.EnsureAdminUserParams{
		DialInfo:  dialInfo,
		Namespace: agentConfig.Value(agent.Namespace),
		DataDir:   agentConfig.DataDir(),
		Port:      servingInfo.StatePort,
		User:      stateInfo.Tag.String(),
		Password:  stateInfo.Password,
	})
}

func isPreHAVersion(v version.Number) bool {
	return v.Compare(version.MustParse("1.19.0")) < 0
}

func openState(agentConfig agent.Config, dialOpts mongo.DialOpts) (_ *state.State, _ *state.Machine, err error) {
	info, ok := agentConfig.MongoInfo()
	if !ok {
		return nil, nil, fmt.Errorf("no state info available")
	}
	st, err := state.Open(info, dialOpts, environs.NewStatePolicy())
	if err != nil {
		return nil, nil, err
	}
	defer func() {
		if err != nil {
			st.Close()
		}
	}()
	m0, err := st.FindEntity(agentConfig.Tag())
	if err != nil {
		if errors.IsNotFound(err) {
			err = worker.ErrTerminateAgent
		}
		return nil, nil, err
	}
	m := m0.(*state.Machine)
	if m.Life() == state.Dead {
		return nil, nil, worker.ErrTerminateAgent
	}
	// Check the machine nonce as provisioned matches the agent.Conf value.
	if !m.CheckProvisioned(agentConfig.Nonce()) {
		// The agent is running on a different machine to the one it
		// should be according to state. It must stop immediately.
		logger.Errorf("running machine %v agent on inappropriate instance", m)
		return nil, nil, worker.ErrTerminateAgent
	}
	return st, m, nil
}

// startWorkerAfterUpgrade starts a worker to run the specified child worker
// but only after waiting for upgrades to complete.
func (a *MachineAgent) startWorkerAfterUpgrade(runner worker.Runner, name string, start func() (worker.Worker, error)) {
	runner.StartWorker(name, func() (worker.Worker, error) {
		return a.upgradeWaiterWorker(start), nil
	})
}

// upgradeWaiterWorker runs the specified worker after upgrades have completed.
func (a *MachineAgent) upgradeWaiterWorker(start func() (worker.Worker, error)) worker.Worker {
	return worker.NewSimpleWorker(func(stop <-chan struct{}) error {
		// Wait for the upgrade to complete (or for us to be stopped).
		select {
		case <-stop:
			return nil
		case <-a.upgradeWorkerContext.UpgradeComplete:
		}
		// Upgrades are done, start the worker.
		worker, err := start()
		if err != nil {
			return err
		}
		// Wait for worker to finish or for us to be stopped.
		waitCh := make(chan error)
		go func() {
			waitCh <- worker.Wait()
		}()
		select {
		case err := <-waitCh:
			return err
		case <-stop:
			worker.Kill()
		}
		return <-waitCh // Ensure worker has stopped before returning.
	})
}

func (a *MachineAgent) setMachineStatus(apiState *api.State, status params.Status, info string) error {
	tag := a.Tag().(names.MachineTag)
	machine, err := apiState.Machiner().Machine(tag)
	if err != nil {
		return errors.Trace(err)
	}
	if err := machine.SetStatus(status, info, nil); err != nil {
		return errors.Trace(err)
	}
	return nil
}

// WorkersStarted returns a channel that's closed once all top level workers
// have been started. This is provided for testing purposes.
func (a *MachineAgent) WorkersStarted() <-chan struct{} {
	return a.workersStarted
}

func (a *MachineAgent) Tag() names.Tag {
	return names.NewMachineTag(a.MachineId)
}

func (a *MachineAgent) createJujuRun(dataDir string) error {
	// TODO do not remove the symlink if it already points
	// to the right place.
	if err := os.Remove(jujuRun); err != nil && !os.IsNotExist(err) {
		return err
	}
	jujud := filepath.Join(dataDir, "tools", a.Tag().String(), jujunames.Jujud)
	return symlink.New(jujud, jujuRun)
}

func (a *MachineAgent) uninstallAgent(agentConfig agent.Config) error {
	var errors []error
	agentServiceName := agentConfig.Value(agent.AgentServiceName)
	if agentServiceName == "" {
		// For backwards compatibility, handle lack of AgentServiceName.
		agentServiceName = os.Getenv("UPSTART_JOB")
	}
	if agentServiceName != "" {
		if err := service.NewService(agentServiceName, common.Conf{}).Remove(); err != nil {
			errors = append(errors, fmt.Errorf("cannot remove service %q: %v", agentServiceName, err))
		}
	}
	// Remove the juju-run symlink.
	if err := os.Remove(jujuRun); err != nil && !os.IsNotExist(err) {
		errors = append(errors, err)
	}

	namespace := agentConfig.Value(agent.Namespace)
	if err := mongo.RemoveService(namespace); err != nil {
		errors = append(errors, fmt.Errorf("cannot stop/remove mongo service with namespace %q: %v", namespace, err))
	}
	if err := os.RemoveAll(agentConfig.DataDir()); err != nil {
		errors = append(errors, err)
	}
	if len(errors) == 0 {
		return nil
	}
	return fmt.Errorf("uninstall failed: %v", errors)
}

// singularAPIConn implements singular.Conn on
// top of an API connection.
type singularAPIConn struct {
	apiState   *api.State
	agentState *apiagent.State
}

func (c singularAPIConn) IsMaster() (bool, error) {
	return c.agentState.IsMaster()
}

func (c singularAPIConn) Ping() error {
	return c.apiState.Ping()
}

// singularStateConn implements singular.Conn on
// top of a State connection.
type singularStateConn struct {
	session *mgo.Session
	machine *state.Machine
}

func (c singularStateConn) IsMaster() (bool, error) {
	return mongo.IsMaster(c.session, c.machine)
}

func (c singularStateConn) Ping() error {
	return c.session.Ping()
}<|MERGE_RESOLUTION|>--- conflicted
+++ resolved
@@ -340,8 +340,7 @@
 	a.startWorkerAfterUpgrade(runner, "rsyslog", func() (worker.Worker, error) {
 		return newRsyslogConfigWorker(st.Rsyslog(), agentConfig, rsyslogMode)
 	})
-<<<<<<< HEAD
-	// Start the networker.
+	// Start the networker in a mode depending on environment cpability.
 	ecap, err := environCapability(st)
 	if err != nil {
 		return nil, errors.Annotate(err, "cannot retrieve environment capability")
@@ -350,24 +349,13 @@
 	if err != nil {
 		return nil, errors.Annotate(err, "cannot retrieve machine")
 	}
-	if ecap.RequiresSafeNetworker(a.MachineId, m.IsManual()) {
-		a.startWorkerAfterUpgrade(runner, "networker", func() (worker.Worker, error) {
-			return networker.NewSafeNetworker(st.Networker(), agentConfig, networker.DefaultConfigDir)
-=======
-	// TODO (mfoord 8/8/2014) improve the way we detect networking capabilities. Bug lp:1354365
-	writeNetworkConfig := providerType == "maas"
-	if disableNetworkManagement || !writeNetworkConfig {
+	if ecap.RequiresSafeNetworker(m) {
 		a.startWorkerAfterUpgrade(runner, "networker", func() (worker.Worker, error) {
 			return newSafeNetworker(st.Networker(), agentConfig, networker.DefaultConfigDir)
->>>>>>> 9ede28a4
 		})
-	} else if !disableNetworkManagement && writeNetworkConfig {
+	} else {
 		a.startWorkerAfterUpgrade(runner, "networker", func() (worker.Worker, error) {
-<<<<<<< HEAD
-			return networker.NewNetworker(st.Networker(), agentConfig, networker.DefaultConfigDir)
-=======
 			return newNetworker(st.Networker(), agentConfig, networker.DefaultConfigDir)
->>>>>>> 9ede28a4
 		})
 	}
 
