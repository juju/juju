--- conflicted
+++ resolved
@@ -38,13 +38,10 @@
 	"github.com/juju/juju/core/arch"
 	"github.com/juju/juju/core/machinelock"
 	coreos "github.com/juju/juju/core/os"
-<<<<<<< HEAD
+	"github.com/juju/juju/environs/tools"
 	"github.com/juju/juju/internal/debug/coveruploader"
 	"github.com/juju/juju/internal/worker/logsender"
 	"github.com/juju/juju/internal/worker/uniter/runner/jujuc"
-=======
-	"github.com/juju/juju/environs/tools"
->>>>>>> 2da8de8a
 	jujunames "github.com/juju/juju/juju/names"
 	"github.com/juju/juju/juju/osenv"
 	"github.com/juju/juju/juju/sockets"
@@ -206,17 +203,12 @@
 	GitTreeState string `json:"git-tree-state,omitempty" yaml:"git-tree-state,omitempty"`
 	// Compiler reported by runtime.Compiler
 	Compiler string `json:"compiler" yaml:"compiler"`
-<<<<<<< HEAD
-	// OfficialBuild is a monotonic integer set by Jenkins.
-	OfficialBuild int `json:"official-build,omitempty" yaml:"official-build,omitempty"`
-=======
 	// OfficialBuildNumber is a monotonic integer set by Jenkins.
 	OfficialBuildNumber int `json:"official-build-number,omitempty" yaml:"official-build-number,omitempty"`
 	// Official is true if this is an official build.
 	Official bool `json:"official" yaml:"official"`
 	// Grade reflects the snap grade value.
 	Grade string `json:"grade,omitempty" yaml:"grade,omitempty"`
->>>>>>> 2da8de8a
 	// GoBuildTags is the build tags used to build the binary.
 	GoBuildTags string `json:"go-build-tags,omitempty" yaml:"go-build-tags,omitempty"`
 }
@@ -247,13 +239,6 @@
 		Release: coreos.HostOSTypeName(),
 	}
 	detail := versionDetail{
-<<<<<<< HEAD
-		Version:      current.String(),
-		GitCommit:    jujuversion.GitCommit,
-		GitTreeState: jujuversion.GitTreeState,
-		Compiler:     jujuversion.Compiler,
-		GoBuildTags:  jujuversion.GoBuildTags,
-=======
 		Version:             current.String(),
 		GitCommit:           jujuversion.GitCommit,
 		GitTreeState:        jujuversion.GitTreeState,
@@ -262,7 +247,6 @@
 		OfficialBuildNumber: jujuversion.OfficialBuild,
 		Official:            isOfficial(),
 		Grade:               jujuversion.Grade,
->>>>>>> 2da8de8a
 	}
 
 	jujud := jujucmd.NewSuperCommand(cmd.SuperCommandParams{
@@ -280,14 +264,9 @@
 		return &jujudWriter{target: target}
 	}
 
-<<<<<<< HEAD
 	jujud.Register(agentcmd.NewBootstrapCommand())
 	jujud.Register(jujudagentcmd.NewCAASUnitInitCommand())
 	jujud.Register(jujudagentcmd.NewModelCommand(bufferedLogger))
-=======
-	jujud.Register(agentcmd.NewCAASUnitInitCommand())
-	jujud.Register(agentcmd.NewModelCommand(bufferedLogger))
->>>>>>> 2da8de8a
 
 	// TODO(katco-): AgentConf type is doing too much. The
 	// MachineAgent type has called out the separate concerns; the
@@ -333,10 +312,7 @@
 }
 
 func main() {
-<<<<<<< HEAD
 	coveruploader.Enable()
-=======
->>>>>>> 2da8de8a
 	MainWrapper(os.Args)
 }
 
