// Copyright 2011, 2012, 2013 Canonical Ltd.
// Licensed under the AGPLv3, see LICENCE file for details.

package ec2_test

import (
	"crypto/rand"
	"fmt"
	"io"
	"os"

	"github.com/aws/aws-sdk-go/service/ec2/ec2iface"
	"github.com/juju/os/v2/series"
	jc "github.com/juju/testing/checkers"
	"github.com/juju/utils/v2/arch"
	amzec2 "gopkg.in/amz.v3/ec2"
	gc "gopkg.in/check.v1"

	"github.com/juju/juju/core/constraints"
	"github.com/juju/juju/core/instance"
	"github.com/juju/juju/environs"
	"github.com/juju/juju/environs/config"
	"github.com/juju/juju/environs/context"
	"github.com/juju/juju/environs/instances"
	"github.com/juju/juju/environs/jujutest"
	"github.com/juju/juju/juju/testing"
	jujutesting "github.com/juju/juju/juju/testing"
	"github.com/juju/juju/provider/ec2"
	coretesting "github.com/juju/juju/testing"
	"github.com/juju/juju/version"
)

// uniqueName is generated afresh for every test run, so that
// we are not polluted by previous test state.
var uniqueName = randomName()

func randomName() string {
	buf := make([]byte, 8)
	_, err := io.ReadFull(rand.Reader, buf)
	if err != nil {
		panic(fmt.Sprintf("error from crypto rand: %v", err))
	}
	return fmt.Sprintf("%x", buf)
}

func registerAmazonTests() {
	// The following attributes hold the environment configuration
	// for running the amazon EC2 integration tests.
	//
	// This is missing keys for security reasons; set the following
	// environment variables to make the Amazon testing work:
	//  access-key: $AWS_ACCESS_KEY_ID
	//  secret-key: $AWS_SECRET_ACCESS_KEY
	attrs := coretesting.FakeConfig().Merge(map[string]interface{}{
		"name":          "sample-" + uniqueName,
		"type":          "ec2",
		"admin-secret":  "for real",
		"firewall-mode": config.FwInstance,
		"agent-version": coretesting.FakeVersionNumber.String(),
	})
	gc.Suite(&LiveTests{
		LiveTests: jujutest.LiveTests{
			TestConfig:     attrs,
			Attempt:        *ec2.ShortAttempt,
			CanOpenState:   true,
			HasProvisioner: true,
		},
	})
}

// LiveTests contains tests that can be run against the Amazon servers.
// Each test runs using the same ec2 connection.
type LiveTests struct {
	coretesting.BaseSuite
	jujutest.LiveTests

	callCtx context.ProviderCallContext
}

func (t *LiveTests) SetUpSuite(c *gc.C) {
	// Upload arches that ec2 supports; add to this
	// as ec2 coverage expands.
	t.UploadArches = []string{arch.AMD64, arch.I386}
	t.BaseSuite.SetUpSuite(c)
	t.LiveTests.SetUpSuite(c)
	t.BaseSuite.PatchValue(&version.Current, coretesting.FakeVersionNumber)
	t.BaseSuite.PatchValue(&arch.HostArch, func() string { return arch.AMD64 })
<<<<<<< HEAD
	t.BaseSuite.PatchValue(&series.MustHostSeries, func() string { return version.DefaultSupportedLTS() })
=======
	t.BaseSuite.PatchValue(&series.HostSeries, func() (string, error) { return series.DefaultSupportedLTS(), nil })
>>>>>>> eb7556ac
	// Use the real ec2 session if we are running with real creds.
	accessKey := os.Getenv("AWS_ACCESS_KEY_ID")
	if accessKey == "" {
		t.BaseSuite.PatchValue(&ec2.EC2Session, func(region, accessKey, secretKey string) ec2iface.EC2API {
			c.Assert(region, gc.Equals, "test")
			c.Assert(accessKey, gc.Equals, "x")
			c.Assert(secretKey, gc.Equals, "x")
			return mockEC2Session{}
		})
	}
}

func (t *LiveTests) TearDownSuite(c *gc.C) {
	t.LiveTests.TearDownSuite(c)
	t.BaseSuite.TearDownSuite(c)
}

func (t *LiveTests) SetUpTest(c *gc.C) {
	t.BaseSuite.SetUpTest(c)
	t.LiveTests.SetUpTest(c)

	t.callCtx = context.NewCloudCallContext()
}

func (t *LiveTests) TearDownTest(c *gc.C) {
	t.LiveTests.TearDownTest(c)
	t.BaseSuite.TearDownTest(c)
}

// TODO(niemeyer): Looks like many of those tests should be moved to jujutest.LiveTests.

func (t *LiveTests) TestInstanceAttributes(c *gc.C) {
	t.PrepareOnce(c)
	inst, hc := testing.AssertStartInstance(c, t.Env, t.callCtx, t.ControllerUUID, "30")
	defer t.Env.StopInstances(t.callCtx, inst.Id())
	// Sanity check for hardware characteristics.
	c.Assert(hc.Arch, gc.NotNil)
	c.Assert(hc.Mem, gc.NotNil)
	c.Assert(hc.RootDisk, gc.NotNil)
	c.Assert(hc.CpuCores, gc.NotNil)
	c.Assert(hc.CpuPower, gc.NotNil)
	addresses, err := jujutesting.WaitInstanceAddresses(t.Env, t.callCtx, inst.Id())
	// TODO(niemeyer): This assert sometimes fails with "no instances found"
	c.Assert(err, jc.ErrorIsNil)
	c.Assert(addresses, gc.Not(gc.HasLen), 0)

	insts, err := t.Env.Instances(t.callCtx, []instance.Id{inst.Id()})
	c.Assert(err, jc.ErrorIsNil)
	c.Assert(len(insts), gc.Equals, 1)

	ec2inst := ec2.InstanceEC2(insts[0])
	c.Assert(ec2inst.IPAddress, gc.Equals, addresses[0].Value)
	c.Assert(ec2inst.InstanceType, gc.Equals, "t3a.micro")
}

func (t *LiveTests) TestStartInstanceConstraints(c *gc.C) {
	t.PrepareOnce(c)
	cons := constraints.MustParse("mem=4G")
	inst, hc := testing.AssertStartInstanceWithConstraints(c, t.Env, t.callCtx, t.ControllerUUID, "30", cons)
	defer t.Env.StopInstances(t.callCtx, inst.Id())
	ec2inst := ec2.InstanceEC2(inst)
	c.Assert(ec2inst.InstanceType, gc.Equals, "t3a.medium")
	c.Assert(*hc.Arch, gc.Equals, "amd64")
	c.Assert(*hc.Mem, gc.Equals, uint64(4*1024))
	c.Assert(*hc.RootDisk, gc.Equals, uint64(8*1024))
	c.Assert(*hc.CpuCores, gc.Equals, uint64(2))
}

func (t *LiveTests) TestControllerInstances(c *gc.C) {
	t.BootstrapOnce(c)
	allInsts, err := t.Env.AllRunningInstances(t.callCtx)
	c.Assert(err, jc.ErrorIsNil)
	c.Assert(allInsts, gc.HasLen, 1) // bootstrap instance
	bootstrapInstId := allInsts[0].Id()

	inst0, _ := testing.AssertStartInstance(c, t.Env, t.callCtx, t.ControllerUUID, "98")
	defer t.Env.StopInstances(t.callCtx, inst0.Id())

	inst1, _ := testing.AssertStartInstance(c, t.Env, t.callCtx, t.ControllerUUID, "99")
	defer t.Env.StopInstances(t.callCtx, inst1.Id())

	insts, err := t.Env.ControllerInstances(t.callCtx, t.ControllerUUID)
	c.Assert(err, jc.ErrorIsNil)
	c.Assert(insts, gc.DeepEquals, []instance.Id{bootstrapInstId})
}

func (t *LiveTests) TestInstanceGroups(c *gc.C) {
	t.BootstrapOnce(c)
	allInsts, err := t.Env.AllRunningInstances(t.callCtx)
	c.Assert(err, jc.ErrorIsNil)
	c.Assert(allInsts, gc.HasLen, 1) // bootstrap instance
	bootstrapInstId := allInsts[0].Id()

	ec2conn := ec2.EnvironEC2(t.Env)

	groups := amzec2.SecurityGroupNames(
		ec2.JujuGroupName(t.Env),
		ec2.MachineGroupName(t.Env, "98"),
		ec2.MachineGroupName(t.Env, "99"),
	)
	info := make([]amzec2.SecurityGroupInfo, len(groups))

	// Create a group with the same name as the juju group
	// but with different permissions, to check that it's deleted
	// and recreated correctly.
	oldJujuGroup := createGroup(c, ec2conn, groups[0].Name, "old juju group")

	// Add two permissions: one is required and should be left alone;
	// the other is not and should be deleted.
	// N.B. this is unfortunately sensitive to the actual set of permissions used.
	_, err = ec2conn.AuthorizeSecurityGroup(oldJujuGroup,
		[]amzec2.IPPerm{
			{
				Protocol:  "tcp",
				FromPort:  22,
				ToPort:    22,
				SourceIPs: []string{"0.0.0.0/0"},
			},
			{
				Protocol:  "udp",
				FromPort:  4321,
				ToPort:    4322,
				SourceIPs: []string{"3.4.5.6/32"},
			},
		})
	c.Assert(err, jc.ErrorIsNil)

	inst0, _ := testing.AssertStartControllerInstance(c, t.Env, t.callCtx, t.ControllerUUID, "98")
	defer t.Env.StopInstances(t.callCtx, inst0.Id())

	// Create a same-named group for the second instance
	// before starting it, to check that it's reused correctly.
	oldMachineGroup := createGroup(c, ec2conn, groups[2].Name, "old machine group")

	inst1, _ := testing.AssertStartControllerInstance(c, t.Env, t.callCtx, t.ControllerUUID, "99")
	defer t.Env.StopInstances(t.callCtx, inst1.Id())

	groupsResp, err := ec2conn.SecurityGroups(groups, nil)
	c.Assert(err, jc.ErrorIsNil)
	c.Assert(groupsResp.Groups, gc.HasLen, len(groups))

	// For each group, check that it exists and record its id.
	for i, group := range groups {
		found := false
		for _, g := range groupsResp.Groups {
			if g.Name == group.Name {
				groups[i].Id = g.Id
				info[i] = g
				found = true
				break
			}
		}
		if !found {
			c.Fatalf("group %q not found", group.Name)
		}
	}

	// The old juju group should have been reused.
	c.Check(groups[0].Id, gc.Equals, oldJujuGroup.Id)

	// Check that it authorizes the correct ports and there
	// are no extra permissions (in particular we are checking
	// that the unneeded permission that we added earlier
	// has been deleted).
	perms := info[0].IPPerms
	c.Assert(perms, gc.HasLen, 5)
	checkPortAllowed(c, perms, 22) // SSH
	checkPortAllowed(c, perms, coretesting.FakeControllerConfig().APIPort())
	checkSecurityGroupAllowed(c, perms, groups[0])

	// The old machine group should have been reused also.
	c.Check(groups[2].Id, gc.Equals, oldMachineGroup.Id)

	// Check that each instance is part of the correct groups.
	resp, err := ec2conn.Instances([]string{string(inst0.Id()), string(inst1.Id())}, nil)
	c.Assert(err, jc.ErrorIsNil)
	c.Assert(resp.Reservations, gc.HasLen, 2)
	for _, r := range resp.Reservations {
		c.Assert(r.Instances, gc.HasLen, 1)
		// each instance must be part of the general juju group.
		inst := r.Instances[0]
		msg := gc.Commentf("instance %#v", inst)
		c.Assert(hasSecurityGroup(inst, groups[0]), gc.Equals, true, msg)
		switch instance.Id(inst.InstanceId) {
		case inst0.Id():
			c.Assert(hasSecurityGroup(inst, groups[1]), gc.Equals, true, msg)
			c.Assert(hasSecurityGroup(inst, groups[2]), gc.Equals, false, msg)
		case inst1.Id():
			c.Assert(hasSecurityGroup(inst, groups[2]), gc.Equals, true, msg)
			c.Assert(hasSecurityGroup(inst, groups[1]), gc.Equals, false, msg)
		default:
			c.Errorf("unknown instance found: %v", inst)
		}
	}

	// Check that listing those instances finds them using the groups
	instIds := []instance.Id{inst0.Id(), inst1.Id()}
	idsFromInsts := func(insts []instances.Instance) (ids []instance.Id) {
		for _, inst := range insts {
			ids = append(ids, inst.Id())
		}
		return ids
	}
	insts, err := t.Env.Instances(t.callCtx, instIds)
	c.Assert(err, jc.ErrorIsNil)
	c.Assert(instIds, jc.SameContents, idsFromInsts(insts))
	allInsts, err = t.Env.AllRunningInstances(t.callCtx)
	c.Assert(err, jc.ErrorIsNil)
	// ignore the bootstrap instance
	for i, inst := range allInsts {
		if inst.Id() == bootstrapInstId {
			if i+1 < len(allInsts) {
				copy(allInsts[i:], allInsts[i+1:])
			}
			allInsts = allInsts[:len(allInsts)-1]
			break
		}
	}
	c.Assert(instIds, jc.SameContents, idsFromInsts(allInsts))
}

func (t *LiveTests) TestInstanceGroupsWithAutocert(c *gc.C) {
	// Prepare the controller configuration.
	t.PrepareOnce(c)
	params := environs.StartInstanceParams{
		ControllerUUID: t.ControllerUUID,
	}
	err := testing.FillInStartInstanceParams(t.Env, "42", true, &params)
	c.Assert(err, jc.ErrorIsNil)
	config := params.InstanceConfig.Controller.Config
	config["api-port"] = 443
	config["autocert-dns-name"] = "example.com"

	// Bootstrap the controller.
	result, err := t.Env.StartInstance(t.callCtx, params)
	c.Assert(err, jc.ErrorIsNil)
	inst := result.Instance
	defer t.Env.StopInstances(t.callCtx, inst.Id())

	// Get security permissions.
	groups := amzec2.SecurityGroupNames(ec2.JujuGroupName(t.Env))
	ec2conn := ec2.EnvironEC2(t.Env)
	groupsResp, err := ec2conn.SecurityGroups(groups, nil)
	c.Assert(err, jc.ErrorIsNil)
	c.Assert(groupsResp.Groups, gc.HasLen, 1)
	perms := groupsResp.Groups[0].IPPerms

	// Check that the expected ports are accessible.
	checkPortAllowed(c, perms, 22)
	checkPortAllowed(c, perms, 80)
	checkPortAllowed(c, perms, 443)
}

func checkPortAllowed(c *gc.C, perms []amzec2.IPPerm, port int) {
	for _, perm := range perms {
		if perm.FromPort == port {
			c.Check(perm.Protocol, gc.Equals, "tcp")
			c.Check(perm.ToPort, gc.Equals, port)
			c.Check(perm.SourceIPs, gc.DeepEquals, []string{"0.0.0.0/0"})
			c.Check(perm.SourceGroups, gc.HasLen, 0)
			return
		}
	}
	c.Errorf("ip port permission not found for %d in %#v", port, perms)
}

func checkSecurityGroupAllowed(c *gc.C, perms []amzec2.IPPerm, g amzec2.SecurityGroup) {
	protos := map[string]struct {
		fromPort int
		toPort   int
	}{
		"tcp":  {0, 65535},
		"udp":  {0, 65535},
		"icmp": {-1, -1},
	}
	for _, perm := range perms {
		if len(perm.SourceGroups) > 0 {
			c.Check(perm.SourceGroups, gc.HasLen, 1)
			c.Check(perm.SourceGroups[0].Id, gc.Equals, g.Id)
			ports, ok := protos[perm.Protocol]
			if !ok {
				c.Errorf("unexpected protocol in security group: %q", perm.Protocol)
				continue
			}
			delete(protos, perm.Protocol)
			c.Check(perm.FromPort, gc.Equals, ports.fromPort)
			c.Check(perm.ToPort, gc.Equals, ports.toPort)
		}
	}
	if len(protos) > 0 {
		c.Errorf("%d security group permission not found for %#v in %#v", len(protos), g, perms)
	}
}

func (t *LiveTests) TestStopInstances(c *gc.C) {
	t.PrepareOnce(c)
	// It would be nice if this test was in jujutest, but
	// there's no way for jujutest to fabricate a valid-looking
	// instance id.
	inst0, _ := testing.AssertStartInstance(c, t.Env, t.callCtx, t.ControllerUUID, "40")
	inst1 := ec2.FabricateInstance(inst0, "i-aaaaaaaa")
	inst2, _ := testing.AssertStartInstance(c, t.Env, t.callCtx, t.ControllerUUID, "41")

	err := t.Env.StopInstances(t.callCtx, inst0.Id(), inst1.Id(), inst2.Id())
	c.Check(err, jc.ErrorIsNil)

	var insts []instances.Instance

	// We need the retry logic here because we are waiting
	// for Instances to return an error, and it will not retry
	// if it succeeds.
	gone := false
	for a := ec2.ShortAttempt.Start(); a.Next(); {
		insts, err = t.Env.Instances(t.callCtx, []instance.Id{inst0.Id(), inst2.Id()})
		if err == environs.ErrPartialInstances {
			// instances not gone yet.
			continue
		}
		if err == environs.ErrNoInstances {
			gone = true
			break
		}
		c.Fatalf("error getting instances: %v", err)
	}
	if !gone {
		c.Errorf("after termination, instances remaining: %v", insts)
	}
}

// createGroup creates a new EC2 group and returns it. If it already exists,
// it revokes all its permissions and returns the existing group.
func createGroup(c *gc.C, ec2conn *amzec2.EC2, name, descr string) amzec2.SecurityGroup {
	resp, err := ec2conn.CreateSecurityGroup("", name, descr)
	if err == nil {
		return resp.SecurityGroup
	}
	if err.(*amzec2.Error).Code != "InvalidGroup.Duplicate" {
		c.Fatalf("cannot make group %q: %v", name, err)
	}

	// Found duplicate group, so revoke its permissions and return it.
	gresp, err := ec2conn.SecurityGroups(amzec2.SecurityGroupNames(name), nil)
	c.Assert(err, jc.ErrorIsNil)

	gi := gresp.Groups[0]
	if len(gi.IPPerms) > 0 {
		_, err = ec2conn.RevokeSecurityGroup(gi.SecurityGroup, gi.IPPerms)
		c.Assert(err, jc.ErrorIsNil)
	}
	return gi.SecurityGroup
}

func hasSecurityGroup(inst amzec2.Instance, group amzec2.SecurityGroup) bool {
	for _, instGroup := range inst.SecurityGroups {
		if instGroup.Id == group.Id {
			return true
		}
	}
	return false
}<|MERGE_RESOLUTION|>--- conflicted
+++ resolved
@@ -85,11 +85,7 @@
 	t.LiveTests.SetUpSuite(c)
 	t.BaseSuite.PatchValue(&version.Current, coretesting.FakeVersionNumber)
 	t.BaseSuite.PatchValue(&arch.HostArch, func() string { return arch.AMD64 })
-<<<<<<< HEAD
-	t.BaseSuite.PatchValue(&series.MustHostSeries, func() string { return version.DefaultSupportedLTS() })
-=======
-	t.BaseSuite.PatchValue(&series.HostSeries, func() (string, error) { return series.DefaultSupportedLTS(), nil })
->>>>>>> eb7556ac
+	t.BaseSuite.PatchValue(&series.HostSeries, func() (string, error) { return version.DefaultSupportedLTS(), nil })
 	// Use the real ec2 session if we are running with real creds.
 	accessKey := os.Getenv("AWS_ACCESS_KEY_ID")
 	if accessKey == "" {
