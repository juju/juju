// Copyright 2011-2014 Canonical Ltd.
// Licensed under the AGPLv3, see LICENCE file for details.

package ec2

import (
	"fmt"
	"math/rand"
	"net"
	"sort"
	"strings"
	"sync"
	"time"

	"github.com/aws/aws-sdk-go/service/ec2"
	"github.com/juju/clock"
	"github.com/juju/collections/set"
	"github.com/juju/errors"
	"github.com/juju/names/v4"
	"github.com/juju/retry"
	"github.com/juju/utils/v2"
	"github.com/juju/version"
	amzaws "gopkg.in/amz.v3/aws"
	amzec2 "gopkg.in/amz.v3/ec2"

	"github.com/juju/juju/cloudconfig/instancecfg"
	"github.com/juju/juju/cloudconfig/providerinit"
	"github.com/juju/juju/core/constraints"
	"github.com/juju/juju/core/instance"
	"github.com/juju/juju/core/network"
	corenetwork "github.com/juju/juju/core/network"
	"github.com/juju/juju/core/network/firewall"
	"github.com/juju/juju/core/status"
	"github.com/juju/juju/environs"
	environscloudspec "github.com/juju/juju/environs/cloudspec"
	"github.com/juju/juju/environs/config"
	"github.com/juju/juju/environs/context"
	"github.com/juju/juju/environs/instances"
	"github.com/juju/juju/environs/simplestreams"
	"github.com/juju/juju/environs/tags"
	"github.com/juju/juju/provider/common"
	"github.com/juju/juju/storage"
	"github.com/juju/juju/tools"
)

const (
	invalidParameterValue = "InvalidParameterValue"

	// tagName is the AWS-specific tag key that populates resources'
	// name columns in the console.
	tagName = "Name"
)

var (
	// Use shortAttempt to poll for short-term events or for retrying API calls.
	// TODO(katco): 2016-08-09: lp:1611427
	shortAttempt = utils.AttemptStrategy{
		Total: 5 * time.Second,
		Delay: 200 * time.Millisecond,
	}

	// aliveInstanceStates are the states which we filter by when listing
	// instances in an environment.
	aliveInstanceStates = []string{"pending", "running"}

	// Ensure that environ implements FirewallFeatureQuerier.
	_ environs.FirewallFeatureQuerier = (*environ)(nil)
)

// The subset of *ec2.EC2 methods that we currently use.
type ec2Client interface {
	DescribeAvailabilityZones(*ec2.DescribeAvailabilityZonesInput) (*ec2.DescribeAvailabilityZonesOutput, error)
	DescribeInstances(*ec2.DescribeInstancesInput) (*ec2.DescribeInstancesOutput, error)
	DescribeInstanceTypeOfferings(*ec2.DescribeInstanceTypeOfferingsInput) (*ec2.DescribeInstanceTypeOfferingsOutput, error)
	DescribeInstanceTypes(*ec2.DescribeInstanceTypesInput) (*ec2.DescribeInstanceTypesOutput, error)
	DescribeSpotPriceHistory(*ec2.DescribeSpotPriceHistoryInput) (*ec2.DescribeSpotPriceHistoryOutput, error)
}

var _ ec2Client = (*ec2.EC2)(nil)

type environ struct {
	name  string
	cloud environscloudspec.CloudSpec

	// This is legacy, and we are migrating away from the amz EC2 library in
	// favour of the Amazon-provided awk-sdk-go (see ec2Client below).
	ec2 *amzec2.EC2

	ec2Client ec2Client

	// ecfgMutex protects the *Unlocked fields below.
	ecfgMutex    sync.Mutex
	ecfgUnlocked *environConfig

	availabilityZonesMutex sync.Mutex
	availabilityZones      corenetwork.AvailabilityZones

	instTypesMutex sync.Mutex
	instTypes      []instances.InstanceType

	defaultVPCMutex   sync.Mutex
	defaultVPCChecked bool
	defaultVPC        *amzec2.VPC

	ensureGroupMutex sync.Mutex
}

var _ environs.Environ = (*environ)(nil)
var _ environs.Networking = (*environ)(nil)

func (e *environ) Config() *config.Config {
	return e.ecfg().Config
}

func (e *environ) SetConfig(cfg *config.Config) error {
	ecfg, err := providerInstance.newConfig(cfg)
	if err != nil {
		return errors.Trace(err)
	}
	e.ecfgMutex.Lock()
	e.ecfgUnlocked = ecfg
	e.ecfgMutex.Unlock()
	return nil
}

func (e *environ) ecfg() *environConfig {
	e.ecfgMutex.Lock()
	ecfg := e.ecfgUnlocked
	e.ecfgMutex.Unlock()
	return ecfg
}

func (e *environ) Name() string {
	return e.name
}

// PrepareForBootstrap is part of the Environ interface.
func (e *environ) PrepareForBootstrap(ctx environs.BootstrapContext, controllerName string) error {
	callCtx := context.NewCloudCallContext()
	// Cannot really invalidate a credential here since nothing is bootstrapped yet.
	callCtx.InvalidateCredentialFunc = func(string) error { return nil }
	if ctx.ShouldVerifyCredentials() {
		if err := verifyCredentials(e, callCtx); err != nil {
			return err
		}
	}
	ecfg := e.ecfg()
	vpcID, forceVPCID := ecfg.vpcID(), ecfg.forceVPCID()
	if err := validateBootstrapVPC(e.ec2, callCtx, e.cloud.Region, vpcID, forceVPCID, ctx); err != nil {
		return errors.Trace(maybeConvertCredentialError(err, callCtx))
	}
	return nil
}

// Create is part of the Environ interface.
func (e *environ) Create(ctx context.ProviderCallContext, args environs.CreateParams) error {
	if err := verifyCredentials(e, ctx); err != nil {
		return err
	}
	vpcID := e.ecfg().vpcID()
	if err := validateModelVPC(e.ec2, ctx, e.name, vpcID); err != nil {
		return errors.Trace(maybeConvertCredentialError(err, ctx))
	}
	// TODO(axw) 2016-08-04 #1609643
	// Create global security group(s) here.
	return nil
}

// Bootstrap is part of the Environ interface.
func (e *environ) Bootstrap(ctx environs.BootstrapContext, callCtx context.ProviderCallContext, args environs.BootstrapParams) (*environs.BootstrapResult, error) {
	r, err := common.Bootstrap(ctx, e, callCtx, args)
	return r, maybeConvertCredentialError(err, callCtx)
}

// SupportsSpaces is specified on environs.Networking.
func (e *environ) SupportsSpaces(ctx context.ProviderCallContext) (bool, error) {
	return true, nil
}

// SupportsContainerAddresses is specified on environs.Networking.
func (e *environ) SupportsContainerAddresses(ctx context.ProviderCallContext) (bool, error) {
	return false, errors.NotSupportedf("container address allocation")
}

// SupportsSpaceDiscovery is specified on environs.Networking.
func (e *environ) SupportsSpaceDiscovery(ctx context.ProviderCallContext) (bool, error) {
	return false, nil
}

var unsupportedConstraints = []string{
	constraints.Tags,
	// TODO(anastasiamac 2016-03-16) LP#1557874
	// use virt-type in StartInstances
	constraints.VirtType,
	constraints.AllocatePublicIP,
}

// ConstraintsValidator is defined on the Environs interface.
func (e *environ) ConstraintsValidator(ctx context.ProviderCallContext) (constraints.Validator, error) {
	validator := constraints.NewValidator()
	validator.RegisterConflicts(
		[]string{constraints.InstanceType},
		[]string{constraints.Mem, constraints.Cores, constraints.CpuPower})
	validator.RegisterUnsupported(unsupportedConstraints)
	instanceTypes, err := e.supportedInstanceTypes(ctx)

	if err != nil {
		return nil, errors.Trace(err)
	}
	sort.Sort(instances.ByName(instanceTypes))
	instTypeNames := make([]string, len(instanceTypes))
	for i, itype := range instanceTypes {
		instTypeNames[i] = itype.Name
	}

	validator.RegisterVocabulary(constraints.InstanceType, instTypeNames)
	return validator, nil
}

func archMatches(arches []string, arch *string) bool {
	if arch == nil {
		return true
	}
	for _, a := range arches {
		if a == *arch {
			return true
		}
	}
	return false
}

var ec2AvailabilityZones = (*amzec2.EC2).AvailabilityZones

type ec2AvailabilityZone struct {
	amzec2.AvailabilityZoneInfo
}

func (z *ec2AvailabilityZone) Name() string {
	return z.AvailabilityZoneInfo.Name
}

func (z *ec2AvailabilityZone) Available() bool {
	return z.AvailabilityZoneInfo.State == availableState
}

// AvailabilityZones returns a slice of availability zones
// for the configured region.
func (e *environ) AvailabilityZones(ctx context.ProviderCallContext) (corenetwork.AvailabilityZones, error) {
	e.availabilityZonesMutex.Lock()
	defer e.availabilityZonesMutex.Unlock()
	if e.availabilityZones == nil {
		filter := amzec2.NewFilter()
		filter.Add("region-name", e.cloud.Region)
		resp, err := ec2AvailabilityZones(e.ec2, filter)
		if err != nil {
			return nil, maybeConvertCredentialError(err, ctx)
		}
		logger.Debugf("availability zones: %+v", resp)
		e.availabilityZones = make(corenetwork.AvailabilityZones, len(resp.Zones))
		for i, z := range resp.Zones {
			e.availabilityZones[i] = &ec2AvailabilityZone{z}
		}
	}
	return e.availabilityZones, nil
}

// InstanceAvailabilityZoneNames returns the availability zone names for each
// of the specified instances.
func (e *environ) InstanceAvailabilityZoneNames(ctx context.ProviderCallContext, ids []instance.Id) (map[instance.Id]string, error) {
	instances, err := e.Instances(ctx, ids)
	if err != nil && err != environs.ErrPartialInstances {
		return nil, errors.Trace(err)
	}

	return gatherAvailabilityZones(instances), nil
}

// AvailabilityZoner defines a institute interface for getting an az from an
// instance.
type AvailabilityZoner interface {
	AvailabilityZone() (string, bool)
}

func gatherAvailabilityZones(instances []instances.Instance) map[instance.Id]string {
	zones := make(map[instance.Id]string, 0)
	for _, inst := range instances {
		if inst == nil {
			continue
		}
		t, ok := inst.(AvailabilityZoner)
		if !ok {
			continue
		}
		az, ok := t.AvailabilityZone()
		if !ok {
			continue
		}
		zones[inst.Id()] = az
	}
	return zones
}

// DeriveAvailabilityZones is part of the common.ZonedEnviron interface.
func (e *environ) DeriveAvailabilityZones(ctx context.ProviderCallContext, args environs.StartInstanceParams) ([]string, error) {
	availabilityZone, err := e.deriveAvailabilityZone(ctx, args)
	if availabilityZone != "" {
		return []string{availabilityZone}, errors.Trace(err)
	}
	return nil, errors.Trace(err)
}

type ec2Placement struct {
	availabilityZone *amzec2.AvailabilityZoneInfo
	subnet           *amzec2.Subnet
}

func (e *environ) parsePlacement(ctx context.ProviderCallContext, placement string) (*ec2Placement, error) {
	pos := strings.IndexRune(placement, '=')
	if pos == -1 {
		return nil, fmt.Errorf("unknown placement directive: %v", placement)
	}
	switch key, value := placement[:pos], placement[pos+1:]; key {
	case "zone":
		availabilityZone := value
		zones, err := e.AvailabilityZones(ctx)
		if err != nil {
			return nil, err
		}
		for _, z := range zones {
			if z.Name() == availabilityZone {
				ec2AZ := z.(*ec2AvailabilityZone)
				return &ec2Placement{
					availabilityZone: &ec2AZ.AvailabilityZoneInfo,
				}, nil
			}
		}
		return nil, fmt.Errorf("invalid availability zone %q", availabilityZone)
	case "subnet":
		logger.Debugf("searching for subnet matching placement directive %q", value)
		matcher := CreateSubnetMatcher(value)
		// Get all known subnets, look for a match
		allSubnets := []string{}
		subnetResp, vpcID, err := e.subnetsForVPC(ctx)
		if err != nil {
			return nil, errors.Trace(err)
		}
		// we'll also need info about this zone, we don't have a way right now to ask about a single AZ, so punt
		zones, err := e.AvailabilityZones(ctx)
		if err != nil {
			return nil, errors.Trace(err)
		}
		for _, subnet := range subnetResp.Subnets {
			allSubnets = append(allSubnets, fmt.Sprintf("%q:%q", subnet.Id, subnet.CIDRBlock))
			if matcher.Match(subnet) {
				// We found the CIDR, now see if we can find the AZs.
				for _, zone := range zones {
					if zone.Name() == subnet.AvailZone {
						ec2AZ := zone.(*ec2AvailabilityZone)
						return &ec2Placement{
							availabilityZone: &ec2AZ.AvailabilityZoneInfo,
							subnet:           &subnet,
						}, nil
					}
				}
				logger.Debugf("found a matching subnet (%v) but couldn't find the AZ", subnet)
			}
		}
		logger.Debugf("searched for subnet %q, did not find it in all subnets %v for vpc-id %q", value, allSubnets, vpcID)
	}
	return nil, fmt.Errorf("unknown placement directive: %v", placement)
}

// PrecheckInstance is defined on the environs.InstancePrechecker interface.
func (e *environ) PrecheckInstance(ctx context.ProviderCallContext, args environs.PrecheckInstanceParams) error {
	if _, _, err := e.deriveAvailabilityZoneAndSubnetID(ctx,
		environs.StartInstanceParams{
			Placement:         args.Placement,
			VolumeAttachments: args.VolumeAttachments,
		},
	); err != nil {
		return errors.Trace(err)
	}
	if !args.Constraints.HasInstanceType() {
		return nil
	}
	// Constraint has an instance-type constraint so let's see if it is valid.
	instanceTypes, err := e.supportedInstanceTypes(ctx)
	if err != nil {
		return errors.Trace(err)
	}
	for _, itype := range instanceTypes {
		if itype.Name != *args.Constraints.InstanceType {
			continue
		}
		if archMatches(itype.Arches, args.Constraints.Arch) {
			return nil
		}
	}
	if args.Constraints.Arch == nil {
		return fmt.Errorf("invalid AWS instance type %q specified", *args.Constraints.InstanceType)
	}
	return fmt.Errorf("invalid AWS instance type %q and arch %q specified", *args.Constraints.InstanceType, *args.Constraints.Arch)
}

// MetadataLookupParams returns parameters which are used to query simple-streams metadata.
func (e *environ) MetadataLookupParams(region string) (*simplestreams.MetadataLookupParams, error) {
	var endpoint string
	if region == "" {
		region = e.cloud.Region
		endpoint = e.cloud.Endpoint
	} else {
		// TODO(axw) 2016-10-04 #1630089
		// MetadataLookupParams needs to be updated so that providers
		// are not expected to know how to map regions to endpoints.
		ec2Region, ok := amzaws.Regions[region]
		if !ok {
			return nil, errors.Errorf("unknown region %q", region)
		}
		endpoint = ec2Region.EC2Endpoint
	}
	return &simplestreams.MetadataLookupParams{
		Series:   config.PreferredSeries(e.ecfg()),
		Region:   region,
		Endpoint: endpoint,
	}, nil
}

// Region is specified in the HasRegion interface.
func (e *environ) Region() (simplestreams.CloudSpec, error) {
	return simplestreams.CloudSpec{
		Region:   e.cloud.Region,
		Endpoint: e.cloud.Endpoint,
	}, nil
}

const (
	ebsStorage = "ebs"
	ssdStorage = "ssd"
)

// DistributeInstances implements the state.InstanceDistributor policy.
func (e *environ) DistributeInstances(
	ctx context.ProviderCallContext, candidates, distributionGroup []instance.Id, limitZones []string,
) ([]instance.Id, error) {
	return common.DistributeInstances(e, ctx, candidates, distributionGroup, limitZones)
}

// resourceName returns the string to use for a resource's Name tag,
// to help users identify Juju-managed resources in the AWS console.
func resourceName(tag names.Tag, envName string) string {
	return fmt.Sprintf("juju-%s-%s", envName, tag)
}

// StartInstance is specified in the InstanceBroker interface.
func (e *environ) StartInstance(
	ctx context.ProviderCallContext, args environs.StartInstanceParams,
) (_ *environs.StartInstanceResult, resultErr error) {
	var inst *amzInstance
	callback := args.StatusCallback
	defer func() {
		if resultErr == nil || inst == nil {
			return
		}
		if err := e.StopInstances(ctx, inst.Id()); err != nil {
			_ = callback(status.Error, fmt.Sprintf("error stopping failed instance: %v", err), nil)
			logger.Errorf("error stopping failed instance: %v", err)
		}
	}()

	_ = callback(status.Allocating, "Verifying availability zone", nil)

	annotateWrapError := func(received error, annotation string) error {
		if received == nil {
			return nil
		}
		// If there is a problem with authentication/authorisation,
		// we want a correctly typed error.
		annotatedErr := errors.Annotate(maybeConvertCredentialError(received, ctx), annotation)
		if common.IsCredentialNotValid(annotatedErr) {
			return annotatedErr
		}
		return common.ZoneIndependentError(annotatedErr)
	}

	wrapError := func(received error) error {
		return annotateWrapError(received, "")
	}

	// Verify the supplied availability zone to start the instance in.
	// It is provided via Constraints or AvailabilityZone in
	// StartInstanceParams.
	availabilityZone, placementSubnetID, err := e.deriveAvailabilityZoneAndSubnetID(ctx, args)
	if err != nil {
		// An IsNotValid error is returned if the zone is invalid;
		// this is a zone-specific error.
		zoneSpecific := errors.IsNotValid(err)
		if !zoneSpecific {
			return nil, wrapError(err)
		}
		return nil, errors.Trace(err)
	}

	instanceTypes, err := e.supportedInstanceTypes(ctx)
	if err != nil {
		return nil, wrapError(err)
	}

	spec, err := findInstanceSpec(
		args.InstanceConfig.Controller != nil,
		args.ImageMetadata,
		instanceTypes,
		&instances.InstanceConstraint{
			Region:      e.cloud.Region,
			Series:      args.InstanceConfig.Series,
			Arches:      args.Tools.Arches(),
			Constraints: args.Constraints,
			Storage:     []string{ssdStorage, ebsStorage},
		},
	)
	if err != nil {
		return nil, wrapError(err)
	}

	if err := e.finishInstanceConfig(&args, spec); err != nil {
		return nil, common.ZoneIndependentError(err)
	}

	_ = callback(status.Allocating, "Making user data", nil)
	userData, err := providerinit.ComposeUserData(args.InstanceConfig, nil, AmazonRenderer{})
	if err != nil {
		return nil, common.ZoneIndependentError(errors.Annotate(err, "constructing user data"))
	}

	logger.Debugf("ec2 user data; %d bytes", len(userData))
	apiPorts := make([]int, 0, 2)
	if args.InstanceConfig.Controller != nil {
		apiPorts = append(apiPorts, args.InstanceConfig.Controller.Config.APIPort())
		if args.InstanceConfig.Controller.Config.AutocertDNSName() != "" {
			// Open port 80 as well as it handles Let's Encrypt HTTP challenge.
			apiPorts = append(apiPorts, 80)
		}
	} else {
		apiPorts = append(apiPorts, args.InstanceConfig.APIInfo.Ports()[0])
	}

	_ = callback(status.Allocating, "Setting up groups", nil)
	groups, err := e.setUpGroups(ctx, args.ControllerUUID, args.InstanceConfig.MachineId, apiPorts)
	if err != nil {
		return nil, annotateWrapError(err, "cannot set up groups")
	}

	blockDeviceMappings := getBlockDeviceMappings(
		args.Constraints,
		args.InstanceConfig.Series,
		args.InstanceConfig.Controller != nil,
	)
	rootDiskSize := uint64(blockDeviceMappings[0].VolumeSize) * 1024

	var instResp *amzec2.RunInstancesResp
	commonRunArgs := &amzec2.RunInstances{
		MinCount:            1,
		MaxCount:            1,
		UserData:            userData,
		InstanceType:        spec.InstanceType.Name,
		SecurityGroups:      groups,
		BlockDeviceMappings: blockDeviceMappings,
		ImageId:             spec.Image.Id,
	}

	runArgs := commonRunArgs
	runArgs.AvailZone = availabilityZone

	subnetZones, err := getValidSubnetZoneMap(args)
	if err != nil {
		return nil, common.ZoneIndependentError(err)
	}

	hasVPCID := isVPCIDSet(e.ecfg().vpcID())

	runArgs.SubnetId, err = e.selectSubnetIDForInstance(ctx, hasVPCID, subnetZones, placementSubnetID, availabilityZone)
	if err != nil {
		return nil, errors.Trace(err)
	}

	_ = callback(status.Allocating,
		fmt.Sprintf("Trying to start instance in availability zone %q", availabilityZone), nil)

	instResp, err = runInstances(e.ec2, ctx, runArgs, callback)
	if err != nil {
		if !isZoneOrSubnetConstrainedError(err) {
			err = annotateWrapError(err, "cannot run instances")
		}
		return nil, err
	}
	if len(instResp.Instances) != 1 {
		return nil, errors.Errorf("expected 1 started instance, got %d", len(instResp.Instances))
	}

	inst = &amzInstance{
		e:        e,
		Instance: &instResp.Instances[0],
	}
	instAZ := inst.Instance.AvailZone
	if hasVPCID {
		instVPC := e.ecfg().vpcID()
		instSubnet := inst.Instance.SubnetId
		logger.Infof("started instance %q in AZ %q, subnet %q, VPC %q", inst.Id(), instAZ, instSubnet, instVPC)
	} else {
		logger.Infof("started instance %q in AZ %q", inst.Id(), instAZ)
	}

	// Tag instance, for accounting and identification.
	instanceName := resourceName(
		names.NewMachineTag(args.InstanceConfig.MachineId), e.Config().Name(),
	)
	args.InstanceConfig.Tags[tagName] = instanceName
	if err := tagResources(e.ec2, ctx, args.InstanceConfig.Tags, string(inst.Id())); err != nil {
		return nil, annotateWrapError(err, "tagging instance")
	}

	// Tag the machine's root EBS volume, if it has one.
	if inst.Instance.RootDeviceType == "ebs" {
		cfg := e.Config()
		tags := tags.ResourceTags(
			names.NewModelTag(cfg.UUID()),
			names.NewControllerTag(args.ControllerUUID),
			cfg,
		)
		tags[tagName] = instanceName + "-root"
		if err := tagRootDisk(e.ec2, ctx, tags, inst.Instance); err != nil {
			return nil, annotateWrapError(err, "tagging root disk")
		}
	}

	hc := instance.HardwareCharacteristics{
		Arch:     &spec.Image.Arch,
		Mem:      &spec.InstanceType.Mem,
		CpuCores: &spec.InstanceType.CpuCores,
		CpuPower: spec.InstanceType.CpuPower,
		RootDisk: &rootDiskSize,
		// Tags currently not supported by EC2
		AvailabilityZone: &inst.Instance.AvailZone,
	}
	return &environs.StartInstanceResult{
		Instance: inst,
		Hardware: &hc,
	}, nil
}

func (e *environ) finishInstanceConfig(args *environs.StartInstanceParams, spec *instances.InstanceSpec) error {
	matchingTools, err := args.Tools.Match(tools.Filter{Arch: spec.Image.Arch})
	if err != nil {
		return errors.Errorf("chosen architecture %v for image %q not present in %v",
			spec.Image.Arch, spec.Image.Id, args.Tools.Arches())
	}

	if spec.InstanceType.Deprecated {
		logger.Infof("deprecated instance type specified: %s", spec.InstanceType.Name)
	}

	if err := args.InstanceConfig.SetTools(matchingTools); err != nil {
		return errors.Trace(err)
	}

	if err := instancecfg.FinishInstanceConfig(args.InstanceConfig, e.Config()); err != nil {
		return errors.Trace(err)
	}

	return nil
}

// GetValidSubnetZoneMap ensures that (a single one of) any supplied space
// requirements are congruent and can be met, and that the representative
// subnet-zone map is returned, with Fan networks filtered out.
// The returned map will be nil if there are no space requirements.
func getValidSubnetZoneMap(args environs.StartInstanceParams) (map[corenetwork.Id][]string, error) {
	spaceCons := args.Constraints.IncludeSpaces()

	bindings := set.NewStrings()
	for _, spaceName := range args.EndpointBindings {
		bindings.Add(spaceName.String())
	}

	conCount := len(spaceCons)
	bindCount := len(bindings)

	// If there are no bindings or space constraints, we have no limitations
	// and should not have even received start arguments with a subnet/zone
	// mapping - just return nil and attempt provisioning in the current AZ.
	if conCount == 0 && bindCount == 0 {
		return nil, nil
	}

	sort.Strings(spaceCons)
	allSpaceReqs := bindings.Union(set.NewStrings(spaceCons...)).SortedValues()

	// We only need to validate if both bindings and constraints are present.
	// If one is supplied without the other, we know that the value for
	// args.SubnetsToZones correctly reflects the set of spaces.
	var indexInCommon int
	if conCount > 0 && bindCount > 0 {
		// If we have spaces in common between bindings and constraints,
		// the union count will be fewer than the sum.
		// If it is not, just error out here.
		if len(allSpaceReqs) == conCount+bindCount {
			return nil, errors.Errorf("unable to satisfy supplied space requirements; spaces: %v, bindings: %v",
				spaceCons, bindings.SortedValues())
		}

		// Now get the first index of the space in common.
		for _, conSpaceName := range spaceCons {
			if !bindings.Contains(conSpaceName) {
				continue
			}

			for i, spaceName := range allSpaceReqs {
				if conSpaceName == spaceName {
					indexInCommon = i
					break
				}
			}
		}
	}

	// TODO (manadart 2020-02-07): We only take a single subnet/zones
	// mapping to create a NIC for the instance.
	// This is behaviour that dates from the original spaces MVP.
	// It will not take too much effort to enable multi-NIC support for EC2
	// if we use them all when constructing the instance creation request.
	if conCount > 1 || bindCount > 1 {
		logger.Warningf("only considering the space requirement for %q", allSpaceReqs[indexInCommon])
	}

	// We should always have a mapping if there are space requirements,
	// and it should always have the same length as the union of
	// constraints + bindings.
	// However unlikely, rather than taking this for granted and possibly
	// panicking, log a warning and let the provisioning continue.
	mappingCount := len(args.SubnetsToZones)
	if mappingCount == 0 || mappingCount <= indexInCommon {
		logger.Warningf(
			"got space requirements, but not a valid subnet-zone map; constraints/bindings not applied")
		return nil, nil
	}

	// Select the subnet-zone mapping at the index we determined minus Fan
	// networks which we can not consider for provisioning non-containers.
	// We know that the index determined from the spaces union corresponds
	// with the right mapping because of consistent sorting by the provisioner.
	subnetZones := make(map[corenetwork.Id][]string)
	for id, zones := range args.SubnetsToZones[indexInCommon] {
		if !corenetwork.IsInFanNetwork(id) {
			subnetZones[id] = zones
		}
	}

	return subnetZones, nil
}

func (e *environ) selectSubnetIDForInstance(ctx context.ProviderCallContext,
	hasVPCID bool,
	subnetZones map[corenetwork.Id][]string,
	placementSubnetID corenetwork.Id,
	availabilityZone string,
) (string, error) {
	var (
		subnetIDsForZone []corenetwork.Id
		err              error
	)
	if hasVPCID {
		subnetIDsForZone, err = e.selectVPCSubnetIDsForZone(ctx, subnetZones, placementSubnetID, availabilityZone)
		if err != nil {
			return "", errors.Trace(err)
		}
	} else if availabilityZone != "" && len(subnetZones) > 0 {
		subnetIDsForZone, err = e.selectSubnetIDsForZone(subnetZones, placementSubnetID, availabilityZone)
		if err != nil {
			return "", errors.Trace(err)
		}
	}

	numSubnetIDs := len(subnetIDsForZone)
	if numSubnetIDs == 0 {
		return "", nil
	}

	// With multiple equally suitable subnets, picking one at random
	// will allow for better instance spread within the same zone, and
	// still work correctly if we happen to pick a constrained subnet
	// (we'll just treat this the same way we treat constrained zones
	// and retry).
	subnetID := subnetIDsForZone[rand.Intn(numSubnetIDs)].String()
	logger.Debugf("selected random subnet %q from %d matching in zone %q", subnetID, numSubnetIDs, availabilityZone)
	return subnetID, nil
}

func (e *environ) selectVPCSubnetIDsForZone(ctx context.ProviderCallContext,
	subnetZones map[corenetwork.Id][]string,
	placementSubnetID corenetwork.Id,
	availabilityZone string,
) ([]corenetwork.Id, error) {
	var allowedSubnetIDs []corenetwork.Id
	if placementSubnetID != "" {
		allowedSubnetIDs = []corenetwork.Id{placementSubnetID}
	} else {
		for subnetID := range subnetZones {
			allowedSubnetIDs = append(allowedSubnetIDs, subnetID)
		}
	}

	subnets, err := getVPCSubnetIDsForAvailabilityZone(
		e.ec2, ctx, e.ecfg().vpcID(), availabilityZone, allowedSubnetIDs)

	switch {
	case isNotFoundError(err):
		return nil, errors.Trace(err)
	case err != nil:
		return nil, errors.Annotatef(maybeConvertCredentialError(err, ctx), "getting subnets for zone %q", availabilityZone)
	}
	return subnets, nil
}

// selectSubnetIDsForZone selects a slice of subnets from a placement or
// availabilityZone.
// TODO (stickupkid): This could be lifted into core package as openstack has
// a very similar pattern to this.
func (e *environ) selectSubnetIDsForZone(subnetZones map[corenetwork.Id][]string,
	placementSubnetID corenetwork.Id,
	availabilityZone string,
) ([]corenetwork.Id, error) {
	subnets, err := corenetwork.FindSubnetIDsForAvailabilityZone(availabilityZone, subnetZones)
	if err != nil {
		return nil, errors.Trace(err)
	}
	if len(subnets) == 0 {
		return nil, errors.Errorf("availability zone %q has no subnets satisfying space constraints", availabilityZone)
	}

	// Use the placement to locate a subnet ID.
	if placementSubnetID != "" {
		asSet := corenetwork.MakeIDSet(subnets...)
		if !asSet.Contains(placementSubnetID) {
			return nil, errors.NotFoundf("subnets %q in AZ %q", placementSubnetID, availabilityZone)
		}
		subnets = []corenetwork.Id{placementSubnetID}
	}

	return subnets, nil
}

func (e *environ) deriveAvailabilityZone(
	ctx context.ProviderCallContext, args environs.StartInstanceParams,
) (string, error) {
	availabilityZone, _, err := e.deriveAvailabilityZoneAndSubnetID(ctx, args)
	return availabilityZone, errors.Trace(err)
}

func (e *environ) deriveAvailabilityZoneAndSubnetID(
	ctx context.ProviderCallContext, args environs.StartInstanceParams,
) (string, corenetwork.Id, error) {
	// Determine the availability zones of existing volumes that are to be
	// attached to the machine. They must all match, and must be the same
	// as specified zone (if any).
	volumeAttachmentsZone, err := volumeAttachmentsZone(e.ec2, ctx, args.VolumeAttachments)
	if err != nil {
		return "", "", errors.Trace(err)
	}

	placementZone, placementSubnetID, err := e.instancePlacementZone(ctx, args.Placement, volumeAttachmentsZone)
	if err != nil {
		return "", "", errors.Trace(err)
	}

	var availabilityZone string
	if placementZone != "" {
		availabilityZone = placementZone
	} else if args.AvailabilityZone != "" {
		// Validate and check state of the AvailabilityZone
		zones, err := e.AvailabilityZones(ctx)
		if err != nil {
			return "", "", err
		}
		for _, z := range zones {
			if z.Name() == args.AvailabilityZone {
				ec2AZ := z.(*ec2AvailabilityZone)
				if ec2AZ.AvailabilityZoneInfo.State != availableState {
					return "", "", errors.Errorf(
						"availability zone %q is %q",
						ec2AZ.AvailabilityZoneInfo.Name,
						ec2AZ.AvailabilityZoneInfo.State,
					)
				} else {
					availabilityZone = args.AvailabilityZone
				}
				break
			}
		}
		if availabilityZone == "" {
			return "", "", errors.NotValidf("availability zone %q", availabilityZone)
		}
	}
	return availabilityZone, placementSubnetID, nil
}

func (e *environ) instancePlacementZone(ctx context.ProviderCallContext, placement, volumeAttachmentsZone string) (zone string, subnet corenetwork.Id, _ error) {
	if placement == "" {
		return volumeAttachmentsZone, "", nil
	}
	var placementSubnetID corenetwork.Id
	instPlacement, err := e.parsePlacement(ctx, placement)
	if err != nil {
		return "", "", errors.Trace(err)
	}
	if instPlacement.availabilityZone.State != availableState {
		return "", "", errors.Errorf(
			"availability zone %q is %q",
			instPlacement.availabilityZone.Name,
			instPlacement.availabilityZone.State,
		)
	}
	if volumeAttachmentsZone != "" && volumeAttachmentsZone != instPlacement.availabilityZone.Name {
		return "", "", errors.Errorf(
			"cannot create instance with placement %q, as this will prevent attaching the requested EBS volumes in zone %q",
			placement, volumeAttachmentsZone,
		)
	}
	if instPlacement.subnet != nil {
		if instPlacement.subnet.State != availableState {
			return "", "", errors.Errorf("subnet %q is %q", instPlacement.subnet.CIDRBlock, instPlacement.subnet.State)
		}
		placementSubnetID = corenetwork.Id(instPlacement.subnet.Id)
	}
	return instPlacement.availabilityZone.Name, placementSubnetID, nil
}

// volumeAttachmentsZone determines the availability zone for each volume
// identified in the volume attachment parameters, checking that they are
// all the same, and returns the availability zone name.
func volumeAttachmentsZone(ec2 *amzec2.EC2, ctx context.ProviderCallContext, attachments []storage.VolumeAttachmentParams) (string, error) {
	volumeIds := make([]string, 0, len(attachments))
	for _, a := range attachments {
		if a.Provider != EBS_ProviderType {
			continue
		}
		volumeIds = append(volumeIds, a.VolumeId)
	}
	if len(volumeIds) == 0 {
		return "", nil
	}
	resp, err := ec2.Volumes(volumeIds, nil)
	if err != nil {
		return "", errors.Annotatef(maybeConvertCredentialError(err, ctx), "getting volume details (%s)", volumeIds)
	}
	if len(resp.Volumes) == 0 {
		return "", nil
	}
	for i, v := range resp.Volumes[1:] {
		if v.AvailZone != resp.Volumes[i].AvailZone {
			return "", errors.Errorf(
				"cannot attach volumes from multiple availability zones: %s is in %s, %s is in %s",
				resp.Volumes[i].Id, resp.Volumes[i].AvailZone, v.Id, v.AvailZone,
			)
		}
	}
	return resp.Volumes[0].AvailZone, nil
}

// tagResources calls ec2.CreateTags, tagging each of the specified resources
// with the given tags. tagResources will retry for a short period of time
// if it receives a *.NotFound error response from EC2.
func tagResources(e *amzec2.EC2, ctx context.ProviderCallContext, tags map[string]string, resourceIds ...string) error {
	if len(tags) == 0 {
		return nil
	}
	ec2Tags := make([]amzec2.Tag, 0, len(tags))
	for k, v := range tags {
		ec2Tags = append(ec2Tags, amzec2.Tag{Key: k, Value: v})
	}
	var err error
	for a := shortAttempt.Start(); a.Next(); {
		_, err = e.CreateTags(resourceIds, ec2Tags)
		if err == nil || !strings.HasSuffix(ec2ErrCode(err), ".NotFound") {
			return err
		}
	}
	return maybeConvertCredentialError(err, ctx)
}

func tagRootDisk(e *amzec2.EC2, ctx context.ProviderCallContext, tags map[string]string, inst *amzec2.Instance) error {
	if len(tags) == 0 {
		return nil
	}
	findVolumeID := func(inst *amzec2.Instance) string {
		for _, m := range inst.BlockDeviceMappings {
			if m.DeviceName != inst.RootDeviceName {
				continue
			}
			return m.VolumeId
		}
		return ""
	}
	// Wait until the instance has an associated EBS volume in the
	// block-device-mapping.
	volumeID := findVolumeID(inst)
	// TODO(katco): 2016-08-09: lp:1611427
	waitRootDiskAttempt := utils.AttemptStrategy{
		Total: 5 * time.Minute,
		Delay: 5 * time.Second,
	}
	for a := waitRootDiskAttempt.Start(); volumeID == "" && a.Next(); {
		resp, err := e.Instances([]string{inst.InstanceId}, nil)
		if err != nil {
			// EC2 calls are eventually consistent; if we get a
			// NotFound error when looking up the instance we
			// should retry until it appears or we run out of
			// attempts.
			if strings.HasSuffix(ec2ErrCode(err), ".NotFound") {
				logger.Debugf("instance %v is not available yet; retrying fetch of instance information", inst.InstanceId)
				continue
			}

			// No need to retry for other error types.
			return errors.Annotate(
				maybeConvertCredentialError(err, ctx),
				"cannot fetch instance information",
			)
		}
		if len(resp.Reservations) > 0 && len(resp.Reservations[0].Instances) > 0 {
			inst = &resp.Reservations[0].Instances[0]
			volumeID = findVolumeID(inst)
		}
	}
	if volumeID == "" {
		return errors.New("timed out waiting for EBS volume to be associated")
	}
	return tagResources(e, ctx, tags, volumeID)
}

var runInstances = _runInstances

// runInstances calls ec2.RunInstances for a fixed number of attempts until
// RunInstances returns an error code that does not indicate an error that
// may be caused by eventual consistency.
func _runInstances(e *amzec2.EC2, ctx context.ProviderCallContext, ri *amzec2.RunInstances, callback environs.StatusCallbackFunc) (resp *amzec2.RunInstancesResp, err error) {
	try := 1
	for a := shortAttempt.Start(); a.Next(); {
		_ = callback(status.Allocating, fmt.Sprintf("Start instance attempt %d", try), nil)
		resp, err = e.RunInstances(ri)
		if err == nil || !isNotFoundError(err) {
			break
		}
		try++
	}
	return resp, maybeConvertCredentialError(err, ctx)
}

func (e *environ) StopInstances(ctx context.ProviderCallContext, ids ...instance.Id) error {
	return errors.Trace(e.terminateInstances(ctx, ids))
}

// groupInfoByName returns information on the security group
// with the given name including rules and other details.
func (e *environ) groupInfoByName(ctx context.ProviderCallContext, groupName string) (amzec2.SecurityGroupInfo, error) {
	resp, err := e.securityGroupsByNameOrID(groupName)
	if err != nil {
		return amzec2.SecurityGroupInfo{}, maybeConvertCredentialError(err, ctx)
	}

	if len(resp.Groups) != 1 {
		return amzec2.SecurityGroupInfo{}, errors.NewNotFound(fmt.Errorf(
			"expected one security group named %q, got %v",
			groupName, resp.Groups,
		), "")
	}
	return resp.Groups[0], nil
}

// groupByName returns the security group with the given name.
func (e *environ) groupByName(ctx context.ProviderCallContext, groupName string) (amzec2.SecurityGroup, error) {
	groupInfo, err := e.groupInfoByName(ctx, groupName)
	return groupInfo.SecurityGroup, err
}

// isNotFoundError returns whether err is a typed NotFoundError or an EC2 error
// code for "group not found", indicating no matching instances (as they are
// filtered by group).
func isNotFoundError(err error) bool {
	return err != nil && (errors.IsNotFound(err) || ec2ErrCode(err) == "InvalidGroup.NotFound")
}

// Instances is part of the environs.Environ interface.
func (e *environ) Instances(ctx context.ProviderCallContext, ids []instance.Id) ([]instances.Instance, error) {
	if len(ids) == 0 {
		return nil, nil
	}
	insts := make([]instances.Instance, len(ids))
	// Make a series of requests to cope with eventual consistency.
	// Each request will attempt to add more instances to the requested
	// set.
	var err error
	for a := shortAttempt.Start(); a.Next(); {
		var need []string
		for i, inst := range insts {
			if inst == nil {
				need = append(need, string(ids[i]))
			}
		}
		filters := []*ec2.Filter{
			makeFilter("instance-state-name", aliveInstanceStates...),
			makeFilter("instance-id", need...),
			makeModelFilter(e.uuid()),
		}
		err = e.gatherInstances(ctx, ids, insts, filters)
		if err == nil || err != environs.ErrPartialInstances {
			break
		}
	}
	if err == environs.ErrPartialInstances {
		for _, inst := range insts {
			if inst != nil {
				return insts, environs.ErrPartialInstances
			}
		}
		return nil, environs.ErrNoInstances
	}
	if err != nil {
		return nil, err
	}
	return insts, nil
}

// gatherInstances tries to get information on each instance
// id whose corresponding insts slot is nil.
//
// This function returns environs.ErrPartialInstances if the
// insts slice has not been completely filled.
func (e *environ) gatherInstances(
	ctx context.ProviderCallContext,
	ids []instance.Id,
	insts []instances.Instance,
	filters []*ec2.Filter,
) error {
	req := &ec2.DescribeInstancesInput{Filters: filters}
	resp, err := e.ec2Client.DescribeInstances(req)
	if err != nil {
		return maybeConvertCredentialError(err, ctx)
	}
	n := 0
	// For each requested id, add it to the returned instances
	// if we find it in the response.
	for i, id := range ids {
		if insts[i] != nil {
			n++
			continue
		}
		for _, r := range resp.Reservations {
			for _, inst := range r.Instances {
				if *inst.InstanceId != string(id) {
					continue
				}
				insts[i] = &sdkInstance{e: e, i: inst}
				n++
			}
		}
	}
	if n < len(ids) {
		return environs.ErrPartialInstances
	}
	return nil
}

// NetworkInterfaces implements NetworkingEnviron.NetworkInterfaces.
func (e *environ) NetworkInterfaces(ctx context.ProviderCallContext, ids []instance.Id) ([]corenetwork.InterfaceInfos, error) {
	switch len(ids) {
	case 0:
		return nil, environs.ErrNoInstances
	case 1: // short-cut for single instance
		ifList, err := e.networkInterfacesForInstance(ctx, ids[0])
		if err != nil {
			return nil, err
		}
		return []corenetwork.InterfaceInfos{ifList}, nil
	}

	// Collect all available subnets into a map where keys are subnet IDs
	// and values are subnets. We will use this map to resolve subnets
	// for the bulk network interface info requests below.
	subMap, err := e.subnetMap()
	if err != nil {
		return nil, errors.Annotate(maybeConvertCredentialError(err, ctx), "failed to retrieve subnet info")
	}

	infos := make([]corenetwork.InterfaceInfos, len(ids))
	idToInfosIndex := make(map[string]int)
	for idx, id := range ids {
		idToInfosIndex[string(id)] = idx
	}

	// Make a series of requests to cope with eventual consistency.  Each
	// request will attempt to add more network interface queries to the
	// requested set till we eventually obtain the full set of data.
	for a := shortAttempt.Start(); a.Next(); {
		var need []string
		for idx, info := range infos {
			if info == nil {
				need = append(need, string(ids[idx]))
			}
		}

		// Network interfaces are not currently tagged so we cannot
		// use a model filter here.
		filter := amzec2.NewFilter()
		filter.Add("attachment.instance-id", need...)
		logger.Tracef("retrieving NICs for instances %v", need)
		err = e.gatherNetworkInterfaceInfo(ctx, filter, infos, idToInfosIndex, subMap)
		if err == nil || err != environs.ErrPartialInstances {
			break
		}
	}

	if err == environs.ErrPartialInstances {
		for _, info := range infos {
			if info != nil {
				return infos, environs.ErrPartialInstances
			}
		}
		return nil, environs.ErrNoInstances
	}
	if err != nil {
		return nil, err
	}
	return infos, nil
}

// subnetMap returns a map with all known ec2.Subnets and their IDs as keys.
func (e *environ) subnetMap() (map[string]amzec2.Subnet, error) {
	subnetsResp, err := e.ec2.Subnets(nil, nil)
	if err != nil {
		return nil, err
	}

	subMap := make(map[string]amzec2.Subnet, len(subnetsResp.Subnets))
	for _, sub := range subnetsResp.Subnets {
		subMap[sub.Id] = sub
	}
	return subMap, nil
}

// gatherNetworkInterfaceInfo executes a filtered network interface lookup,
// parses the results and appends them to the correct infos slot based on
// the attachment instance ID information for each result.
//
// This method returns environs.ErrPartialInstances if the infos slice contains
// any nil entries.
func (e *environ) gatherNetworkInterfaceInfo(
	ctx context.ProviderCallContext,
	filter *amzec2.Filter,
	infos []corenetwork.InterfaceInfos,
	idToInfosIndex map[string]int,
	subMap map[string]amzec2.Subnet,
) error {
	// Check how many queries have already been answered; machines must
	// have at least one network interface attached to them.
	pending := len(infos)
	for _, info := range infos {
		if len(info) != 0 {
			pending--
		}
	}

	// Run query
	networkInterfacesResp, err := e.ec2.NetworkInterfaces(nil, filter)
	if err != nil {
		return maybeConvertCredentialError(err, ctx)
	}

	for _, netIfSpec := range networkInterfacesResp.Interfaces {
		idx, found := idToInfosIndex[netIfSpec.Attachment.InstanceId]
		if !found {
			continue
		} else if infos[idx] == nil {
			// This is the first (and perhaps only) interface that
			// we obtained for this instance. Decrement the number
			// of pending queries.
			pending--
		}

		subnet, found := subMap[netIfSpec.SubnetId]
		if !found {
			return errors.NotFoundf("info for subnet %q", netIfSpec.SubnetId)
		}

		infos[idx] = append(infos[idx], mapNetworkInterface(netIfSpec, subnet))
	}

	if pending != 0 {
		return environs.ErrPartialInstances
	}
	return nil
}

func (e *environ) networkInterfacesForInstance(ctx context.ProviderCallContext, instId instance.Id) (corenetwork.InterfaceInfos, error) {
	var err error
	var networkInterfacesResp *amzec2.NetworkInterfacesResp
	for a := shortAttempt.Start(); a.Next(); {
		logger.Tracef("retrieving NICs for instance %q", instId)
		filter := amzec2.NewFilter()
		filter.Add("attachment.instance-id", string(instId))
		networkInterfacesResp, err = e.ec2.NetworkInterfaces(nil, filter)
		logger.Tracef("instance %q NICs: %#v (err: %v)", instId, networkInterfacesResp, err)
		if err != nil {
			err = maybeConvertCredentialError(err, ctx)
			if common.IsCredentialNotValid(err) {
				// no need to re-try: there is a problem with credentials
				break
			}
			logger.Errorf("failed to get instance %q interfaces: %v (retrying)", instId, err)
			continue
		}
		if len(networkInterfacesResp.Interfaces) == 0 {
			logger.Tracef("instance %q has no NIC attachment yet, retrying...", instId)
			continue
		}
		logger.Tracef("found instance %q NICS: %#v", instId, networkInterfacesResp.Interfaces)
		break
	}
	if err != nil {
		// either the instance doesn't exist or we couldn't get through to
		// the ec2 api
		return nil, errors.Annotatef(err, "cannot get instance %q network interfaces", instId)
	}
	ec2Interfaces := networkInterfacesResp.Interfaces
	result := make(corenetwork.InterfaceInfos, len(ec2Interfaces))
	for i, iface := range ec2Interfaces {
		resp, err := e.ec2.Subnets([]string{iface.SubnetId}, nil)
		if err != nil {
			return nil, errors.Annotatef(maybeConvertCredentialError(err, ctx), "failed to retrieve subnet %q info", iface.SubnetId)
		}
		if len(resp.Subnets) != 1 {
			return nil, errors.Errorf("expected 1 subnet, got %d", len(resp.Subnets))
		}

		result[i] = mapNetworkInterface(iface, resp.Subnets[0])
	}
	return result, nil
}

func mapNetworkInterface(iface amzec2.NetworkInterface, subnet amzec2.Subnet) corenetwork.InterfaceInfo {
	// Device names and VLAN tags are not returned by EC2.
	ni := corenetwork.InterfaceInfo{
		DeviceIndex:       iface.Attachment.DeviceIndex,
		MACAddress:        iface.MACAddress,
		CIDR:              subnet.CIDRBlock,
		ProviderId:        corenetwork.Id(iface.Id),
		ProviderSubnetId:  corenetwork.Id(iface.SubnetId),
		AvailabilityZones: []string{subnet.AvailZone},
		Disabled:          false,
		NoAutoStart:       false,
		ConfigType:        corenetwork.ConfigDHCP,
		InterfaceType:     corenetwork.EthernetInterface,
		// The describe interface responses that we get back from EC2
		// define a *list* of private IP addresses with one entry that
		// is tagged as primary and whose value is encoded in the
		// "PrivateIPAddress" field. The code below arranges so that
		// the primary IP is always added first with any additional
		// private IPs appended after it.
		Addresses: corenetwork.ProviderAddresses{
			corenetwork.NewProviderAddress(iface.PrivateIPAddress, corenetwork.WithScope(corenetwork.ScopeCloudLocal)),
		},
		Origin: corenetwork.OriginProvider,
	}

	for _, privAddr := range iface.PrivateIPs {
		if privAddr.Association.PublicIP != "" {
			ni.ShadowAddresses = append(
				ni.ShadowAddresses,
				corenetwork.NewProviderAddress(
					privAddr.Association.PublicIP, corenetwork.WithScope(corenetwork.ScopePublic)),
			)
		}

		if privAddr.Address == iface.PrivateIPAddress {
			continue // primary address has already been added.
		}

		ni.Addresses = append(
			ni.Addresses,
			corenetwork.NewProviderAddress(iface.PrivateIPAddress, corenetwork.WithScope(corenetwork.ScopeCloudLocal)),
		)
	}

	return ni
}

func makeSubnetInfo(
	cidr string, subnetId, providerNetworkId corenetwork.Id, availZones []string,
) (corenetwork.SubnetInfo, error) {
	_, _, err := net.ParseCIDR(cidr)
	if err != nil {
		return corenetwork.SubnetInfo{}, errors.Annotatef(err, "skipping subnet %q, invalid CIDR", cidr)
	}

	info := corenetwork.SubnetInfo{
		CIDR:              cidr,
		ProviderId:        subnetId,
		ProviderNetworkId: providerNetworkId,
		VLANTag:           0, // Not supported on EC2
		AvailabilityZones: availZones,
	}
	logger.Tracef("found subnet with info %#v", info)
	return info, nil

}

// Spaces is not implemented by the ec2 provider as we don't currently have
// provider level spaces.
func (e *environ) Spaces(ctx context.ProviderCallContext) ([]corenetwork.SpaceInfo, error) {
	return nil, errors.NotSupportedf("Spaces")
}

// Subnets returns basic information about the specified subnets known
// by the provider for the specified instance or list of ids. subnetIds can be
// empty, in which case all known are returned. Implements
// NetworkingEnviron.Subnets.
func (e *environ) Subnets(
	ctx context.ProviderCallContext, instId instance.Id, subnetIds []corenetwork.Id,
) ([]corenetwork.SubnetInfo, error) {
	var results []corenetwork.SubnetInfo
	subIdSet := make(map[string]bool)
	for _, subId := range subnetIds {
		subIdSet[string(subId)] = false
	}

	if instId != instance.UnknownId {
		interfaces, err := e.networkInterfacesForInstance(ctx, instId)
		if err != nil {
			return results, errors.Trace(err)
		}
		if len(subnetIds) == 0 {
			for _, iface := range interfaces {
				subIdSet[string(iface.ProviderSubnetId)] = false
			}
		}
		for _, iface := range interfaces {
			_, ok := subIdSet[string(iface.ProviderSubnetId)]
			if !ok {
				logger.Tracef("subnet %q not in %v, skipping", iface.ProviderSubnetId, subnetIds)
				continue
			}
			subIdSet[string(iface.ProviderSubnetId)] = true
			info, err := makeSubnetInfo(
				iface.CIDR, iface.ProviderSubnetId, iface.ProviderNetworkId, iface.AvailabilityZones)
			if err != nil {
				// Error will already have been logged.
				continue
			}
			results = append(results, info)
		}
	} else {
		resp, _, err := e.subnetsForVPC(ctx)
		if err != nil {
			return nil, errors.Annotatef(err, "failed to retrieve subnets")
		}
		if len(subnetIds) == 0 {
			for _, subnet := range resp.Subnets {
				subIdSet[subnet.Id] = false
			}
		}

		for _, subnet := range resp.Subnets {
			_, ok := subIdSet[subnet.Id]
			if !ok {
				logger.Tracef("subnet %q not in %v, skipping", subnet.Id, subnetIds)
				continue
			}
			subIdSet[subnet.Id] = true
			cidr := subnet.CIDRBlock
			info, err := makeSubnetInfo(
				cidr, corenetwork.Id(subnet.Id), corenetwork.Id(subnet.VPCId), []string{subnet.AvailZone})
			if err != nil {
				// Error will already have been logged.
				continue
			}
			results = append(results, info)

		}
	}

	notFound := []string{}
	for subId, found := range subIdSet {
		if !found {
			notFound = append(notFound, subId)
		}
	}
	if len(notFound) != 0 {
		return nil, errors.Errorf("failed to find the following subnet ids: %v", notFound)
	}

	return results, nil
}

func (e *environ) subnetsForVPC(ctx context.ProviderCallContext) (resp *amzec2.SubnetsResp, vpcId string, err error) {
	filter := amzec2.NewFilter()
	vpcId = e.ecfg().vpcID()
	if !isVPCIDSet(vpcId) {
		if hasDefaultVPC, err := e.hasDefaultVPC(ctx); err == nil && hasDefaultVPC {
			vpcId = e.defaultVPC.Id
		}
	}
	filter.Add("vpc-id", vpcId)
	resp, err = e.ec2.Subnets(nil, filter)
	return resp, vpcId, maybeConvertCredentialError(err, ctx)
}

// AdoptResources is part of the Environ interface.
func (e *environ) AdoptResources(ctx context.ProviderCallContext, controllerUUID string, fromVersion version.Number) error {
	// Gather resource ids for instances, volumes and security groups tagged with this model.
	instances, err := e.AllInstances(ctx)
	if err != nil {
		return errors.Trace(err)
	}
	// We want to update the controller tags on root disks even though
	// they are destroyed automatically with the instance they're
	// attached to.
	volumeIds, err := e.allModelVolumes(ctx, true)
	if err != nil {
		return errors.Trace(err)
	}
	groups, err := e.modelSecurityGroups(ctx)
	if err != nil {
		return errors.Trace(err)
	}

	resourceIds := make([]string, len(instances))
	for i, instance := range instances {
		resourceIds[i] = string(instance.Id())
	}
	groupIds := make([]string, len(groups))
	for i, g := range groups {
		groupIds[i] = g.Id
	}
	resourceIds = append(resourceIds, volumeIds...)
	resourceIds = append(resourceIds, groupIds...)

	tags := map[string]string{tags.JujuController: controllerUUID}
	return errors.Annotate(tagResources(e.ec2, ctx, tags, resourceIds...), "updating tags")
}

// AllInstances is part of the environs.InstanceBroker interface.
func (e *environ) AllInstances(ctx context.ProviderCallContext) ([]instances.Instance, error) {
	// We want to return everything we find here except for instances that are
	// "shutting-down" - they are on the way to be terminated - or already "terminated".
	// From https://docs.aws.amazon.com/AWSEC2/latest/UserGuide/ec2-instance-lifecycle.html
<<<<<<< HEAD
	return e.allInstancesByState(ctx, activeStates.Values()...)
=======
	return e.AllInstancesByState(ctx, activeStates.Values()...)
>>>>>>> f6f3d0ca
}

// AllRunningInstances is part of the environs.InstanceBroker interface.
func (e *environ) AllRunningInstances(ctx context.ProviderCallContext) ([]instances.Instance, error) {
	return e.allInstancesByState(ctx, "pending", "running")
}

// allInstancesByState returns all instances in the environment
// with one of the specified instance states.
func (e *environ) allInstancesByState(ctx context.ProviderCallContext, states ...string) ([]instances.Instance, error) {
	// NOTE(axw) we use security group filtering here because instances
	// start out untagged. If Juju were to abort after starting an instance,
	// but before tagging it, it would be leaked. We only need to do this
	// for AllRunningInstances, as it is the result of AllRunningInstances that is used
	// in "harvesting" unknown instances by the provisioner.
	//
	// One possible alternative is to modify ec2.RunInstances to allow the
	// caller to specify ClientToken, and then format it like
	//     <controller-uuid>:<model-uuid>:<machine-id>
	//     (with base64-encoding to keep the size under the 64-byte limit)
	//
	// It is possible to filter on "client-token", and specify wildcards;
	// therefore we could use client-token filters everywhere in the ec2
	// provider instead of tags or security groups. The only danger is if
	// we need to make non-idempotent calls to RunInstances for the machine
	// ID. I don't think this is needed, but I am not confident enough to
	// change this fundamental right now.
	//
	// An EC2 API call is required to resolve the group name to an id, as
	// VPC enabled accounts do not support name based filtering.
	groupName := e.jujuGroupName()
	group, err := e.groupByName(ctx, groupName)
	if isNotFoundError(err) {
		// If there's no group, then there cannot be any instances.
		return nil, nil
	} else if err != nil {
		return nil, errors.Trace(maybeConvertCredentialError(err, ctx))
	}
	filters := []*ec2.Filter{
		makeFilter("instance-state-name", states...),
		makeFilter("instance.group-id", group.Id),
	}
	return e.allInstances(ctx, filters)
}

// ControllerInstances is part of the environs.Environ interface.
func (e *environ) ControllerInstances(ctx context.ProviderCallContext, controllerUUID string) ([]instance.Id, error) {
	filters := []*ec2.Filter{
		makeFilter("instance-state-name", aliveInstanceStates...),
		makeFilter(fmt.Sprintf("tag:%s", tags.JujuIsController), "true"),
		makeControllerFilter(controllerUUID),
	}
	ids, err := e.allInstanceIDs(ctx, filters)
	if err != nil {
		return nil, errors.Trace(maybeConvertCredentialError(err, ctx))
	}
	if len(ids) == 0 {
		return nil, environs.ErrNotBootstrapped
	}
	return ids, nil
}

func makeFilter(name string, values ...string) *ec2.Filter {
	filter := &ec2.Filter{
		Name:   &name,
		Values: make([]*string, len(values)),
	}
	for i, v := range values {
		v := v // we're taking the address, so we need a new variable each time
		filter.Values[i] = &v
	}
	return filter
}

// allControllerManagedInstances returns the IDs of all instances managed by
// this environment's controller.
//
// Note that this requires that all instances are tagged; we cannot filter on
// security groups, as we do not know the names of the models.
func (e *environ) allControllerManagedInstances(ctx context.ProviderCallContext, controllerUUID string) ([]instance.Id, error) {
	filters := []*ec2.Filter{
		makeFilter("instance-state-name", aliveInstanceStates...),
		makeControllerFilter(controllerUUID),
	}
	return e.allInstanceIDs(ctx, filters)
}

func (e *environ) allInstanceIDs(ctx context.ProviderCallContext, filters []*ec2.Filter) ([]instance.Id, error) {
	insts, err := e.allInstances(ctx, filters)
	if err != nil {
		return nil, errors.Trace(maybeConvertCredentialError(err, ctx))
	}
	ids := make([]instance.Id, len(insts))
	for i, inst := range insts {
		ids[i] = inst.Id()
	}
	return ids, nil
}

func (e *environ) allInstances(ctx context.ProviderCallContext, filters []*ec2.Filter) ([]instances.Instance, error) {
	req := &ec2.DescribeInstancesInput{Filters: filters}
	resp, err := e.ec2Client.DescribeInstances(req)
	if err != nil {
		return nil, errors.Annotate(maybeConvertCredentialError(err, ctx), "listing instances")
	}
	var insts []instances.Instance
	for _, r := range resp.Reservations {
		for _, inst := range r.Instances {
			insts = append(insts, &sdkInstance{e: e, i: inst})
		}
	}
	return insts, nil
}

// Destroy is part of the environs.Environ interface.
func (e *environ) Destroy(ctx context.ProviderCallContext) error {
	if err := common.Destroy(e, ctx); err != nil {
		return errors.Trace(maybeConvertCredentialError(err, ctx))
	}
	if err := e.cleanModelSecurityGroups(ctx); err != nil {
		return errors.Annotate(maybeConvertCredentialError(err, ctx), "cannot delete model security groups")
	}
	return nil
}

// DestroyController implements the Environ interface.
func (e *environ) DestroyController(ctx context.ProviderCallContext, controllerUUID string) error {
	// In case any hosted environment hasn't been cleaned up yet,
	// we also attempt to delete their resources when the controller
	// environment is destroyed.
	if err := e.destroyControllerManagedModels(ctx, controllerUUID); err != nil {
		return errors.Annotate(err, "destroying managed models")
	}
	return e.Destroy(ctx)
}

// destroyControllerManagedModels destroys all models managed by this
// model's controller.
func (e *environ) destroyControllerManagedModels(ctx context.ProviderCallContext, controllerUUID string) error {
	// Terminate all instances managed by the controller.
	instIds, err := e.allControllerManagedInstances(ctx, controllerUUID)
	if err != nil {
		return errors.Annotate(err, "listing instances")
	}
	if err := e.terminateInstances(ctx, instIds); err != nil {
		return errors.Annotate(err, "terminating instances")
	}

	// Delete all volumes managed by the controller. (No need to delete root disks manually.)
	volIds, err := e.allControllerManagedVolumes(ctx, controllerUUID, false)
	if err != nil {
		return errors.Annotate(err, "listing volumes")
	}
	errs := foreachVolume(e.ec2, ctx, volIds, destroyVolume)
	for i, err := range errs {
		if err == nil {
			continue
		}
		// (anastasiamac 2018-03-21) This is strange - we do try
		// to destroy all volumes but afterwards, if we have encountered any errors,
		// we will return first one...The same logic happens on detach..?...
		return errors.Annotatef(err, "destroying volume %q", volIds[i])
	}

	// Delete security groups managed by the controller.
	groups, err := e.controllerSecurityGroups(ctx, controllerUUID)
	if err != nil {
		return errors.Trace(err)
	}
	for _, g := range groups {
		if err := deleteSecurityGroupInsistently(e.ec2, ctx, g, clock.WallClock); err != nil {
			return errors.Trace(err)
		}
	}
	return nil
}

func (e *environ) allControllerManagedVolumes(ctx context.ProviderCallContext, controllerUUID string, includeRootDisks bool) ([]string, error) {
	filter := amzec2.NewFilter()
	e.addControllerFilter(filter, controllerUUID)
	return listVolumes(e.ec2, ctx, filter, includeRootDisks)
}

func (e *environ) allModelVolumes(ctx context.ProviderCallContext, includeRootDisks bool) ([]string, error) {
	filter := amzec2.NewFilter()
	e.addModelFilter(filter)
	return listVolumes(e.ec2, ctx, filter, includeRootDisks)
}

func rulesToIPPerms(rules firewall.IngressRules) []amzec2.IPPerm {
	ipPerms := make([]amzec2.IPPerm, len(rules))
	for i, r := range rules {
		ipPerms[i] = amzec2.IPPerm{
			Protocol: r.PortRange.Protocol,
			FromPort: r.PortRange.FromPort,
			ToPort:   r.PortRange.ToPort,
		}
		if len(r.SourceCIDRs) == 0 {
			ipPerms[i].SourceIPs = []string{defaultRouteCIDRBlock}
		} else {
			for _, cidr := range r.SourceCIDRs.SortedValues() {
				// CIDRs are pre-validated; if an invalid CIDR
				// reaches this loop, it will be skipped.
				addrType, _ := network.CIDRAddressType(cidr)
				if addrType == network.IPv4Address {
					ipPerms[i].SourceIPs = append(ipPerms[i].SourceIPs, cidr)
				} else if addrType == network.IPv6Address {
					ipPerms[i].SourceIPV6IPs = append(ipPerms[i].SourceIPV6IPs, cidr)
				}
			}
		}
	}
	return ipPerms
}

func (e *environ) openPortsInGroup(ctx context.ProviderCallContext, name string, rules firewall.IngressRules) error {
	if len(rules) == 0 {
		return nil
	}
	// Give permissions for anyone to access the given ports.
	g, err := e.groupByName(ctx, name)
	if err != nil {
		return err
	}
	ipPerms := rulesToIPPerms(rules)
	_, err = e.ec2.AuthorizeSecurityGroup(g, ipPerms)
	if err != nil && ec2ErrCode(err) == "InvalidPermission.Duplicate" {
		if len(rules) == 1 {
			return nil
		}
		// If there's more than one port and we get a duplicate error,
		// then we go through authorizing each port individually,
		// otherwise the ports that were *not* duplicates will have
		// been ignored
		for i := range ipPerms {
			_, err := e.ec2.AuthorizeSecurityGroup(g, ipPerms[i:i+1])
			if err != nil && ec2ErrCode(err) != "InvalidPermission.Duplicate" {
				return errors.Annotatef(maybeConvertCredentialError(err, ctx), "cannot open port %v", ipPerms[i])
			}
		}
		return nil
	}
	if err != nil {
		return errors.Annotate(maybeConvertCredentialError(err, ctx), "cannot open ports")
	}
	return nil
}

func (e *environ) closePortsInGroup(ctx context.ProviderCallContext, name string, rules firewall.IngressRules) error {
	if len(rules) == 0 {
		return nil
	}
	// Revoke permissions for anyone to access the given ports.
	// Note that ec2 allows the revocation of permissions that aren't
	// granted, so this is naturally idempotent.
	g, err := e.groupByName(ctx, name)
	if err != nil {
		return err
	}
	_, err = e.ec2.RevokeSecurityGroup(g, rulesToIPPerms(rules))
	if err != nil {
		return errors.Annotate(maybeConvertCredentialError(err, ctx), "cannot close ports")
	}
	return nil
}

func (e *environ) ingressRulesInGroup(ctx context.ProviderCallContext, name string) (rules firewall.IngressRules, err error) {
	group, err := e.groupInfoByName(ctx, name)
	if err != nil {
		return nil, err
	}
	for _, p := range group.IPPerms {
		ips := append(p.SourceIPs, p.SourceIPV6IPs...)
		if len(ips) == 0 {
			ips = append(ips, defaultRouteCIDRBlock)
		}
		portRange := corenetwork.PortRange{Protocol: p.Protocol, FromPort: p.FromPort, ToPort: p.ToPort}
		rules = append(rules, firewall.NewIngressRule(portRange, ips...))
	}
	if err := rules.Validate(); err != nil {
		return nil, errors.Trace(err)
	}
	rules.Sort()
	return rules, nil
}

func (e *environ) OpenPorts(ctx context.ProviderCallContext, rules firewall.IngressRules) error {
	if e.Config().FirewallMode() != config.FwGlobal {
		return errors.Errorf("invalid firewall mode %q for opening ports on model", e.Config().FirewallMode())
	}
	if err := e.openPortsInGroup(ctx, e.globalGroupName(), rules); err != nil {
		return errors.Trace(err)
	}
	logger.Infof("opened ports in global group: %v", rules)
	return nil
}

func (e *environ) ClosePorts(ctx context.ProviderCallContext, rules firewall.IngressRules) error {
	if e.Config().FirewallMode() != config.FwGlobal {
		return errors.Errorf("invalid firewall mode %q for closing ports on model", e.Config().FirewallMode())
	}
	if err := e.closePortsInGroup(ctx, e.globalGroupName(), rules); err != nil {
		return errors.Trace(err)
	}
	logger.Infof("closed ports in global group: %v", rules)
	return nil
}

func (e *environ) IngressRules(ctx context.ProviderCallContext) (firewall.IngressRules, error) {
	if e.Config().FirewallMode() != config.FwGlobal {
		return nil, errors.Errorf("invalid firewall mode %q for retrieving ingress rules from model", e.Config().FirewallMode())
	}
	return e.ingressRulesInGroup(ctx, e.globalGroupName())
}

func (*environ) Provider() environs.EnvironProvider {
	return &providerInstance
}

func (e *environ) instanceSecurityGroups(ctx context.ProviderCallContext, instIDs []instance.Id, states ...string) ([]amzec2.SecurityGroup, error) {
	strInstID := make([]string, len(instIDs))
	for i := range instIDs {
		strInstID[i] = string(instIDs[i])
	}

	filter := amzec2.NewFilter()
	if len(states) > 0 {
		filter.Add("instance-state-name", states...)
	}

	resp, err := e.ec2.Instances(strInstID, filter)
	if err != nil {
		return nil, errors.Annotatef(maybeConvertCredentialError(err, ctx), "cannot retrieve instance information from aws to delete security groups")
	}

	securityGroups := []amzec2.SecurityGroup{}
	for _, res := range resp.Reservations {
		for _, inst := range res.Instances {
			logger.Debugf("instance %q has security groups %+v", inst.InstanceId, inst.SecurityGroups)
			securityGroups = append(securityGroups, inst.SecurityGroups...)
		}
	}
	return securityGroups, nil
}

// controllerSecurityGroups returns the details of all security groups managed
// by the environment's controller.
func (e *environ) controllerSecurityGroups(ctx context.ProviderCallContext, controllerUUID string) ([]amzec2.SecurityGroup, error) {
	filter := amzec2.NewFilter()
	e.addControllerFilter(filter, controllerUUID)
	resp, err := e.ec2.SecurityGroups(nil, filter)
	if err != nil {
		return nil, errors.Annotate(maybeConvertCredentialError(err, ctx), "listing security groups")
	}
	groups := make([]amzec2.SecurityGroup, len(resp.Groups))
	for i, info := range resp.Groups {
		groups[i] = amzec2.SecurityGroup{Id: info.Id, Name: info.Name}
	}
	return groups, nil
}

<<<<<<< HEAD
func (e *environ) modelSecurityGroups(ctx context.ProviderCallContext) ([]amzec2.SecurityGroup, error) {
	filter := amzec2.NewFilter()
=======
func (e *environ) modelSecurityGroups(ctx context.ProviderCallContext) ([]ec2.SecurityGroup, error) {
	filter := ec2.NewFilter()
>>>>>>> f6f3d0ca
	e.addModelFilter(filter)
	resp, err := e.ec2.SecurityGroups(nil, filter)
	if err != nil {
		return nil, errors.Annotate(maybeConvertCredentialError(err, ctx), "listing security groups")
	}
<<<<<<< HEAD
	groups := make([]amzec2.SecurityGroup, len(resp.Groups))
	for i, info := range resp.Groups {
		groups[i] = amzec2.SecurityGroup{Id: info.Id, Name: info.Name}
=======
	groups := make([]ec2.SecurityGroup, len(resp.Groups))
	for i, info := range resp.Groups {
		groups[i] = ec2.SecurityGroup{Id: info.Id, Name: info.Name}
>>>>>>> f6f3d0ca
	}
	return groups, nil
}

// cleanModelSecurityGroups attempts to delete all security groups owned
// by the model. These include any security groups belonging to instances
// in the model which may not have been cleaned up.
func (e *environ) cleanModelSecurityGroups(ctx context.ProviderCallContext) error {
	// Delete security groups managed by the model.
	groups, err := e.modelSecurityGroups(ctx)
	if err != nil {
		return errors.Annotatef(err, "cannot retrieve security groups for model %q", e.uuid())
	}
	for _, g := range groups {
		logger.Debugf("deleting model security group %q (%q)", g.Name, g.Id)
		if err := deleteSecurityGroupInsistently(e.ec2, ctx, g, clock.WallClock); err != nil {
			return errors.Trace(err)
		}
	}
	return nil
}

var (
	activeStates = set.NewStrings(
		"rebooting", "pending", "running", "stopping", "stopped")
	terminatingStates = set.NewStrings(
		"shutting-down", "terminated")
)

func (e *environ) terminateInstances(ctx context.ProviderCallContext, ids []instance.Id) error {
	if len(ids) == 0 {
		return nil
	}

	// TODO (anastasiamac 2016-04-11) Err if instances still have resources hanging around.
	// LP#1568654
	defer func() {
		e.deleteSecurityGroupsForInstances(ctx, ids)
	}()

	// TODO (anastasiamac 2016-04-7) instance termination would benefit
	// from retry with exponential delay just like security groups
	// in defer. Bug#1567179.
	for a := shortAttempt.Start(); a.Next(); {
		resp, err := terminateInstancesById(e.ec2, ctx, ids...)
		if err == nil {
			for i, sc := range resp.StateChanges {
				if !terminatingStates.Contains(sc.CurrentState.Name) {
					logger.Warningf("instance %d has been terminated but is in state %q", ids[i], sc.CurrentState.Name)
				}
			}
		}
		if err == nil || ec2ErrCode(err) != "InvalidInstanceID.NotFound" {
			// This will return either success at terminating all instances (1st condition) or
			// encountered error as long as it's not NotFound (2nd condition).
			return maybeConvertCredentialError(err, ctx)
		}
	}

	// We will get here only if we got a NotFound error.
	// 1. If we attempted to terminate only one instance was, return now.
	if len(ids) == 1 {
		ids = nil
		return nil
	}
	// 2. If we attempted to terminate several instances and got a NotFound error,
	// it means that no instances were terminated.
	// So try each instance individually, ignoring a NotFound error this time.
	deletedIDs := []instance.Id{}
	for _, id := range ids {
		resp, err := terminateInstancesById(e.ec2, ctx, id)
		if err == nil {
			if !terminatingStates.Contains(resp.StateChanges[0].CurrentState.Name) {
				logger.Warningf("instance %d has been terminated but is in state %q", id, resp.StateChanges[0].CurrentState.Name)
			}
			deletedIDs = append(deletedIDs, id)
		}
		if err != nil && ec2ErrCode(err) != "InvalidInstanceID.NotFound" {
			ids = deletedIDs
			return err
		}
	}
	// We will get here if all of the instances are deleted successfully,
	// or are not found, which implies they were previously deleted.
	ids = deletedIDs
	return nil
}

var terminateInstancesById = func(ec2inst *amzec2.EC2, ctx context.ProviderCallContext, ids ...instance.Id) (*amzec2.TerminateInstancesResp, error) {
	strs := make([]string, len(ids))
	for i, id := range ids {
		strs[i] = string(id)
	}
	r, err := ec2inst.TerminateInstances(strs)
	if err != nil {
		return nil, maybeConvertCredentialError(err, ctx)
	}
	return r, nil
}

func (e *environ) deleteSecurityGroupsForInstances(ctx context.ProviderCallContext, ids []instance.Id) {
	if len(ids) == 0 {
		logger.Debugf("no need to delete security groups: no intances were terminated successfully")
		return
	}

	// We only want to attempt deleting security groups for the
	// instances that have been successfully terminated.
	securityGroups, err := e.instanceSecurityGroups(ctx, ids, terminatingStates.Values()...)
	if err != nil {
		logger.Errorf("cannot determine security groups to delete: %v", err)
		return
	}

	// TODO(perrito666) we need to tag global security groups to be able
	// to tell them apart from future groups that are neither machine
	// nor environment group.
	// https://bugs.launchpad.net/juju-core/+bug/1534289
	jujuGroup := e.jujuGroupName()

	for _, deletable := range securityGroups {
		if deletable.Name == jujuGroup {
			continue
		}
		if err := deleteSecurityGroupInsistently(e.ec2, ctx, deletable, clock.WallClock); err != nil {
			// In ideal world, we would err out here.
			// However:
			// 1. We do not know if all instances have been terminated.
			// If some instances erred out, they may still be using this security group.
			// In this case, our failure to delete security group is reasonable: it's still in use.
			// 2. Some security groups may be shared by multiple instances,
			// for example, global firewalling. We should not delete these.
			logger.Warningf("%v", err)
		}
	}
}

// SecurityGroupCleaner defines provider instance methods needed to delete
// a security group.
type SecurityGroupCleaner interface {
	// DeleteSecurityGroup deletes security group on the provider.
	DeleteSecurityGroup(group amzec2.SecurityGroup) (resp *amzec2.SimpleResp, err error)
}

var deleteSecurityGroupInsistently = func(inst SecurityGroupCleaner, ctx context.ProviderCallContext, group amzec2.SecurityGroup, clock clock.Clock) error {
	err := retry.Call(retry.CallArgs{
		Attempts:    30,
		Delay:       time.Second,
		MaxDelay:    time.Minute, // because 2**29 seconds is beyond reasonable
		BackoffFunc: retry.DoubleDelay,
		Clock:       clock,
		Func: func() error {
			_, err := inst.DeleteSecurityGroup(group)
			if err == nil || isNotFoundError(err) {
				logger.Debugf("deleting security group %q", group.Name)
				return nil
			}
			return errors.Trace(maybeConvertCredentialError(err, ctx))
		},
		IsFatalError: func(err error) bool {
			return common.IsCredentialNotValid(err)
		},
		NotifyFunc: func(err error, attempt int) {
			logger.Debugf("deleting security group %q, attempt %d", group.Name, attempt)
		},
	})
	if err != nil {
		return errors.Annotatef(err, "cannot delete security group %q (%q): consider deleting it manually", group.Name, group.Id)
	}
	return nil
}

func (e *environ) addModelFilter(f *amzec2.Filter) {
	f.Add(fmt.Sprintf("tag:%s", tags.JujuModel), e.uuid())
}

func makeModelFilter(modelUUID string) *ec2.Filter {
	return makeFilter(fmt.Sprintf("tag:%s", tags.JujuModel), modelUUID)
}

func (e *environ) addControllerFilter(f *amzec2.Filter, controllerUUID string) {
	f.Add(fmt.Sprintf("tag:%s", tags.JujuController), controllerUUID)
}

func makeControllerFilter(controllerUUID string) *ec2.Filter {
	return makeFilter(fmt.Sprintf("tag:%s", tags.JujuController), controllerUUID)
}

func (e *environ) uuid() string {
	return e.Config().UUID()
}

func (e *environ) globalGroupName() string {
	return fmt.Sprintf("%s-global", e.jujuGroupName())
}

func (e *environ) machineGroupName(machineId string) string {
	return fmt.Sprintf("%s-%s", e.jujuGroupName(), machineId)
}

func (e *environ) jujuGroupName() string {
	return "juju-" + e.uuid()
}

// setUpGroups creates the security groups for the new machine, and
// returns them.
//
// Instances are tagged with a group so they can be distinguished from
// other instances that might be running on the same EC2 account.  In
// addition, a specific machine security group is created for each
// machine, so that its firewall rules can be configured per machine.
func (e *environ) setUpGroups(ctx context.ProviderCallContext, controllerUUID, machineId string, apiPorts []int) ([]amzec2.SecurityGroup, error) {
	perms := []amzec2.IPPerm{{
		Protocol:  "tcp",
		FromPort:  22,
		ToPort:    22,
		SourceIPs: []string{"0.0.0.0/0"},
	}}
	for _, apiPort := range apiPorts {
		perms = append(perms, amzec2.IPPerm{
			Protocol:  "tcp",
			FromPort:  apiPort,
			ToPort:    apiPort,
			SourceIPs: []string{"0.0.0.0/0"},
		})
	}
	perms = append(perms, amzec2.IPPerm{
		Protocol: "tcp",
		FromPort: 0,
		ToPort:   65535,
	}, amzec2.IPPerm{
		Protocol: "udp",
		FromPort: 0,
		ToPort:   65535,
	}, amzec2.IPPerm{
		Protocol: "icmp",
		FromPort: -1,
		ToPort:   -1,
	})
	// Ensure there's a global group for Juju-related traffic.
	jujuGroup, err := e.ensureGroup(ctx, controllerUUID, e.jujuGroupName(), perms)
	if err != nil {
		return nil, err
	}

	var machineGroup amzec2.SecurityGroup
	switch e.Config().FirewallMode() {
	case config.FwInstance:
		machineGroup, err = e.ensureGroup(ctx, controllerUUID, e.machineGroupName(machineId), nil)
	case config.FwGlobal:
		machineGroup, err = e.ensureGroup(ctx, controllerUUID, e.globalGroupName(), nil)
	}
	if err != nil {
		return nil, err
	}
	return []amzec2.SecurityGroup{jujuGroup, machineGroup}, nil
}

// zeroGroup holds the zero security group.
var zeroGroup amzec2.SecurityGroup

// securityGroupsByNameOrID calls ec2.SecurityGroups() either with the given
// groupName or with filter by vpc-id and group-name, depending on whether
// vpc-id is empty or not.
<<<<<<< HEAD
func (e *environ) securityGroupsByNameOrID(groupName string) (*amzec2.SecurityGroupsResp, error) {
	if chosenVPCID := e.ecfg().vpcID(); isVPCIDSet(chosenVPCID) {
		// AWS VPC API requires both of these filters (and no
		// group names/ids set) for non-default EC2-VPC groups:
		filter := amzec2.NewFilter()
=======
func (e *environ) securityGroupsByNameOrID(groupName string) (*ec2.SecurityGroupsResp, error) {
	var (
		groups []ec2.SecurityGroup
		filter *ec2.Filter
	)

	if chosenVPCID := e.ecfg().vpcID(); isVPCIDSet(chosenVPCID) {
		// AWS VPC API requires both of these filters (and no
		// group names/ids set) for non-default EC2-VPC groups:
		filter = ec2.NewFilter()
>>>>>>> f6f3d0ca
		filter.Add("vpc-id", chosenVPCID)
		filter.Add("group-name", groupName)
	} else {
		// EC2-Classic or EC2-VPC with implicit default VPC need to use
		// the GroupName.X arguments instead of the filters.
		groups = ec2.SecurityGroupNames(groupName)
	}

<<<<<<< HEAD
	// EC2-Classic or EC2-VPC with implicit default VPC need to use the
	// GroupName.X arguments instead of the filters.
	groups := amzec2.SecurityGroupNames(groupName)
	return e.ec2.SecurityGroups(groups, nil)
=======
	// If the security group was just created, it might not be available
	// yet as EC2 resources are eventually consistent. If we get a NotFound
	// error from EC2 we will retry the request using the shortAttempt
	// strategy before giving up.
	for a := shortAttempt.Start(); ; a.Next() {
		resp, err := e.ec2.SecurityGroups(groups, filter)
		if err == nil {
			return resp, err
		}

		// If we run out of attempts or we got an error other than NotFound
		// immediately return the error back.
		if !a.HasNext() || !strings.HasSuffix(ec2ErrCode(err), ".NotFound") {
			return nil, err
		}
	}
>>>>>>> f6f3d0ca
}

// ensureGroup returns the security group with name and perms.
// If a group with name does not exist, one will be created.
// If it exists, its permissions are set to perms.
// Any entries in perms without SourceIPs will be granted for
// the named group only.
func (e *environ) ensureGroup(ctx context.ProviderCallContext, controllerUUID, name string, perms []amzec2.IPPerm) (g amzec2.SecurityGroup, err error) {
	// Due to parallelization of the provisioner, it's possible that we try
	// to create the model security group a second time before the first time
	// is complete causing failures.
	e.ensureGroupMutex.Lock()
	defer e.ensureGroupMutex.Unlock()

	// Specify explicit VPC ID if needed (not for default VPC or EC2-classic).
	chosenVPCID := e.ecfg().vpcID()
	inVPCLogSuffix := fmt.Sprintf(" (in VPC %q)", chosenVPCID)
	if !isVPCIDSet(chosenVPCID) {
		chosenVPCID = ""
		inVPCLogSuffix = ""
	}

	resp, err := e.ec2.CreateSecurityGroup(chosenVPCID, name, "juju group")
	if err != nil && ec2ErrCode(err) != "InvalidGroup.Duplicate" {
		err = errors.Annotatef(maybeConvertCredentialError(err, ctx), "creating security group %q%s", name, inVPCLogSuffix)
		return zeroGroup, err
	}

	var have permSet
	if err == nil {
		g = resp.SecurityGroup
		// Tag the created group with the model and controller UUIDs.
		cfg := e.Config()
		tags := tags.ResourceTags(
			names.NewModelTag(cfg.UUID()),
			names.NewControllerTag(controllerUUID),
			cfg,
		)
		if err := tagResources(e.ec2, ctx, tags, g.Id); err != nil {
			return g, errors.Annotate(err, "tagging security group")
		}
		logger.Debugf("created security group %q with ID %q%s", name, g.Id, inVPCLogSuffix)
	} else {
		resp, err := e.securityGroupsByNameOrID(name)
		if err != nil {
			return zeroGroup, errors.Annotatef(maybeConvertCredentialError(err, ctx), "fetching security group %q%s", name, inVPCLogSuffix)
		}
		if len(resp.Groups) == 0 {
			return zeroGroup, errors.NotFoundf("security group %q%s", name, inVPCLogSuffix)
		}
		info := resp.Groups[0]
		// It's possible that the old group has the wrong
		// description here, but if it does it's probably due
		// to something deliberately playing games with juju,
		// so we ignore it.
		g = info.SecurityGroup
		have = newPermSetForGroup(info.IPPerms, g)
	}

	want := newPermSetForGroup(perms, g)
	revoke := make(permSet)
	for p := range have {
		if !want[p] {
			revoke[p] = true
		}
	}
	if len(revoke) > 0 {
		_, err := e.ec2.RevokeSecurityGroup(g, revoke.ipPerms())
		if err != nil {
			return zeroGroup, errors.Annotatef(maybeConvertCredentialError(err, ctx), "revoking security group %q%s", g.Id, inVPCLogSuffix)
		}
	}

	add := make(permSet)
	for p := range want {
		if !have[p] {
			add[p] = true
		}
	}
	if len(add) > 0 {
		_, err := e.ec2.AuthorizeSecurityGroup(g, add.ipPerms())
		if err != nil {
			return zeroGroup, errors.Annotatef(maybeConvertCredentialError(err, ctx), "authorizing security group %q%s", g.Id, inVPCLogSuffix)
		}
	}
	return g, nil
}

// permKey represents a permission for a group or an ip address range to access
// the given range of ports. Only one of groupId or ipAddr should be non-empty.
type permKey struct {
	protocol string
	fromPort int
	toPort   int
	groupId  string
	ipAddr   string
}

type permSet map[permKey]bool

// newPermSetForGroup returns a set of all the permissions in the
// given slice of IPPerms. It ignores the name and owner
// id in source groups, and any entry with no source ips will
// be granted for the given group only.
func newPermSetForGroup(ps []amzec2.IPPerm, group amzec2.SecurityGroup) permSet {
	m := make(permSet)
	for _, p := range ps {
		k := permKey{
			protocol: p.Protocol,
			fromPort: p.FromPort,
			toPort:   p.ToPort,
		}
		if len(p.SourceIPs) > 0 {
			for _, ip := range p.SourceIPs {
				k.ipAddr = ip
				m[k] = true
			}
		} else {
			k.groupId = group.Id
			m[k] = true
		}
	}
	return m
}

// ipPerms returns m as a slice of permissions usable
// with the ec2 package.
func (m permSet) ipPerms() (ps []amzec2.IPPerm) {
	// We could compact the permissions, but it
	// hardly seems worth it.
	for p := range m {
		ipp := amzec2.IPPerm{
			Protocol: p.protocol,
			FromPort: p.fromPort,
			ToPort:   p.toPort,
		}
		if p.ipAddr != "" {
			ipp.SourceIPs = []string{p.ipAddr}
		} else {
			ipp.SourceGroups = []amzec2.UserSecurityGroup{{Id: p.groupId}}
		}
		ps = append(ps, ipp)
	}
	return
}

func isZoneOrSubnetConstrainedError(err error) bool {
	return isZoneConstrainedError(err) || isSubnetConstrainedError(err)
}

// isZoneConstrainedError reports whether or not the error indicates
// RunInstances failed due to the specified availability zone being
// constrained for the instance type being provisioned, or is
// otherwise unusable for the specific request made.
func isZoneConstrainedError(err error) bool {
	switch err := errors.Cause(err).(type) {
	case *amzec2.Error:
		switch err.Code {
		case "Unsupported", "InsufficientInstanceCapacity":
			// A big hammer, but we've now seen several different error messages
			// for constrained zones, and who knows how many more there might
			// be. If the message contains "Availability Zone", it's a fair
			// bet that it's constrained or otherwise unusable.
			return strings.Contains(err.Message, "Availability Zone")
		case "InvalidInput":
			// If the region has a default VPC, then we will receive an error
			// if the AZ does not have a default subnet. Until we have proper
			// support for networks, we'll skip over these.
			return strings.HasPrefix(err.Message, "No default subnet for availability zone")
		case "VolumeTypeNotAvailableInZone":
			return true
		}
	}
	return false
}

// isSubnetConstrainedError reports whether or not the error indicates
// RunInstances failed due to the specified VPC subnet ID being constrained for
// the instance type being provisioned, or is otherwise unusable for the
// specific request made.
func isSubnetConstrainedError(err error) bool {
	switch err := errors.Cause(err).(type) {
	case *amzec2.Error:
		switch err.Code {
		case "InsufficientFreeAddressesInSubnet", "InsufficientInstanceCapacity":
			// Subnet and/or VPC general limits reached.
			return true
		case "InvalidSubnetID.NotFound":
			// This shouldn't happen, as we validate the subnet IDs, but it can
			// happen if the user manually deleted the subnet outside of Juju.
			return true
		}
	}
	return false
}

// If the err is of type *ec2.Error, ec2ErrCode returns
// its code, otherwise it returns the empty string.
func ec2ErrCode(err error) string {
	ec2err, _ := errors.Cause(err).(*amzec2.Error)
	if ec2err == nil {
		return ""
	}
	return ec2err.Code
}

func (e *environ) AllocateContainerAddresses(ctx context.ProviderCallContext, hostInstanceID instance.Id, containerTag names.MachineTag, preparedInfo corenetwork.InterfaceInfos) (corenetwork.InterfaceInfos, error) {
	return nil, errors.NotSupportedf("container address allocation")
}

func (e *environ) ReleaseContainerAddresses(ctx context.ProviderCallContext, interfaces []corenetwork.ProviderInterfaceInfo) error {
	return errors.NotSupportedf("container address allocation")
}

func (e *environ) hasDefaultVPC(ctx context.ProviderCallContext) (bool, error) {
	e.defaultVPCMutex.Lock()
	defer e.defaultVPCMutex.Unlock()
	if !e.defaultVPCChecked {
		filter := amzec2.NewFilter()
		filter.Add("isDefault", "true")
		resp, err := e.ec2.VPCs(nil, filter)
		if err != nil {
			return false, errors.Trace(maybeConvertCredentialError(err, ctx))
		}
		if len(resp.VPCs) > 0 {
			e.defaultVPC = &resp.VPCs[0]
		}
		e.defaultVPCChecked = true
	}
	return e.defaultVPC != nil, nil
}

// ProviderSpaceInfo implements NetworkingEnviron.
func (*environ) ProviderSpaceInfo(
	ctx context.ProviderCallContext, space *corenetwork.SpaceInfo,
) (*environs.ProviderSpaceInfo, error) {
	return nil, errors.NotSupportedf("provider space info")
}

// AreSpacesRoutable implements NetworkingEnviron.
func (*environ) AreSpacesRoutable(ctx context.ProviderCallContext, space1, space2 *environs.ProviderSpaceInfo) (bool, error) {
	return false, nil
}

// SSHAddresses implements environs.SSHAddresses.
func (*environ) SSHAddresses(ctx context.ProviderCallContext, addresses corenetwork.SpaceAddresses) (corenetwork.SpaceAddresses, error) {
	return addresses, nil
}

// SuperSubnets implements NetworkingEnviron.SuperSubnets
func (e *environ) SuperSubnets(ctx context.ProviderCallContext) ([]string, error) {
	vpcId := e.ecfg().vpcID()
	if !isVPCIDSet(vpcId) {
		if hasDefaultVPC, err := e.hasDefaultVPC(ctx); err == nil && hasDefaultVPC {
			vpcId = e.defaultVPC.Id
		}
	}
	if !isVPCIDSet(vpcId) {
		return nil, errors.NotSupportedf("Not a VPC environment")
	}
	cidr, err := getVPCCIDR(e.ec2, ctx, vpcId)
	if err != nil {
		return nil, err
	}
	return []string{cidr}, nil
}

// SetCloudSpec is specified in the environs.Environ interface.
func (e *environ) SetCloudSpec(spec environscloudspec.CloudSpec) error {
	e.ecfgMutex.Lock()
	defer e.ecfgMutex.Unlock()

	e.cloud = spec
	// The endpoints in public-clouds.yaml from 2.0-rc2
	// and before were wrong, so we use whatever is defined
	// in goamz/aws if available.
	if isBrokenCloud(e.cloud) {
		if region, ok := amzaws.Regions[e.cloud.Region]; ok {
			e.cloud.Endpoint = region.EC2Endpoint
		}
	}

	e.instTypesMutex.Lock()
	e.instTypes = nil
	e.instTypesMutex.Unlock()

	var err error
	e.ec2, err = awsClient(e.cloud)
	if err != nil {
		return errors.Trace(err)
	}

	e.ec2Client = EC2Session(e.cloud.Region, e.ec2.AccessKey, e.ec2.SecretKey)

	return nil
}

// SupportsRulesWithIPV6CIDRs returns true if the environment supports
// ingress rules containing IPV6 CIDRs.
//
// This is part of the environs.FirewallFeatureQuerier interface.
func (e *environ) SupportsRulesWithIPV6CIDRs(context.ProviderCallContext) (bool, error) {
	return true, nil
}<|MERGE_RESOLUTION|>--- conflicted
+++ resolved
@@ -1551,11 +1551,7 @@
 	// We want to return everything we find here except for instances that are
 	// "shutting-down" - they are on the way to be terminated - or already "terminated".
 	// From https://docs.aws.amazon.com/AWSEC2/latest/UserGuide/ec2-instance-lifecycle.html
-<<<<<<< HEAD
 	return e.allInstancesByState(ctx, activeStates.Values()...)
-=======
-	return e.AllInstancesByState(ctx, activeStates.Values()...)
->>>>>>> f6f3d0ca
 }
 
 // AllRunningInstances is part of the environs.InstanceBroker interface.
@@ -1917,27 +1913,16 @@
 	return groups, nil
 }
 
-<<<<<<< HEAD
 func (e *environ) modelSecurityGroups(ctx context.ProviderCallContext) ([]amzec2.SecurityGroup, error) {
 	filter := amzec2.NewFilter()
-=======
-func (e *environ) modelSecurityGroups(ctx context.ProviderCallContext) ([]ec2.SecurityGroup, error) {
-	filter := ec2.NewFilter()
->>>>>>> f6f3d0ca
 	e.addModelFilter(filter)
 	resp, err := e.ec2.SecurityGroups(nil, filter)
 	if err != nil {
 		return nil, errors.Annotate(maybeConvertCredentialError(err, ctx), "listing security groups")
 	}
-<<<<<<< HEAD
 	groups := make([]amzec2.SecurityGroup, len(resp.Groups))
 	for i, info := range resp.Groups {
 		groups[i] = amzec2.SecurityGroup{Id: info.Id, Name: info.Name}
-=======
-	groups := make([]ec2.SecurityGroup, len(resp.Groups))
-	for i, info := range resp.Groups {
-		groups[i] = ec2.SecurityGroup{Id: info.Id, Name: info.Name}
->>>>>>> f6f3d0ca
 	}
 	return groups, nil
 }
@@ -2202,38 +2187,24 @@
 // securityGroupsByNameOrID calls ec2.SecurityGroups() either with the given
 // groupName or with filter by vpc-id and group-name, depending on whether
 // vpc-id is empty or not.
-<<<<<<< HEAD
 func (e *environ) securityGroupsByNameOrID(groupName string) (*amzec2.SecurityGroupsResp, error) {
+	var (
+		groups []amzec2.SecurityGroup
+		filter *amzec2.Filter
+	)
+
 	if chosenVPCID := e.ecfg().vpcID(); isVPCIDSet(chosenVPCID) {
 		// AWS VPC API requires both of these filters (and no
 		// group names/ids set) for non-default EC2-VPC groups:
-		filter := amzec2.NewFilter()
-=======
-func (e *environ) securityGroupsByNameOrID(groupName string) (*ec2.SecurityGroupsResp, error) {
-	var (
-		groups []ec2.SecurityGroup
-		filter *ec2.Filter
-	)
-
-	if chosenVPCID := e.ecfg().vpcID(); isVPCIDSet(chosenVPCID) {
-		// AWS VPC API requires both of these filters (and no
-		// group names/ids set) for non-default EC2-VPC groups:
-		filter = ec2.NewFilter()
->>>>>>> f6f3d0ca
+		filter = amzec2.NewFilter()
 		filter.Add("vpc-id", chosenVPCID)
 		filter.Add("group-name", groupName)
 	} else {
 		// EC2-Classic or EC2-VPC with implicit default VPC need to use
 		// the GroupName.X arguments instead of the filters.
-		groups = ec2.SecurityGroupNames(groupName)
-	}
-
-<<<<<<< HEAD
-	// EC2-Classic or EC2-VPC with implicit default VPC need to use the
-	// GroupName.X arguments instead of the filters.
-	groups := amzec2.SecurityGroupNames(groupName)
-	return e.ec2.SecurityGroups(groups, nil)
-=======
+		groups = amzec2.SecurityGroupNames(groupName)
+	}
+
 	// If the security group was just created, it might not be available
 	// yet as EC2 resources are eventually consistent. If we get a NotFound
 	// error from EC2 we will retry the request using the shortAttempt
@@ -2250,7 +2221,6 @@
 			return nil, err
 		}
 	}
->>>>>>> f6f3d0ca
 }
 
 // ensureGroup returns the security group with name and perms.
