// Copyright 2012, 2013 Canonical Ltd.
// Licensed under the AGPLv3, see LICENCE file for details.

// The dummy provider implements an environment provider for testing
// purposes, registered with environs under the name "dummy".
//
// The configuration YAML for the testing environment
// must specify a "state-server" property with a boolean
// value. If this is true, a state server will be started
// when the environment is bootstrapped.
//
// The configuration data also accepts a "broken" property
// of type boolean. If this is non-empty, any operation
// after the environment has been opened will return
// the error "broken environment", and will also log that.
//
// The DNS name of instances is the same as the Id,
// with ".dns" appended.
//
// To avoid enumerating all possible series and architectures,
// any series or architecture with the prefix "unknown" is
// treated as bad when starting a new instance.
package dummy

import (
	"fmt"
	"net"
	"net/http"
	"os"
	"strconv"
	"strings"
	"sync"
	"time"

	"github.com/juju/errors"
	"github.com/juju/loggo"
	"github.com/juju/names"
	"github.com/juju/schema"
	gitjujutesting "github.com/juju/testing"
	"gopkg.in/juju/environschema.v1"

	"github.com/juju/juju/agent"
	"github.com/juju/juju/api"
	"github.com/juju/juju/apiserver"
	"github.com/juju/juju/cloudconfig/instancecfg"
	"github.com/juju/juju/constraints"
	"github.com/juju/juju/environs"
	"github.com/juju/juju/environs/config"
	"github.com/juju/juju/instance"
	"github.com/juju/juju/juju/arch"
	"github.com/juju/juju/mongo"
	"github.com/juju/juju/network"
	"github.com/juju/juju/provider/common"
	"github.com/juju/juju/state"
	"github.com/juju/juju/state/multiwatcher"
	"github.com/juju/juju/storage"
	"github.com/juju/juju/testing"
	coretools "github.com/juju/juju/tools"
)

var logger = loggo.GetLogger("juju.provider.dummy")

var transientErrorInjection chan error

const (
	BootstrapInstanceId = instance.Id("localhost")
)

var (
	ErrNotPrepared = errors.New("environment is not prepared")
	ErrDestroyed   = errors.New("environment has been destroyed")
)

// SampleConfig() returns an environment configuration with all required
// attributes set.
func SampleConfig() testing.Attrs {
	return testing.Attrs{
		"type":                      "dummy",
		"name":                      "only",
		"uuid":                      testing.EnvironmentTag.Id(),
		"authorized-keys":           testing.FakeAuthKeys,
		"firewall-mode":             config.FwInstance,
		"admin-secret":              testing.DefaultMongoPassword,
		"ca-cert":                   testing.CACert,
		"ca-private-key":            testing.CAKey,
		"ssl-hostname-verification": true,
		"development":               false,
		"state-port":                1234,
		"api-port":                  4321,
		"syslog-port":               2345,
		"default-series":            config.LatestLtsSeries(),

		"secret":       "pork",
		"state-server": true,
		"prefer-ipv6":  true,
	}
}

// PatchTransientErrorInjectionChannel sets the transientInjectionError
// channel which can be used to inject errors into StartInstance for
// testing purposes
// The injected errors will use the string received on the channel
// and the instance's state will eventually go to error, while the
// received string will appear in the info field of the machine's status
func PatchTransientErrorInjectionChannel(c chan error) func() {
	return gitjujutesting.PatchValue(&transientErrorInjection, c)
}

// AdminUserTag returns the user tag used to bootstrap the dummy environment.
// The dummy bootstrapping is handled slightly differently, and the user is
// created as part of the bootstrap process.  This method is used to provide
// tests a way to get to the user name that was used to initialise the
// database, and as such, is the owner of the initial environment.
func AdminUserTag() names.UserTag {
	return names.NewLocalUserTag("dummy-admin")
}

// stateInfo returns a *state.Info which allows clients to connect to the
// shared dummy state, if it exists. If preferIPv6 is true, an IPv6 endpoint
// will be added as primary.
func stateInfo(preferIPv6 bool) *mongo.MongoInfo {
	if gitjujutesting.MgoServer.Addr() == "" {
		panic("dummy environ state tests must be run with MgoTestPackage")
	}
	mongoPort := strconv.Itoa(gitjujutesting.MgoServer.Port())
	var addrs []string
	if preferIPv6 {
		addrs = []string{
			net.JoinHostPort("::1", mongoPort),
			net.JoinHostPort("localhost", mongoPort),
		}
	} else {
		addrs = []string{net.JoinHostPort("localhost", mongoPort)}
	}
	return &mongo.MongoInfo{
		Info: mongo.Info{
			Addrs:  addrs,
			CACert: testing.CACert,
		},
	}
}

// Operation represents an action on the dummy provider.
type Operation interface{}

type OpBootstrap struct {
	Context environs.BootstrapContext
	Env     string
	Args    environs.BootstrapParams
}

type OpFinalizeBootstrap struct {
	Context        environs.BootstrapContext
	Env            string
	InstanceConfig *instancecfg.InstanceConfig
}

type OpDestroy struct {
	Env   string
	Error error
}

type OpAllocateAddress struct {
	Env        string
	InstanceId instance.Id
	SubnetId   network.Id
	Address    network.Address
	HostName   string
	MACAddress string
}

type OpReleaseAddress struct {
	Env        string
	InstanceId instance.Id
	SubnetId   network.Id
	Address    network.Address
	MACAddress string
}

type OpNetworkInterfaces struct {
	Env        string
	InstanceId instance.Id
	Info       []network.InterfaceInfo
}

type OpSubnets struct {
	Env        string
	InstanceId instance.Id
	SubnetIds  []network.Id
	Info       []network.SubnetInfo
}

type OpStartInstance struct {
	Env              string
	MachineId        string
	MachineNonce     string
	PossibleTools    coretools.List
	Instance         instance.Instance
	Constraints      constraints.Value
	SubnetsToZones   map[network.Id][]string
	Networks         []string
	NetworkInfo      []network.InterfaceInfo
	Volumes          []storage.Volume
	Info             *mongo.MongoInfo
	Jobs             []multiwatcher.MachineJob
	APIInfo          *api.Info
	Secret           string
	AgentEnvironment map[string]string
}

type OpStopInstances struct {
	Env string
	Ids []instance.Id
}

type OpOpenPorts struct {
	Env        string
	MachineId  string
	InstanceId instance.Id
	Ports      []network.PortRange
}

type OpClosePorts struct {
	Env        string
	MachineId  string
	InstanceId instance.Id
	Ports      []network.PortRange
}

type OpPutFile struct {
	Env      string
	FileName string
}

// environProvider represents the dummy provider.  There is only ever one
// instance of this type (providerInstance)
type environProvider struct {
	mu          sync.Mutex
	ops         chan<- Operation
	statePolicy state.Policy
	// We have one state for each environment name
	state      map[int]*environState
	maxStateId int
}

var providerInstance environProvider

const noStateId = 0

// environState represents the state of an environment.
// It can be shared between several environ values,
// so that a given environment can be opened several times.
type environState struct {
	id           int
	name         string
	ops          chan<- Operation
	statePolicy  state.Policy
	mu           sync.Mutex
	maxId        int // maximum instance id allocated so far.
	maxAddr      int // maximum allocated address last byte
	insts        map[instance.Id]*dummyInstance
	globalPorts  map[network.PortRange]bool
	bootstrapped bool
	storageDelay time.Duration
	storage      *storageServer
	apiListener  net.Listener
	httpListener net.Listener
	apiServer    *apiserver.Server
	apiState     *state.State
	preferIPv6   bool
}

// environ represents a client's connection to a given environment's
// state.
type environ struct {
	common.SupportsUnitPlacementPolicy

	name         string
	ecfgMutex    sync.Mutex
	ecfgUnlocked *environConfig
}

var _ environs.Environ = (*environ)(nil)

// discardOperations discards all Operations written to it.
var discardOperations chan<- Operation

func init() {
	environs.RegisterProvider("dummy", &providerInstance)

	// Prime the first ops channel, so that naive clients can use
	// the testing environment by simply importing it.
	c := make(chan Operation)
	go func() {
		for _ = range c {
		}
	}()
	discardOperations = c
	Reset()

	// parse errors are ignored
	providerDelay, _ = time.ParseDuration(os.Getenv("JUJU_DUMMY_DELAY"))
}

// Reset resets the entire dummy environment and forgets any registered
// operation listener.  All opened environments after Reset will share
// the same underlying state.
func Reset() {
	logger.Infof("reset environment")
	p := &providerInstance
	p.mu.Lock()
	defer p.mu.Unlock()
	providerInstance.ops = discardOperations
	for _, s := range p.state {
		s.httpListener.Close()
		if s.apiListener != nil {
			s.apiListener.Close()
		}
		s.destroy()
	}
	providerInstance.state = make(map[int]*environState)
	if mongoAlive() {
		gitjujutesting.MgoServer.Reset()
	}
	providerInstance.statePolicy = environs.NewStatePolicy()
}

func (state *environState) destroy() {
	state.storage.files = make(map[string][]byte)
	if !state.bootstrapped {
		return
	}
	if state.apiServer != nil {
		if err := state.apiServer.Stop(); err != nil && mongoAlive() {
			panic(err)
		}
		state.apiServer = nil
		if err := state.apiState.Close(); err != nil && mongoAlive() {
			panic(err)
		}
		state.apiState = nil
	}
	if mongoAlive() {
		gitjujutesting.MgoServer.Reset()
	}
	state.bootstrapped = false
}

// mongoAlive reports whether the mongo server is
// still alive (i.e. has not been deliberately destroyed).
// If it has been deliberately destroyed, we will
// expect some errors when closing things down.
func mongoAlive() bool {
	return gitjujutesting.MgoServer.Addr() != ""
}

// GetStateInAPIServer returns the state connection used by the API server
// This is so code in the test suite can trigger Syncs, etc that the API server
// will see, which will then trigger API watchers, etc.
func (e *environ) GetStateInAPIServer() *state.State {
	st, err := e.state()
	if err != nil {
		panic(err)
	}
	return st.apiState
}

// newState creates the state for a new environment with the
// given name and starts an http server listening for
// storage requests.
func newState(name string, ops chan<- Operation, policy state.Policy) *environState {
	s := &environState{
		name:        name,
		ops:         ops,
		statePolicy: policy,
		insts:       make(map[instance.Id]*dummyInstance),
		globalPorts: make(map[network.PortRange]bool),
	}
	s.storage = newStorageServer(s, "/"+name+"/private")
	s.listenStorage()
	return s
}

// listenStorage starts a network listener listening for http
// requests to retrieve files in the state's storage.
func (s *environState) listenStorage() {
	l, err := net.Listen("tcp", ":0")
	if err != nil {
		panic(fmt.Errorf("cannot start listener: %v", err))
	}
	s.httpListener = l
	mux := http.NewServeMux()
	mux.Handle(s.storage.path+"/", http.StripPrefix(s.storage.path+"/", s.storage))
	go http.Serve(l, mux)
}

// listenAPI starts a network listener listening for API
// connections and proxies them to the API server port.
func (s *environState) listenAPI() int {
	l, err := net.Listen("tcp", ":0")
	if err != nil {
		panic(fmt.Errorf("cannot start listener: %v", err))
	}
	s.apiListener = l
	return l.Addr().(*net.TCPAddr).Port
}

// SetStatePolicy sets the state.Policy to use when a
// state server is initialised by dummy.
func SetStatePolicy(policy state.Policy) {
	p := &providerInstance
	p.mu.Lock()
	defer p.mu.Unlock()
	p.statePolicy = policy
}

// Listen closes the previously registered listener (if any).
// Subsequent operations on any dummy environment can be received on c
// (if not nil).
func Listen(c chan<- Operation) {
	p := &providerInstance
	p.mu.Lock()
	defer p.mu.Unlock()
	if c == nil {
		c = discardOperations
	}
	if p.ops != discardOperations {
		close(p.ops)
	}
	p.ops = c
	for _, st := range p.state {
		st.mu.Lock()
		st.ops = c
		st.mu.Unlock()
	}
}

// SetStorageDelay causes any storage download operation in any current
// environment to be delayed for the given duration.
func SetStorageDelay(d time.Duration) {
	p := &providerInstance
	p.mu.Lock()
	defer p.mu.Unlock()
	for _, st := range p.state {
		st.mu.Lock()
		st.storageDelay = d
		st.mu.Unlock()
	}
}

var configSchema = environschema.Fields{
	"state-server": {
		Description: "Whether the environment should start a state server",
		Type:        environschema.Tbool,
	},
	"broken": {
		Description: "Whitespace-separated Environ methods that should return an error when called",
		Type:        environschema.Tstring,
	},
	"secret": {
		Description: "A secret",
		Type:        environschema.Tstring,
	},
	"state-id": {
		Description: "Id of state server",
		Type:        environschema.Tstring,
		Group:       environschema.JujuGroup,
	},
}

var configFields = func() schema.Fields {
	fs, _, err := configSchema.ValidationSchema()
	if err != nil {
		panic(err)
	}
	return fs
}()

var configDefaults = schema.Defaults{
	"broken":   "",
	"secret":   "pork",
	"state-id": schema.Omit,
}

type environConfig struct {
	*config.Config
	attrs map[string]interface{}
}

func (c *environConfig) stateServer() bool {
	return c.attrs["state-server"].(bool)
}

func (c *environConfig) broken() string {
	return c.attrs["broken"].(string)
}

func (c *environConfig) secret() string {
	return c.attrs["secret"].(string)
}

func (c *environConfig) stateId() int {
	idStr, ok := c.attrs["state-id"].(string)
	if !ok {
		return noStateId
	}
	id, err := strconv.Atoi(idStr)
	if err != nil {
		panic(fmt.Errorf("unexpected state-id %q (should have pre-checked)", idStr))
	}
	return id
}

func (p *environProvider) newConfig(cfg *config.Config) (*environConfig, error) {
	valid, err := p.Validate(cfg, nil)
	if err != nil {
		return nil, err
	}
	return &environConfig{valid, valid.UnknownAttrs()}, nil
}

func (p *environProvider) Schema() environschema.Fields {
	fields, err := config.Schema(configSchema)
	if err != nil {
		panic(err)
	}
	return fields
}

func (p *environProvider) Validate(cfg, old *config.Config) (valid *config.Config, err error) {
	// Check for valid changes for the base config values.
	if err := config.Validate(cfg, old); err != nil {
		return nil, err
	}
	validated, err := cfg.ValidateUnknownAttrs(configFields, configDefaults)
	if err != nil {
		return nil, err
	}
	if idStr, ok := validated["state-id"].(string); ok {
		if _, err := strconv.Atoi(idStr); err != nil {
			return nil, fmt.Errorf("invalid state-id %q", idStr)
		}
	}
	// Apply the coerced unknown values back into the config.
	return cfg.Apply(validated)
}

func (e *environ) state() (*environState, error) {
	stateId := e.ecfg().stateId()
	if stateId == noStateId {
		return nil, ErrNotPrepared
	}
	p := &providerInstance
	p.mu.Lock()
	defer p.mu.Unlock()
	if state := p.state[stateId]; state != nil {
		return state, nil
	}
	return nil, ErrDestroyed
}

func (p *environProvider) Open(cfg *config.Config) (environs.Environ, error) {
	p.mu.Lock()
	defer p.mu.Unlock()
	ecfg, err := p.newConfig(cfg)
	if err != nil {
		return nil, err
	}
	if ecfg.stateId() == noStateId {
		return nil, ErrNotPrepared
	}
	env := &environ{
		name:         ecfg.Name(),
		ecfgUnlocked: ecfg,
	}
	if err := env.checkBroken("Open"); err != nil {
		return nil, err
	}
	return env, nil
}

// RestrictedConfigAttributes is specified in the EnvironProvider interface.
func (p *environProvider) RestrictedConfigAttributes() []string {
	return nil
}

// PrepareForCreateEnvironment is specified in the EnvironProvider interface.
func (p *environProvider) PrepareForCreateEnvironment(cfg *config.Config) (*config.Config, error) {
	return cfg, nil
}

func (p *environProvider) PrepareForBootstrap(ctx environs.BootstrapContext, cfg *config.Config) (environs.Environ, error) {
	cfg, err := p.prepare(cfg)
	if err != nil {
		return nil, err
	}
	return p.Open(cfg)
}

// prepare is the internal version of Prepare - it prepares the
// environment but does not open it.
func (p *environProvider) prepare(cfg *config.Config) (*config.Config, error) {
	ecfg, err := p.newConfig(cfg)
	if err != nil {
		return nil, err
	}
	p.mu.Lock()
	defer p.mu.Unlock()
	name := cfg.Name()
	if ecfg.stateId() != noStateId {
		return cfg, nil
	}
	if ecfg.stateServer() && len(p.state) != 0 {
		for _, old := range p.state {
			panic(fmt.Errorf("cannot share a state between two dummy environs; old %q; new %q", old.name, name))
		}
	}
	// The environment has not been prepared,
	// so create it and set its state identifier accordingly.
	state := newState(name, p.ops, p.statePolicy)
	p.maxStateId++
	state.id = p.maxStateId
	p.state[state.id] = state

	attrs := map[string]interface{}{"state-id": fmt.Sprint(state.id)}
	if ecfg.stateServer() {
		attrs["api-port"] = state.listenAPI()
	}
	return cfg.Apply(attrs)
}

func (*environProvider) SecretAttrs(cfg *config.Config) (map[string]string, error) {
	ecfg, err := providerInstance.newConfig(cfg)
	if err != nil {
		return nil, err
	}
	return map[string]string{
		"secret": ecfg.secret(),
	}, nil
}

func (*environProvider) BoilerplateConfig() string {
	return `
# Fake configuration for dummy provider.
dummy:
    type: dummy

`[1:]
}

var errBroken = errors.New("broken environment")

// Override for testing - the data directory with which the state api server is initialised.
var DataDir = ""
var LogDir = ""

func (e *environ) ecfg() *environConfig {
	e.ecfgMutex.Lock()
	ecfg := e.ecfgUnlocked
	e.ecfgMutex.Unlock()
	return ecfg
}

func (e *environ) checkBroken(method string) error {
	for _, m := range strings.Fields(e.ecfg().broken()) {
		if m == method {
			return fmt.Errorf("dummy.%s is broken", method)
		}
	}
	return nil
}

// SupportedArchitectures is specified on the EnvironCapability interface.
func (*environ) SupportedArchitectures() ([]string, error) {
	return []string{arch.AMD64, arch.I386, arch.PPC64EL, arch.ARM64}, nil
}

// PrecheckInstance is specified in the state.Prechecker interface.
func (*environ) PrecheckInstance(series string, cons constraints.Value, placement string) error {
	if placement != "" && placement != "valid" {
		return fmt.Errorf("%s placement is invalid", placement)
	}
	return nil
}

func (e *environ) Bootstrap(ctx environs.BootstrapContext, args environs.BootstrapParams) (arch, series string, _ environs.BootstrapFinalizer, _ error) {
	series = config.PreferredSeries(e.Config())
	availableTools, err := args.AvailableTools.Match(coretools.Filter{Series: series})
	if err != nil {
		return "", "", nil, err
	}
	arch = availableTools.Arches()[0]

	defer delay()
	if err := e.checkBroken("Bootstrap"); err != nil {
		return "", "", nil, err
	}
	network.InitializeFromConfig(e.Config())
	password := e.Config().AdminSecret()
	if password == "" {
		return "", "", nil, fmt.Errorf("admin-secret is required for bootstrap")
	}
	if _, ok := e.Config().CACert(); !ok {
		return "", "", nil, fmt.Errorf("no CA certificate in environment configuration")
	}

	logger.Infof("would pick tools from %s", availableTools)
	cfg, err := environs.BootstrapConfig(e.Config())
	if err != nil {
		return "", "", nil, fmt.Errorf("cannot make bootstrap config: %v", err)
	}

	estate, err := e.state()
	if err != nil {
		return "", "", nil, err
	}
	estate.mu.Lock()
	defer estate.mu.Unlock()
	if estate.bootstrapped {
		return "", "", nil, fmt.Errorf("environment is already bootstrapped")
	}
	estate.preferIPv6 = e.Config().PreferIPv6()

	// Create an instance for the bootstrap node.
	logger.Infof("creating bootstrap instance")
	i := &dummyInstance{
		id:           BootstrapInstanceId,
		addresses:    network.NewAddresses("localhost"),
		ports:        make(map[network.PortRange]bool),
		machineId:    agent.BootstrapMachineId,
		series:       series,
		firewallMode: e.Config().FirewallMode(),
		state:        estate,
		stateServer:  true,
	}
	estate.insts[i.id] = i

	if e.ecfg().stateServer() {
		// TODO(rog) factor out relevant code from cmd/jujud/bootstrap.go
		// so that we can call it here.

		info := stateInfo(estate.preferIPv6)
		// Since the admin user isn't setup until after here,
		// the password in the info structure is empty, so the admin
		// user is constructed with an empty password here.
		// It is set just below.
		st, err := state.Initialize(
			AdminUserTag(), info, cfg,
			mongo.DefaultDialOpts(), estate.statePolicy)
		if err != nil {
			panic(err)
		}
		if err := st.SetEnvironConstraints(args.Constraints); err != nil {
			panic(err)
		}
		if err := st.SetAdminMongoPassword(password); err != nil {
			panic(err)
		}
		if err := st.MongoSession().DB("admin").Login("admin", password); err != nil {
			panic(err)
		}
		env, err := st.Environment()
		if err != nil {
			panic(err)
		}
		owner, err := st.User(env.Owner())
		if err != nil {
			panic(err)
		}
		// We log this out for test purposes only. No one in real life can use
		// a dummy provider for anything other than testing, so logging the password
		// here is fine.
		logger.Debugf("setting password for %q to %q", owner.Name(), password)
		owner.SetPassword(password)

		estate.apiServer, err = apiserver.NewServer(st, estate.apiListener, apiserver.ServerConfig{
			Cert:    []byte(testing.ServerCert),
			Key:     []byte(testing.ServerKey),
			Tag:     names.NewMachineTag("0"),
			DataDir: DataDir,
			LogDir:  LogDir,
		})
		if err != nil {
			panic(err)
		}
		estate.apiState = st
	}
	estate.bootstrapped = true
	estate.ops <- OpBootstrap{Context: ctx, Env: e.name, Args: args}
	finalize := func(ctx environs.BootstrapContext, icfg *instancecfg.InstanceConfig) error {
		estate.ops <- OpFinalizeBootstrap{Context: ctx, Env: e.name, InstanceConfig: icfg}
		return nil
	}
	return arch, series, finalize, nil
}

func (e *environ) StateServerInstances() ([]instance.Id, error) {
	estate, err := e.state()
	if err != nil {
		return nil, err
	}
	estate.mu.Lock()
	defer estate.mu.Unlock()
	if err := e.checkBroken("StateServerInstances"); err != nil {
		return nil, err
	}
	if !estate.bootstrapped {
		return nil, environs.ErrNotBootstrapped
	}
	var stateServerInstances []instance.Id
	for _, v := range estate.insts {
		if v.stateServer {
			stateServerInstances = append(stateServerInstances, v.Id())
		}
	}
	return stateServerInstances, nil
}

func (e *environ) Config() *config.Config {
	return e.ecfg().Config
}

func (e *environ) SetConfig(cfg *config.Config) error {
	if err := e.checkBroken("SetConfig"); err != nil {
		return err
	}
	ecfg, err := providerInstance.newConfig(cfg)
	if err != nil {
		return err
	}
	e.ecfgMutex.Lock()
	e.ecfgUnlocked = ecfg
	e.ecfgMutex.Unlock()
	return nil
}

func (e *environ) Destroy() (res error) {
	defer delay()
	estate, err := e.state()
	if err != nil {
		if err == ErrDestroyed {
			return nil
		}
		return err
	}
	defer func() { estate.ops <- OpDestroy{Env: estate.name, Error: res} }()
	if err := e.checkBroken("Destroy"); err != nil {
		return err
	}
	p := &providerInstance
	p.mu.Lock()
	delete(p.state, estate.id)
	p.mu.Unlock()

	estate.mu.Lock()
	defer estate.mu.Unlock()
	estate.destroy()
	return nil
}

// ConstraintsValidator is defined on the Environs interface.
func (e *environ) ConstraintsValidator() (constraints.Validator, error) {
	validator := constraints.NewValidator()
	validator.RegisterUnsupported([]string{constraints.CpuPower})
	validator.RegisterConflicts([]string{constraints.InstanceType}, []string{constraints.Mem})
	return validator, nil
}

// MaintainInstance is specified in the InstanceBroker interface.
func (*environ) MaintainInstance(args environs.StartInstanceParams) error {
	return nil
}

// StartInstance is specified in the InstanceBroker interface.
func (e *environ) StartInstance(args environs.StartInstanceParams) (*environs.StartInstanceResult, error) {

	defer delay()
	machineId := args.InstanceConfig.MachineId
	logger.Infof("dummy startinstance, machine %s", machineId)
	if err := e.checkBroken("StartInstance"); err != nil {
		return nil, err
	}
	estate, err := e.state()
	if err != nil {
		return nil, err
	}
	estate.mu.Lock()
	defer estate.mu.Unlock()

	// check if an error has been injected on the transientErrorInjection channel (testing purposes)
	select {
	case injectedError := <-transientErrorInjection:
		return nil, injectedError
	default:
	}

	if args.InstanceConfig.MachineNonce == "" {
		return nil, errors.New("cannot start instance: missing machine nonce")
	}
	if _, ok := e.Config().CACert(); !ok {
		return nil, errors.New("no CA certificate in environment configuration")
	}
	if args.InstanceConfig.MongoInfo.Tag != names.NewMachineTag(machineId) {
		return nil, errors.New("entity tag must match started machine")
	}
	if args.InstanceConfig.APIInfo.Tag != names.NewMachineTag(machineId) {
		return nil, errors.New("entity tag must match started machine")
	}
	logger.Infof("would pick tools from %s", args.Tools)
	series := args.Tools.OneSeries()

	idString := fmt.Sprintf("%s-%d", e.name, estate.maxId)
	addrs := network.NewAddresses(idString+".dns", "127.0.0.1")
	if estate.preferIPv6 {
		addrs = append(addrs, network.NewAddress(fmt.Sprintf("fc00::%x", estate.maxId+1)))
	}
	logger.Debugf("StartInstance addresses: %v", addrs)
	i := &dummyInstance{
		id:           instance.Id(idString),
		addresses:    addrs,
		ports:        make(map[network.PortRange]bool),
		machineId:    machineId,
		series:       series,
		firewallMode: e.Config().FirewallMode(),
		state:        estate,
	}

	var hc *instance.HardwareCharacteristics
	// To match current system capability, only provide hardware characteristics for
	// environ machines, not containers.
	if state.ParentId(machineId) == "" {
		// We will just assume the instance hardware characteristics exactly matches
		// the supplied constraints (if specified).
		hc = &instance.HardwareCharacteristics{
			Arch:     args.Constraints.Arch,
			Mem:      args.Constraints.Mem,
			RootDisk: args.Constraints.RootDisk,
			CpuCores: args.Constraints.CpuCores,
			CpuPower: args.Constraints.CpuPower,
			Tags:     args.Constraints.Tags,
		}
		// Fill in some expected instance hardware characteristics if constraints not specified.
		if hc.Arch == nil {
			arch := "amd64"
			hc.Arch = &arch
		}
		if hc.Mem == nil {
			mem := uint64(1024)
			hc.Mem = &mem
		}
		if hc.RootDisk == nil {
			disk := uint64(8192)
			hc.RootDisk = &disk
		}
		if hc.CpuCores == nil {
			cores := uint64(1)
			hc.CpuCores = &cores
		}
	}
<<<<<<< HEAD
	// Simulate networks added when requested.
	//
	// TODO(dimitern): Fix this in a follow-up to use constraints
	// instead.
	networks := append(args.Constraints.IncludeNetworks(), args.InstanceConfig.Networks...)
	networkInfo := make([]network.InterfaceInfo, len(networks))
	for i, netName := range networks {
		if strings.HasPrefix(netName, "bad-") {
			// Simulate we didn't get correct information for the network.
			networkInfo[i] = network.InterfaceInfo{
				ProviderId:  network.Id(netName),
				NetworkName: netName,
				CIDR:        "invalid",
			}
		} else if strings.HasPrefix(netName, "invalid-") {
			// Simulate we got invalid information for the network.
			networkInfo[i] = network.InterfaceInfo{
				ProviderId:  network.Id(netName),
				NetworkName: "$$" + netName,
				CIDR:        fmt.Sprintf("0.%d.2.0/24", i+1),
			}
		} else {
			networkInfo[i] = network.InterfaceInfo{
				ProviderId:    network.Id(netName),
				NetworkName:   netName,
				CIDR:          fmt.Sprintf("0.%d.2.0/24", i+1),
				InterfaceName: fmt.Sprintf("eth%d", i),
				VLANTag:       i,
				MACAddress:    fmt.Sprintf("aa:bb:cc:dd:ee:f%d", i),
			}
=======
	// Simulate subnetsToZones gets populated when spaces given in constraints.
	spaces := args.Constraints.IncludeSpaces()
	var subnetsToZones map[network.Id][]string
	for isp := range spaces {
		// Simulate 2 subnets per space.
		if subnetsToZones == nil {
			subnetsToZones = make(map[network.Id][]string)
		}
		for isn := 0; isn < 2; isn++ {
			providerId := fmt.Sprintf("subnet-%d", isp+isn)
			zone := fmt.Sprintf("zone%d", isp+isn)
			subnetsToZones[network.Id(providerId)] = []string{zone}
>>>>>>> 84dbb646
		}
	}
	// Simulate creating volumes when requested.
	volumes := make([]storage.Volume, len(args.Volumes))
	for iv, v := range args.Volumes {
		persistent, _ := v.Attributes[storage.Persistent].(bool)
		volumes[iv] = storage.Volume{
			Tag: names.NewVolumeTag(strconv.Itoa(iv + 1)),
			VolumeInfo: storage.VolumeInfo{
				Size:       v.Size,
				Persistent: persistent,
			},
		}
	}
	estate.insts[i.id] = i
	estate.maxId++
	estate.ops <- OpStartInstance{
		Env:              e.name,
		MachineId:        machineId,
		MachineNonce:     args.InstanceConfig.MachineNonce,
		PossibleTools:    args.Tools,
		Constraints:      args.Constraints,
		SubnetsToZones:   subnetsToZones,
		Volumes:          volumes,
		Instance:         i,
		Jobs:             args.InstanceConfig.Jobs,
		Info:             args.InstanceConfig.MongoInfo,
		APIInfo:          args.InstanceConfig.APIInfo,
		AgentEnvironment: args.InstanceConfig.AgentEnvironment,
		Secret:           e.ecfg().secret(),
	}
	return &environs.StartInstanceResult{
		Instance: i,
		Hardware: hc,
	}, nil
}

func (e *environ) StopInstances(ids ...instance.Id) error {
	defer delay()
	if err := e.checkBroken("StopInstance"); err != nil {
		return err
	}
	estate, err := e.state()
	if err != nil {
		return err
	}
	estate.mu.Lock()
	defer estate.mu.Unlock()
	for _, id := range ids {
		delete(estate.insts, id)
	}
	estate.ops <- OpStopInstances{
		Env: e.name,
		Ids: ids,
	}
	return nil
}

func (e *environ) Instances(ids []instance.Id) (insts []instance.Instance, err error) {
	defer delay()
	if err := e.checkBroken("Instances"); err != nil {
		return nil, err
	}
	if len(ids) == 0 {
		return nil, nil
	}
	estate, err := e.state()
	if err != nil {
		return nil, err
	}
	estate.mu.Lock()
	defer estate.mu.Unlock()
	notFound := 0
	for _, id := range ids {
		inst := estate.insts[id]
		if inst == nil {
			err = environs.ErrPartialInstances
			notFound++
			insts = append(insts, nil)
		} else {
			insts = append(insts, inst)
		}
	}
	if notFound == len(ids) {
		return nil, environs.ErrNoInstances
	}
	return
}

// SupportsSpaces is specified on environs.Networking.
func (env *environ) SupportsSpaces() bool {
	if env.checkBroken("SupportsSpaces") != nil {
		return false
	}
	return true
}

// SupportsAddressAllocation is specified on environs.Networking.
func (env *environ) SupportsAddressAllocation(subnetId network.Id) (bool, error) {
	if !environs.AddressAllocationEnabled() {
		return false, errors.NotSupportedf("address allocation")
	}

	if err := env.checkBroken("SupportsAddressAllocation"); err != nil {
		return false, err
	}
	// Any subnetId starting with "noalloc-" will cause this to return
	// false, so it can be used in tests.
	if strings.HasPrefix(string(subnetId), "noalloc-") {
		return false, nil
	}
	return true, nil
}

// AllocateAddress requests an address to be allocated for the
// given instance on the given subnet.
func (env *environ) AllocateAddress(instId instance.Id, subnetId network.Id, addr network.Address, macAddress, hostname string) error {
	if !environs.AddressAllocationEnabled() {
		return errors.NotSupportedf("address allocation")
	}

	if err := env.checkBroken("AllocateAddress"); err != nil {
		return err
	}

	estate, err := env.state()
	if err != nil {
		return err
	}
	estate.mu.Lock()
	defer estate.mu.Unlock()
	estate.maxAddr++
	estate.ops <- OpAllocateAddress{
		Env:        env.name,
		InstanceId: instId,
		SubnetId:   subnetId,
		Address:    addr,
		MACAddress: macAddress,
		HostName:   hostname,
	}
	return nil
}

// ReleaseAddress releases a specific address previously allocated with
// AllocateAddress.
func (env *environ) ReleaseAddress(instId instance.Id, subnetId network.Id, addr network.Address, macAddress string) error {
	if !environs.AddressAllocationEnabled() {
		return errors.NotSupportedf("address allocation")
	}

	if err := env.checkBroken("ReleaseAddress"); err != nil {
		return err
	}
	estate, err := env.state()
	if err != nil {
		return err
	}
	estate.mu.Lock()
	defer estate.mu.Unlock()
	estate.maxAddr--
	estate.ops <- OpReleaseAddress{
		Env:        env.name,
		InstanceId: instId,
		SubnetId:   subnetId,
		Address:    addr,
		MACAddress: macAddress,
	}
	return nil
}

// NetworkInterfaces implements Environ.NetworkInterfaces().
func (env *environ) NetworkInterfaces(instId instance.Id) ([]network.InterfaceInfo, error) {
	if err := env.checkBroken("NetworkInterfaces"); err != nil {
		return nil, err
	}

	estate, err := env.state()
	if err != nil {
		return nil, err
	}
	estate.mu.Lock()
	defer estate.mu.Unlock()

	// Simulate 3 NICs - primary and secondary enabled plus a disabled NIC.
	// all configured using DHCP and having fake DNS servers and gateway.
	info := make([]network.InterfaceInfo, 3)
	for i, netName := range []string{"private", "public", "disabled"} {
		info[i] = network.InterfaceInfo{
			DeviceIndex:      i,
			ProviderId:       network.Id(fmt.Sprintf("dummy-eth%d", i)),
			ProviderSubnetId: network.Id("dummy-" + netName),
			NetworkName:      "juju-" + netName,
			CIDR:             fmt.Sprintf("0.%d.0.0/24", (i+1)*10),
			InterfaceName:    fmt.Sprintf("eth%d", i),
			VLANTag:          i,
			MACAddress:       fmt.Sprintf("aa:bb:cc:dd:ee:f%d", i),
			Disabled:         i == 2,
			NoAutoStart:      i%2 != 0,
			ConfigType:       network.ConfigDHCP,
			Address: network.NewAddress(
				fmt.Sprintf("0.%d.0.%d", (i+1)*10, estate.maxAddr+2),
			),
			DNSServers: network.NewAddresses("ns1.dummy", "ns2.dummy"),
			GatewayAddress: network.NewAddress(
				fmt.Sprintf("0.%d.0.1", (i+1)*10),
			),
		}
	}

	if strings.HasPrefix(string(instId), "i-no-nics-") {
		// Simulate no NICs on instances with id prefix "i-no-nics-".
		info = info[:0]
	} else if strings.HasPrefix(string(instId), "i-nic-no-subnet-") {
		// Simulate a nic with no subnet on instances with id prefix
		// "i-nic-no-subnet-"
		info = []network.InterfaceInfo{{
			DeviceIndex:   0,
			ProviderId:    network.Id("dummy-eth0"),
			NetworkName:   "juju-public",
			InterfaceName: "eth0",
			MACAddress:    "aa:bb:cc:dd:ee:f0",
			Disabled:      false,
			NoAutoStart:   false,
			ConfigType:    network.ConfigDHCP,
		}}
	} else if strings.HasPrefix(string(instId), "i-disabled-nic-") {
		info = info[2:]
	}

	estate.ops <- OpNetworkInterfaces{
		Env:        env.name,
		InstanceId: instId,
		Info:       info,
	}

	return info, nil
}

type azShim struct {
	name      string
	available bool
}

func (az azShim) Name() string {
	return az.name
}

func (az azShim) Available() bool {
	return az.available
}

// AvailabilityZones implements environs.ZonedEnviron.
func (env *environ) AvailabilityZones() ([]common.AvailabilityZone, error) {
	// TODO(dimitern): Fix this properly.
	return []common.AvailabilityZone{
		azShim{"zone1", true},
		azShim{"zone2", false},
	}, nil
}

// InstanceAvailabilityZoneNames implements environs.ZonedEnviron.
func (env *environ) InstanceAvailabilityZoneNames(ids []instance.Id) ([]string, error) {
	// TODO(dimitern): Fix this properly.
	if err := env.checkBroken("InstanceAvailabilityZoneNames"); err != nil {
		return nil, errors.NotSupportedf("instance availability zones")
	}
	return []string{"zone1"}, nil
}

// Subnets implements environs.Environ.Subnets.
func (env *environ) Subnets(instId instance.Id, subnetIds []network.Id) ([]network.SubnetInfo, error) {
	if err := env.checkBroken("Subnets"); err != nil {
		return nil, err
	}

	estate, err := env.state()
	if err != nil {
		return nil, err
	}
	estate.mu.Lock()
	defer estate.mu.Unlock()

	allSubnets := []network.SubnetInfo{{
		CIDR:              "0.10.0.0/24",
		ProviderId:        "dummy-private",
		AllocatableIPLow:  net.ParseIP("0.10.0.0"),
		AllocatableIPHigh: net.ParseIP("0.10.0.255"),
		AvailabilityZones: []string{"zone1", "zone2"},
	}, {
		CIDR:              "0.20.0.0/24",
		ProviderId:        "dummy-public",
		AllocatableIPLow:  net.ParseIP("0.20.0.0"),
		AllocatableIPHigh: net.ParseIP("0.20.0.255"),
	}}

	// Filter result by ids, if given.
	var result []network.SubnetInfo
	for _, subId := range subnetIds {
		switch subId {
		case "dummy-private":
			result = append(result, allSubnets[0])
		case "dummy-public":
			result = append(result, allSubnets[1])
		}
	}
	if len(subnetIds) == 0 {
		result = append([]network.SubnetInfo{}, allSubnets...)
	}

	noSubnets := strings.HasPrefix(string(instId), "i-no-subnets")
	noNICSubnets := strings.HasPrefix(string(instId), "i-nic-no-subnet-")
	if noSubnets || noNICSubnets {
		// Simulate no subnets available if the instance id has prefix
		// "i-no-subnets-".
		result = result[:0]
	}
	if len(result) == 0 {
		// No results, so just return them now.
		estate.ops <- OpSubnets{
			Env:        env.name,
			InstanceId: instId,
			SubnetIds:  subnetIds,
			Info:       result,
		}
		return result, nil
	}

	makeNoAlloc := func(info network.SubnetInfo) network.SubnetInfo {
		// Remove the allocatable range and change the provider id
		// prefix.
		pid := string(info.ProviderId)
		pid = strings.TrimPrefix(pid, "dummy-")
		info.ProviderId = network.Id("noalloc-" + pid)
		info.AllocatableIPLow = nil
		info.AllocatableIPHigh = nil
		return info
	}
	if strings.HasPrefix(string(instId), "i-no-alloc-") {
		iid := strings.TrimPrefix(string(instId), "i-no-alloc-")
		lastIdx := len(result) - 1
		if strings.HasPrefix(iid, "all") {
			// Simulate all subnets have no allocatable ranges set.
			for i := range result {
				result[i] = makeNoAlloc(result[i])
			}
		} else if idx, err := strconv.Atoi(iid); err == nil {
			// Simulate only the subnet with index idx in the result
			// have no allocatable range set.
			if idx < 0 || idx > lastIdx {
				err = errors.Errorf("index %d out of range; expected 0..%d", idx, lastIdx)
				return nil, err
			}
			result[idx] = makeNoAlloc(result[idx])
		} else {
			err = errors.Errorf("invalid index %q; expected int", iid)
			return nil, err
		}
	}

	estate.ops <- OpSubnets{
		Env:        env.name,
		InstanceId: instId,
		SubnetIds:  subnetIds,
		Info:       result,
	}
	return result, nil
}

func (e *environ) AllInstances() ([]instance.Instance, error) {
	defer delay()
	if err := e.checkBroken("AllInstances"); err != nil {
		return nil, err
	}
	var insts []instance.Instance
	estate, err := e.state()
	if err != nil {
		return nil, err
	}
	estate.mu.Lock()
	defer estate.mu.Unlock()
	for _, v := range estate.insts {
		insts = append(insts, v)
	}
	return insts, nil
}

func (e *environ) OpenPorts(ports []network.PortRange) error {
	if mode := e.ecfg().FirewallMode(); mode != config.FwGlobal {
		return fmt.Errorf("invalid firewall mode %q for opening ports on environment", mode)
	}
	estate, err := e.state()
	if err != nil {
		return err
	}
	estate.mu.Lock()
	defer estate.mu.Unlock()
	for _, p := range ports {
		estate.globalPorts[p] = true
	}
	return nil
}

func (e *environ) ClosePorts(ports []network.PortRange) error {
	if mode := e.ecfg().FirewallMode(); mode != config.FwGlobal {
		return fmt.Errorf("invalid firewall mode %q for closing ports on environment", mode)
	}
	estate, err := e.state()
	if err != nil {
		return err
	}
	estate.mu.Lock()
	defer estate.mu.Unlock()
	for _, p := range ports {
		delete(estate.globalPorts, p)
	}
	return nil
}

func (e *environ) Ports() (ports []network.PortRange, err error) {
	if mode := e.ecfg().FirewallMode(); mode != config.FwGlobal {
		return nil, fmt.Errorf("invalid firewall mode %q for retrieving ports from environment", mode)
	}
	estate, err := e.state()
	if err != nil {
		return nil, err
	}
	estate.mu.Lock()
	defer estate.mu.Unlock()
	for p := range estate.globalPorts {
		ports = append(ports, p)
	}
	network.SortPortRanges(ports)
	return
}

func (*environ) Provider() environs.EnvironProvider {
	return &providerInstance
}

type dummyInstance struct {
	state        *environState
	ports        map[network.PortRange]bool
	id           instance.Id
	status       string
	machineId    string
	series       string
	firewallMode string
	stateServer  bool

	mu        sync.Mutex
	addresses []network.Address
}

func (inst *dummyInstance) Id() instance.Id {
	return inst.id
}

func (inst *dummyInstance) Status() string {
	return inst.status
}

// SetInstanceAddresses sets the addresses associated with the given
// dummy instance.
func SetInstanceAddresses(inst instance.Instance, addrs []network.Address) {
	inst0 := inst.(*dummyInstance)
	inst0.mu.Lock()
	inst0.addresses = append(inst0.addresses[:0], addrs...)
	logger.Debugf("setting instance %q addresses to %v", inst0.Id(), addrs)
	inst0.mu.Unlock()
}

// SetInstanceStatus sets the status associated with the given
// dummy instance.
func SetInstanceStatus(inst instance.Instance, status string) {
	inst0 := inst.(*dummyInstance)
	inst0.mu.Lock()
	inst0.status = status
	inst0.mu.Unlock()
}

func (*dummyInstance) Refresh() error {
	return nil
}

func (inst *dummyInstance) Addresses() ([]network.Address, error) {
	inst.mu.Lock()
	defer inst.mu.Unlock()
	return append([]network.Address{}, inst.addresses...), nil
}

func (inst *dummyInstance) OpenPorts(machineId string, ports []network.PortRange) error {
	defer delay()
	logger.Infof("openPorts %s, %#v", machineId, ports)
	if inst.firewallMode != config.FwInstance {
		return fmt.Errorf("invalid firewall mode %q for opening ports on instance",
			inst.firewallMode)
	}
	if inst.machineId != machineId {
		panic(fmt.Errorf("OpenPorts with mismatched machine id, expected %q got %q", inst.machineId, machineId))
	}
	inst.state.mu.Lock()
	defer inst.state.mu.Unlock()
	inst.state.ops <- OpOpenPorts{
		Env:        inst.state.name,
		MachineId:  machineId,
		InstanceId: inst.Id(),
		Ports:      ports,
	}
	for _, p := range ports {
		inst.ports[p] = true
	}
	return nil
}

func (inst *dummyInstance) ClosePorts(machineId string, ports []network.PortRange) error {
	defer delay()
	if inst.firewallMode != config.FwInstance {
		return fmt.Errorf("invalid firewall mode %q for closing ports on instance",
			inst.firewallMode)
	}
	if inst.machineId != machineId {
		panic(fmt.Errorf("ClosePorts with mismatched machine id, expected %s got %s", inst.machineId, machineId))
	}
	inst.state.mu.Lock()
	defer inst.state.mu.Unlock()
	inst.state.ops <- OpClosePorts{
		Env:        inst.state.name,
		MachineId:  machineId,
		InstanceId: inst.Id(),
		Ports:      ports,
	}
	for _, p := range ports {
		delete(inst.ports, p)
	}
	return nil
}

func (inst *dummyInstance) Ports(machineId string) (ports []network.PortRange, err error) {
	defer delay()
	if inst.firewallMode != config.FwInstance {
		return nil, fmt.Errorf("invalid firewall mode %q for retrieving ports from instance",
			inst.firewallMode)
	}
	if inst.machineId != machineId {
		panic(fmt.Errorf("Ports with mismatched machine id, expected %q got %q", inst.machineId, machineId))
	}
	inst.state.mu.Lock()
	defer inst.state.mu.Unlock()
	for p := range inst.ports {
		ports = append(ports, p)
	}
	network.SortPortRanges(ports)
	return
}

// providerDelay controls the delay before dummy responds.
// non empty values in JUJU_DUMMY_DELAY will be parsed as
// time.Durations into this value.
var providerDelay time.Duration

// pause execution to simulate the latency of a real provider
func delay() {
	if providerDelay > 0 {
		logger.Infof("pausing for %v", providerDelay)
		<-time.After(providerDelay)
	}
}<|MERGE_RESOLUTION|>--- conflicted
+++ resolved
@@ -957,38 +957,6 @@
 			hc.CpuCores = &cores
 		}
 	}
-<<<<<<< HEAD
-	// Simulate networks added when requested.
-	//
-	// TODO(dimitern): Fix this in a follow-up to use constraints
-	// instead.
-	networks := append(args.Constraints.IncludeNetworks(), args.InstanceConfig.Networks...)
-	networkInfo := make([]network.InterfaceInfo, len(networks))
-	for i, netName := range networks {
-		if strings.HasPrefix(netName, "bad-") {
-			// Simulate we didn't get correct information for the network.
-			networkInfo[i] = network.InterfaceInfo{
-				ProviderId:  network.Id(netName),
-				NetworkName: netName,
-				CIDR:        "invalid",
-			}
-		} else if strings.HasPrefix(netName, "invalid-") {
-			// Simulate we got invalid information for the network.
-			networkInfo[i] = network.InterfaceInfo{
-				ProviderId:  network.Id(netName),
-				NetworkName: "$$" + netName,
-				CIDR:        fmt.Sprintf("0.%d.2.0/24", i+1),
-			}
-		} else {
-			networkInfo[i] = network.InterfaceInfo{
-				ProviderId:    network.Id(netName),
-				NetworkName:   netName,
-				CIDR:          fmt.Sprintf("0.%d.2.0/24", i+1),
-				InterfaceName: fmt.Sprintf("eth%d", i),
-				VLANTag:       i,
-				MACAddress:    fmt.Sprintf("aa:bb:cc:dd:ee:f%d", i),
-			}
-=======
 	// Simulate subnetsToZones gets populated when spaces given in constraints.
 	spaces := args.Constraints.IncludeSpaces()
 	var subnetsToZones map[network.Id][]string
@@ -1001,7 +969,6 @@
 			providerId := fmt.Sprintf("subnet-%d", isp+isn)
 			zone := fmt.Sprintf("zone%d", isp+isn)
 			subnetsToZones[network.Id(providerId)] = []string{zone}
->>>>>>> 84dbb646
 		}
 	}
 	// Simulate creating volumes when requested.
