// Copyright 2015 Canonical Ltd.
// Licensed under the AGPLv3, see LICENCE file for details.

package rackspace

import (
	"github.com/juju/errors"
	"gopkg.in/goose.v1/nova"

	"github.com/juju/juju/instance"
	"github.com/juju/juju/network"
<<<<<<< HEAD
	"github.com/juju/juju/provider/common"
=======
	"github.com/juju/juju/provider/openstack"
>>>>>>> 8d088dd4
)

type rackspaceFirewaller struct{}

<<<<<<< HEAD
// InitialNetworks implements OpenstackFirewaller interface.
func (c *rackspaceFirewaller) InitialNetworks() []nova.ServerNetworks {
	// this are default racksapace networks http://docs.rackspace.com/servers/api/v2/cs-devguide/content/provision_server_with_networks.html
=======
var _ openstack.OpenstackProviderConfigurator = (*rackspaceProviderConfigurator)(nil)

// InitialNetworks implements OpenstackProviderConfigurator interface.
func (c *rackspaceProviderConfigurator) InitialNetworks() []nova.ServerNetworks {
	// These are the default rackspace networks, see:
	// http://docs.rackspace.com/servers/api/v2/cs-devguide/content/provision_server_with_networks.html
>>>>>>> 8d088dd4
	return []nova.ServerNetworks{
		{NetworkId: "00000000-0000-0000-0000-000000000000"},
		{NetworkId: "11111111-1111-1111-1111-111111111111"},
	}
}

<<<<<<< HEAD
// OpenPorts opens the given port ranges for the whole environment.
// Must only be used if the environment was setup with the
// FwGlobal firewall mode.
func (c *rackspaceFirewaller) OpenPorts(ports []network.PortRange) error {
	return errors.Trace(errors.NotSupportedf("ClosePorts"))
}

// ClosePorts closes the given port ranges for the whole environment.
// Must only be used if the environment was setup with the
// FwGlobal firewall mode.
func (c *rackspaceFirewaller) ClosePorts(ports []network.PortRange) error {
=======
// ModifyRunServerOptions implements OpenstackProviderConfigurator interface.
func (c *rackspaceProviderConfigurator) ModifyRunServerOptions(options *nova.RunServerOpts) {
	// More on how ConfigDrive option is used on rackspace:
	// http://docs.rackspace.com/servers/api/v2/cs-devguide/content/config_drive_ext.html
	options.ConfigDrive = true
}

// GetCloudConfig implements OpenstackProviderConfigurator interface.
func (c *rackspaceProviderConfigurator) GetCloudConfig(args environs.StartInstanceParams) (cloudinit.CloudConfig, error) {
	cloudcfg, err := cloudinit.New(args.Tools.OneSeries())
	if err != nil {
		return nil, errors.Trace(err)
	}
	// Additional package required for sshInstanceConfigurator, to save
	// iptables state between restarts.
	cloudcfg.AddPackage("iptables-persistent")
	return cloudcfg, nil
}

// OpenPorts is not supported.
func (c *rackspaceProviderConfigurator) OpenPorts(ports []network.PortRange) error {
	return errors.Trace(errors.NotSupportedf("ClosePorts"))
}

// ClosePorts is not supported.
func (c *rackspaceProviderConfigurator) ClosePorts(ports []network.PortRange) error {
>>>>>>> 8d088dd4
	return errors.Trace(errors.NotSupportedf("ClosePorts"))
}

// Ports returns the port ranges opened for the whole environment.
// Must only be used if the environment was setup with the
// FwGlobal firewall mode.
func (c *rackspaceFirewaller) Ports() ([]network.PortRange, error) {
	return nil, errors.Trace(errors.NotSupportedf("Ports"))
}

<<<<<<< HEAD
// DeleteglobalGroups implements OpenstackFirewaller interface.
func (c *rackspaceFirewaller) DeleteGlobalGroups() error {
=======
// DeleteGlobalGroups implements OpenstackProviderConfigurator interface.
func (c *rackspaceProviderConfigurator) DeleteGlobalGroups() error {
>>>>>>> 8d088dd4
	return nil
}

// GetSecurityGroups implements OpenstackFirewaller interface.
func (c *rackspaceFirewaller) GetSecurityGroups(ids ...instance.Id) ([]string, error) {
	return nil, nil
}

// SetUpGroups implements OpenstackFirewaller interface.
func (c *rackspaceFirewaller) SetUpGroups(machineId string, apiPort int) ([]nova.SecurityGroup, error) {
	return nil, nil
}

// OpenInstancePorts implements Firewaller interface.
func (c *rackspaceFirewaller) OpenInstancePorts(inst instance.Instance, machineId string, ports []network.PortRange) error {
	return c.changePorts(inst, true, ports)
}

// CloseInstancePorts implements Firewaller interface.
func (c *rackspaceFirewaller) CloseInstancePorts(inst instance.Instance, machineId string, ports []network.PortRange) error {
	return c.changePorts(inst, false, ports)
}

// InstancePorts implements Firewaller interface.
func (c *rackspaceFirewaller) InstancePorts(inst instance.Instance, machineId string) ([]network.PortRange, error) {
	_, configurator, err := c.getInstanceConfigurator(inst)
	if err != nil {
		return nil, errors.Trace(err)
	}
	return configurator.FindOpenPorts()
}

func (c *rackspaceFirewaller) changePorts(inst instance.Instance, insert bool, ports []network.PortRange) error {
	addresses, sshClient, err := c.getInstanceConfigurator(inst)
	if err != nil {
		return errors.Trace(err)
	}

	for _, addr := range addresses {
		if addr.Scope == network.ScopePublic {
			err = sshClient.ChangePorts(addr.Value, insert, ports)
			if err != nil {
				return errors.Trace(err)
			}
		}
	}
	return nil
}

func (c *rackspaceFirewaller) getInstanceConfigurator(inst instance.Instance) ([]network.Address, common.InstanceConfigurator, error) {
	addresses, err := inst.Addresses()
	if err != nil {
		return nil, nil, errors.Trace(err)
	}
	if len(addresses) == 0 {
		return addresses, nil, errors.New("No addresses found")
	}

	client := common.NewSshInstanceConfigurator(addresses[0].Value)
	return addresses, client, err
}<|MERGE_RESOLUTION|>--- conflicted
+++ resolved
@@ -5,59 +5,26 @@
 
 import (
 	"github.com/juju/errors"
+	"github.com/juju/schema"
 	"gopkg.in/goose.v1/nova"
 
-	"github.com/juju/juju/instance"
-	"github.com/juju/juju/network"
-<<<<<<< HEAD
-	"github.com/juju/juju/provider/common"
-=======
+	"github.com/juju/juju/cloudconfig/cloudinit"
+	"github.com/juju/juju/environs"
 	"github.com/juju/juju/provider/openstack"
->>>>>>> 8d088dd4
 )
 
-type rackspaceFirewaller struct{}
-
-<<<<<<< HEAD
-// InitialNetworks implements OpenstackFirewaller interface.
-func (c *rackspaceFirewaller) InitialNetworks() []nova.ServerNetworks {
-	// this are default racksapace networks http://docs.rackspace.com/servers/api/v2/cs-devguide/content/provision_server_with_networks.html
-=======
-var _ openstack.OpenstackProviderConfigurator = (*rackspaceProviderConfigurator)(nil)
-
-// InitialNetworks implements OpenstackProviderConfigurator interface.
-func (c *rackspaceProviderConfigurator) InitialNetworks() []nova.ServerNetworks {
-	// These are the default rackspace networks, see:
-	// http://docs.rackspace.com/servers/api/v2/cs-devguide/content/provision_server_with_networks.html
->>>>>>> 8d088dd4
-	return []nova.ServerNetworks{
-		{NetworkId: "00000000-0000-0000-0000-000000000000"},
-		{NetworkId: "11111111-1111-1111-1111-111111111111"},
-	}
+type rackspaceConfigurator struct {
 }
 
-<<<<<<< HEAD
-// OpenPorts opens the given port ranges for the whole environment.
-// Must only be used if the environment was setup with the
-// FwGlobal firewall mode.
-func (c *rackspaceFirewaller) OpenPorts(ports []network.PortRange) error {
-	return errors.Trace(errors.NotSupportedf("ClosePorts"))
-}
-
-// ClosePorts closes the given port ranges for the whole environment.
-// Must only be used if the environment was setup with the
-// FwGlobal firewall mode.
-func (c *rackspaceFirewaller) ClosePorts(ports []network.PortRange) error {
-=======
-// ModifyRunServerOptions implements OpenstackProviderConfigurator interface.
-func (c *rackspaceProviderConfigurator) ModifyRunServerOptions(options *nova.RunServerOpts) {
+// ModifyRunServerOptions implements ProviderConfigurator interface.
+func (c *rackspaceConfigurator) ModifyRunServerOptions(options *nova.RunServerOpts) {
 	// More on how ConfigDrive option is used on rackspace:
 	// http://docs.rackspace.com/servers/api/v2/cs-devguide/content/config_drive_ext.html
 	options.ConfigDrive = true
 }
 
-// GetCloudConfig implements OpenstackProviderConfigurator interface.
-func (c *rackspaceProviderConfigurator) GetCloudConfig(args environs.StartInstanceParams) (cloudinit.CloudConfig, error) {
+// GetCloudConfig implements ProviderConfigurator interface.
+func (c *rackspaceConfigurator) GetCloudConfig(args environs.StartInstanceParams) (cloudinit.CloudConfig, error) {
 	cloudcfg, err := cloudinit.New(args.Tools.OneSeries())
 	if err != nil {
 		return nil, errors.Trace(err)
@@ -68,89 +35,20 @@
 	return cloudcfg, nil
 }
 
-// OpenPorts is not supported.
-func (c *rackspaceProviderConfigurator) OpenPorts(ports []network.PortRange) error {
-	return errors.Trace(errors.NotSupportedf("ClosePorts"))
-}
-
-// ClosePorts is not supported.
-func (c *rackspaceProviderConfigurator) ClosePorts(ports []network.PortRange) error {
->>>>>>> 8d088dd4
-	return errors.Trace(errors.NotSupportedf("ClosePorts"))
-}
-
-// Ports returns the port ranges opened for the whole environment.
-// Must only be used if the environment was setup with the
-// FwGlobal firewall mode.
-func (c *rackspaceFirewaller) Ports() ([]network.PortRange, error) {
-	return nil, errors.Trace(errors.NotSupportedf("Ports"))
-}
-
-<<<<<<< HEAD
-// DeleteglobalGroups implements OpenstackFirewaller interface.
-func (c *rackspaceFirewaller) DeleteGlobalGroups() error {
-=======
-// DeleteGlobalGroups implements OpenstackProviderConfigurator interface.
-func (c *rackspaceProviderConfigurator) DeleteGlobalGroups() error {
->>>>>>> 8d088dd4
-	return nil
-}
-
-// GetSecurityGroups implements OpenstackFirewaller interface.
-func (c *rackspaceFirewaller) GetSecurityGroups(ids ...instance.Id) ([]string, error) {
-	return nil, nil
-}
-
-// SetUpGroups implements OpenstackFirewaller interface.
-func (c *rackspaceFirewaller) SetUpGroups(machineId string, apiPort int) ([]nova.SecurityGroup, error) {
-	return nil, nil
-}
-
-// OpenInstancePorts implements Firewaller interface.
-func (c *rackspaceFirewaller) OpenInstancePorts(inst instance.Instance, machineId string, ports []network.PortRange) error {
-	return c.changePorts(inst, true, ports)
-}
-
-// CloseInstancePorts implements Firewaller interface.
-func (c *rackspaceFirewaller) CloseInstancePorts(inst instance.Instance, machineId string, ports []network.PortRange) error {
-	return c.changePorts(inst, false, ports)
-}
-
-// InstancePorts implements Firewaller interface.
-func (c *rackspaceFirewaller) InstancePorts(inst instance.Instance, machineId string) ([]network.PortRange, error) {
-	_, configurator, err := c.getInstanceConfigurator(inst)
-	if err != nil {
-		return nil, errors.Trace(err)
+// GetConfigDefaults implements ProviderConfigurator interface.
+func (c *rackspaceConfigurator) GetConfigDefaults() schema.Defaults {
+	return schema.Defaults{
+		"username":             "",
+		"password":             "",
+		"tenant-name":          "",
+		"auth-url":             "https://identity.api.rackspacecloud.com/v2.0",
+		"auth-mode":            string(openstack.AuthUserPass),
+		"access-key":           "",
+		"secret-key":           "",
+		"region":               "",
+		"control-bucket":       "",
+		"use-floating-ip":      false,
+		"use-default-secgroup": false,
+		"network":              "",
 	}
-	return configurator.FindOpenPorts()
-}
-
-func (c *rackspaceFirewaller) changePorts(inst instance.Instance, insert bool, ports []network.PortRange) error {
-	addresses, sshClient, err := c.getInstanceConfigurator(inst)
-	if err != nil {
-		return errors.Trace(err)
-	}
-
-	for _, addr := range addresses {
-		if addr.Scope == network.ScopePublic {
-			err = sshClient.ChangePorts(addr.Value, insert, ports)
-			if err != nil {
-				return errors.Trace(err)
-			}
-		}
-	}
-	return nil
-}
-
-func (c *rackspaceFirewaller) getInstanceConfigurator(inst instance.Instance) ([]network.Address, common.InstanceConfigurator, error) {
-	addresses, err := inst.Addresses()
-	if err != nil {
-		return nil, nil, errors.Trace(err)
-	}
-	if len(addresses) == 0 {
-		return addresses, nil, errors.New("No addresses found")
-	}
-
-	client := common.NewSshInstanceConfigurator(addresses[0].Value)
-	return addresses, client, err
 }