// Copyright 2013 Canonical Ltd.
// Licensed under the AGPLv3, see LICENCE file for details.

package manual

import (
	"bytes"
	"fmt"
	"net"
	"path"
	"strings"
	"sync"

	"github.com/juju/errors"
	"github.com/juju/loggo"
	"github.com/juju/utils"

	"github.com/juju/juju/agent"
	"github.com/juju/juju/constraints"
	"github.com/juju/juju/environs"
	"github.com/juju/juju/environs/cloudinit"
	"github.com/juju/juju/environs/config"
	"github.com/juju/juju/environs/httpstorage"
	"github.com/juju/juju/environs/manual"
	"github.com/juju/juju/environs/simplestreams"
	"github.com/juju/juju/environs/sshstorage"
	"github.com/juju/juju/environs/storage"
	envtools "github.com/juju/juju/environs/tools"
	"github.com/juju/juju/instance"
	"github.com/juju/juju/juju/arch"
	"github.com/juju/juju/mongo"
	"github.com/juju/juju/network"
	"github.com/juju/juju/provider/common"
	"github.com/juju/juju/utils/ssh"
	"github.com/juju/juju/worker/localstorage"
	"github.com/juju/juju/worker/terminationworker"
)

const (
	// BootstrapInstanceId is the instance ID used
	// for the manual provider's bootstrap instance.
	BootstrapInstanceId instance.Id = "manual:"

	// storageSubdir is the subdirectory of
	// dataDir in which storage will be located.
	storageSubdir = "storage"

	// storageTmpSubdir is the subdirectory of
	// dataDir in which temporary storage will
	// be located.
	storageTmpSubdir = "storage-tmp"
)

var (
	logger                                       = loggo.GetLogger("juju.provider.manual")
	commonEnsureBootstrapTools                   = common.EnsureBootstrapTools
	manualCheckProvisioned                       = manual.CheckProvisioned
	manualDetectSeriesAndHardwareCharacteristics = manual.DetectSeriesAndHardwareCharacteristics
)

type manualEnviron struct {
	common.SupportsUnitPlacementPolicy

	cfg                 *environConfig
	cfgmutex            sync.Mutex
	storage             storage.Storage
	ubuntuUserInited    bool
	ubuntuUserInitMutex sync.Mutex
}

var _ envtools.SupportsCustomSources = (*manualEnviron)(nil)

var errNoStartInstance = errors.New("manual provider cannot start instances")
var errNoStopInstance = errors.New("manual provider cannot stop instances")

func (*manualEnviron) StartInstance(args environs.StartInstanceParams) (instance.Instance, *instance.HardwareCharacteristics, []network.Info, error) {
	return nil, nil, nil, errNoStartInstance
}

func (*manualEnviron) StopInstances(...instance.Id) error {
	return errNoStopInstance
}

func (e *manualEnviron) AllInstances() ([]instance.Instance, error) {
	return e.Instances([]instance.Id{BootstrapInstanceId})
}

func (e *manualEnviron) envConfig() (cfg *environConfig) {
	e.cfgmutex.Lock()
	cfg = e.cfg
	e.cfgmutex.Unlock()
	return cfg
}

func (e *manualEnviron) Config() *config.Config {
	return e.envConfig().Config
}

// SupportedArchitectures is specified on the EnvironCapability interface.
func (e *manualEnviron) SupportedArchitectures() ([]string, error) {
	return arch.AllSupportedArches, nil
}

// SupportNetworks is specified on the EnvironCapability interface.
func (e *manualEnviron) SupportNetworks() bool {
	return false
}

<<<<<<< HEAD
// RequiresSafeNetworker is specified on the EnvironCapability interface.
func (e *manualEnviron) RequiresSafeNetworker(machineId string, isManual bool) bool {
	return true
}

func (e *manualEnviron) Bootstrap(ctx environs.BootstrapContext, args environs.BootstrapParams) error {
=======
func (e *manualEnviron) Bootstrap(ctx environs.BootstrapContext, args environs.BootstrapParams) (arch, series string, _ environs.BootstrapFinalizer, _ error) {
>>>>>>> edd28ead
	// Set "use-sshstorage" to false, so agents know not to use sshstorage.
	cfg, err := e.Config().Apply(map[string]interface{}{"use-sshstorage": false})
	if err != nil {
		return "", "", nil, err
	}
	if err := e.SetConfig(cfg); err != nil {
		return "", "", nil, err
	}
	agentEnv, err := localstorage.StoreConfig(e)
	if err != nil {
		return "", "", nil, err
	}
	envConfig := e.envConfig()
	// TODO(axw) consider how we can use placement to override bootstrap-host.
	host := envConfig.bootstrapHost()
	provisioned, err := manualCheckProvisioned(host)
	if err != nil {
		return "", "", nil, errors.Annotate(err, "failed to check provisioned status")
	}
	if provisioned {
		return "", "", nil, manual.ErrProvisioned
	}
	hc, series, err := manualDetectSeriesAndHardwareCharacteristics(host)
	if err != nil {
		return "", "", nil, err
	}
	_, err = commonEnsureBootstrapTools(ctx, e, series, hc.Arch)
	if err != nil {
		return "", "", nil, err
	}
	finalize := func(ctx environs.BootstrapContext, mcfg *cloudinit.MachineConfig) error {
		mcfg.InstanceId = BootstrapInstanceId
		mcfg.HardwareCharacteristics = &hc
		if err := environs.FinishMachineConfig(mcfg, e.Config()); err != nil {
			return err
		}
		// If the tools are on the machine already, get a file:// scheme tools URL.
		// TODO(axw) this can go once environs/bootstrap.Bootstrap takes care of
		// serialising tools through cloudconfig/sshinit.
		storageDir := e.StorageDir()
		toolsStorageName := envtools.StorageName(mcfg.Tools.Version)
		bootstrapStorage := e.Storage()
		if url, _ := bootstrapStorage.URL(toolsStorageName); url == mcfg.Tools.URL {
			mcfg.Tools.URL = fmt.Sprintf("file://%s/%s", storageDir, toolsStorageName)
		}
		for k, v := range agentEnv {
			mcfg.AgentEnvironment[k] = v
		}
		return common.ConfigureMachine(ctx, ssh.DefaultClient, host, mcfg)
	}
	return *hc.Arch, series, finalize, nil
}

// StateServerInstances is specified in the Environ interface.
func (e *manualEnviron) StateServerInstances() ([]instance.Id, error) {
	// If we're running from the bootstrap host, then
	// useSSHStorage will be false; in that case, we
	// do not need or want to verify the bootstrap host.
	if e.envConfig().useSSHStorage() {
		if err := e.verifyBootstrapHost(); err != nil {
			return nil, err
		}
	}
	return []instance.Id{BootstrapInstanceId}, nil
}

func (e *manualEnviron) verifyBootstrapHost() error {
	// First verify that the environment is bootstrapped by checking
	// if the agents directory exists. Note that we cannot test the
	// root data directory, as that is created in the process of
	// initialising sshstorage.
	agentsDir := path.Join(agent.DefaultDataDir, "agents")
	const noAgentDir = "no-agent-dir"
	stdin := fmt.Sprintf(
		"test -d %s || echo %s",
		utils.ShQuote(agentsDir),
		noAgentDir,
	)
	out, err := runSSHCommand(
		"ubuntu@"+e.cfg.bootstrapHost(),
		[]string{"/bin/bash"},
		stdin,
	)
	if err != nil {
		return err
	}
	if out = strings.TrimSpace(out); len(out) > 0 {
		if out == noAgentDir {
			return environs.ErrNotBootstrapped
		}
		return errors.LoggedErrorf(logger, "unexpected output: %q", out)
	}
	return nil
}

func (e *manualEnviron) SetConfig(cfg *config.Config) error {
	e.cfgmutex.Lock()
	defer e.cfgmutex.Unlock()
	_, err := manualProvider{}.validate(cfg, e.cfg.Config)
	if err != nil {
		return err
	}
	envConfig := newEnvironConfig(cfg, cfg.UnknownAttrs())
	// Set storage. If "use-sshstorage" is true then use the SSH storage.
	// Otherwise, use HTTP storage.
	//
	// We don't change storage once it's been set. Storage parameters
	// are fixed at bootstrap time, and it is not possible to change
	// them.
	if e.storage == nil {
		var stor storage.Storage
		if envConfig.useSSHStorage() {
			storageDir := e.StorageDir()
			storageTmpdir := path.Join(agent.DefaultDataDir, storageTmpSubdir)
			stor, err = newSSHStorage("ubuntu@"+e.cfg.bootstrapHost(), storageDir, storageTmpdir)
			if err != nil {
				return fmt.Errorf("initialising SSH storage failed: %v", err)
			}
		} else {
			caCertPEM, ok := envConfig.CACert()
			if !ok {
				// should not be possible to validate base config
				return fmt.Errorf("ca-cert not set")
			}
			authkey := envConfig.storageAuthKey()
			stor, err = httpstorage.ClientTLS(envConfig.storageAddr(), caCertPEM, authkey)
			if err != nil {
				return fmt.Errorf("initialising HTTPS storage failed: %v", err)
			}
		}
		e.storage = stor
	}
	e.cfg = envConfig
	return nil
}

// Implements environs.Environ.
//
// This method will only ever return an Instance for the Id
// BootstrapInstanceId. If any others are specified, then
// ErrPartialInstances or ErrNoInstances will result.
func (e *manualEnviron) Instances(ids []instance.Id) (instances []instance.Instance, err error) {
	instances = make([]instance.Instance, len(ids))
	var found bool
	for i, id := range ids {
		if id == BootstrapInstanceId {
			instances[i] = manualBootstrapInstance{e.envConfig().bootstrapHost()}
			found = true
		} else {
			err = environs.ErrPartialInstances
		}
	}
	if !found {
		err = environs.ErrNoInstances
	}
	return instances, err
}

// AllocateAddress requests a new address to be allocated for the
// given instance on the given network. This is not supported on the
// manual provider.
func (*manualEnviron) AllocateAddress(_ instance.Id, _ network.Id) (network.Address, error) {
	return network.Address{}, errors.NotSupportedf("AllocateAddress")
}

// ListNetworks returns basic information about all networks known
// by the provider for the environment. They may be unknown to juju
// yet (i.e. when called initially or when a new network was created).
// This is not implemented by the manual provider yet.
func (*manualEnviron) ListNetworks() ([]network.BasicInfo, error) {
	return nil, errors.NotImplementedf("ListNetworks")
}

var newSSHStorage = func(sshHost, storageDir, storageTmpdir string) (storage.Storage, error) {
	logger.Debugf("using ssh storage at host %q dir %q", sshHost, storageDir)
	return sshstorage.NewSSHStorage(sshstorage.NewSSHStorageParams{
		Host:       sshHost,
		StorageDir: storageDir,
		TmpDir:     storageTmpdir,
	})
}

// GetToolsSources returns a list of sources which are
// used to search for simplestreams tools metadata.
func (e *manualEnviron) GetToolsSources() ([]simplestreams.DataSource, error) {
	// Add the simplestreams source off private storage.
	return []simplestreams.DataSource{
		storage.NewStorageSimpleStreamsDataSource("cloud storage", e.Storage(), storage.BaseToolsPath),
	}, nil
}

func (e *manualEnviron) Storage() storage.Storage {
	e.cfgmutex.Lock()
	defer e.cfgmutex.Unlock()
	return e.storage
}

var runSSHCommand = func(host string, command []string, stdin string) (stdout string, err error) {
	cmd := ssh.Command(host, command, nil)
	cmd.Stdin = strings.NewReader(stdin)
	var stdoutBuf, stderrBuf bytes.Buffer
	cmd.Stdout = &stdoutBuf
	cmd.Stderr = &stderrBuf
	if err := cmd.Run(); err != nil {
		if stderr := strings.TrimSpace(stderrBuf.String()); len(stderr) > 0 {
			err = errors.Annotate(err, stderr)
		}
		return "", err
	}
	return stdoutBuf.String(), nil
}

func (e *manualEnviron) Destroy() error {
	script := `
set -x
pkill -%d jujud && exit
stop %s
rm -f /etc/init/juju*
rm -f /etc/rsyslog.d/*juju*
rm -fr %s %s
exit 0
`
	script = fmt.Sprintf(
		script,
		terminationworker.TerminationSignal,
		mongo.ServiceName(""),
		utils.ShQuote(agent.DefaultDataDir),
		utils.ShQuote(agent.DefaultLogDir),
	)
	_, err := runSSHCommand(
		"ubuntu@"+e.envConfig().bootstrapHost(),
		[]string{"sudo", "/bin/bash"}, script,
	)
	return err
}

func (*manualEnviron) PrecheckInstance(series string, _ constraints.Value, placement string) error {
	return errors.New(`use "juju add-machine ssh:[user@]<host>" to provision machines`)
}

var unsupportedConstraints = []string{
	constraints.CpuPower,
	constraints.InstanceType,
	constraints.Tags,
}

// ConstraintsValidator is defined on the Environs interface.
func (e *manualEnviron) ConstraintsValidator() (constraints.Validator, error) {
	validator := constraints.NewValidator()
	validator.RegisterUnsupported(unsupportedConstraints)
	return validator, nil
}

func (e *manualEnviron) OpenPorts(ports []network.PortRange) error {
	return nil
}

func (e *manualEnviron) ClosePorts(ports []network.PortRange) error {
	return nil
}

func (e *manualEnviron) Ports() ([]network.PortRange, error) {
	return nil, nil
}

func (*manualEnviron) Provider() environs.EnvironProvider {
	return manualProvider{}
}

func (e *manualEnviron) StorageAddr() string {
	return e.envConfig().storageListenAddr()
}

func (e *manualEnviron) StorageDir() string {
	return path.Join(agent.DefaultDataDir, storageSubdir)
}

func (e *manualEnviron) SharedStorageAddr() string {
	return ""
}

func (e *manualEnviron) SharedStorageDir() string {
	return ""
}

func (e *manualEnviron) StorageCACert() string {
	if cert, ok := e.envConfig().CACert(); ok {
		return cert
	}
	return ""
}

func (e *manualEnviron) StorageCAKey() string {
	if key, ok := e.envConfig().CAPrivateKey(); ok {
		return key
	}
	return ""
}

func (e *manualEnviron) StorageHostnames() []string {
	cfg := e.envConfig()
	hostnames := []string{cfg.bootstrapHost()}
	if ip := net.ParseIP(cfg.storageListenIPAddress()); ip != nil {
		if !ip.IsUnspecified() {
			hostnames = append(hostnames, ip.String())
		}
	}
	return hostnames
}

func (e *manualEnviron) StorageAuthKey() string {
	return e.envConfig().storageAuthKey()
}

var _ localstorage.LocalTLSStorageConfig = (*manualEnviron)(nil)<|MERGE_RESOLUTION|>--- conflicted
+++ resolved
@@ -106,16 +106,12 @@
 	return false
 }
 
-<<<<<<< HEAD
 // RequiresSafeNetworker is specified on the EnvironCapability interface.
 func (e *manualEnviron) RequiresSafeNetworker(machineId string, isManual bool) bool {
 	return true
 }
 
-func (e *manualEnviron) Bootstrap(ctx environs.BootstrapContext, args environs.BootstrapParams) error {
-=======
 func (e *manualEnviron) Bootstrap(ctx environs.BootstrapContext, args environs.BootstrapParams) (arch, series string, _ environs.BootstrapFinalizer, _ error) {
->>>>>>> edd28ead
 	// Set "use-sshstorage" to false, so agents know not to use sshstorage.
 	cfg, err := e.Config().Apply(map[string]interface{}{"use-sshstorage": false})
 	if err != nil {
