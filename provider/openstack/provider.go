--- conflicted
+++ resolved
@@ -16,10 +16,8 @@
 	"github.com/juju/errors"
 	"github.com/juju/loggo"
 	"github.com/juju/names"
-	"github.com/juju/retry"
 	"github.com/juju/utils"
 	"github.com/juju/utils/arch"
-	"github.com/juju/utils/clock"
 	"gopkg.in/goose.v1/client"
 	gooseerrors "gopkg.in/goose.v1/errors"
 	"gopkg.in/goose.v1/identity"
@@ -701,11 +699,7 @@
 	return stor
 }
 
-<<<<<<< HEAD
-func (e *Environ) Bootstrap(ctx environs.BootstrapContext, args environs.BootstrapParams) (arch, series string, _ environs.BootstrapFinalizer, _ error) {
-=======
-func (e *environ) Bootstrap(ctx environs.BootstrapContext, args environs.BootstrapParams) (*environs.BootstrapResult, error) {
->>>>>>> 540b447f
+func (e *Environ) Bootstrap(ctx environs.BootstrapContext, args environs.BootstrapParams) (*environs.BootstrapResult, error) {
 	// The client's authentication may have been reset when finding tools if the agent-version
 	// attribute was updated so we need to re-authenticate. This will be a no-op if already authenticated.
 	// An authenticated client is needed for the URL() call below.
@@ -1357,44 +1351,7 @@
 	return nil
 }
 
-<<<<<<< HEAD
 func (e *Environ) terminateInstances(ids []instance.Id) error {
-=======
-// deleteSecurityGroup attempts to delete the security group. Should it fail,
-// the deletion is retried due to timing issues in openstack. A security group
-// cannot be deleted while it is in use. Theoretically we terminate all the
-// instances before we attempt to delete the associated security groups, but
-// in practice nova hasn't always finished with the instance before it
-// returns, so there is a race condition where we think the instance is
-// terminated and hence attempt to delete the security groups but nova still
-// has it around internally. To attempt to catch this timing issue, deletion
-// of the groups is tried multiple times.
-func deleteSecurityGroup(novaclient *nova.Client, name, id string) {
-	logger.Debugf("deleting security group %q", name)
-	err := retry.Call(retry.CallArgs{
-		Func: func() error {
-			return novaclient.DeleteSecurityGroup(id)
-		},
-		NotifyFunc: func(err error, attempt int) {
-			if attempt%4 == 0 {
-				message := fmt.Sprintf("waiting to delete security group %q", name)
-				if attempt != 4 {
-					message = "still " + message
-				}
-				logger.Debugf(message)
-			}
-		},
-		Attempts: 30,
-		Delay:    time.Second,
-		Clock:    clock.WallClock,
-	})
-	if err != nil {
-		logger.Warningf("cannot delete security group %q. Used by another environment?", name)
-	}
-}
-
-func (e *environ) terminateInstances(ids []instance.Id) error {
->>>>>>> 540b447f
 	if len(ids) == 0 {
 		return nil
 	}
