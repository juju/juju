// Copyright 2015 Canonical Ltd.
// Licensed under the AGPLv3, see LICENCE file for details.

package openstack

import (
	"fmt"
	"regexp"
	"strings"
	"time"

	"github.com/juju/errors"
	"github.com/juju/utils"
	gooseerrors "gopkg.in/goose.v1/errors"
	"gopkg.in/goose.v1/nova"

	"github.com/juju/juju/environs/config"
	"github.com/juju/juju/instance"
	"github.com/juju/juju/network"
)

<<<<<<< HEAD
// This interface  is added to allow to customize openstack provider behaviour.
// This is used in other providers, that embeds openstack provider.
type Firewaller interface {
=======
// OpenstackProviderConfigurator allows custom openstack provider behaviour.
// This is used in other providers that embed the openstack provider.
type OpenstackProviderConfigurator interface {
>>>>>>> 8d088dd4
	// OpenPorts opens the given port ranges for the whole environment.
	OpenPorts(ports []network.PortRange) error

	// ClosePorts closes the given port ranges for the whole environment.
	ClosePorts(ports []network.PortRange) error

	// Ports returns the port ranges opened for the whole environment.
	Ports() ([]network.PortRange, error)

	// Implementations shoud delete all global security groups.
	DeleteGlobalGroups() error

	// Implementations should return list of security groups, that belong to given instances.
	GetSecurityGroups(ids ...instance.Id) ([]string, error)

	// Implementations should set up initial security groups, if any.
	SetUpGroups(machineId string, apiPort int) ([]nova.SecurityGroup, error)

	// Set of initial networks, that should be added by default to all new instances.
	InitialNetworks() []nova.ServerNetworks

	// OpenInstancePorts opens the given port ranges for the specified  instance.
	OpenInstancePorts(inst instance.Instance, machineId string, ports []network.PortRange) error

	// CloseInstancePorts closes the given port ranges for the specified  instance.
	CloseInstancePorts(inst instance.Instance, machineId string, ports []network.PortRange) error

<<<<<<< HEAD
	// InstancePorts returns the port ranges opened for the specified  instance.
	InstancePorts(inst instance.Instance, machineId string) ([]network.PortRange, error)
=======
	// This method provides default cloud config.
	// This config can be different for different providers.
	GetCloudConfig(args environs.StartInstanceParams) (cloudinit.CloudConfig, error)
>>>>>>> 8d088dd4
}

type defaultFirewaller struct {
	environ *Environ
}

// InitialNetworks implements Firewaller interface.
func (c *defaultFirewaller) InitialNetworks() []nova.ServerNetworks {
	return []nova.ServerNetworks{}
}

<<<<<<< HEAD
// setUpGroups creates the security groups for the new machine, and
=======
// ModifyRunServerOptions implements OpenstackProviderConfigurator interface.
func (c *defaultProviderConfigurator) ModifyRunServerOptions(options *nova.RunServerOpts) {
}

// GetCloudConfig implements OpenstackProviderConfigurator interface.
func (c *defaultProviderConfigurator) GetCloudConfig(args environs.StartInstanceParams) (cloudinit.CloudConfig, error) {
	return nil, nil
}

// SetUpGroups creates the security groups for the new machine, and
>>>>>>> 8d088dd4
// returns them.
//
// Instances are tagged with a group so they can be distinguished from
// other instances that might be running on the same OpenStack account.
// In addition, a specific machine security group is created for each
// machine, so that its firewall rules can be configured per machine.
//
// Note: ideally we'd have a better way to determine group membership so that 2
// people that happen to share an openstack account and name their environment
// "openstack" don't end up destroying each other's machines.
func (c *defaultFirewaller) SetUpGroups(machineId string, apiPort int) ([]nova.SecurityGroup, error) {
	jujuGroup, err := c.setUpGlobalGroup(c.jujuGroupName(), apiPort)
	if err != nil {
		return nil, err
	}
	var machineGroup nova.SecurityGroup
	switch c.environ.Config().FirewallMode() {
	case config.FwInstance:
		machineGroup, err = c.ensureGroup(c.machineGroupName(machineId), nil)
	case config.FwGlobal:
		machineGroup, err = c.ensureGroup(c.globalGroupName(), nil)
	}
	if err != nil {
		return nil, err
	}
	groups := []nova.SecurityGroup{jujuGroup, machineGroup}
	if c.environ.ecfg().useDefaultSecurityGroup() {
		defaultGroup, err := c.environ.nova().SecurityGroupByName("default")
		if err != nil {
			return nil, fmt.Errorf("loading default security group: %v", err)
		}
		groups = append(groups, *defaultGroup)
	}
	return groups, nil
}
<<<<<<< HEAD
func (c *defaultFirewaller) setUpGlobalGroup(groupName string, apiPort int) (nova.SecurityGroup, error) {
=======

func (c *defaultProviderConfigurator) setUpGlobalGroup(groupName string, apiPort int) (nova.SecurityGroup, error) {
>>>>>>> 8d088dd4
	return c.ensureGroup(groupName,
		[]nova.RuleInfo{
			{
				IPProtocol: "tcp",
				FromPort:   22,
				ToPort:     22,
				Cidr:       "0.0.0.0/0",
			},
			{
				IPProtocol: "tcp",
				FromPort:   apiPort,
				ToPort:     apiPort,
				Cidr:       "0.0.0.0/0",
			},
			{
				IPProtocol: "tcp",
				FromPort:   1,
				ToPort:     65535,
			},
			{
				IPProtocol: "udp",
				FromPort:   1,
				ToPort:     65535,
			},
			{
				IPProtocol: "icmp",
				FromPort:   -1,
				ToPort:     -1,
			},
		})
}

// zeroGroup holds the zero security group.
var zeroGroup nova.SecurityGroup

// ensureGroup returns the security group with name and perms.
// If a group with name does not exist, one will be created.
// If it exists, its permissions are set to perms.
func (c *defaultFirewaller) ensureGroup(name string, rules []nova.RuleInfo) (nova.SecurityGroup, error) {
	novaClient := c.environ.nova()
	// First attempt to look up an existing group by name.
	group, err := novaClient.SecurityGroupByName(name)
	if err == nil {
		// Group exists, so assume it is correctly set up and return it.
		// TODO(jam): 2013-09-18 http://pad.lv/121795
		// We really should verify the group is set up correctly,
		// because deleting and re-creating environments can get us bad
		// groups (especially if they were set up under Python)
		return *group, nil
	}
	// Doesn't exist, so try and create it.
	group, err = novaClient.CreateSecurityGroup(name, "juju group")
	if err != nil {
		if !gooseerrors.IsDuplicateValue(err) {
			return zeroGroup, err
		} else {
			// We just tried to create a duplicate group, so load the existing group.
			group, err = novaClient.SecurityGroupByName(name)
			if err != nil {
				return zeroGroup, err
			}
			return *group, nil
		}
	}
	// The new group is created so now add the rules.
	group.Rules = make([]nova.SecurityGroupRule, len(rules))
	for i, rule := range rules {
		rule.ParentGroupId = group.Id
		if rule.Cidr == "" {
			// http://pad.lv/1226996 Rules that don't have a CIDR
			// are meant to apply only to this group. If you don't
			// supply CIDR or GroupId then openstack assumes you
			// mean CIDR=0.0.0.0/0
			rule.GroupId = &group.Id
		}
		groupRule, err := novaClient.CreateSecurityGroupRule(rule)
		if err != nil && !gooseerrors.IsDuplicateValue(err) {
			return zeroGroup, err
		}
		group.Rules[i] = *groupRule
	}
	return *group, nil
}

// GetSecurityGroups implements Firewaller interface.
func (c *defaultFirewaller) GetSecurityGroups(ids ...instance.Id) ([]string, error) {
	var securityGroupNames []string
	if c.environ.Config().FirewallMode() == config.FwInstance {
		instances, err := c.environ.Instances(ids)
		if err != nil {
			return nil, err
		}
		securityGroupNames = make([]string, 0, len(ids))
		for _, inst := range instances {
			if inst == nil {
				continue
			}
			openstackName := inst.(*openstackInstance).getServerDetail().Name
			lastDashPos := strings.LastIndex(openstackName, "-")
			if lastDashPos == -1 {
				return nil, fmt.Errorf("cannot identify machine ID in openstack server name %q", openstackName)
			}
			securityGroupName := c.machineGroupName(openstackName[lastDashPos+1:])
			securityGroupNames = append(securityGroupNames, securityGroupName)
		}
	}
	return securityGroupNames, nil
}

<<<<<<< HEAD
// DeleteglobalGroups implements Firewaller interface.
func (c *defaultFirewaller) DeleteGlobalGroups() error {
=======
// DeleteGlobalGroups implements OpenstackProviderConfigurator interface.
func (c *defaultProviderConfigurator) DeleteGlobalGroups() error {
>>>>>>> 8d088dd4
	novaClient := c.environ.nova()
	securityGroups, err := novaClient.ListSecurityGroups()
	if err != nil {
		return errors.Annotate(err, "cannot list security groups")
	}
	re, err := regexp.Compile(fmt.Sprintf("^%s(-\\d+)?$", c.jujuGroupName()))
	if err != nil {
		return errors.Trace(err)
	}
	globalGroupName := c.globalGroupName()
	for _, group := range securityGroups {
		if re.MatchString(group.Name) || group.Name == globalGroupName {
			deleteSecurityGroup(novaClient, group.Name, group.Id)
		}
	}
	return nil
}

// deleteSecurityGroup attempts to delete the security group. Should it fail,
// the deletion is retried due to timing issues in openstack. A security group
// cannot be deleted while it is in use. Theoretically we terminate all the
// instances before we attempt to delete the associated security groups, but
// in practice nova hasn't always finished with the instance before it
// returns, so there is a race condition where we think the instance is
// terminated and hence attempt to delete the security groups but nova still
// has it around internally. To attempt to catch this timing issue, deletion
// of the groups is tried multiple times.
func deleteSecurityGroup(novaclient *nova.Client, name, id string) {
	attempts := utils.AttemptStrategy{
		Total: 30 * time.Second,
		Delay: time.Second,
	}
	logger.Debugf("deleting security group %q", name)
	i := 0
	for attempt := attempts.Start(); attempt.Next(); {
		err := novaclient.DeleteSecurityGroup(id)
		if err == nil {
			return
		}
		i++
		if i%4 == 0 {
			message := fmt.Sprintf("waiting to delete security group %q", name)
			if i != 4 {
				message = "still " + message
			}
			logger.Debugf(message)
		}
	}
	logger.Warningf("cannot delete security group %q. Used by another environment?", name)
}

// OpenPorts implements Firewaller interface.
func (c *defaultFirewaller) OpenPorts(ports []network.PortRange) error {
	if c.environ.Config().FirewallMode() != config.FwGlobal {
		return fmt.Errorf("invalid firewall mode %q for opening ports on environment",
			c.environ.Config().FirewallMode())
	}
	if err := c.openPortsInGroup(c.globalGroupName(), ports); err != nil {
		return err
	}
	logger.Infof("opened ports in global group: %v", ports)
	return nil
}

// ClosePorts implements Firewaller interface.
func (c *defaultFirewaller) ClosePorts(ports []network.PortRange) error {
	if c.environ.Config().FirewallMode() != config.FwGlobal {
		return fmt.Errorf("invalid firewall mode %q for closing ports on environment",
			c.environ.Config().FirewallMode())
	}
	if err := c.closePortsInGroup(c.globalGroupName(), ports); err != nil {
		return err
	}
	logger.Infof("closed ports in global group: %v", ports)
	return nil
}

// Ports implements Firewaller interface.
func (c *defaultFirewaller) Ports() ([]network.PortRange, error) {
	if c.environ.Config().FirewallMode() != config.FwGlobal {
		return nil, fmt.Errorf("invalid firewall mode %q for retrieving ports from environment",
			c.environ.Config().FirewallMode())
	}
	return c.portsInGroup(c.globalGroupName())
}

// OpenInstancePorts implements Firewaller interface.
func (c *defaultFirewaller) OpenInstancePorts(inst instance.Instance, machineId string, ports []network.PortRange) error {
	if c.environ.Config().FirewallMode() != config.FwInstance {
		return fmt.Errorf("invalid firewall mode %q for opening ports on instance",
			c.environ.Config().FirewallMode())
	}
	name := c.machineGroupName(machineId)
	if err := c.openPortsInGroup(name, ports); err != nil {
		return err
	}
	logger.Infof("opened ports in security group %s: %v", name, ports)
	return nil
}

// CloseInstancePorts implements Firewaller interface.
func (c *defaultFirewaller) CloseInstancePorts(inst instance.Instance, machineId string, ports []network.PortRange) error {
	if c.environ.Config().FirewallMode() != config.FwInstance {
		return fmt.Errorf("invalid firewall mode %q for closing ports on instance",
			c.environ.Config().FirewallMode())
	}
	name := c.machineGroupName(machineId)
	if err := c.closePortsInGroup(name, ports); err != nil {
		return err
	}
	logger.Infof("closed ports in security group %s: %v", name, ports)
	return nil
}

// InstancePorts implements Firewaller interface.
func (c *defaultFirewaller) InstancePorts(inst instance.Instance, machineId string) ([]network.PortRange, error) {
	if c.environ.Config().FirewallMode() != config.FwInstance {
		return nil, fmt.Errorf("invalid firewall mode %q for retrieving ports from instance",
			c.environ.Config().FirewallMode())
	}
	name := c.machineGroupName(machineId)
	portRanges, err := c.portsInGroup(name)
	if err != nil {
		return nil, err
	}
	return portRanges, nil
}

func (c *defaultFirewaller) openPortsInGroup(name string, portRanges []network.PortRange) error {
	novaclient := c.environ.nova()
	group, err := novaclient.SecurityGroupByName(name)
	if err != nil {
		return err
	}
	rules := portsToRuleInfo(group.Id, portRanges)
	for _, rule := range rules {
		_, err := novaclient.CreateSecurityGroupRule(rule)
		if err != nil {
			// TODO: if err is not rule already exists, raise?
			logger.Debugf("error creating security group rule: %v", err.Error())
		}
	}
	return nil
}

// ruleMatchesPortRange checks if supplied nova security group rule matches the port range
func ruleMatchesPortRange(rule nova.SecurityGroupRule, portRange network.PortRange) bool {
	if rule.IPProtocol == nil || rule.FromPort == nil || rule.ToPort == nil {
		return false
	}
	return *rule.IPProtocol == portRange.Protocol &&
		*rule.FromPort == portRange.FromPort &&
		*rule.ToPort == portRange.ToPort
}

func (c *defaultFirewaller) closePortsInGroup(name string, portRanges []network.PortRange) error {
	if len(portRanges) == 0 {
		return nil
	}
	novaclient := c.environ.nova()
	group, err := novaclient.SecurityGroupByName(name)
	if err != nil {
		return err
	}
	// TODO: Hey look ma, it's quadratic
	for _, portRange := range portRanges {
		for _, p := range (*group).Rules {
			if !ruleMatchesPortRange(p, portRange) {
				continue
			}
			err := novaclient.DeleteSecurityGroupRule(p.Id)
			if err != nil {
				return err
			}
			break
		}
	}
	return nil
}

func (c *defaultFirewaller) portsInGroup(name string) (portRanges []network.PortRange, err error) {
	group, err := c.environ.nova().SecurityGroupByName(name)
	if err != nil {
		return nil, err
	}
	for _, p := range (*group).Rules {
		portRanges = append(portRanges, network.PortRange{
			Protocol: *p.IPProtocol,
			FromPort: *p.FromPort,
			ToPort:   *p.ToPort,
		})
	}
	network.SortPortRanges(portRanges)
	return portRanges, nil
}
func (c *defaultFirewaller) globalGroupName() string {
	return fmt.Sprintf("%s-global", c.jujuGroupName())
}

func (c *defaultFirewaller) machineGroupName(machineId string) string {
	return fmt.Sprintf("%s-%s", c.jujuGroupName(), machineId)
}

func (c *defaultFirewaller) jujuGroupName() string {
	return fmt.Sprintf("juju-%s", c.environ.name)
}<|MERGE_RESOLUTION|>--- conflicted
+++ resolved
@@ -4,450 +4,53 @@
 package openstack
 
 import (
-	"fmt"
-	"regexp"
-	"strings"
-	"time"
-
-	"github.com/juju/errors"
-	"github.com/juju/utils"
-	gooseerrors "gopkg.in/goose.v1/errors"
+	"github.com/juju/schema"
 	"gopkg.in/goose.v1/nova"
 
-	"github.com/juju/juju/environs/config"
-	"github.com/juju/juju/instance"
-	"github.com/juju/juju/network"
+	"github.com/juju/juju/cloudconfig/cloudinit"
+	"github.com/juju/juju/environs"
 )
 
-<<<<<<< HEAD
 // This interface  is added to allow to customize openstack provider behaviour.
 // This is used in other providers, that embeds openstack provider.
-type Firewaller interface {
-=======
-// OpenstackProviderConfigurator allows custom openstack provider behaviour.
-// This is used in other providers that embed the openstack provider.
-type OpenstackProviderConfigurator interface {
->>>>>>> 8d088dd4
-	// OpenPorts opens the given port ranges for the whole environment.
-	OpenPorts(ports []network.PortRange) error
+type ProviderConfigurator interface {
+	// GetConfigDefaults sets some configuration default values, if any
+	GetConfigDefaults() schema.Defaults
 
-	// ClosePorts closes the given port ranges for the whole environment.
-	ClosePorts(ports []network.PortRange) error
+	// This method allows to adjust defult RunServerOptions, before new server is actually created.
+	ModifyRunServerOptions(options *nova.RunServerOpts)
 
-	// Ports returns the port ranges opened for the whole environment.
-	Ports() ([]network.PortRange, error)
-
-	// Implementations shoud delete all global security groups.
-	DeleteGlobalGroups() error
-
-	// Implementations should return list of security groups, that belong to given instances.
-	GetSecurityGroups(ids ...instance.Id) ([]string, error)
-
-	// Implementations should set up initial security groups, if any.
-	SetUpGroups(machineId string, apiPort int) ([]nova.SecurityGroup, error)
-
-	// Set of initial networks, that should be added by default to all new instances.
-	InitialNetworks() []nova.ServerNetworks
-
-	// OpenInstancePorts opens the given port ranges for the specified  instance.
-	OpenInstancePorts(inst instance.Instance, machineId string, ports []network.PortRange) error
-
-	// CloseInstancePorts closes the given port ranges for the specified  instance.
-	CloseInstancePorts(inst instance.Instance, machineId string, ports []network.PortRange) error
-
-<<<<<<< HEAD
-	// InstancePorts returns the port ranges opened for the specified  instance.
-	InstancePorts(inst instance.Instance, machineId string) ([]network.PortRange, error)
-=======
 	// This method provides default cloud config.
 	// This config can be different for different providers.
 	GetCloudConfig(args environs.StartInstanceParams) (cloudinit.CloudConfig, error)
->>>>>>> 8d088dd4
 }
 
-type defaultFirewaller struct {
-	environ *Environ
+type defaultConfigurator struct {
 }
 
-// InitialNetworks implements Firewaller interface.
-func (c *defaultFirewaller) InitialNetworks() []nova.ServerNetworks {
-	return []nova.ServerNetworks{}
+// ModifyRunServerOptions implements ProviderConfigurator interface.
+func (c *defaultConfigurator) ModifyRunServerOptions(options *nova.RunServerOpts) {
 }
 
-<<<<<<< HEAD
-// setUpGroups creates the security groups for the new machine, and
-=======
-// ModifyRunServerOptions implements OpenstackProviderConfigurator interface.
-func (c *defaultProviderConfigurator) ModifyRunServerOptions(options *nova.RunServerOpts) {
-}
-
-// GetCloudConfig implements OpenstackProviderConfigurator interface.
-func (c *defaultProviderConfigurator) GetCloudConfig(args environs.StartInstanceParams) (cloudinit.CloudConfig, error) {
+// GetCloudConfig implements ProviderConfigurator interface.
+func (c *defaultConfigurator) GetCloudConfig(args environs.StartInstanceParams) (cloudinit.CloudConfig, error) {
 	return nil, nil
 }
 
-// SetUpGroups creates the security groups for the new machine, and
->>>>>>> 8d088dd4
-// returns them.
-//
-// Instances are tagged with a group so they can be distinguished from
-// other instances that might be running on the same OpenStack account.
-// In addition, a specific machine security group is created for each
-// machine, so that its firewall rules can be configured per machine.
-//
-// Note: ideally we'd have a better way to determine group membership so that 2
-// people that happen to share an openstack account and name their environment
-// "openstack" don't end up destroying each other's machines.
-func (c *defaultFirewaller) SetUpGroups(machineId string, apiPort int) ([]nova.SecurityGroup, error) {
-	jujuGroup, err := c.setUpGlobalGroup(c.jujuGroupName(), apiPort)
-	if err != nil {
-		return nil, err
+// GetConfigDefaults implements ProviderConfigurator interface.
+func (c *defaultConfigurator) GetConfigDefaults() schema.Defaults {
+	return schema.Defaults{
+		"username":             "",
+		"password":             "",
+		"tenant-name":          "",
+		"auth-url":             "",
+		"auth-mode":            string(AuthUserPass),
+		"access-key":           "",
+		"secret-key":           "",
+		"region":               "",
+		"control-bucket":       "",
+		"use-floating-ip":      false,
+		"use-default-secgroup": false,
+		"network":              "",
 	}
-	var machineGroup nova.SecurityGroup
-	switch c.environ.Config().FirewallMode() {
-	case config.FwInstance:
-		machineGroup, err = c.ensureGroup(c.machineGroupName(machineId), nil)
-	case config.FwGlobal:
-		machineGroup, err = c.ensureGroup(c.globalGroupName(), nil)
-	}
-	if err != nil {
-		return nil, err
-	}
-	groups := []nova.SecurityGroup{jujuGroup, machineGroup}
-	if c.environ.ecfg().useDefaultSecurityGroup() {
-		defaultGroup, err := c.environ.nova().SecurityGroupByName("default")
-		if err != nil {
-			return nil, fmt.Errorf("loading default security group: %v", err)
-		}
-		groups = append(groups, *defaultGroup)
-	}
-	return groups, nil
-}
-<<<<<<< HEAD
-func (c *defaultFirewaller) setUpGlobalGroup(groupName string, apiPort int) (nova.SecurityGroup, error) {
-=======
-
-func (c *defaultProviderConfigurator) setUpGlobalGroup(groupName string, apiPort int) (nova.SecurityGroup, error) {
->>>>>>> 8d088dd4
-	return c.ensureGroup(groupName,
-		[]nova.RuleInfo{
-			{
-				IPProtocol: "tcp",
-				FromPort:   22,
-				ToPort:     22,
-				Cidr:       "0.0.0.0/0",
-			},
-			{
-				IPProtocol: "tcp",
-				FromPort:   apiPort,
-				ToPort:     apiPort,
-				Cidr:       "0.0.0.0/0",
-			},
-			{
-				IPProtocol: "tcp",
-				FromPort:   1,
-				ToPort:     65535,
-			},
-			{
-				IPProtocol: "udp",
-				FromPort:   1,
-				ToPort:     65535,
-			},
-			{
-				IPProtocol: "icmp",
-				FromPort:   -1,
-				ToPort:     -1,
-			},
-		})
-}
-
-// zeroGroup holds the zero security group.
-var zeroGroup nova.SecurityGroup
-
-// ensureGroup returns the security group with name and perms.
-// If a group with name does not exist, one will be created.
-// If it exists, its permissions are set to perms.
-func (c *defaultFirewaller) ensureGroup(name string, rules []nova.RuleInfo) (nova.SecurityGroup, error) {
-	novaClient := c.environ.nova()
-	// First attempt to look up an existing group by name.
-	group, err := novaClient.SecurityGroupByName(name)
-	if err == nil {
-		// Group exists, so assume it is correctly set up and return it.
-		// TODO(jam): 2013-09-18 http://pad.lv/121795
-		// We really should verify the group is set up correctly,
-		// because deleting and re-creating environments can get us bad
-		// groups (especially if they were set up under Python)
-		return *group, nil
-	}
-	// Doesn't exist, so try and create it.
-	group, err = novaClient.CreateSecurityGroup(name, "juju group")
-	if err != nil {
-		if !gooseerrors.IsDuplicateValue(err) {
-			return zeroGroup, err
-		} else {
-			// We just tried to create a duplicate group, so load the existing group.
-			group, err = novaClient.SecurityGroupByName(name)
-			if err != nil {
-				return zeroGroup, err
-			}
-			return *group, nil
-		}
-	}
-	// The new group is created so now add the rules.
-	group.Rules = make([]nova.SecurityGroupRule, len(rules))
-	for i, rule := range rules {
-		rule.ParentGroupId = group.Id
-		if rule.Cidr == "" {
-			// http://pad.lv/1226996 Rules that don't have a CIDR
-			// are meant to apply only to this group. If you don't
-			// supply CIDR or GroupId then openstack assumes you
-			// mean CIDR=0.0.0.0/0
-			rule.GroupId = &group.Id
-		}
-		groupRule, err := novaClient.CreateSecurityGroupRule(rule)
-		if err != nil && !gooseerrors.IsDuplicateValue(err) {
-			return zeroGroup, err
-		}
-		group.Rules[i] = *groupRule
-	}
-	return *group, nil
-}
-
-// GetSecurityGroups implements Firewaller interface.
-func (c *defaultFirewaller) GetSecurityGroups(ids ...instance.Id) ([]string, error) {
-	var securityGroupNames []string
-	if c.environ.Config().FirewallMode() == config.FwInstance {
-		instances, err := c.environ.Instances(ids)
-		if err != nil {
-			return nil, err
-		}
-		securityGroupNames = make([]string, 0, len(ids))
-		for _, inst := range instances {
-			if inst == nil {
-				continue
-			}
-			openstackName := inst.(*openstackInstance).getServerDetail().Name
-			lastDashPos := strings.LastIndex(openstackName, "-")
-			if lastDashPos == -1 {
-				return nil, fmt.Errorf("cannot identify machine ID in openstack server name %q", openstackName)
-			}
-			securityGroupName := c.machineGroupName(openstackName[lastDashPos+1:])
-			securityGroupNames = append(securityGroupNames, securityGroupName)
-		}
-	}
-	return securityGroupNames, nil
-}
-
-<<<<<<< HEAD
-// DeleteglobalGroups implements Firewaller interface.
-func (c *defaultFirewaller) DeleteGlobalGroups() error {
-=======
-// DeleteGlobalGroups implements OpenstackProviderConfigurator interface.
-func (c *defaultProviderConfigurator) DeleteGlobalGroups() error {
->>>>>>> 8d088dd4
-	novaClient := c.environ.nova()
-	securityGroups, err := novaClient.ListSecurityGroups()
-	if err != nil {
-		return errors.Annotate(err, "cannot list security groups")
-	}
-	re, err := regexp.Compile(fmt.Sprintf("^%s(-\\d+)?$", c.jujuGroupName()))
-	if err != nil {
-		return errors.Trace(err)
-	}
-	globalGroupName := c.globalGroupName()
-	for _, group := range securityGroups {
-		if re.MatchString(group.Name) || group.Name == globalGroupName {
-			deleteSecurityGroup(novaClient, group.Name, group.Id)
-		}
-	}
-	return nil
-}
-
-// deleteSecurityGroup attempts to delete the security group. Should it fail,
-// the deletion is retried due to timing issues in openstack. A security group
-// cannot be deleted while it is in use. Theoretically we terminate all the
-// instances before we attempt to delete the associated security groups, but
-// in practice nova hasn't always finished with the instance before it
-// returns, so there is a race condition where we think the instance is
-// terminated and hence attempt to delete the security groups but nova still
-// has it around internally. To attempt to catch this timing issue, deletion
-// of the groups is tried multiple times.
-func deleteSecurityGroup(novaclient *nova.Client, name, id string) {
-	attempts := utils.AttemptStrategy{
-		Total: 30 * time.Second,
-		Delay: time.Second,
-	}
-	logger.Debugf("deleting security group %q", name)
-	i := 0
-	for attempt := attempts.Start(); attempt.Next(); {
-		err := novaclient.DeleteSecurityGroup(id)
-		if err == nil {
-			return
-		}
-		i++
-		if i%4 == 0 {
-			message := fmt.Sprintf("waiting to delete security group %q", name)
-			if i != 4 {
-				message = "still " + message
-			}
-			logger.Debugf(message)
-		}
-	}
-	logger.Warningf("cannot delete security group %q. Used by another environment?", name)
-}
-
-// OpenPorts implements Firewaller interface.
-func (c *defaultFirewaller) OpenPorts(ports []network.PortRange) error {
-	if c.environ.Config().FirewallMode() != config.FwGlobal {
-		return fmt.Errorf("invalid firewall mode %q for opening ports on environment",
-			c.environ.Config().FirewallMode())
-	}
-	if err := c.openPortsInGroup(c.globalGroupName(), ports); err != nil {
-		return err
-	}
-	logger.Infof("opened ports in global group: %v", ports)
-	return nil
-}
-
-// ClosePorts implements Firewaller interface.
-func (c *defaultFirewaller) ClosePorts(ports []network.PortRange) error {
-	if c.environ.Config().FirewallMode() != config.FwGlobal {
-		return fmt.Errorf("invalid firewall mode %q for closing ports on environment",
-			c.environ.Config().FirewallMode())
-	}
-	if err := c.closePortsInGroup(c.globalGroupName(), ports); err != nil {
-		return err
-	}
-	logger.Infof("closed ports in global group: %v", ports)
-	return nil
-}
-
-// Ports implements Firewaller interface.
-func (c *defaultFirewaller) Ports() ([]network.PortRange, error) {
-	if c.environ.Config().FirewallMode() != config.FwGlobal {
-		return nil, fmt.Errorf("invalid firewall mode %q for retrieving ports from environment",
-			c.environ.Config().FirewallMode())
-	}
-	return c.portsInGroup(c.globalGroupName())
-}
-
-// OpenInstancePorts implements Firewaller interface.
-func (c *defaultFirewaller) OpenInstancePorts(inst instance.Instance, machineId string, ports []network.PortRange) error {
-	if c.environ.Config().FirewallMode() != config.FwInstance {
-		return fmt.Errorf("invalid firewall mode %q for opening ports on instance",
-			c.environ.Config().FirewallMode())
-	}
-	name := c.machineGroupName(machineId)
-	if err := c.openPortsInGroup(name, ports); err != nil {
-		return err
-	}
-	logger.Infof("opened ports in security group %s: %v", name, ports)
-	return nil
-}
-
-// CloseInstancePorts implements Firewaller interface.
-func (c *defaultFirewaller) CloseInstancePorts(inst instance.Instance, machineId string, ports []network.PortRange) error {
-	if c.environ.Config().FirewallMode() != config.FwInstance {
-		return fmt.Errorf("invalid firewall mode %q for closing ports on instance",
-			c.environ.Config().FirewallMode())
-	}
-	name := c.machineGroupName(machineId)
-	if err := c.closePortsInGroup(name, ports); err != nil {
-		return err
-	}
-	logger.Infof("closed ports in security group %s: %v", name, ports)
-	return nil
-}
-
-// InstancePorts implements Firewaller interface.
-func (c *defaultFirewaller) InstancePorts(inst instance.Instance, machineId string) ([]network.PortRange, error) {
-	if c.environ.Config().FirewallMode() != config.FwInstance {
-		return nil, fmt.Errorf("invalid firewall mode %q for retrieving ports from instance",
-			c.environ.Config().FirewallMode())
-	}
-	name := c.machineGroupName(machineId)
-	portRanges, err := c.portsInGroup(name)
-	if err != nil {
-		return nil, err
-	}
-	return portRanges, nil
-}
-
-func (c *defaultFirewaller) openPortsInGroup(name string, portRanges []network.PortRange) error {
-	novaclient := c.environ.nova()
-	group, err := novaclient.SecurityGroupByName(name)
-	if err != nil {
-		return err
-	}
-	rules := portsToRuleInfo(group.Id, portRanges)
-	for _, rule := range rules {
-		_, err := novaclient.CreateSecurityGroupRule(rule)
-		if err != nil {
-			// TODO: if err is not rule already exists, raise?
-			logger.Debugf("error creating security group rule: %v", err.Error())
-		}
-	}
-	return nil
-}
-
-// ruleMatchesPortRange checks if supplied nova security group rule matches the port range
-func ruleMatchesPortRange(rule nova.SecurityGroupRule, portRange network.PortRange) bool {
-	if rule.IPProtocol == nil || rule.FromPort == nil || rule.ToPort == nil {
-		return false
-	}
-	return *rule.IPProtocol == portRange.Protocol &&
-		*rule.FromPort == portRange.FromPort &&
-		*rule.ToPort == portRange.ToPort
-}
-
-func (c *defaultFirewaller) closePortsInGroup(name string, portRanges []network.PortRange) error {
-	if len(portRanges) == 0 {
-		return nil
-	}
-	novaclient := c.environ.nova()
-	group, err := novaclient.SecurityGroupByName(name)
-	if err != nil {
-		return err
-	}
-	// TODO: Hey look ma, it's quadratic
-	for _, portRange := range portRanges {
-		for _, p := range (*group).Rules {
-			if !ruleMatchesPortRange(p, portRange) {
-				continue
-			}
-			err := novaclient.DeleteSecurityGroupRule(p.Id)
-			if err != nil {
-				return err
-			}
-			break
-		}
-	}
-	return nil
-}
-
-func (c *defaultFirewaller) portsInGroup(name string) (portRanges []network.PortRange, err error) {
-	group, err := c.environ.nova().SecurityGroupByName(name)
-	if err != nil {
-		return nil, err
-	}
-	for _, p := range (*group).Rules {
-		portRanges = append(portRanges, network.PortRange{
-			Protocol: *p.IPProtocol,
-			FromPort: *p.FromPort,
-			ToPort:   *p.ToPort,
-		})
-	}
-	network.SortPortRanges(portRanges)
-	return portRanges, nil
-}
-func (c *defaultFirewaller) globalGroupName() string {
-	return fmt.Sprintf("%s-global", c.jujuGroupName())
-}
-
-func (c *defaultFirewaller) machineGroupName(machineId string) string {
-	return fmt.Sprintf("%s-%s", c.jujuGroupName(), machineId)
-}
-
-func (c *defaultFirewaller) jujuGroupName() string {
-	return fmt.Sprintf("juju-%s", c.environ.name)
 }