--- conflicted
+++ resolved
@@ -5,30 +5,17 @@
 
 import (
 	"fmt"
-	"net/http"
 	"path"
 	"sync"
 
-<<<<<<< HEAD
-	"github.com/Azure/azure-sdk-for-go/services/compute/mgmt/2021-11-01/compute"
-	"github.com/Azure/go-autorest/autorest/to"
-=======
 	"github.com/Azure/azure-sdk-for-go/sdk/azcore/to"
 	"github.com/Azure/azure-sdk-for-go/sdk/resourcemanager/compute/armcompute"
-	legacystorage "github.com/Azure/azure-sdk-for-go/services/storage/mgmt/2017-10-01/storage"
-	azurestorage "github.com/Azure/azure-sdk-for-go/storage"
-	"github.com/Azure/go-autorest/autorest"
->>>>>>> 4b46164a
 	"github.com/juju/errors"
 	"github.com/juju/names/v4"
 	"github.com/juju/schema"
 
 	"github.com/juju/juju/core/instance"
 	"github.com/juju/juju/environs/context"
-<<<<<<< HEAD
-=======
-	internalazurestorage "github.com/juju/juju/provider/azure/internal/azurestorage"
->>>>>>> 4b46164a
 	"github.com/juju/juju/provider/azure/internal/errorutils"
 	"github.com/juju/juju/storage"
 )
@@ -221,99 +208,6 @@
 	return &volume, nil
 }
 
-<<<<<<< HEAD
-=======
-// createUnmanagedDiskVolumes creates volumes with associated unmanaged disks (blobs).
-func (v *azureVolumeSource) createUnmanagedDiskVolumes(ctx context.ProviderCallContext, params []storage.VolumeParams, results []storage.CreateVolumesResult) error {
-	var instanceIds []instance.Id
-	for i, p := range params {
-		if results[i].Error != nil {
-			continue
-		}
-		instanceIds = append(instanceIds, p.Attachment.InstanceId)
-	}
-	if len(instanceIds) == 0 {
-		return nil
-	}
-	virtualMachines, err := v.virtualMachines(ctx, instanceIds)
-	if err != nil {
-		return errors.Annotate(err, "getting virtual machines")
-	}
-	// Update VirtualMachine objects in-memory,
-	// and then perform the updates all at once.
-	for i, p := range params {
-		if results[i].Error != nil {
-			continue
-		}
-		vm, ok := virtualMachines[p.Attachment.InstanceId]
-		if !ok {
-			continue
-		}
-		if vm.err != nil {
-			results[i].Error = vm.err
-			continue
-		}
-		volume, volumeAttachment, err := v.createUnmanagedDiskVolume(vm.vm, p)
-		if err != nil {
-			results[i].Error = err
-			vm.err = err
-			continue
-		}
-		results[i].Volume = volume
-		results[i].VolumeAttachment = volumeAttachment
-	}
-
-	updateResults, err := v.updateVirtualMachines(ctx, virtualMachines, instanceIds)
-	if err != nil {
-		return errors.Annotate(err, "updating virtual machines")
-	}
-	for i, err := range updateResults {
-		if results[i].Error != nil || err == nil {
-			continue
-		}
-		results[i].Error = err
-		results[i].Volume = nil
-		results[i].VolumeAttachment = nil
-	}
-	return nil
-}
-
-// createUnmanagedDiskVolume updates the provided VirtualMachine's
-// StorageProfile with the parameters for creating a new unmanaged
-// data disk. We don't actually interact with the Azure API until
-// after all changes to the VirtualMachine are made.
-func (v *azureVolumeSource) createUnmanagedDiskVolume(
-	vm *armcompute.VirtualMachine,
-	p storage.VolumeParams,
-) (*storage.Volume, *storage.VolumeAttachment, error) {
-
-	diskName := p.Tag.String()
-	sizeInGib := mibToGib(p.Size)
-	volumeAttachment, err := v.addDataDisk(
-		vm,
-		diskName,
-		p.Tag,
-		p.Attachment.Machine,
-		armcompute.DiskCreateOptionTypesEmpty,
-		to.Ptr(int32(sizeInGib)),
-	)
-	if err != nil {
-		return nil, nil, errors.Trace(err)
-	}
-	// Data disks associate VHDs to machines. In Juju's storage model,
-	// the VHD is the volume and the disk is the volume attachment.
-	volume := storage.Volume{
-		p.Tag,
-		storage.VolumeInfo{
-			VolumeId:   diskName,
-			Size:       gibToMib(sizeInGib),
-			Persistent: true,
-		},
-	}
-	return &volume, volumeAttachment, nil
-}
-
->>>>>>> 4b46164a
 // ListVolumes is specified on the storage.VolumeSource interface.
 func (v *azureVolumeSource) ListVolumes(ctx context.ProviderCallContext) ([]string, error) {
 	return v.listManagedDiskVolumes(ctx)
@@ -543,23 +437,9 @@
 		CreateOption: to.Ptr(createOption),
 		DiskSizeGB:   diskSizeGB,
 	}
-<<<<<<< HEAD
 	diskResourceID := v.diskResourceID(diskName)
-	dataDisk.ManagedDisk = &compute.ManagedDiskParameters{
-		ID: to.StringPtr(diskResourceID),
-=======
-	if v.maybeStorageAccount == nil {
-		// This model uses managed disks.
-		diskResourceID := v.diskResourceID(diskName)
-		dataDisk.ManagedDisk = &armcompute.ManagedDiskParameters{
-			ID: to.Ptr(diskResourceID),
-		}
-	} else {
-		// This model uses unmanaged disks.
-		dataDisksRoot := dataDiskVhdRoot(v.maybeStorageAccount)
-		vhdURI := dataDisksRoot + diskName + vhdExtension
-		dataDisk.Vhd = &armcompute.VirtualHardDisk{to.Ptr(vhdURI)}
->>>>>>> 4b46164a
+	dataDisk.ManagedDisk = &armcompute.ManagedDiskParameters{
+		ID: to.Ptr(diskResourceID),
 	}
 
 	if vm.Properties != nil {
@@ -773,105 +653,4 @@
 // gibToMib converts gibibytes to mebibytes.
 func gibToMib(g uint64) uint64 {
 	return g * 1024
-<<<<<<< HEAD
-=======
-}
-
-// dataDiskVhdRoot returns the URL to the blob container in which we store the
-// VHDs for data disks for the environment.
-func dataDiskVhdRoot(storageAccount *legacystorage.Account) string {
-	return blobContainerURL(storageAccount, dataDiskVHDContainer)
-}
-
-// blobContainer returns the URL to the named blob container.
-func blobContainerURL(storageAccount *legacystorage.Account, container string) string {
-	return fmt.Sprintf(
-		"%s%s/",
-		toValue(storageAccount.PrimaryEndpoints.Blob),
-		container,
-	)
-}
-
-// blobVolumeId returns the volume ID for a blob, and a boolean reporting
-// whether or not the blob's name matches the scheme we use.
-func blobVolumeId(blob internalazurestorage.Blob) (string, bool) {
-	blobName := blob.Name()
-	if !strings.HasSuffix(blobName, vhdExtension) {
-		return "", false
-	}
-	volumeId := blobName[:len(blobName)-len(vhdExtension)]
-	if _, err := names.ParseVolumeTag(volumeId); err != nil {
-		return "", false
-	}
-	return volumeId, true
-}
-
-// getStorageClient returns a new storage client, given an environ config
-// and a constructor.
-func getStorageClient(
-	newClient internalazurestorage.NewClientFunc,
-	storageEndpoint string,
-	storageAccount *legacystorage.Account,
-	storageAccountKey *legacystorage.AccountKey,
-) (internalazurestorage.Client, error) {
-	storageAccountName := toValue(storageAccount.Name)
-	const useHTTPS = true
-	return newClient(
-		storageAccountName,
-		toValue(storageAccountKey.Value),
-		storageEndpoint,
-		azurestorage.DefaultAPIVersion,
-		useHTTPS,
-	)
-}
-
-func isNotFoundResult(resp autorest.Response, err error) bool {
-	if resp.Response != nil && resp.StatusCode == http.StatusFound {
-		return true
-	}
-	var azureErr autorest.DetailedError
-	if errors.As(err, &azureErr) {
-		return azureErr.StatusCode == http.StatusNotFound
-	}
-	return false
-}
-
-// getStorageAccountKey returns the key for the storage account.
-func getStorageAccountKey(
-	ctx stdcontext.Context,
-	client legacystorage.AccountsClient,
-	resourceGroup, accountName string,
-) (*legacystorage.AccountKey, error) {
-	logger.Debugf("getting keys for storage account %q", accountName)
-	listKeysResult, err := client.ListKeys(ctx, resourceGroup, accountName)
-	if err != nil {
-		if isNotFoundResult(listKeysResult.Response, err) {
-			return nil, errors.NewNotFound(err, "storage account keys not found")
-		}
-		return nil, errors.Annotate(err, "listing storage account keys")
-	}
-	if listKeysResult.Keys == nil {
-		return nil, errors.NotFoundf("storage account keys")
-	}
-
-	// We need a storage key with full permissions.
-	var fullKey *legacystorage.AccountKey
-	for _, key := range *listKeysResult.Keys {
-		logger.Debugf("storage account key: %#v", key)
-		// At least some of the time, Azure returns the permissions
-		// in title-case, which does not match the constant.
-		if strings.ToUpper(string(key.Permissions)) != strings.ToUpper(string(legacystorage.Full)) {
-			continue
-		}
-		fullKey = &key
-		break
-	}
-	if fullKey == nil {
-		return nil, errors.NotFoundf(
-			"storage account key with %q permission",
-			legacystorage.Full,
-		)
-	}
-	return fullKey, nil
->>>>>>> 4b46164a
 }