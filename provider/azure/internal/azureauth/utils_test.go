--- conflicted
+++ resolved
@@ -4,13 +4,6 @@
 package azureauth_test
 
 import (
-<<<<<<< HEAD
-	"io"
-	"net/http"
-	"strings"
-
-=======
->>>>>>> 523e6158
 	"github.com/Azure/azure-sdk-for-go/sdk/azcore/to"
 	"github.com/juju/testing"
 	jc "github.com/juju/testing/checkers"
@@ -27,103 +20,6 @@
 
 var _ = gc.Suite(&ErrorSuite{})
 
-<<<<<<< HEAD
-func (ErrorSuite) TestCheckForGraphError(c *gc.C) {
-	for i, test := range checkForGraphErrorTests {
-		c.Logf("test %d. %s", i, test.about)
-
-		var nextResponderCalled bool
-		var r autorest.Responder
-		r = autorest.ResponderFunc(func(resp *http.Response) error {
-			nextResponderCalled = true
-
-			// If the next in the chain is called then the response body should be unchanged.
-			defer resp.Body.Close()
-			b, err := io.ReadAll(resp.Body)
-			c.Assert(err, jc.ErrorIsNil)
-			c.Check(string(b), gc.Equals, test.responseBody)
-			return nil
-		})
-
-		r = azureauth.CheckForGraphError(r)
-
-		err := r.Respond(&http.Response{Body: io.NopCloser(strings.NewReader(test.responseBody))})
-		if test.expectError == "" {
-			c.Check(nextResponderCalled, gc.Equals, true)
-			continue
-		}
-		c.Assert(err, gc.Not(jc.ErrorIsNil))
-		ge := azureauth.AsGraphError(err)
-		c.Check(ge, gc.Not(gc.IsNil))
-		c.Check(err.Error(), gc.Equals, test.expectError)
-	}
-}
-
-var asGraphErrorTests = []struct {
-	about            string
-	err              error
-	expectGraphError string
-}{{
-	about: "graph error",
-	err: &azureauth.GraphError{
-		GraphError: graphrbac.GraphError{
-			OdataError: &graphrbac.OdataError{
-				Code: to.Ptr("ErrorCode"),
-				ErrorMessage: &graphrbac.ErrorMessage{
-					Message: to.Ptr("error message"),
-				},
-			},
-		},
-	},
-	expectGraphError: "ErrorCode: error message",
-}, {
-	about: "nil error",
-	err:   nil,
-}, {
-	about: "unrelated error",
-	err:   errors.New("test error"),
-}, {
-	about: "in autorest.DetailedError",
-	err: autorest.DetailedError{
-		Original: &azureauth.GraphError{
-			GraphError: graphrbac.GraphError{
-				OdataError: &graphrbac.OdataError{
-					Code: to.Ptr("ErrorCode"),
-					ErrorMessage: &graphrbac.ErrorMessage{
-						Message: to.Ptr("error message"),
-					},
-				},
-			},
-		},
-	},
-	expectGraphError: "ErrorCode: error message",
-}, {
-	about: "traced graph error",
-	err: errors.Trace(&azureauth.GraphError{
-		GraphError: graphrbac.GraphError{
-			OdataError: &graphrbac.OdataError{
-				Code: to.Ptr("ErrorCode"),
-				ErrorMessage: &graphrbac.ErrorMessage{
-					Message: to.Ptr("error message"),
-				},
-			},
-		},
-	}),
-	expectGraphError: "ErrorCode: error message",
-}}
-
-func (ErrorSuite) TestAsGraphError(c *gc.C) {
-	for i, test := range asGraphErrorTests {
-		c.Logf("test %d. %s", i, test.about)
-		ge := azureauth.AsGraphError(test.err)
-		if test.expectGraphError == "" {
-			c.Check(ge, gc.IsNil)
-			continue
-		}
-		c.Assert(ge, gc.Not(gc.IsNil))
-		c.Check(ge.Error(), gc.Equals, test.expectGraphError)
-	}
-=======
 func (ErrorSuite) TestAsDataError(c *gc.C) {
 	dataErr := odataerrors.NewODataError()
 	dataErr.SetBackingStore(store.NewInMemoryBackingStore())
@@ -143,5 +39,4 @@
 	de, ok = azureauth.AsDataError(azDataErr)
 	c.Assert(ok, jc.IsTrue)
 	c.Assert(de, jc.DeepEquals, azDataErr)
->>>>>>> 523e6158
 }