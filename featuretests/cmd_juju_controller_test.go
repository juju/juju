// Copyright 2015 Canonical Ltd.
// Licensed under the AGPLv3, see LICENCE file for details.

package featuretests

import (
	"fmt"
	"io/ioutil"
	"path/filepath"
	"reflect"
	"strings"
	"time"

	"github.com/juju/cmd"
	"github.com/juju/errors"
	jc "github.com/juju/testing/checkers"
	gc "gopkg.in/check.v1"
	goyaml "gopkg.in/yaml.v2"

	"github.com/juju/juju/api"
	"github.com/juju/juju/api/modelmanager"
	undertakerapi "github.com/juju/juju/api/undertaker"
	"github.com/juju/juju/cmd/juju/commands"
	"github.com/juju/juju/cmd/modelcmd"
	"github.com/juju/juju/environs/configstore"
	"github.com/juju/juju/juju"
	jujutesting "github.com/juju/juju/juju/testing"
	"github.com/juju/juju/provider/dummy"
	"github.com/juju/juju/state"
	"github.com/juju/juju/testing"
	"github.com/juju/juju/testing/factory"
	"github.com/juju/juju/worker/undertaker"
)

type cmdControllerSuite struct {
	jujutesting.JujuConnSuite
}

func (s *cmdControllerSuite) run(c *gc.C, args ...string) *cmd.Context {
	context := testing.Context(c)
	command := commands.NewJujuCommand(context)
	c.Assert(testing.InitCommand(command, args), jc.ErrorIsNil)
	c.Assert(command.Run(context), jc.ErrorIsNil)
	return context
}

func (s *cmdControllerSuite) createEnv(c *gc.C, envname string, isServer bool) {
	conn, err := juju.NewAPIState(s.AdminUserTag(c), s.Environ, api.DialOpts{})
	c.Assert(err, jc.ErrorIsNil)
	s.AddCleanup(func(*gc.C) { conn.Close() })
	modelManager := modelmanager.NewClient(conn)
	_, err = modelManager.CreateModel(s.AdminUserTag(c).Id(), nil, map[string]interface{}{
		"name":            envname,
		"authorized-keys": "ssh-key",
		"controller":      isServer,
	})
	c.Assert(err, jc.ErrorIsNil)
}

func (s *cmdControllerSuite) TestControllerListCommand(c *gc.C) {
	context := s.run(c, "list-controllers")
	c.Assert(testing.Stdout(context), gc.Equals, "dummymodel\n")
}

func (s *cmdControllerSuite) TestControllerModelsCommand(c *gc.C) {
	c.Assert(modelcmd.WriteCurrentController("dummymodel"), jc.ErrorIsNil)
	s.createEnv(c, "new-model", false)
	context := s.run(c, "list-models")
	c.Assert(testing.Stdout(context), gc.Equals, ""+
		"NAME        OWNER              LAST CONNECTION\n"+
		"dummymodel  dummy-admin@local  just now\n"+
		"new-model   dummy-admin@local  never connected\n"+
		"\n")
}

func (s *cmdControllerSuite) TestControllerLoginCommand(c *gc.C) {
	user := s.Factory.MakeUser(c, &factory.UserParams{
		NoModelUser: true,
		Password:    "super-secret",
	})
	apiInfo := s.APIInfo(c)
	serverFile := modelcmd.ServerFile{
		Addresses: apiInfo.Addrs,
		CACert:    apiInfo.CACert,
		Username:  user.Name(),
		Password:  "super-secret",
	}
	serverFilePath := filepath.Join(c.MkDir(), "server.yaml")
	content, err := goyaml.Marshal(serverFile)
	c.Assert(err, jc.ErrorIsNil)
	err = ioutil.WriteFile(serverFilePath, []byte(content), 0644)
	c.Assert(err, jc.ErrorIsNil)

	s.run(c, "login", "--server", serverFilePath, "just-a-controller")

	// Make sure that the saved server details are sufficient to connect
	// to the api server.
	api, err := juju.NewAPIFromName("just-a-controller", nil)
	c.Assert(err, jc.ErrorIsNil)
	api.Close()
}

func (s *cmdControllerSuite) TestCreateModel(c *gc.C) {
	c.Assert(modelcmd.WriteCurrentController("dummymodel"), jc.ErrorIsNil)
	// The JujuConnSuite doesn't set up an ssh key in the fake home dir,
	// so fake one on the command line.  The dummy provider also expects
<<<<<<< HEAD
	// a config value for 'state-server'.
	context := s.run(c, "create-model", "new-model", "authorized-keys=fake-key", "state-server=false")
=======
	// a config value for 'controller'.
	context := s.run(c, "create-model", "new-model", "authorized-keys=fake-key", "controller=false")
>>>>>>> 1cd7ac8c
	c.Check(testing.Stdout(context), gc.Equals, "")
	c.Check(testing.Stderr(context), gc.Equals, `
created model "new-model"
dummymodel (controller) -> new-model
`[1:])

	// Make sure that the saved server details are sufficient to connect
	// to the api server.
	api, err := juju.NewAPIFromName("new-model", nil)
	c.Assert(err, jc.ErrorIsNil)
	api.Close()
}

func (s *cmdControllerSuite) TestControllerDestroy(c *gc.C) {
	st := s.Factory.MakeModel(c, &factory.ModelParams{
		Name:        "just-a-controller",
		ConfigAttrs: testing.Attrs{"controller": true},
	})
	defer st.Close()

	stop := make(chan struct{})
	done := make(chan struct{})
	// In order for the destroy controller command to complete we need to run
	// the code that the cleaner and undertaker workers would be running in
	// the agent in order to progress the lifecycle of the hosted model,
	// and cleanup the documents.
	go func() {
		defer close(done)
		a := testing.LongAttempt.Start()
		for a.Next() {
			err := s.State.Cleanup()
			c.Check(err, jc.ErrorIsNil)
			err = st.ProcessDyingModel()
			if errors.Cause(err) != state.ErrModelNotDying {
				c.Check(err, jc.ErrorIsNil)
				if err == nil {
					// success!
					return
				}
			}
			select {
			case <-stop:
				return
			default:
				// retry
			}
		}
	}()

	s.run(c, "destroy-controller", "dummymodel", "-y", "--destroy-all-models", "--debug")
	close(stop)
	<-done

	store, err := configstore.Default()
	_, err = store.ReadInfo("dummymodel")
	c.Assert(err, jc.Satisfies, errors.IsNotFound)
}

func (s *cmdControllerSuite) TestRemoveBlocks(c *gc.C) {
	c.Assert(modelcmd.WriteCurrentController("dummymodel"), jc.ErrorIsNil)
	s.State.SwitchBlockOn(state.DestroyBlock, "TestBlockDestroyModel")
	s.State.SwitchBlockOn(state.ChangeBlock, "TestChangeBlock")

	s.run(c, "remove-all-blocks")

	blocks, err := s.State.AllBlocksForController()
	c.Assert(err, jc.ErrorIsNil)
	c.Assert(blocks, gc.HasLen, 0)
}

func (s *cmdControllerSuite) TestControllerKill(c *gc.C) {
	st := s.Factory.MakeModel(c, &factory.ModelParams{
		Name: "foo",
	})

	st.SwitchBlockOn(state.DestroyBlock, "TestBlockDestroyModel")
	st.Close()

	s.run(c, "kill-controller", "dummymodel", "-y")

	store, err := configstore.Default()
	_, err = store.ReadInfo("dummymodel")
	c.Assert(err, jc.Satisfies, errors.IsNotFound)
}

func (s *cmdControllerSuite) TestListBlocks(c *gc.C) {
	c.Assert(modelcmd.WriteCurrentController("dummymodel"), jc.ErrorIsNil)
	s.State.SwitchBlockOn(state.DestroyBlock, "TestBlockDestroyModel")
	s.State.SwitchBlockOn(state.ChangeBlock, "TestChangeBlock")

	ctx := s.run(c, "list-all-blocks", "--format", "json")
	expected := fmt.Sprintf(`[{"name":"dummymodel","model-uuid":"%s","owner-tag":"%s","blocks":["BlockDestroy","BlockChange"]}]`,
		s.State.ModelUUID(), s.AdminUserTag(c).String())

	strippedOut := strings.Replace(testing.Stdout(ctx), "\n", "", -1)
	c.Check(strippedOut, gc.Equals, expected)
}

func (s *cmdControllerSuite) TestSystemKillCallsEnvironDestroyOnHostedEnviron(c *gc.C) {
	st := s.Factory.MakeModel(c, &factory.ModelParams{
		Name: "foo",
	})
	defer st.Close()

	st.SwitchBlockOn(state.DestroyBlock, "TestBlockDestroyModel")
	st.Close()

	opc := make(chan dummy.Operation, 200)
	dummy.Listen(opc)

	conn, err := juju.NewAPIState(s.AdminUserTag(c), s.Environ, api.DialOpts{})
	c.Assert(err, jc.ErrorIsNil)
	s.AddCleanup(func(*gc.C) { conn.Close() })
	client := undertakerapi.NewClient(conn)

	startTime := time.Date(2015, time.September, 1, 17, 2, 1, 0, time.UTC)
	mClock := testing.NewClock(startTime)
	undertaker.NewUndertaker(client, mClock)

	store, err := configstore.Default()
	_, err = store.ReadInfo("dummymodel")
	c.Assert(err, jc.ErrorIsNil)

	s.run(c, "kill-controller", "dummymodel", "-y")

	// Ensure that Destroy was called on the hosted model ...
	opRecvTimeout(c, st, opc, dummy.OpDestroy{})

	// ... and that the configstore was removed.
	_, err = store.ReadInfo("dummymodel")
	c.Assert(err, jc.Satisfies, errors.IsNotFound)
}

// opRecvTimeout waits for any of the given kinds of operation to
// be received from ops, and times out if not.
func opRecvTimeout(c *gc.C, st *state.State, opc <-chan dummy.Operation, kinds ...dummy.Operation) dummy.Operation {
	st.StartSync()
	for {
		select {
		case op := <-opc:
			for _, k := range kinds {
				if reflect.TypeOf(op) == reflect.TypeOf(k) {
					return op
				}
			}
			c.Logf("discarding unknown event %#v", op)
		case <-time.After(testing.LongWait):
			c.Fatalf("time out wating for operation")
		}
	}
}<|MERGE_RESOLUTION|>--- conflicted
+++ resolved
@@ -104,13 +104,8 @@
 	c.Assert(modelcmd.WriteCurrentController("dummymodel"), jc.ErrorIsNil)
 	// The JujuConnSuite doesn't set up an ssh key in the fake home dir,
 	// so fake one on the command line.  The dummy provider also expects
-<<<<<<< HEAD
-	// a config value for 'state-server'.
-	context := s.run(c, "create-model", "new-model", "authorized-keys=fake-key", "state-server=false")
-=======
 	// a config value for 'controller'.
 	context := s.run(c, "create-model", "new-model", "authorized-keys=fake-key", "controller=false")
->>>>>>> 1cd7ac8c
 	c.Check(testing.Stdout(context), gc.Equals, "")
 	c.Check(testing.Stderr(context), gc.Equals, `
 created model "new-model"
