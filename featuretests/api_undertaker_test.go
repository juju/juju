// Copyright 2015 Canonical Ltd.
// Licensed under the AGPLv3, see LICENCE file for details.

package featuretests

import (
	"github.com/juju/errors"
	jc "github.com/juju/testing/checkers"
	"github.com/juju/utils"
	gc "gopkg.in/check.v1"

	"github.com/juju/juju/api"
	"github.com/juju/juju/api/undertaker"
	apiwatcher "github.com/juju/juju/api/watcher"
	"github.com/juju/juju/apiserver/params"
	jujutesting "github.com/juju/juju/juju/testing"
	"github.com/juju/juju/rpc"
	"github.com/juju/juju/state"
	coretesting "github.com/juju/juju/testing"
	"github.com/juju/juju/testing/factory"
	"github.com/juju/juju/watcher/watchertest"
)

// TODO(fwereade) 2016-03-17 lp:1558668
// this is not a feature test; much of it is redundant, and other
// bits should be tested elsewhere.
type undertakerSuite struct {
	jujutesting.JujuConnSuite
}

func (s *undertakerSuite) TestPermDenied(c *gc.C) {
	nonManagerMachine, _ := s.OpenAPIAsNewMachine(c, state.JobHostUnits)
	for _, conn := range []api.Connection{
		nonManagerMachine,
		s.APIState,
	} {
		undertakerClient, err := undertaker.NewClient(conn, apiwatcher.NewNotifyWatcher)
		c.Assert(err, jc.ErrorIsNil)
		c.Assert(undertakerClient, gc.NotNil)

		_, err = undertakerClient.ModelInfo()
		c.Assert(errors.Cause(err), gc.DeepEquals, &rpc.RequestError{
			Message: "permission denied",
			Code:    "unauthorized access",
		})
	}
}

func (s *undertakerSuite) TestStateEnvironInfo(c *gc.C) {
	st, _ := s.OpenAPIAsNewMachine(c, state.JobManageModel)
	undertakerClient, err := undertaker.NewClient(st, apiwatcher.NewNotifyWatcher)
	c.Assert(err, jc.ErrorIsNil)
	c.Assert(undertakerClient, gc.NotNil)

	result, err := undertakerClient.ModelInfo()
	c.Assert(err, jc.ErrorIsNil)
	c.Assert(result, gc.NotNil)
	c.Assert(result.Error, gc.IsNil)
	info := result.Result
	c.Assert(info.UUID, gc.Equals, coretesting.ModelTag.Id())
	c.Assert(info.Name, gc.Equals, "admin")
	c.Assert(info.GlobalName, gc.Equals, "user-admin@local/admin")
	c.Assert(info.IsSystem, jc.IsTrue)
	c.Assert(info.Life, gc.Equals, params.Alive)
	c.Assert(info.TimeOfDeath, gc.IsNil)
}

func (s *undertakerSuite) TestStateProcessDyingEnviron(c *gc.C) {
	st, _ := s.OpenAPIAsNewMachine(c, state.JobManageModel)
	undertakerClient, err := undertaker.NewClient(st, apiwatcher.NewNotifyWatcher)
	c.Assert(err, jc.ErrorIsNil)
	c.Assert(undertakerClient, gc.NotNil)

	err = undertakerClient.ProcessDyingModel()
	c.Assert(err, gc.ErrorMatches, "model is not dying")

	env, err := s.State.Model()
	c.Assert(err, jc.ErrorIsNil)
	c.Assert(env.Destroy(), jc.ErrorIsNil)
	c.Assert(env.Refresh(), jc.ErrorIsNil)
	c.Assert(env.Life(), gc.Equals, state.Dying)

	err = undertakerClient.ProcessDyingModel()
	c.Assert(err, gc.ErrorMatches, `model not empty, found 1 machine\(s\)`)
}

func (s *undertakerSuite) TestStateRemoveEnvironFails(c *gc.C) {
	st, _ := s.OpenAPIAsNewMachine(c, state.JobManageModel)
	undertakerClient, err := undertaker.NewClient(st, apiwatcher.NewNotifyWatcher)
	c.Assert(err, jc.ErrorIsNil)
	c.Assert(undertakerClient, gc.NotNil)
	c.Assert(undertakerClient.RemoveModel(), gc.ErrorMatches, "an error occurred, unable to remove model")
}

func (s *undertakerSuite) TestHostedEnvironInfo(c *gc.C) {
	undertakerClient, otherSt := s.hostedAPI(c)
	defer otherSt.Close()

	result, err := undertakerClient.ModelInfo()
	c.Assert(err, jc.ErrorIsNil)
	c.Assert(result, gc.NotNil)
	c.Assert(result.Error, gc.IsNil)
	envInfo := result.Result
	c.Assert(envInfo.UUID, gc.Equals, otherSt.ModelUUID())
	c.Assert(envInfo.Name, gc.Equals, "hosted_env")
	c.Assert(envInfo.GlobalName, gc.Equals, "user-admin@local/hosted_env")
	c.Assert(envInfo.IsSystem, jc.IsFalse)
	c.Assert(envInfo.Life, gc.Equals, params.Alive)
	c.Assert(envInfo.TimeOfDeath, gc.IsNil)
}

func (s *undertakerSuite) TestHostedProcessDyingEnviron(c *gc.C) {
	undertakerClient, otherSt := s.hostedAPI(c)
	defer otherSt.Close()

	err := undertakerClient.ProcessDyingModel()
	c.Assert(err, gc.ErrorMatches, "model is not dying")

	env, err := otherSt.Model()
	c.Assert(err, jc.ErrorIsNil)
	c.Assert(env.Destroy(), jc.ErrorIsNil)
	c.Assert(env.Refresh(), jc.ErrorIsNil)
	c.Assert(env.Life(), gc.Equals, state.Dying)

	c.Assert(undertakerClient.ProcessDyingModel(), jc.ErrorIsNil)

	c.Assert(env.Refresh(), jc.ErrorIsNil)
	c.Assert(env.Life(), gc.Equals, state.Dead)

	result, err := undertakerClient.ModelInfo()
	c.Assert(err, jc.ErrorIsNil)
	c.Assert(result, gc.NotNil)
	c.Assert(result.Error, gc.IsNil)
	info := result.Result
	c.Assert(info.TimeOfDeath.IsZero(), jc.IsFalse)
}

func (s *undertakerSuite) TestWatchModelResources(c *gc.C) {
	undertakerClient, otherSt := s.hostedAPI(c)
	defer otherSt.Close()

	w, err := undertakerClient.WatchModelResources()
	c.Assert(err, jc.ErrorIsNil)
	defer w.Kill()
	wc := watchertest.NewNotifyWatcherC(c, w, nil)
	wc.AssertOneChange()
	wc.AssertStops()
}

func (s *undertakerSuite) TestHostedRemoveEnviron(c *gc.C) {
	undertakerClient, otherSt := s.hostedAPI(c)
	defer otherSt.Close()

	// Aborts on alive environ.
	err := undertakerClient.RemoveModel()
	c.Assert(err, gc.ErrorMatches, "an error occurred, unable to remove model")

	env, err := otherSt.Model()
	c.Assert(err, jc.ErrorIsNil)
	c.Assert(env.Destroy(), jc.ErrorIsNil)

	// Aborts on dying environ.
	err = undertakerClient.RemoveModel()
	c.Assert(err, gc.ErrorMatches, "an error occurred, unable to remove model")

	c.Assert(undertakerClient.ProcessDyingModel(), jc.ErrorIsNil)

	c.Assert(undertakerClient.RemoveModel(), jc.ErrorIsNil)
	c.Assert(otherSt.EnsureModelRemoved(), jc.ErrorIsNil)
}

<<<<<<< HEAD
=======
func (s *undertakerSuite) TestHostedModelConfig(c *gc.C) {
	undertakerClient, otherSt := s.hostedAPI(c)
	defer otherSt.Close()

	cfg, err := undertakerClient.ModelConfig()
	c.Assert(err, jc.ErrorIsNil)
	c.Assert(cfg.UUID(), gc.Equals, otherSt.ModelUUID())
}

>>>>>>> 1142bedb
func (s *undertakerSuite) hostedAPI(c *gc.C) (*undertaker.Client, *state.State) {
	otherState := s.Factory.MakeModel(c, &factory.ModelParams{Name: "hosted_env"})

	password, err := utils.RandomPassword()
	c.Assert(err, jc.ErrorIsNil)

	machine := s.Factory.MakeMachine(c, &factory.MachineParams{
		Jobs:     []state.MachineJob{state.JobManageModel},
		Password: password,
		Nonce:    "fake_nonce",
	})

	// Connect to hosted environ from controller.
	info := s.APIInfo(c)
	info.Tag = machine.Tag()
	info.Password = password
	info.Nonce = "fake_nonce"
	info.ModelTag = otherState.ModelTag()

	otherAPIState, err := api.Open(info, api.DefaultDialOpts())
	c.Assert(err, jc.ErrorIsNil)

	undertakerClient, err := undertaker.NewClient(otherAPIState, apiwatcher.NewNotifyWatcher)
	c.Assert(err, jc.ErrorIsNil)
	c.Assert(undertakerClient, gc.NotNil)

	return undertakerClient, otherState
}<|MERGE_RESOLUTION|>--- conflicted
+++ resolved
@@ -169,18 +169,6 @@
 	c.Assert(otherSt.EnsureModelRemoved(), jc.ErrorIsNil)
 }
 
-<<<<<<< HEAD
-=======
-func (s *undertakerSuite) TestHostedModelConfig(c *gc.C) {
-	undertakerClient, otherSt := s.hostedAPI(c)
-	defer otherSt.Close()
-
-	cfg, err := undertakerClient.ModelConfig()
-	c.Assert(err, jc.ErrorIsNil)
-	c.Assert(cfg.UUID(), gc.Equals, otherSt.ModelUUID())
-}
-
->>>>>>> 1142bedb
 func (s *undertakerSuite) hostedAPI(c *gc.C) (*undertaker.Client, *state.State) {
 	otherState := s.Factory.MakeModel(c, &factory.ModelParams{Name: "hosted_env"})
 
