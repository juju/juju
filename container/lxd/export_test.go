// Copyright 2016 Canonical Ltd.
// Licensed under the AGPLv3, see LICENCE file for details.

package lxd

import (
	"errors"

	lxdclient "github.com/lxc/lxd/client"

	"github.com/juju/juju/container"
	"github.com/juju/juju/network"
)

var (
	NewNICDevice          = newNICDevice
	CheckBridgeConfigFile = checkBridgeConfigFile
	SeriesRemoteAliases   = seriesRemoteAliases
	ErrIPV6NotSupported   = errIPV6NotSupported
)

type patcher interface {
	PatchValue(interface{}, interface{})
}

// PatchConnectRemote ensures that the ConnectImageRemote function always returns
// the supplied (mock) image server.
func PatchConnectRemote(patcher patcher, remotes map[string]lxdclient.ImageServer) {
	patcher.PatchValue(&ConnectImageRemote, func(spec ServerSpec) (lxdclient.ImageServer, error) {
		if svr, ok := remotes[spec.Name]; ok {
			return svr, nil
		}
		return nil, errors.New("unrecognized remote server")
	})
}

func PatchGenerateVirtualMACAddress(patcher patcher) {
	patcher.PatchValue(&network.GenerateVirtualMACAddress, func() string {
		return "00:16:3e:00:00:00"
	})
}

<<<<<<< HEAD
func GetImageSources(mgr container.Manager) ([]ServerSpec, error) {
=======
func PatchGenerateVirtualMACAddress(patcher patcher) {
	patcher.PatchValue(&network.GenerateVirtualMACAddress, func() string {
		return "00:16:3e:00:00:00"
	})
}

func GetImageSources(mgr container.Manager) ([]RemoteServer, error) {
>>>>>>> fd2ce3a2
	return mgr.(*containerManager).getImageSources()
}

func VerifyNICsWithConfigFile(svr *Server, nics map[string]device, reader func(string) ([]byte, error)) error {
	return svr.verifyNICsWithConfigFile(nics, reader)
}

func NetworkDevicesFromConfig(mgr container.Manager, netConfig *container.NetworkConfig) (
	map[string]device, []string, error,
) {
	cMgr := mgr.(*containerManager)
	return cMgr.networkDevicesFromConfig(netConfig)
}<|MERGE_RESOLUTION|>--- conflicted
+++ resolved
@@ -40,17 +40,8 @@
 	})
 }
 
-<<<<<<< HEAD
+
 func GetImageSources(mgr container.Manager) ([]ServerSpec, error) {
-=======
-func PatchGenerateVirtualMACAddress(patcher patcher) {
-	patcher.PatchValue(&network.GenerateVirtualMACAddress, func() string {
-		return "00:16:3e:00:00:00"
-	})
-}
-
-func GetImageSources(mgr container.Manager) ([]RemoteServer, error) {
->>>>>>> fd2ce3a2
 	return mgr.(*containerManager).getImageSources()
 }
 
