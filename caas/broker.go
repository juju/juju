// Copyright 2017 Canonical Ltd.
// Licensed under the AGPLv3, see LICENCE file for details.

package caas

import (
	"context"
	"fmt"

	"github.com/juju/errors"
	"github.com/juju/names/v4"
	"github.com/juju/version/v2"

	"github.com/juju/juju/caas/specs"
	"github.com/juju/juju/core/application"
	"github.com/juju/juju/core/constraints"
	"github.com/juju/juju/core/devices"
	"github.com/juju/juju/core/network"
	"github.com/juju/juju/core/resources"
	"github.com/juju/juju/core/status"
	"github.com/juju/juju/core/watcher"
	"github.com/juju/juju/docker"
	"github.com/juju/juju/environs"
	"github.com/juju/juju/storage"
)

//go:generate go run github.com/golang/mock/mockgen -package mocks -destination mocks/broker_mock.go github.com/juju/juju/caas Broker

// ContainerEnvironProvider represents a computing and storage provider
// for a container runtime.
type ContainerEnvironProvider interface {
	environs.EnvironProvider

	// Open opens the broker and returns it. The configuration must
	// have passed through PrepareConfig at some point in its lifecycle.
	//
	// Open should not perform any expensive operations, such as querying
	// the cloud API, as it will be called frequently.
	Open(args environs.OpenParams) (Broker, error)
}

// RegisterContainerProvider is used for providers that we want to use for managing 'instances',
// but are not possible sources for 'juju bootstrap'.
func RegisterContainerProvider(name string, p ContainerEnvironProvider, alias ...string) (unregister func()) {
	if err := environs.GlobalProviderRegistry().RegisterProvider(p, name, alias...); err != nil {
		panic(fmt.Errorf("juju: %v", err))
	}
	return func() {
		environs.GlobalProviderRegistry().UnregisterProvider(name)
	}
}

// New returns a new broker based on the provided configuration.
func New(ctx context.Context, args environs.OpenParams) (Broker, error) {
	p, err := environs.Provider(args.Cloud.Type)
	if err != nil {
		return nil, errors.Trace(err)
	}
	return Open(ctx, p, args)
}

// Open creates a Broker instance and errors if the provider is not for
// a container substrate.
func Open(ctx context.Context, p environs.EnvironProvider, args environs.OpenParams) (Broker, error) {
	if envProvider, ok := p.(ContainerEnvironProvider); !ok {
		return nil, errors.NotValidf("container environ provider %T", p)
	} else {
		return envProvider.Open(args)
	}
}

// NewContainerBrokerFunc returns a Container Broker.
type NewContainerBrokerFunc func(ctx context.Context, args environs.OpenParams) (Broker, error)

// StatusCallbackFunc represents a function that can be called to report a status.
type StatusCallbackFunc func(appName string, settableStatus status.Status, info string, data map[string]interface{}) error

// DeploymentType defines a deployment type.
type DeploymentType string

// Validate validates if this deployment type is supported.
func (dt DeploymentType) Validate() error {
	if dt == "" {
		return nil
	}
	if dt == DeploymentStateless ||
		dt == DeploymentStateful ||
		dt == DeploymentDaemon {
		return nil
	}
	return errors.NotSupportedf("deployment type %q", dt)
}

const (
	DeploymentStateless DeploymentType = "stateless"
	DeploymentStateful  DeploymentType = "stateful"
	DeploymentDaemon    DeploymentType = "daemon"
)

// DeploymentMode defines a deployment mode.
type DeploymentMode string

const (
	ModeOperator DeploymentMode = "operator"
	ModeWorkload DeploymentMode = "workload"
	ModeSidecar  DeploymentMode = "embedded"
)

// ServiceType defines a service type.
type ServiceType string

// IsOmit indicates if a service is required.
func (st ServiceType) IsOmit() bool {
	return st == ServiceOmit
}

const (
	ServiceCluster      ServiceType = "cluster"
	ServiceLoadBalancer ServiceType = "loadbalancer"
	ServiceExternal     ServiceType = "external"
	ServiceOmit         ServiceType = "omit"
)

// DeploymentParams defines parameters for specifying how a service is deployed.
type DeploymentParams struct {
	DeploymentType DeploymentType
	ServiceType    ServiceType
}

// ServiceParams defines parameters used to create a service.
type ServiceParams struct {
	// Deployment defines how a service is deployed.
	Deployment DeploymentParams

	// PodSpec is the spec used to configure a pod.
	PodSpec *specs.PodSpec

	// RawK8sSpec is the raw spec used to to apply to the cluster.
	RawK8sSpec string

	// ResourceTags is a set of tags to set on the created service.
	ResourceTags map[string]string

	// Constraints is a set of constraints on
	// the pod to create.
	Constraints constraints.Value

	// Filesystems is a set of parameters for filesystems that should be created.
	Filesystems []storage.KubernetesFilesystemParams

	// Devices is a set of parameters for Devices that is required.
	Devices []devices.KubernetesDeviceParams

	// OperatorImagePath is the path to the OCI image shared by the operator and pod init.
	OperatorImagePath string

	// CharmModifiedVersion increases when the charm changes in some way.
	CharmModifiedVersion int
}

// DeploymentState is returned by the OperatorExists call.
type DeploymentState struct {
	// Exists is true if the operator/application exists in the cluster.
	Exists bool

	// Terminating is true if the operator/application is in Terminating state.
	Terminating bool
}

// Broker instances interact with the CAAS substrate.
type Broker interface {
	// Provider returns the ContainerEnvironProvider that created this Broker.
	Provider() ContainerEnvironProvider

	// InstancePrechecker provides a means of "prechecking" placement
	// arguments before recording them in state.
	environs.InstancePrechecker

	// BootstrapEnviron defines methods for bootstrapping a controller.
	environs.BootstrapEnviron

	// ResourceAdopter defines methods for adopting resources.
	environs.ResourceAdopter

	// StorageValidator provides methods to validate storage.
	StorageValidator

	// Upgrader provides the API to perform upgrades.
	Upgrader

	// APIVersion returns the version of the container orchestration layer.
	APIVersion() (string, error)

	// ClusterVersionGetter provides methods to get cluster version information.
	ClusterVersionGetter

	// CredentialChecker provides an API for checking that the credentials
	// used by the broker are functioning.
	CredentialChecker

	// ApplicationBroker provides an API for accessing the broker interface
	// for individual applications and watching their units.
	ApplicationBroker

	// ServiceManager provides an API for creating and watching services.
	ServiceManager

	// ModelOperatorManager provides an API for deploying operators for
	// individual models.
	ModelOperatorManager

	// ApplicationOperatorManager provides an API for deploying operators
	// for individual applications.
	ApplicationOperatorManager
}

// ApplicationBroker provides an API for accessing the broker interface for
// individual applications and watching their units.
type ApplicationBroker interface {
	// Application returns the broker interface for an Application
	Application(string, DeploymentType) Application

	// WatchUnits returns a watcher which notifies when there
	// are changes to units of the specified application.
	WatchUnits(appName string, mode DeploymentMode) (watcher.NotifyWatcher, error)

	// Units returns all units and any associated filesystems
	// of the specified application. Filesystems are mounted
	// via volumes bound to the unit.
	Units(appName string, mode DeploymentMode) ([]Unit, error)

	// AnnotateUnit annotates the specified pod (name or uid) with a unit tag.
	AnnotateUnit(appName string, mode DeploymentMode, podName string, unit names.UnitTag) error

	// WatchContainerStart returns a watcher which is notified when the specified container
	// for each unit in the application is starting/restarting. Each string represents
	// the provider id for the unit. If containerName is empty, then the first workload container
	// is used.
	WatchContainerStart(appName string, containerName string) (watcher.StringsWatcher, error)
}

<<<<<<< HEAD
// ModelOperatorManager provides an API for deploying operators for individual
// models.
type ModelOperatorManager interface {
	// ModelOperatorExists indicates if the model operator for the given broker
	// exists
	ModelOperatorExists() (bool, error)
=======
	// WatchOperator returns a watcher which notifies when there
	// are changes to the operator of the specified application.
	WatchOperator(string) (watcher.NotifyWatcher, error)

	// WatchService returns a watcher which notifies when there
	// are changes to the deployment of the specified application.
	WatchService(appName string, mode DeploymentMode) (watcher.NotifyWatcher, error)

	// Operator returns an Operator with current status and life details.
	Operator(string) (*Operator, error)

	// Application returns the broker interface for an Application
	Application(string, DeploymentType) Application

	// EnsureImageRepoSecret ensures the image pull secret gets created.
	EnsureImageRepoSecret(docker.ImageRepoDetails) error

	// ClusterMetadataChecker provides an API to query cluster metadata.
	ClusterMetadataChecker

	// NamespaceWatcher provides the API to watch caas namespace.
	NamespaceWatcher

	// InstancePrechecker provides a means of "prechecking" placement
	// arguments before recording them in state.
	environs.InstancePrechecker
>>>>>>> 8ca789c9

	// EnsureModelOperator creates or updates a model operator pod for running
	// model operations in a CAAS namespace/model
	EnsureModelOperator(modelUUID, agentPath string, config *ModelOperatorConfig) error

	// ModelOperator return the model operator config used to create the current
	// model operator for this broker
	ModelOperator() (*ModelOperatorConfig, error)
}

// ApplicationOperatorManager provides an API for deploying operators for
// individual applications.
type ApplicationOperatorManager interface {
	// OperatorExists indicates if the operator for the specified
	// application exists, and whether the operator is terminating.
	OperatorExists(appName string) (DeploymentState, error)

	// EnsureOperator creates or updates an operator pod for running
	// a charm for the specified application.
	EnsureOperator(appName, agentPath string, config *OperatorConfig) error

	// DeleteOperator deletes the specified operator.
	DeleteOperator(appName string) error

	// Operator returns an Operator with current status and life details.
	Operator(string) (*Operator, error)

	// WatchOperator returns a watcher which notifies when there
	// are changes to the operator of the specified application.
	WatchOperator(string) (watcher.NotifyWatcher, error)
}

// Upgrader provides the API to perform upgrades.
type Upgrader interface {
	// Upgrade sets the OCI image for the app to the specified version.
	Upgrade(appName string, vers version.Number) error
}

// StorageValidator provides methods to validate storage.
type StorageValidator interface {
	// ValidateStorageClass returns an error if the storage config is not valid.
	ValidateStorageClass(config map[string]interface{}) error
}

// ClusterVersionGetter provides methods to get cluster version information.
type ClusterVersionGetter interface {
	// Version returns cluster version information.
	Version() (*version.Number, error)
}

// CredentialChecker provides an API for checking that the credentials
// used by the broker are functioning.
type CredentialChecker interface {
	// CheckCloudCredentials verifies that the provided cloud credentials
	// are still valid for the cloud.
	CheckCloudCredentials() error
}

// ServiceManager provides the API to manipulate services.
type ServiceManager interface {
	// EnsureService creates or updates a service for pods with the given params.
	EnsureService(appName string, statusCallback StatusCallbackFunc, params *ServiceParams, numUnits int, config application.ConfigAttributes) error

	// DeleteService deletes the specified service with all related resources.
	DeleteService(appName string) error

	// ExposeService sets up external access to the specified service.
	ExposeService(appName string, resourceTags map[string]string, config application.ConfigAttributes) error

	// UnexposeService removes external access to the specified service.
	UnexposeService(appName string) error

	// GetService returns the service for the specified application.
	GetService(appName string, mode DeploymentMode, includeClusterIP bool) (*Service, error)

	// WatchService returns a watcher which notifies when there
	// are changes to the deployment of the specified application.
	WatchService(appName string, mode DeploymentMode) (watcher.NotifyWatcher, error)
}

// Service represents information about the status of a caas service entity.
type Service struct {
	Id         string
	Addresses  network.ProviderAddresses
	Scale      *int
	Generation *int64
	Status     status.StatusInfo
}

// FilesystemInfo represents information about a filesystem
// mounted by a unit.
type FilesystemInfo struct {
	StorageName  string
	FilesystemId string
	Size         uint64
	MountPoint   string
	ReadOnly     bool
	Status       status.StatusInfo
	Volume       VolumeInfo
}

// VolumeInfo represents information about a volume
// mounted by a unit.
type VolumeInfo struct {
	VolumeId   string
	Size       uint64
	Persistent bool
	Status     status.StatusInfo
}

// Unit represents information about the status of a "pod".
type Unit struct {
	Id             string
	Address        string
	Ports          []string
	Dying          bool
	Stateful       bool
	Status         status.StatusInfo
	FilesystemInfo []FilesystemInfo
}

// Operator represents information about the status of an "operator pod".
type Operator struct {
	Id     string
	Dying  bool
	Status status.StatusInfo
	Config *OperatorConfig
}

// CharmStorageParams defines parameters used to create storage
// for operators to use for charm state.
type CharmStorageParams struct {
	// Size is the minimum size of the filesystem in MiB.
	Size uint64

	// The provider type for this filesystem.
	Provider storage.ProviderType

	// Attributes is a set of provider-specific options for storage creation,
	// as defined in a storage pool.
	Attributes map[string]interface{}

	// ResourceTags is a set of tags to set on the created filesystem, if the
	// storage provider supports tags.
	ResourceTags map[string]string
}

// ModelOperatorConfig is the config to when creating a model operator
type ModelOperatorConfig struct {
	// AgentConf is the contents of the agent.conf file.
	AgentConf []byte

	// ImageDetails is the docker registry URL and auth details for the image.
	ImageDetails resources.DockerImageDetails

	// Port is the socket port that the operator model will be listening on
	Port int32
}

// OperatorConfig is the config to use when creating an operator.
type OperatorConfig struct {
	// ImageDetails is the docker registry URL and auth details for the image.
	ImageDetails resources.DockerImageDetails

	// Version is the Juju version of the operator image.
	Version version.Number

	// CharmStorage defines parameters used to optionally
	// create storage for operators to use for charm state.
	CharmStorage *CharmStorageParams

	// AgentConf is the contents of the agent.conf file.
	AgentConf []byte

	// OperatorInfo is the contents of the operator.yaml file.
	OperatorInfo []byte

	// ResourceTags is a set of tags to set on the operator pod.
	ResourceTags map[string]string

	// ConfigMapGeneration is set when updating the operator config
	// map for consistency in Read after Write and Write after Write.
	// A value of 0 is ignored.
	ConfigMapGeneration int64
}<|MERGE_RESOLUTION|>--- conflicted
+++ resolved
@@ -239,14 +239,13 @@
 	WatchContainerStart(appName string, containerName string) (watcher.StringsWatcher, error)
 }
 
-<<<<<<< HEAD
 // ModelOperatorManager provides an API for deploying operators for individual
 // models.
 type ModelOperatorManager interface {
 	// ModelOperatorExists indicates if the model operator for the given broker
 	// exists
 	ModelOperatorExists() (bool, error)
-=======
+
 	// WatchOperator returns a watcher which notifies when there
 	// are changes to the operator of the specified application.
 	WatchOperator(string) (watcher.NotifyWatcher, error)
@@ -264,16 +263,9 @@
 	// EnsureImageRepoSecret ensures the image pull secret gets created.
 	EnsureImageRepoSecret(docker.ImageRepoDetails) error
 
-	// ClusterMetadataChecker provides an API to query cluster metadata.
-	ClusterMetadataChecker
-
-	// NamespaceWatcher provides the API to watch caas namespace.
-	NamespaceWatcher
-
 	// InstancePrechecker provides a means of "prechecking" placement
 	// arguments before recording them in state.
 	environs.InstancePrechecker
->>>>>>> 8ca789c9
 
 	// EnsureModelOperator creates or updates a model operator pod for running
 	// model operations in a CAAS namespace/model
