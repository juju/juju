// Copyright 2020 Canonical Ltd.
// Licensed under the AGPLv3, see LICENCE file for details.

package application

import (
	"context"
	"fmt"
	"regexp"
	"sort"
	"strconv"
	"strings"
	"time"

	"github.com/juju/clock"
	"github.com/juju/collections/set"
	"github.com/juju/errors"
	"github.com/juju/featureflag"
	"github.com/juju/loggo"
	"github.com/juju/version/v2"
	"github.com/kr/pretty"
	appsv1 "k8s.io/api/apps/v1"
	corev1 "k8s.io/api/core/v1"
	rbacv1 "k8s.io/api/rbac/v1"
	storagev1 "k8s.io/api/storage/v1"
	k8serrors "k8s.io/apimachinery/pkg/api/errors"
	"k8s.io/apimachinery/pkg/api/resource"
	metav1 "k8s.io/apimachinery/pkg/apis/meta/v1"
	"k8s.io/apimachinery/pkg/fields"
	"k8s.io/apimachinery/pkg/labels"
	"k8s.io/apimachinery/pkg/util/intstr"
	"k8s.io/client-go/informers"
	"k8s.io/client-go/kubernetes"
	"k8s.io/client-go/tools/cache"
	"k8s.io/utils/pointer"

	"github.com/juju/juju/caas"
	"github.com/juju/juju/caas/kubernetes/provider/constants"
	"github.com/juju/juju/caas/kubernetes/provider/pebble"
	"github.com/juju/juju/caas/kubernetes/provider/resources"
	"github.com/juju/juju/caas/kubernetes/provider/storage"
	"github.com/juju/juju/caas/kubernetes/provider/utils"
	k8swatcher "github.com/juju/juju/caas/kubernetes/provider/watcher"
	"github.com/juju/juju/cloudconfig/podcfg"
	"github.com/juju/juju/core/annotations"
	"github.com/juju/juju/core/paths"
	"github.com/juju/juju/core/status"
	"github.com/juju/juju/core/watcher"
	"github.com/juju/juju/juju/osenv"
	jujustorage "github.com/juju/juju/storage"
)

var logger = loggo.GetLogger("juju.kubernetes.provider.application")

const (
	// containerProbeInitialDelay is the initial delay in seconds before the probe starts.
	containerProbeInitialDelay = 30
	// containerProbeTimeout is the timeout for the probe to complete in seconds.
	containerProbeTimeout = 1
	// containerProbePeriod is the number of seconds between each probe.
	containerProbePeriod = 5
	// containerProbeSuccess is the number of successful probes to mark the check as healthy.
	containerProbeSuccess = 1
	// containerProbeFailure is the number of failed probes to mark the check as unhealthy.
	containerProbeFailure = 1
)

var (
	containerAgentPebbleVersion = version.MustParse("2.9.37")
)

type app struct {
	name           string
	namespace      string
	modelUUID      string
	modelName      string
	legacyLabels   bool
	deploymentType caas.DeploymentType
	client         kubernetes.Interface
	newWatcher     k8swatcher.NewK8sWatcherFunc
	clock          clock.Clock

	// randomPrefix generates an annotation for stateful sets.
	randomPrefix utils.RandomPrefixFunc

	newApplier func() resources.Applier
}

// NewApplication returns an application.
func NewApplication(
	name string,
	namespace string,
	modelUUID string,
	modelName string,
	legacyLabels bool,
	deploymentType caas.DeploymentType,
	client kubernetes.Interface,
	newWatcher k8swatcher.NewK8sWatcherFunc,
	clock clock.Clock,
	randomPrefix utils.RandomPrefixFunc,
) caas.Application {
	return newApplication(
		name,
		namespace,
		modelUUID,
		modelName,
		legacyLabels,
		deploymentType,
		client,
		newWatcher,
		clock,
		randomPrefix,
		resources.NewApplier,
	)
}

func newApplication(
	name string,
	namespace string,
	modelUUID string,
	modelName string,
	legacyLabels bool,
	deploymentType caas.DeploymentType,
	client kubernetes.Interface,
	newWatcher k8swatcher.NewK8sWatcherFunc,
	clock clock.Clock,
	randomPrefix utils.RandomPrefixFunc,
	newApplier func() resources.Applier,
) *app {
	return &app{
		name:           name,
		namespace:      namespace,
		modelUUID:      modelUUID,
		modelName:      modelName,
		legacyLabels:   legacyLabels,
		deploymentType: deploymentType,
		client:         client,
		newWatcher:     newWatcher,
		clock:          clock,
		randomPrefix:   randomPrefix,
		newApplier:     newApplier,
	}
}

// Ensure creates or updates an application pod with the given application
// name, agent path, and application config.
func (a *app) Ensure(config caas.ApplicationConfig) (err error) {
	// TODO: add support `numUnits`, `Constraints` and `Devices`.
	// TODO: storage handling for deployment/daemonset enhancement.
	defer func() {
		if err != nil {
			logger.Errorf("Ensure %s", err)
		}
	}()
	logger.Debugf("creating/updating %s application", a.name)

	applier := a.newApplier()

	err = a.applyServiceAccountAndSecrets(applier, config)
	if err != nil {
		return errors.Annotatef(err, "applying service account and secrets")
	}

	if err := a.configureDefaultService(a.annotations(config)); err != nil {
		return errors.Annotatef(err, "ensuring the default service %q", a.name)
	}

	// Set up the parameters for creating charm storage (if required).
	podSpec, err := a.ApplicationPodSpec(config)
	if err != nil {
		return errors.Annotate(err, "generating application podspec")
	}

	var handleVolume handleVolumeFunc = func(v corev1.Volume, mountPath string, readOnly bool) (*corev1.VolumeMount, error) {
		if err := storage.PushUniqueVolume(podSpec, v, false); err != nil {
			return nil, errors.Trace(err)
		}
		return &corev1.VolumeMount{
			Name:      v.Name,
			ReadOnly:  readOnly,
			MountPath: mountPath,
		}, nil
	}
	var handleVolumeMount handleVolumeMountFunc = func(storageName string, m corev1.VolumeMount) error {
		for i := range podSpec.Containers {
			name := podSpec.Containers[i].Name
			if name == constants.ApplicationCharmContainer {
				podSpec.Containers[i].VolumeMounts = append(podSpec.Containers[i].VolumeMounts, m)
				continue
			}
			for _, mount := range config.Containers[name].Mounts {
				if mount.StorageName == storageName {
					volumeMountCopy := m
					// TODO(sidecar): volumeMountCopy.MountPath was defined in `caas.ApplicationConfig.Filesystems[*].Attachment.Path`.
					// Consolidate `caas.ApplicationConfig.Filesystems[*].Attachment.Path` and `caas.ApplicationConfig.Containers[*].Mounts[*].Path`!!!
					volumeMountCopy.MountPath = mount.Path
					podSpec.Containers[i].VolumeMounts = append(podSpec.Containers[i].VolumeMounts, volumeMountCopy)
				}
			}
		}
		return nil
	}
	var handlePVCForStatelessResource handlePVCFunc = func(pvc corev1.PersistentVolumeClaim, mountPath string, readOnly bool) (*corev1.VolumeMount, error) {
		// Ensure PVC.
		r := resources.NewPersistentVolumeClaim(pvc.GetName(), a.namespace, &pvc)
		applier.Apply(r)

		// Push the volume to podspec.
		vol := corev1.Volume{
			Name: r.GetName(),
			VolumeSource: corev1.VolumeSource{
				PersistentVolumeClaim: &corev1.PersistentVolumeClaimVolumeSource{
					ClaimName: r.GetName(),
					ReadOnly:  readOnly,
				},
			},
		}
		return handleVolume(vol, mountPath, readOnly)
	}
	storageClasses, err := resources.ListStorageClass(context.Background(), a.client, metav1.ListOptions{})
	if err != nil {
		return errors.Trace(err)
	}
	var handleStorageClass = func(sc storagev1.StorageClass) error {
		applier.Apply(&resources.StorageClass{StorageClass: sc})
		return nil
	}
	var configureStorage = func(storageUniqueID string, handlePVC handlePVCFunc) error {
		err := a.configureStorage(
			storageUniqueID,
			config.Filesystems,
			storageClasses,
			handleVolume, handleVolumeMount, handlePVC, handleStorageClass,
		)
		return errors.Trace(err)
	}

	switch a.deploymentType {
	case caas.DeploymentStateful:
		if err := a.configureHeadlessService(a.name, a.annotations(config)); err != nil {
			return errors.Annotatef(err, "creating or updating headless service for %q %q", a.deploymentType, a.name)
		}
		exists := true
		ss, getErr := a.getStatefulSet()
		if errors.IsNotFound(getErr) {
			exists = false
		} else if getErr != nil {
			return errors.Trace(getErr)
		}
		storageUniqueID, err := a.getStorageUniqPrefix(func() (annotationGetter, error) {
			return ss, getErr
		})
		if err != nil {
			return errors.Trace(err)
		}
		var numPods *int32
		if !exists {
			numPods = pointer.Int32Ptr(int32(config.InitialScale))
		}
		statefulset := resources.StatefulSet{
			StatefulSet: appsv1.StatefulSet{
				ObjectMeta: metav1.ObjectMeta{
					Name:      a.name,
					Namespace: a.namespace,
					Labels:    a.labels(),
					Annotations: a.annotations(config).
						Add(utils.AnnotationKeyApplicationUUID(false), storageUniqueID),
				},
				Spec: appsv1.StatefulSetSpec{
					Replicas: numPods,
					Selector: &metav1.LabelSelector{
						MatchLabels: a.selectorLabels(),
					},
					Template: corev1.PodTemplateSpec{
						ObjectMeta: metav1.ObjectMeta{
							Labels:      a.selectorLabels(),
							Annotations: a.annotations(config),
						},
						Spec: *podSpec,
					},
					PodManagementPolicy: appsv1.ParallelPodManagement,
					ServiceName:         HeadlessServiceName(a.name),
				},
			},
		}

		if err = configureStorage(
			storageUniqueID,
			func(pvc corev1.PersistentVolumeClaim, mountPath string, readOnly bool) (*corev1.VolumeMount, error) {
				if err := storage.PushUniqueVolumeClaimTemplate(&statefulset.Spec, pvc); err != nil {
					return nil, errors.Trace(err)
				}
				return &corev1.VolumeMount{
					Name:      pvc.GetName(),
					ReadOnly:  readOnly,
					MountPath: mountPath,
				}, nil
			},
		); err != nil {
			return errors.Trace(err)
		}

		applier.Apply(&statefulset)
	case caas.DeploymentStateless:
		exists := true
		d, getErr := a.getDeployment()
		if errors.IsNotFound(getErr) {
			exists = false
		} else if getErr != nil {
			return errors.Trace(getErr)
		}
		storageUniqueID, err := a.getStorageUniqPrefix(func() (annotationGetter, error) {
			return d, getErr
		})
		if err != nil {
			return errors.Trace(err)
		}
		var numPods *int32
		if !exists {
			numPods = pointer.Int32Ptr(int32(config.InitialScale))
		}
		// Config storage to update the podspec with storage info.
		if err = configureStorage(storageUniqueID, handlePVCForStatelessResource); err != nil {
			return errors.Trace(err)
		}
		deployment := resources.Deployment{
			Deployment: appsv1.Deployment{
				ObjectMeta: metav1.ObjectMeta{
					Name:      a.name,
					Namespace: a.namespace,
					Labels:    a.labels(),
					Annotations: a.annotations(config).
						Add(utils.AnnotationKeyApplicationUUID(false), storageUniqueID),
				},
				Spec: appsv1.DeploymentSpec{
					Replicas: numPods,
					Selector: &metav1.LabelSelector{
						MatchLabels: a.selectorLabels(),
					},
					Template: corev1.PodTemplateSpec{
						ObjectMeta: metav1.ObjectMeta{
							Labels:      a.selectorLabels(),
							Annotations: a.annotations(config),
						},
						Spec: *podSpec,
					},
				},
			},
		}

		applier.Apply(&deployment)
	case caas.DeploymentDaemon:
		storageUniqueID, err := a.getStorageUniqPrefix(func() (annotationGetter, error) {
			return a.getDaemonSet()
		})
		if err != nil {
			return errors.Trace(err)
		}
		// Config storage to update the podspec with storage info.
		if err = configureStorage(storageUniqueID, handlePVCForStatelessResource); err != nil {
			return errors.Trace(err)
		}
		daemonset := resources.DaemonSet{
			DaemonSet: appsv1.DaemonSet{
				ObjectMeta: metav1.ObjectMeta{
					Name:      a.name,
					Namespace: a.namespace,
					Labels:    a.labels(),
					Annotations: a.annotations(config).
						Add(utils.AnnotationKeyApplicationUUID(false), storageUniqueID),
				},
				Spec: appsv1.DaemonSetSpec{
					Selector: &metav1.LabelSelector{
						MatchLabels: a.selectorLabels(),
					},
					Template: corev1.PodTemplateSpec{
						ObjectMeta: metav1.ObjectMeta{
							Labels:      a.selectorLabels(),
							Annotations: a.annotations(config),
						},
						Spec: *podSpec,
					},
				},
			},
		}
		applier.Apply(&daemonset)
	default:
		return errors.NotSupportedf("unknown deployment type")
	}

	return applier.Run(context.Background(), a.client, false)
}

<<<<<<< HEAD
func (a *app) applyServiceAccountAndSecrets(applier resources.Applier, config caas.ApplicationConfig) error {
	secret := resources.Secret{
		Secret: corev1.Secret{
			ObjectMeta: metav1.ObjectMeta{
				Name:        a.secretName(),
				Namespace:   a.namespace,
				Labels:      a.labels(),
				Annotations: a.annotations(config),
			},
			Data: map[string][]byte{
				"JUJU_K8S_APPLICATION":          []byte(a.name),
				"JUJU_K8S_MODEL":                []byte(a.modelUUID),
				"JUJU_K8S_APPLICATION_PASSWORD": []byte(config.IntroductionSecret),
				"JUJU_K8S_CONTROLLER_ADDRESSES": []byte(config.ControllerAddresses),
				"JUJU_K8S_CONTROLLER_CA_CERT":   []byte(config.ControllerCertBundle),
			},
		},
	}
	applier.Apply(&secret)

	serviceAccount := resources.ServiceAccount{
		ServiceAccount: corev1.ServiceAccount{
			ObjectMeta: metav1.ObjectMeta{
				Name:        a.serviceAccountName(),
				Namespace:   a.namespace,
				Labels:      a.labels(),
				Annotations: a.annotations(config),
			},
			// Will be automounted by the pod.
			AutomountServiceAccountToken: pointer.BoolPtr(false),
		},
	}
	applier.Apply(&serviceAccount)

	role := resources.Role{
		Role: rbacv1.Role{
			ObjectMeta: metav1.ObjectMeta{
				Name:        a.serviceAccountName(),
				Namespace:   a.namespace,
				Labels:      a.labels(),
				Annotations: a.annotations(config),
			},
			Rules: a.roleRules(config.Trust),
		},
	}
	applier.Apply(&role)

	roleBinding := resources.RoleBinding{
		RoleBinding: rbacv1.RoleBinding{
			ObjectMeta: metav1.ObjectMeta{
				Name:        a.serviceAccountName(),
				Namespace:   a.namespace,
				Labels:      a.labels(),
				Annotations: a.annotations(config),
			},
			RoleRef: rbacv1.RoleRef{
				Name: a.serviceAccountName(),
				Kind: "Role",
			},
			Subjects: []rbacv1.Subject{
				{
					Kind:      rbacv1.ServiceAccountKind,
					Name:      a.serviceAccountName(),
					Namespace: a.namespace,
				},
			},
		},
	}
	applier.Apply(&roleBinding)

	clusterRole := resources.ClusterRole{
		ClusterRole: rbacv1.ClusterRole{
			ObjectMeta: metav1.ObjectMeta{
				Name:        a.qualifiedClusterName(),
				Labels:      a.labels(),
				Annotations: a.annotations(config),
			},
			Rules: a.clusterRoleRules(config.Trust),
		},
	}
	applier.Apply(&clusterRole)

	clusterRoleBinding := resources.ClusterRoleBinding{
		ClusterRoleBinding: rbacv1.ClusterRoleBinding{
			ObjectMeta: metav1.ObjectMeta{
				Name:        a.qualifiedClusterName(),
				Labels:      a.labels(),
				Annotations: a.annotations(config),
			},
			RoleRef: rbacv1.RoleRef{
				Name: a.qualifiedClusterName(),
				Kind: "ClusterRole",
			},
			Subjects: []rbacv1.Subject{
				{
					Kind:      rbacv1.ServiceAccountKind,
					Name:      a.serviceAccountName(),
					Namespace: a.namespace,
				},
			},
		},
	}
	applier.Apply(&clusterRoleBinding)

	return a.applyImagePullSecrets(applier, config)
}

// Upgrade upgrades the app to the specified version.
func (a *app) Upgrade(ver version.Number) error {
	// TODO(sidecar): Unify this with Ensure
	applier := a.newApplier()

	if err := a.upgradeMainResource(applier, ver); err != nil {
		return errors.Trace(err)
	}

	// TODO(sidecar):  we could query the cluster for all resources with the `app.juju.is/created-by` and `app.kubernetes.io/name` labels instead
	// (so longer as the resource also does have the juju version annotation already).
	// Then we don't have to worry about missing anything if something is added later and not also updated here.
	for _, r := range []annotationUpdater{
		resources.NewSecret(a.secretName(), a.namespace, nil),
		resources.NewServiceAccount(a.serviceAccountName(), a.namespace, nil),
		resources.NewRole(a.serviceAccountName(), a.namespace, nil),
		resources.NewRoleBinding(a.serviceAccountName(), a.namespace, nil),
		resources.NewClusterRole(a.qualifiedClusterName(), nil),
		resources.NewClusterRoleBinding(a.qualifiedClusterName(), nil),
		resources.NewService(a.name, a.namespace, nil),
	} {
		if err := r.Get(context.Background(), a.client); err != nil {
			return errors.Trace(err)
		}
		existingAnnotations := annotations.New(r.GetAnnotations())
		r.SetAnnotations(a.upgradeAnnotations(existingAnnotations, ver))
		applier.Apply(r)
	}

	return applier.Run(context.Background(), a.client, false)
}

=======
>>>>>>> 7a4a4e42
type annotationUpdater interface {
	resources.Resource
	GetAnnotations() map[string]string
	SetAnnotations(annotations map[string]string)
}

func (a *app) upgradeHeadlessService(applier resources.Applier, ver version.Number) error {
	r := resources.NewService(HeadlessServiceName(a.name), a.namespace, nil)
	if err := r.Get(context.Background(), a.client); err != nil {
		return errors.Trace(err)
	}
	r.SetAnnotations(a.upgradeAnnotations(annotations.New(r.GetAnnotations()), ver))
	applier.Apply(r)
	return nil
}

func (a *app) upgradeMainResource(applier resources.Applier, ver version.Number) error {
	switch a.deploymentType {
	case caas.DeploymentStateful:
		if err := a.upgradeHeadlessService(applier, ver); err != nil {
			return errors.Trace(err)
		}

		ss := resources.NewStatefulSet(a.name, a.namespace, nil)
		if err := ss.Get(context.Background(), a.client); err != nil {
			return errors.Trace(err)
		}
		initContainers := ss.Spec.Template.Spec.InitContainers
		if len(initContainers) != 1 {
			return errors.NotValidf("init container of %q", a.name)
		}
		initContainer := initContainers[0]
		var err error
		initContainer.Image, err = podcfg.RebuildOldOperatorImagePath(initContainer.Image, ver)
		if err != nil {
			return errors.Trace(err)
		}
		ss.Spec.Template.Spec.InitContainers = []corev1.Container{initContainer}
		ss.Spec.Template.SetAnnotations(a.upgradeAnnotations(annotations.New(ss.Spec.Template.GetAnnotations()), ver))
		ss.SetAnnotations(a.upgradeAnnotations(annotations.New(ss.GetAnnotations()), ver))
		applier.Apply(ss)
		return nil
	case caas.DeploymentStateless:
		return errors.NotSupportedf("upgrade for deployment type %q", a.deploymentType)
	case caas.DeploymentDaemon:
		return errors.NotSupportedf("upgrade for deployment type %q", a.deploymentType)
	default:
		return errors.NotSupportedf("unknown deployment type %q", a.deploymentType)
	}
}

// Exists indicates if the application for the specified
// application exists, and whether the application is terminating.
func (a *app) Exists() (caas.DeploymentState, error) {
	checks := []struct {
		label            string
		check            func() (bool, bool, error)
		forceTerminating bool
	}{
		{},
		{"secret", a.secretExists, false},
		{"service", a.serviceExists, false},
		{"roleBinding", a.roleBindingExists, false},
		{"role", a.roleExists, false},
		{"clusterRoleBinding", a.clusterRoleBindingExists, false},
		{"clusterRole", a.clusterRoleExists, false},
		{"serviceAccount", a.serviceAccountExists, false},
	}
	switch a.deploymentType {
	case caas.DeploymentStateful:
		checks[0].label = "statefulset"
		checks[0].check = a.statefulSetExists
	case caas.DeploymentStateless:
		checks[0].label = "deployment"
		checks[0].check = a.deploymentExists
	case caas.DeploymentDaemon:
		checks[0].label = "daemonset"
		checks[0].check = a.daemonSetExists
	default:
		return caas.DeploymentState{}, errors.NotSupportedf("unknown deployment type")
	}

	state := caas.DeploymentState{}
	for _, c := range checks {
		exists, terminating, err := c.check()
		if err != nil {
			return caas.DeploymentState{}, errors.Annotatef(err, "%s resource check", c.label)
		}
		if !exists {
			continue
		}
		state.Exists = true
		if terminating || c.forceTerminating {
			// Terminating is always set to true regardless of whether the resource is failed as terminating
			// since it's the overall state that is reported baca.
			logger.Debugf("application %q exists and is terminating due to dangling %s resource(s)", a.name, c.label)
			return caas.DeploymentState{Exists: true, Terminating: true}, nil
		}
	}
	return state, nil
}

// HeadlessServiceName is an idempotent function for returning the name of the
// endpoints service juju make for applications.
func HeadlessServiceName(appName string) string {
	return fmt.Sprintf("%s-endpoints", appName)
}

func (a *app) configureHeadlessService(name string, annotation annotations.Annotation) error {
	svc := resources.NewService(HeadlessServiceName(name), a.namespace, &corev1.Service{
		ObjectMeta: metav1.ObjectMeta{
			Labels: a.labels(),
			Annotations: annotation.
				Add("service.alpha.kubernetes.io/tolerate-unready-endpoints", "true"),
		},
		Spec: corev1.ServiceSpec{
			Selector:                 a.selectorLabels(),
			Type:                     corev1.ServiceTypeClusterIP,
			ClusterIP:                "None",
			PublishNotReadyAddresses: true,
		},
	})
	return svc.Apply(context.Background(), a.client)
}

// configureDefaultService configures the default service for the application.
// It's only configured once when the application was deployed in the first time.
func (a *app) configureDefaultService(annotation annotations.Annotation) (err error) {
	svc := resources.NewService(a.name, a.namespace, &corev1.Service{
		ObjectMeta: metav1.ObjectMeta{
			Labels:      a.labels(),
			Annotations: annotation,
		},
		Spec: corev1.ServiceSpec{
			Selector: a.selectorLabels(),
			Type:     corev1.ServiceTypeClusterIP,
			Ports: []corev1.ServicePort{{
				Name: "placeholder",
				Port: 65535,
			}},
		},
	})
	return svc.Apply(context.Background(), a.client)
}

// UpdateService updates the default service with specific service type and port mappings.
func (a *app) UpdateService(param caas.ServiceParam) error {
	// This method will be used for juju [un]expose.
	// TODO(sidecar): it might be changed later when we have proper modelling for the juju expose for the sidecar charms.
	svc, err := a.getService()
	if err != nil {
		return errors.Annotatef(err, "getting existing service %q", a.name)
	}
	svc.Service.Spec.Type = corev1.ServiceType(param.Type)
	svc.Service.Spec.Ports = make([]corev1.ServicePort, len(param.Ports))
	for i, p := range param.Ports {
		svc.Service.Spec.Ports[i] = convertServicePort(p)
	}

	applier := a.newApplier()
	applier.Apply(svc)
	if err := a.updateContainerPorts(applier, svc.Service.Spec.Ports); err != nil {
		return errors.Trace(err)
	}
	return applier.Run(context.Background(), a.client, false)
}

func convertServicePort(p caas.ServicePort) corev1.ServicePort {
	return corev1.ServicePort{
		Name:       p.Name,
		Port:       int32(p.Port),
		TargetPort: intstr.FromInt(p.TargetPort),
		Protocol:   corev1.Protocol(p.Protocol),
	}
}

func (a *app) getService() (*resources.Service, error) {
	svc := resources.NewService(a.name, a.namespace, nil)
	if err := svc.Get(context.Background(), a.client); err != nil {
		if k8serrors.IsNotFound(err) {
			return nil, errors.NotFoundf("service %q", a.name)
		}
		return nil, errors.Trace(err)
	}
	return svc, nil
}

// UpdatePorts updates port mappings on the specified service.
func (a *app) UpdatePorts(ports []caas.ServicePort, updateContainerPorts bool) error {
	svc, err := a.getService()
	if err != nil {
		return errors.Annotatef(err, "getting existing service %q", a.name)
	}
	svc.Service.Spec.Ports = make([]corev1.ServicePort, len(ports))
	for i, port := range ports {
		svc.Service.Spec.Ports[i] = convertServicePort(port)
	}
	applier := a.newApplier()
	applier.Apply(svc)

	if updateContainerPorts {
		if err := a.updateContainerPorts(applier, svc.Service.Spec.Ports); err != nil {
			return errors.Trace(err)
		}
	}
	err = applier.Run(context.Background(), a.client, false)
	return errors.Trace(err)
}

func convertContainerPort(p corev1.ServicePort) corev1.ContainerPort {
	return corev1.ContainerPort{
		Name:          p.Name,
		ContainerPort: p.TargetPort.IntVal,
		Protocol:      p.Protocol,
	}
}

func (a *app) updateContainerPorts(applier resources.Applier, ports []corev1.ServicePort) error {
	updatePodSpec := func(spec *corev1.PodSpec, containerPorts []corev1.ContainerPort) {
		for i, c := range spec.Containers {
			ps := containerPorts
			if c.Name != constants.ApplicationCharmContainer {
				spec.Containers[i].Ports = ps
			}
		}
	}

	containerPorts := make([]corev1.ContainerPort, len(ports))
	for i, p := range ports {
		containerPorts[i] = convertContainerPort(p)
	}

	switch a.deploymentType {
	case caas.DeploymentStateful:
		ss := resources.NewStatefulSet(a.name, a.namespace, nil)
		if err := ss.Get(context.Background(), a.client); err != nil {
			return errors.Trace(err)
		}

		updatePodSpec(&ss.StatefulSet.Spec.Template.Spec, containerPorts)
		applier.Apply(ss)
	case caas.DeploymentStateless:
		d := resources.NewDeployment(a.name, a.namespace, nil)
		if err := d.Get(context.Background(), a.client); err != nil {
			return errors.Trace(err)
		}

		updatePodSpec(&d.Deployment.Spec.Template.Spec, containerPorts)
		applier.Apply(d)
	case caas.DeploymentDaemon:
		d := resources.NewDaemonSet(a.name, a.namespace, nil)
		if err := d.Get(context.Background(), a.client); err != nil {
			return errors.Trace(err)
		}

		updatePodSpec(&d.DaemonSet.Spec.Template.Spec, containerPorts)
		applier.Apply(d)
	default:
		return errors.NotSupportedf("unknown deployment type")
	}
	return nil
}

func (a *app) getStatefulSet() (*resources.StatefulSet, error) {
	ss := resources.NewStatefulSet(a.name, a.namespace, nil)
	if err := ss.Get(context.Background(), a.client); err != nil {
		return nil, err
	}
	return ss, nil
}

func (a *app) getDeployment() (*resources.Deployment, error) {
	ss := resources.NewDeployment(a.name, a.namespace, nil)
	if err := ss.Get(context.Background(), a.client); err != nil {
		return nil, err
	}
	return ss, nil
}

func (a *app) getDaemonSet() (*resources.DaemonSet, error) {
	ss := resources.NewDaemonSet(a.name, a.namespace, nil)
	if err := ss.Get(context.Background(), a.client); err != nil {
		return nil, err
	}
	return ss, nil
}

func (a *app) statefulSetExists() (exists bool, terminating bool, err error) {
	ss := resources.NewStatefulSet(a.name, a.namespace, nil)
	err = ss.Get(context.Background(), a.client)
	if errors.IsNotFound(err) {
		return false, false, nil
	} else if err != nil {
		return false, false, errors.Trace(err)
	}
	return true, ss.DeletionTimestamp != nil, nil
}

func (a *app) deploymentExists() (exists bool, terminating bool, err error) {
	ss := resources.NewDeployment(a.name, a.namespace, nil)
	err = ss.Get(context.Background(), a.client)
	if errors.IsNotFound(err) {
		return false, false, nil
	} else if err != nil {
		return false, false, errors.Trace(err)
	}
	return true, ss.DeletionTimestamp != nil, nil
}

func (a *app) daemonSetExists() (exists bool, terminating bool, err error) {
	ss := resources.NewDaemonSet(a.name, a.namespace, nil)
	err = ss.Get(context.Background(), a.client)
	if errors.IsNotFound(err) {
		return false, false, nil
	} else if err != nil {
		return false, false, errors.Trace(err)
	}
	return true, ss.DeletionTimestamp != nil, nil
}

func (a *app) secretExists() (exists bool, terminating bool, err error) {
	ss := resources.NewSecret(a.secretName(), a.namespace, nil)
	err = ss.Get(context.Background(), a.client)
	if errors.IsNotFound(err) {
		return false, false, nil
	} else if err != nil {
		return false, false, errors.Trace(err)
	}
	return true, ss.DeletionTimestamp != nil, nil
}

func (a *app) serviceExists() (exists bool, terminating bool, err error) {
	ss := resources.NewService(a.name, a.namespace, nil)
	err = ss.Get(context.Background(), a.client)
	if errors.IsNotFound(err) {
		return false, false, nil
	} else if err != nil {
		return false, false, errors.Trace(err)
	}
	return true, ss.DeletionTimestamp != nil, nil
}

func (a *app) roleExists() (exists bool, terminating bool, err error) {
	r := resources.NewRole(a.serviceAccountName(), a.namespace, nil)
	err = r.Get(context.Background(), a.client)
	if errors.IsNotFound(err) {
		return false, false, nil
	} else if err != nil {
		return false, false, errors.Trace(err)
	}
	return true, r.DeletionTimestamp != nil, nil
}

func (a *app) roleBindingExists() (exists bool, terminating bool, err error) {
	rb := resources.NewRoleBinding(a.serviceAccountName(), a.namespace, nil)
	err = rb.Get(context.Background(), a.client)
	if errors.IsNotFound(err) {
		return false, false, nil
	} else if err != nil {
		return false, false, errors.Trace(err)
	}
	return true, rb.DeletionTimestamp != nil, nil
}

func (a *app) clusterRoleExists() (exists bool, terminating bool, err error) {
	r := resources.NewClusterRole(a.qualifiedClusterName(), nil)
	err = r.Get(context.Background(), a.client)
	if errors.IsNotFound(err) {
		return false, false, nil
	} else if err != nil {
		return false, false, errors.Trace(err)
	}
	return true, r.DeletionTimestamp != nil, nil
}

func (a *app) clusterRoleBindingExists() (exists bool, terminating bool, err error) {
	rb := resources.NewClusterRoleBinding(a.qualifiedClusterName(), nil)
	err = rb.Get(context.Background(), a.client)
	if errors.IsNotFound(err) {
		return false, false, nil
	} else if err != nil {
		return false, false, errors.Trace(err)
	}
	return true, rb.DeletionTimestamp != nil, nil
}

func (a *app) serviceAccountExists() (exists bool, terminating bool, err error) {
	sa := resources.NewServiceAccount(a.serviceAccountName(), a.namespace, nil)
	err = sa.Get(context.Background(), a.client)
	if errors.IsNotFound(err) {
		return false, false, nil
	} else if err != nil {
		return false, false, errors.Trace(err)
	}
	return true, sa.DeletionTimestamp != nil, nil
}

// Delete deletes the specified application.
func (a *app) Delete() error {
	logger.Debugf("deleting %s application", a.name)
	applier := a.newApplier()
	switch a.deploymentType {
	case caas.DeploymentStateful:
		applier.Delete(resources.NewStatefulSet(a.name, a.namespace, nil))
		applier.Delete(resources.NewService(HeadlessServiceName(a.name), a.namespace, nil))
	case caas.DeploymentStateless:
		applier.Delete(resources.NewDeployment(a.name, a.namespace, nil))
	case caas.DeploymentDaemon:
		applier.Delete(resources.NewDaemonSet(a.name, a.namespace, nil))
	default:
		return errors.NotSupportedf("unknown deployment type")
	}
	applier.Delete(resources.NewService(a.name, a.namespace, nil))
	applier.Delete(resources.NewSecret(a.secretName(), a.namespace, nil))
	applier.Delete(resources.NewRoleBinding(a.serviceAccountName(), a.namespace, nil))
	applier.Delete(resources.NewRole(a.serviceAccountName(), a.namespace, nil))
	applier.Delete(resources.NewClusterRoleBinding(a.qualifiedClusterName(), nil))
	applier.Delete(resources.NewClusterRole(a.qualifiedClusterName(), nil))
	applier.Delete(resources.NewServiceAccount(a.serviceAccountName(), a.namespace, nil))

	// Cleanup lists of resources.
	cleanup := []resources.Resource(nil)

	// List secrets to be deleted.
	secrets, err := resources.ListSecrets(context.Background(), a.client, a.namespace, metav1.ListOptions{
		LabelSelector: a.labelSelector(),
	})
	if err != nil {
		return errors.Trace(err)
	}
	for _, s := range secrets {
		secret := s
		if a.matchImagePullSecret(secret.Name) {
			cleanup = append(cleanup, &secret)
		}
	}

	if len(cleanup) > 0 {
		applier.Delete(cleanup...)
	}

	return applier.Run(context.Background(), a.client, false)
}

// Watch returns a watcher which notifies when there
// are changes to the application of the specified application.
func (a *app) Watch() (watcher.NotifyWatcher, error) {
	factory := informers.NewSharedInformerFactoryWithOptions(a.client, 0,
		informers.WithNamespace(a.namespace),
		informers.WithTweakListOptions(func(o *metav1.ListOptions) {
			o.FieldSelector = a.fieldSelector()
		}),
	)
	var informer cache.SharedIndexInformer
	switch a.deploymentType {
	case caas.DeploymentStateful:
		informer = factory.Apps().V1().StatefulSets().Informer()
	case caas.DeploymentStateless:
		informer = factory.Apps().V1().Deployments().Informer()
	case caas.DeploymentDaemon:
		informer = factory.Apps().V1().DaemonSets().Informer()
	default:
		return nil, errors.NotSupportedf("unknown deployment type")
	}
	w1, err := a.newWatcher(informer, a.name, a.clock)
	if err != nil {
		return nil, errors.Trace(err)
	}
	w2, err := a.newWatcher(factory.Core().V1().Services().Informer(), a.name, a.clock)
	if err != nil {
		return nil, errors.Trace(err)
	}
	return watcher.NewMultiNotifyWatcher(w1, w2), nil
}

func (a *app) WatchReplicas() (watcher.NotifyWatcher, error) {
	factory := informers.NewSharedInformerFactoryWithOptions(a.client, 0,
		informers.WithNamespace(a.namespace),
		informers.WithTweakListOptions(func(o *metav1.ListOptions) {
			o.LabelSelector = a.labelSelector()
		}),
	)
	return a.newWatcher(factory.Core().V1().Pods().Informer(), a.name, a.clock)
}

func (a *app) State() (caas.ApplicationState, error) {
	state := caas.ApplicationState{}
	switch a.deploymentType {
	case caas.DeploymentStateful:
		ss := resources.NewStatefulSet(a.name, a.namespace, nil)
		err := ss.Get(context.Background(), a.client)
		if err != nil {
			return caas.ApplicationState{}, errors.Trace(err)
		}
		if ss.Spec.Replicas == nil {
			return caas.ApplicationState{}, errors.Errorf("missing replicas")
		}
		state.DesiredReplicas = int(*ss.Spec.Replicas)
	case caas.DeploymentStateless:
		d := resources.NewDeployment(a.name, a.namespace, nil)
		err := d.Get(context.Background(), a.client)
		if err != nil {
			return caas.ApplicationState{}, errors.Trace(err)
		}
		if d.Spec.Replicas == nil {
			return caas.ApplicationState{}, errors.Errorf("missing replicas")
		}
		state.DesiredReplicas = int(*d.Spec.Replicas)
	case caas.DeploymentDaemon:
		d := resources.NewDaemonSet(a.name, a.namespace, nil)
		err := d.Get(context.Background(), a.client)
		if err != nil {
			return caas.ApplicationState{}, errors.Trace(err)
		}
		state.DesiredReplicas = int(d.Status.DesiredNumberScheduled)
	default:
		return caas.ApplicationState{}, errors.NotSupportedf("unknown deployment type")
	}
	next := ""
	for {
		res, err := a.client.CoreV1().Pods(a.namespace).List(context.Background(), metav1.ListOptions{
			LabelSelector: a.labelSelector(),
			Continue:      next,
		})
		if err != nil {
			return caas.ApplicationState{}, errors.Trace(err)
		}
		for _, pod := range res.Items {
			state.Replicas = append(state.Replicas, pod.Name)
		}
		if res.RemainingItemCount == nil || *res.RemainingItemCount == 0 {
			break
		}
		next = res.Continue
	}
	sort.Strings(state.Replicas)
	return state, nil
}

// Service returns the service associated with the application.
func (a *app) Service() (*caas.Service, error) {
	svc, err := a.getService()
	if err != nil {
		return nil, errors.Trace(err)
	}
	ctx := context.Background()
	now := a.clock.Now()
	statusMessage, svcStatus, since, err := a.computeStatus(ctx, a.client, now)
	if err != nil {
		return nil, errors.Trace(err)
	}
	return &caas.Service{
		Id:        string(svc.GetUID()),
		Addresses: utils.GetSvcAddresses(&svc.Service, false),
		Status: status.StatusInfo{
			Status:  svcStatus,
			Message: statusMessage,
			Since:   &since,
		},
		// Generate and Scale are not used here.
		Generation: nil,
		Scale:      nil,
	}, nil
}

func (a *app) computeStatus(ctx context.Context, client kubernetes.Interface, now time.Time) (string, status.Status, time.Time, error) {
	jujuStatus := status.Waiting
	switch a.deploymentType {
	case caas.DeploymentStateful:
		ss, err := a.getStatefulSet()
		if err != nil {
			return "", jujuStatus, now, errors.Trace(err)
		}
		if ss.GetDeletionTimestamp() != nil {
			return "", status.Terminated, now, nil
		} else if ss.Status.ReadyReplicas > 0 {
			return "", status.Active, now, nil
		}
		var statusMessage string
		events, err := ss.Events(ctx, client)
		if err != nil {
			return "", jujuStatus, now, errors.Trace(err)
		}
		// Take the most recent event.
		if count := len(events); count > 0 {
			evt := events[count-1]
			if evt.Type == corev1.EventTypeWarning && evt.Reason == "FailedCreate" {
				jujuStatus = status.Error
				statusMessage = evt.Message
			}
		}
		return statusMessage, jujuStatus, now, nil
	default:
		return "", jujuStatus, now, errors.NotSupportedf("deployment type %q", a.deploymentType)
	}
}

// Units of the application fetched from kubernetes by matching pod labels.
func (a *app) Units() ([]caas.Unit, error) {
	ctx := context.Background()
	now := a.clock.Now()
	var units []caas.Unit
	pods, err := resources.ListPods(ctx, a.client, a.namespace, metav1.ListOptions{
		LabelSelector: a.labelSelector(),
	})
	if err != nil {
		return nil, errors.Trace(err)
	}
	for _, p := range pods {
		var ports []string
		for _, c := range p.Spec.Containers {
			for _, p := range c.Ports {
				ports = append(ports, fmt.Sprintf("%v/%v", p.ContainerPort, p.Protocol))
			}
		}
		terminated := p.DeletionTimestamp != nil
		statusMessage, unitStatus, since, err := p.ComputeStatus(ctx, a.client, now)
		if err != nil {
			return nil, errors.Trace(err)
		}
		unitInfo := caas.Unit{
			Id:       p.Name,
			Address:  p.Status.PodIP,
			Ports:    ports,
			Dying:    terminated,
			Stateful: a.deploymentType == caas.DeploymentStateful,
			Status: status.StatusInfo{
				Status:  unitStatus,
				Message: statusMessage,
				Since:   &since,
			},
		}

		volumesByName := make(map[string]corev1.Volume)
		for _, pv := range p.Spec.Volumes {
			volumesByName[pv.Name] = pv
		}

		// Gather info about how filesystems are attached/mounted to the pod.
		// The mount name represents the filesystem tag name used by Juju.
		for _, volMount := range p.Spec.Containers[0].VolumeMounts {
			if volMount.Name == constants.CharmVolumeName {
				continue
			}
			vol, ok := volumesByName[volMount.Name]
			if !ok {
				logger.Warningf("volume for volume mount %q not found", volMount.Name)
				continue
			}

			// Ignore volume sources for volumes created for K8s pod-spec charms.
			// See: https://discourse.charmhub.io/t/k8s-spec-v3-changes/2698
			if vol.Secret != nil &&
				(strings.Contains(vol.Secret.SecretName, "-token") || strings.HasPrefix(vol.Secret.SecretName, "controller-")) {
				logger.Tracef("ignoring volume source for service account secret: %v", vol.Name)
				continue
			}
			if vol.Projected != nil {
				logger.Tracef("ignoring volume source for projected volume: %v", vol.Name)
				continue
			}
			if vol.ConfigMap != nil {
				logger.Tracef("ignoring volume source for configMap volume: %v", vol.Name)
				continue
			}
			if vol.HostPath != nil {
				logger.Tracef("ignoring volume source for hostPath volume: %v", vol.Name)
				continue
			}
			if vol.EmptyDir != nil {
				logger.Tracef("ignoring volume source for emptyDir volume: %v", vol.Name)
				continue
			}

			fsInfo, err := storage.FilesystemInfo(ctx, a.client, a.namespace, vol, volMount, now)
			if err != nil {
				return nil, errors.Annotatef(err, "finding filesystem info for %v", volMount.Name)
			}
			if fsInfo == nil {
				continue
			}
			if fsInfo.StorageName == "" {
				if valid := constants.LegacyPVNameRegexp.MatchString(volMount.Name); valid {
					fsInfo.StorageName = constants.LegacyPVNameRegexp.ReplaceAllString(volMount.Name, "$storageName")
				} else if valid := constants.PVNameRegexp.MatchString(volMount.Name); valid {
					fsInfo.StorageName = constants.PVNameRegexp.ReplaceAllString(volMount.Name, "$storageName")
				}
			}
			logger.Tracef("filesystem info for %v: %+v", volMount.Name, *fsInfo)
			unitInfo.FilesystemInfo = append(unitInfo.FilesystemInfo, *fsInfo)
		}
		units = append(units, unitInfo)
	}
	return units, nil
}

// ApplicationPodSpec returns a PodSpec for the application pod
// of the specified application.
func (a *app) ApplicationPodSpec(config caas.ApplicationConfig) (*corev1.PodSpec, error) {
	jujuDataDir := paths.DataDir(paths.OSUnixLike)

	containerNames := config.ExistingContainers
	containers := []caas.ContainerConfig(nil)
	for _, v := range config.Containers {
		containerNames = append(containerNames, v.Name)
		containers = append(containers, v)
	}
	sort.Strings(containerNames)
	sort.Slice(containers, func(i, j int) bool {
		return containers[i].Name < containers[j].Name
	})

	env := []corev1.EnvVar{
		{
			Name:  constants.EnvJujuContainerNames,
			Value: strings.Join(containerNames, ","),
		},
		{
			Name:  constants.EnvAgentHTTPProbePort,
			Value: constants.AgentHTTPProbePort,
		},
	}
	if features := featureflag.AsEnvironmentValue(); features != "" {
		env = append(env, corev1.EnvVar{
			Name:  osenv.JujuFeatureFlagEnvKey,
			Value: features,
		})
	}
<<<<<<< HEAD
	containerSpecs := []corev1.Container{{
		Name:            constants.ApplicationCharmContainer,
		ImagePullPolicy: corev1.PullIfNotPresent,
		Image:           config.CharmBaseImagePath,
		WorkingDir:      jujuDataDir,
		Command:         []string{"/charm/bin/pebble"},
		Args: []string{
			"run",
			"--http", fmt.Sprintf(":%s", pebble.CharmHealthCheckPort),
			"--verbose",
=======
	charmContainerCommand := []string{"/charm/bin/pebble"}
	charmContainerArgs := []string{
		"run",
		"--http", fmt.Sprintf(":%s", containerAgentPebblePort),
		"--verbose",
	}
	charmContainerLivenessProbe := &corev1.Probe{
		ProbeHandler: corev1.ProbeHandler{
			HTTPGet: &corev1.HTTPGetAction{
				Path: "/v1/health?level=alive",
				Port: intstr.Parse(containerAgentPebblePort),
			},
>>>>>>> 7a4a4e42
		},
		InitialDelaySeconds: containerProbeInitialDelay,
		TimeoutSeconds:      containerProbeTimeout,
		PeriodSeconds:       containerProbePeriod,
		SuccessThreshold:    containerProbeSuccess,
		FailureThreshold:    containerProbeFailure,
	}
	charmContainerReadinessProbe := &corev1.Probe{
		ProbeHandler: corev1.ProbeHandler{
			HTTPGet: &corev1.HTTPGetAction{
				Path: "/v1/health?level=ready",
				Port: intstr.Parse(containerAgentPebblePort),
			},
		},
		InitialDelaySeconds: containerProbeInitialDelay,
		TimeoutSeconds:      containerProbeTimeout,
		PeriodSeconds:       containerProbePeriod,
		SuccessThreshold:    containerProbeSuccess,
		FailureThreshold:    containerProbeFailure,
	}
	charmContainerStartupProbe := charmContainerLivenessProbe
	charmContainerExtraVolumeMounts := []corev1.VolumeMount{
		{
			Name:      charmVolumeName,
			MountPath: constants.DefaultPebbleDir,
			SubPath:   "containeragent/pebble",
		},
<<<<<<< HEAD
		LivenessProbe: &corev1.Probe{
			ProbeHandler:        pebble.LivenessHandler(pebble.CharmHealthCheckPort),
			InitialDelaySeconds: containerProbeInitialDelay,
			TimeoutSeconds:      containerProbeTimeout,
			PeriodSeconds:       containerProbePeriod,
			SuccessThreshold:    containerProbeSuccess,
			FailureThreshold:    containerProbeFailure,
		},
		ReadinessProbe: &corev1.Probe{
			ProbeHandler:        pebble.ReadinessHandler(pebble.CharmHealthCheckPort),
			InitialDelaySeconds: containerProbeInitialDelay,
			TimeoutSeconds:      containerProbeTimeout,
			PeriodSeconds:       containerProbePeriod,
			SuccessThreshold:    containerProbeSuccess,
			FailureThreshold:    containerProbeFailure,
		},
		VolumeMounts: []corev1.VolumeMount{
			{
				Name:      constants.CharmVolumeName,
				MountPath: constants.DefaultPebbleDir,
				SubPath:   "containeragent/pebble",
=======
	}

	// (tlm) lp1997253. If the agent version is less than
	// containerAgentPebbleVersion we need to keep still using the old args
	// supported by the init command and the associated probes. By not doing
	// this we will have full container restarts.
	if config.AgentVersion.Compare(containerAgentPebbleVersion) < 0 {
		charmContainerExtraVolumeMounts = []corev1.VolumeMount{}
		charmContainerLivenessProbe = &corev1.Probe{
			ProbeHandler: corev1.ProbeHandler{
				HTTPGet: &corev1.HTTPGetAction{
					Path: constants.AgentHTTPPathLiveness,
					Port: intstr.Parse(constants.AgentHTTPProbePort),
				},
			},
			InitialDelaySeconds: 30,
			PeriodSeconds:       10,
			SuccessThreshold:    1,
			FailureThreshold:    2,
		}
		charmContainerReadinessProbe = &corev1.Probe{
			ProbeHandler: corev1.ProbeHandler{
				HTTPGet: &corev1.HTTPGetAction{
					Path: constants.AgentHTTPPathReadiness,
					Port: intstr.Parse(constants.AgentHTTPProbePort),
				},
			},
			InitialDelaySeconds: 30,
			PeriodSeconds:       10,
			SuccessThreshold:    1,
			FailureThreshold:    2,
		}
		charmContainerStartupProbe = &corev1.Probe{
			ProbeHandler: corev1.ProbeHandler{
				HTTPGet: &corev1.HTTPGetAction{
					Path: constants.AgentHTTPPathStartup,
					Port: intstr.Parse(constants.AgentHTTPProbePort),
				},
>>>>>>> 7a4a4e42
			},
			InitialDelaySeconds: 30,
			PeriodSeconds:       10,
			SuccessThreshold:    1,
			FailureThreshold:    2,
		}
		charmContainerCommand = []string{"/charm/bin/containeragent"}
		charmContainerArgs = []string{
			"unit",
			"--data-dir", jujuDataDir,
			"--charm-modified-version", strconv.Itoa(config.CharmModifiedVersion),
			"--append-env", "PATH=$PATH:/charm/bin",
			"--show-log",
		}
	}

	containerSpecs := []corev1.Container{{
		Name:            unitContainerName,
		ImagePullPolicy: corev1.PullIfNotPresent,
		Image:           config.CharmBaseImagePath,
		WorkingDir:      jujuDataDir,
		Command:         charmContainerCommand,
		Args:            charmContainerArgs,
		Env:             env,
		SecurityContext: &corev1.SecurityContext{
			RunAsUser:  pointer.Int64Ptr(0),
			RunAsGroup: pointer.Int64Ptr(0),
		},
		LivenessProbe:  charmContainerLivenessProbe,
		ReadinessProbe: charmContainerReadinessProbe,
		StartupProbe:   charmContainerStartupProbe,
		VolumeMounts: append([]corev1.VolumeMount{
			{
				Name:      constants.CharmVolumeName,
				MountPath: "/charm/bin",
				SubPath:   "charm/bin",
				ReadOnly:  true,
			},
			{
				Name:      constants.CharmVolumeName,
				MountPath: jujuDataDir,
				SubPath:   strings.TrimPrefix(jujuDataDir, "/"),
			},
			{
				Name:      constants.CharmVolumeName,
				MountPath: "/charm/containers",
				SubPath:   "charm/containers",
			},
		}, charmContainerExtraVolumeMounts...),
	}}

	imagePullSecrets := []corev1.LocalObjectReference(nil)
	if config.IsPrivateImageRepo {
		imagePullSecrets = append(imagePullSecrets,
			corev1.LocalObjectReference{Name: constants.CAASImageRepoSecretName},
		)
	}

	for i, v := range containers {
		container := corev1.Container{
			Name:            v.Name,
			ImagePullPolicy: corev1.PullIfNotPresent,
			Image:           v.Image.RegistryPath,
			Command:         []string{"/charm/bin/pebble"},
			Args: []string{
				"run",
				"--create-dirs",
				"--hold",
				"--http", fmt.Sprintf(":%s", pebble.WorkloadHealthCheckPort(i)),
				"--verbose",
			},
			Env: []corev1.EnvVar{{
				Name:  "JUJU_CONTAINER_NAME",
				Value: v.Name,
			}, {
				Name:  "PEBBLE_SOCKET",
				Value: "/charm/container/pebble.socket",
			}},
			LivenessProbe: &corev1.Probe{
				ProbeHandler:        pebble.LivenessHandler(pebble.WorkloadHealthCheckPort(i)),
				InitialDelaySeconds: containerProbeInitialDelay,
				TimeoutSeconds:      containerProbeTimeout,
				PeriodSeconds:       containerProbePeriod,
				SuccessThreshold:    containerProbeSuccess,
				FailureThreshold:    containerProbeFailure,
			},
			ReadinessProbe: &corev1.Probe{
				ProbeHandler:        pebble.ReadinessHandler(pebble.WorkloadHealthCheckPort(i)),
				InitialDelaySeconds: containerProbeInitialDelay,
				TimeoutSeconds:      containerProbeTimeout,
				PeriodSeconds:       containerProbePeriod,
				SuccessThreshold:    containerProbeSuccess,
				FailureThreshold:    containerProbeFailure,
			},
			// Run Pebble as root (because it's a service manager).
			SecurityContext: &corev1.SecurityContext{
				RunAsUser:  pointer.Int64Ptr(0),
				RunAsGroup: pointer.Int64Ptr(0),
			},
			VolumeMounts: []corev1.VolumeMount{
				{
					Name:      constants.CharmVolumeName,
					MountPath: "/charm/bin/pebble",
					SubPath:   "charm/bin/pebble",
					ReadOnly:  true,
				},
				{
					Name:      constants.CharmVolumeName,
					MountPath: "/charm/container",
					SubPath:   fmt.Sprintf("charm/containers/%s", v.Name),
				},
			},
		}
		if v.Image.Password != "" {
			imagePullSecrets = append(imagePullSecrets, corev1.LocalObjectReference{Name: a.imagePullSecretName(v.Name)})
		}
		containerSpecs = append(containerSpecs, container)
	}

	containerAgentArgs := []string{
		"init",
		"--containeragent-pebble-dir", "/containeragent/pebble",
		"--charm-modified-version", strconv.Itoa(config.CharmModifiedVersion),
		"--data-dir", jujuDataDir,
		"--bin-dir", "/charm/bin",
	}
	charmInitAdditionalMounts := []corev1.VolumeMount{
		{
			Name:      charmVolumeName,
			MountPath: "/containeragent/pebble",
			SubPath:   "containeragent/pebble",
		},
	}
	// (tlm) lp1997253. If the agent version is less then containerAgentPebbleVersion
	// we need to keep still using the old args supported by the init command
	if config.AgentVersion.Compare(containerAgentPebbleVersion) < 0 {
		charmInitAdditionalMounts = []corev1.VolumeMount{}
		containerAgentArgs = []string{
			"init",
			"--data-dir", jujuDataDir,
			"--bin-dir", "/charm/bin",
		}
	}

	automountToken := true
	appSecret := a.secretName()
	spec := &corev1.PodSpec{
		AutomountServiceAccountToken:  &automountToken,
		ServiceAccountName:            a.serviceAccountName(),
		ImagePullSecrets:              imagePullSecrets,
		TerminationGracePeriodSeconds: pointer.Int64Ptr(300),
		InitContainers: []corev1.Container{{
			Name:            constants.ApplicationInitContainer,
			ImagePullPolicy: corev1.PullIfNotPresent,
			Image:           config.AgentImagePath,
			WorkingDir:      jujuDataDir,
			Command:         []string{"/opt/containeragent"},
			Args:            containerAgentArgs,
			Env: []corev1.EnvVar{
				{
					Name:  constants.EnvJujuContainerNames,
					Value: strings.Join(containerNames, ","),
				},
				{
					Name: constants.EnvJujuK8sPodName,
					ValueFrom: &corev1.EnvVarSource{
						FieldRef: &corev1.ObjectFieldSelector{
							FieldPath: "metadata.name",
						},
					},
				},
				{
					Name: constants.EnvJujuK8sPodUUID,
					ValueFrom: &corev1.EnvVarSource{
						FieldRef: &corev1.ObjectFieldSelector{
							FieldPath: "metadata.uid",
						},
					},
				},
			},
			EnvFrom: []corev1.EnvFromSource{
				{
					SecretRef: &corev1.SecretEnvSource{
						LocalObjectReference: corev1.LocalObjectReference{
							Name: appSecret,
						},
					},
				},
			},
			VolumeMounts: append([]corev1.VolumeMount{
				{
					Name:      constants.CharmVolumeName,
					MountPath: jujuDataDir,
					SubPath:   strings.TrimPrefix(jujuDataDir, "/"),
				},
				{
<<<<<<< HEAD
					Name:      constants.CharmVolumeName,
					MountPath: "/containeragent/pebble",
					SubPath:   "containeragent/pebble",
				},
				{
					Name:      constants.CharmVolumeName,
=======
					Name:      charmVolumeName,
>>>>>>> 7a4a4e42
					MountPath: "/charm/bin",
					SubPath:   "charm/bin",
				},
				// DO we need this in init container????
				{
					Name:      constants.CharmVolumeName,
					MountPath: "/charm/containers",
					SubPath:   "charm/containers",
				},
			}, charmInitAdditionalMounts...),
		}},
		Containers: containerSpecs,
		Volumes: []corev1.Volume{
			{
				Name: constants.CharmVolumeName,
				VolumeSource: corev1.VolumeSource{
					EmptyDir: &corev1.EmptyDirVolumeSource{},
				},
			},
		},
	}
	err := ApplyConstraints(spec, a.name, config.Constraints, configureConstraint)
	if err != nil {
		return nil, errors.Annotate(err, "processing constraints")
	}
	return spec, nil
}

func (a *app) applyImagePullSecrets(applier resources.Applier, config caas.ApplicationConfig) error {
	desired := []resources.Resource(nil)
	for _, container := range config.Containers {
		if container.Image.Password == "" {
			continue
		}
		secretData, err := utils.CreateDockerConfigJSON(container.Image.Username, container.Image.Password, container.Image.RegistryPath)
		if err != nil {
			return errors.Trace(err)
		}
		secret := &resources.Secret{
			Secret: corev1.Secret{
				ObjectMeta: metav1.ObjectMeta{
					Name:        a.imagePullSecretName(container.Name),
					Namespace:   a.namespace,
					Labels:      a.labels(),
					Annotations: a.annotations(config),
				},
				Type: corev1.SecretTypeDockerConfigJson,
				Data: map[string][]byte{
					corev1.DockerConfigJsonKey: secretData,
				},
			},
		}
		desired = append(desired, secret)
	}

	secrets, err := resources.ListSecrets(context.Background(), a.client, a.namespace, metav1.ListOptions{
		LabelSelector: a.labelSelector(),
	})
	if err != nil {
		return errors.Trace(err)
	}

	existing := []resources.Resource(nil)
	for _, s := range secrets {
		secret := s
		if a.matchImagePullSecret(secret.Name) {
			existing = append(existing, &secret)
		}
	}

	applier.ApplySet(existing, desired)
	return nil
}

func (a *app) annotations(config caas.ApplicationConfig) annotations.Annotation {
	return utils.ResourceTagsToAnnotations(config.ResourceTags, a.legacyLabels).
		Merge(utils.AnnotationsForVersion(config.AgentVersion.String(), a.legacyLabels))
}

func (a *app) upgradeAnnotations(anns annotations.Annotation, ver version.Number) annotations.Annotation {
	return anns.Merge(utils.AnnotationsForVersion(ver.String(), a.legacyLabels))
}

func (a *app) labels() labels.Set {
	// TODO: add modelUUID for global resources?
	return utils.LabelsForApp(a.name, a.legacyLabels)
}

func (a *app) selectorLabels() labels.Set {
	return utils.SelectorLabelsForApp(a.name, a.legacyLabels)
}

func (a *app) labelSelector() string {
	return utils.LabelsToSelector(
		utils.SelectorLabelsForApp(a.name, a.legacyLabels),
	).String()
}

func (a *app) fieldSelector() string {
	return fields.AndSelectors(
		fields.OneTermEqualSelector("metadata.name", a.name),
		fields.OneTermEqualSelector("metadata.namespace", a.namespace),
	).String()
}

func (a *app) secretName() string {
	return a.name + "-application-config"
}

func (a *app) serviceAccountName() string {
	return a.name
}

func (a *app) qualifiedClusterName() string {
	return fmt.Sprintf("%s-%s", a.modelName, a.name)
}

func (a *app) imagePullSecretName(containerName string) string {
	// A pod may have multiple containers with different images and thus different secrets
	return a.name + "-" + containerName + "-secret"
}

func (a *app) matchImagePullSecret(name string) bool {
	// Don't match secrets without a container name.
	if name == a.name+"-secret" {
		return false
	}
	return strings.HasPrefix(name, a.name+"-") && strings.HasSuffix(name, "-secret")
}

type annotationGetter interface {
	GetAnnotations() map[string]string
}

func (a *app) getStorageUniqPrefix(getMeta func() (annotationGetter, error)) (string, error) {
	if r, err := getMeta(); err == nil {
		// TODO: remove this function with existing one once we consolidated the annotation keys.
		if uniqID := r.GetAnnotations()[utils.AnnotationKeyApplicationUUID(false)]; len(uniqID) > 0 {
			return uniqID, nil
		}
	} else if !errors.IsNotFound(err) {
		return "", errors.Trace(err)
	}
	return a.randomPrefix()
}

type handleVolumeFunc func(vol corev1.Volume, mountPath string, readOnly bool) (*corev1.VolumeMount, error)
type handlePVCFunc func(pvc corev1.PersistentVolumeClaim, mountPath string, readOnly bool) (*corev1.VolumeMount, error)
type handleVolumeMountFunc func(string, corev1.VolumeMount) error
type handleStorageClassFunc func(storagev1.StorageClass) error

func (a *app) volumeName(storageName string) string {
	return fmt.Sprintf("%s-%s", a.name, storageName)
}

// pvcNames returns a mapping of volume name to PVC name for this app's PVCs.
func (a *app) pvcNames(storagePrefix string) (map[string]string, error) {
	// Fetch all Juju PVCs associated with this app
	labelSelectors := map[string]string{
		"app.kubernetes.io/managed-by": "juju",
		"app.kubernetes.io/name":       a.name,
	}
	opts := metav1.ListOptions{
		LabelSelector: utils.LabelsToSelector(labelSelectors).String(),
	}
	pvcs, err := resources.ListPersistentVolumeClaims(context.Background(), a.client, a.namespace, opts)
	if err != nil {
		return nil, errors.Annotate(err, "fetching persistent volume claims")
	}

	names := make(map[string]string)
	for _, pvc := range pvcs {
		// Look up Juju storage name
		s, ok := pvc.Labels["storage.juju.is/name"]
		if !ok {
			continue
		}

		// Try to match different PVC name formats that have evolved over time
		storagePart := s + "-" + storagePrefix
		regexes := []string{
			// Sidecar "{appName}-{storageName}-{uniqueId}", e.g., "dex-auth-test-0837847d-dex-auth-0"
			"^" + regexp.QuoteMeta(a.name+"-"+storagePart),
			// Pod-spec "{storageName}-{uniqueId}", e.g., "test-0837847d-dex-auth-0"
			"^" + regexp.QuoteMeta(storagePart),
			// Legacy "juju-{storageName}-{n}", e.g., "juju-test-1-dex-auth-0"
			"^juju-" + regexp.QuoteMeta(s) + `-[0-9]+`,
		}
		for _, regex := range regexes {
			r, err := regexp.Compile(regex)
			if err != nil {
				return nil, errors.Trace(err)
			}
			match := r.FindString(pvc.Name)
			if match != "" {
				names[a.volumeName(s)] = match
				break
			}
		}
	}
	return names, nil
}

func (a *app) configureStorage(
	storageUniqueID string,
	filesystems []jujustorage.KubernetesFilesystemParams,
	storageClasses []resources.StorageClass,
	handleVolume handleVolumeFunc,
	handleVolumeMount handleVolumeMountFunc,
	handlePVC handlePVCFunc,
	handleStorageClass handleStorageClassFunc,
) error {
	storageClassMap := make(map[string]resources.StorageClass)
	for _, v := range storageClasses {
		storageClassMap[v.Name] = v
	}

	pvcNames, err := a.pvcNames(storageUniqueID)
	if err != nil {
		return errors.Trace(err)
	}
	logger.Tracef("persistent volume claim name mapping = %v", pvcNames)

	fsNames := set.NewStrings()
	for index, fs := range filesystems {
		if fsNames.Contains(fs.StorageName) {
			return errors.NotValidf("duplicated storage name %q for %q", fs.StorageName, a.name)
		}
		fsNames.Add(fs.StorageName)

		logger.Debugf("%s has filesystem %s: %s", a.name, fs.StorageName, pretty.Sprint(fs))

		readOnly := false
		if fs.Attachment != nil {
			readOnly = fs.Attachment.ReadOnly
		}

		name := a.volumeName(fs.StorageName)
		pvcNameGetter := func(volName string) string {
			if n, ok := pvcNames[volName]; ok {
				logger.Debugf("using existing persistent volume claim %q (volume %q)", n, volName)
				return n
			}
			return fmt.Sprintf("%s-%s", volName, storageUniqueID)
		}

		vol, pvc, sc, err := a.filesystemToVolumeInfo(name, fs, storageClassMap, pvcNameGetter)
		if err != nil {
			return errors.Trace(err)
		}

		var volumeMount *corev1.VolumeMount
		mountPath := storage.GetMountPathForFilesystem(index, a.name, fs)
		if vol != nil && handleVolume != nil {
			logger.Debugf("using volume for %s filesystem %s: %s", a.name, fs.StorageName, pretty.Sprint(*vol))
			volumeMount, err = handleVolume(*vol, mountPath, readOnly)
			if err != nil {
				return errors.Trace(err)
			}
		}
		if sc != nil && handleStorageClass != nil {
			logger.Debugf("creating storage class for %s filesystem %s: %s", a.name, fs.StorageName, pretty.Sprint(*sc))
			if err = handleStorageClass(*sc); err != nil {
				return errors.Trace(err)
			}
			storageClassMap[sc.Name] = resources.StorageClass{StorageClass: *sc}
		}
		if pvc != nil && handlePVC != nil {
			logger.Debugf("using persistent volume claim for %s filesystem %s: %s", a.name, fs.StorageName, pretty.Sprint(*pvc))
			volumeMount, err = handlePVC(*pvc, mountPath, readOnly)
			if err != nil {
				return errors.Trace(err)
			}
		}

		if volumeMount != nil {
			if err = handleVolumeMount(fs.StorageName, *volumeMount); err != nil {
				return errors.Trace(err)
			}
		}
	}
	return nil
}

func (a *app) filesystemToVolumeInfo(
	name string,
	fs jujustorage.KubernetesFilesystemParams,
	storageClasses map[string]resources.StorageClass,
	pvcNameGetter func(volName string) string,
) (*corev1.Volume, *corev1.PersistentVolumeClaim, *storagev1.StorageClass, error) {
	fsSize, err := resource.ParseQuantity(fmt.Sprintf("%dMi", fs.Size))
	if err != nil {
		return nil, nil, nil, errors.Annotatef(err, "invalid volume size %v", fs.Size)
	}

	volumeSource, err := storage.VolumeSourceForFilesystem(fs)
	if err != nil {
		return nil, nil, nil, errors.Trace(err)
	}
	if volumeSource != nil {
		vol := &corev1.Volume{
			Name:         name,
			VolumeSource: *volumeSource,
		}
		return vol, nil, nil, nil
	}

	params, err := storage.ParseVolumeParams(pvcNameGetter(name), fsSize, fs.Attributes)
	if err != nil {
		return nil, nil, nil, errors.Annotatef(err, "getting volume params for %s", fs.StorageName)
	}

	var newStorageClass *storagev1.StorageClass
	qualifiedStorageClassName := constants.QualifiedStorageClassName(a.namespace, params.StorageConfig.StorageClass)
	if _, ok := storageClasses[params.StorageConfig.StorageClass]; ok {
		// Do nothing
	} else if _, ok := storageClasses[qualifiedStorageClassName]; ok {
		params.StorageConfig.StorageClass = qualifiedStorageClassName
	} else {
		sp := storage.StorageProvisioner(a.namespace, a.modelName, *params)
		newStorageClass = storage.StorageClassSpec(sp, a.legacyLabels)
		params.StorageConfig.StorageClass = newStorageClass.Name
	}

	labels := utils.LabelsMerge(
		utils.LabelsForStorage(fs.StorageName, a.legacyLabels),
		utils.LabelsJuju)

	pvcSpec := storage.PersistentVolumeClaimSpec(*params)
	pvc := &corev1.PersistentVolumeClaim{
		ObjectMeta: metav1.ObjectMeta{
			Name:   params.Name,
			Labels: labels,
			Annotations: utils.ResourceTagsToAnnotations(fs.ResourceTags, a.legacyLabels).
				Merge(utils.AnnotationsForStorage(fs.StorageName, a.legacyLabels)).
				ToMap(),
		},
		Spec: *pvcSpec,
	}
	return nil, pvc, newStorageClass, nil
}<|MERGE_RESOLUTION|>--- conflicted
+++ resolved
@@ -53,6 +53,8 @@
 var logger = loggo.GetLogger("juju.kubernetes.provider.application")
 
 const (
+	containerAgentPebblePort = "38812"
+
 	// containerProbeInitialDelay is the initial delay in seconds before the probe starts.
 	containerProbeInitialDelay = 30
 	// containerProbeTimeout is the timeout for the probe to complete in seconds.
@@ -391,7 +393,6 @@
 	return applier.Run(context.Background(), a.client, false)
 }
 
-<<<<<<< HEAD
 func (a *app) applyServiceAccountAndSecrets(applier resources.Applier, config caas.ApplicationConfig) error {
 	secret := resources.Secret{
 		Secret: corev1.Secret{
@@ -531,8 +532,6 @@
 	return applier.Run(context.Background(), a.client, false)
 }
 
-=======
->>>>>>> 7a4a4e42
 type annotationUpdater interface {
 	resources.Resource
 	GetAnnotations() map[string]string
@@ -1261,18 +1260,6 @@
 			Value: features,
 		})
 	}
-<<<<<<< HEAD
-	containerSpecs := []corev1.Container{{
-		Name:            constants.ApplicationCharmContainer,
-		ImagePullPolicy: corev1.PullIfNotPresent,
-		Image:           config.CharmBaseImagePath,
-		WorkingDir:      jujuDataDir,
-		Command:         []string{"/charm/bin/pebble"},
-		Args: []string{
-			"run",
-			"--http", fmt.Sprintf(":%s", pebble.CharmHealthCheckPort),
-			"--verbose",
-=======
 	charmContainerCommand := []string{"/charm/bin/pebble"}
 	charmContainerArgs := []string{
 		"run",
@@ -1285,7 +1272,6 @@
 				Path: "/v1/health?level=alive",
 				Port: intstr.Parse(containerAgentPebblePort),
 			},
->>>>>>> 7a4a4e42
 		},
 		InitialDelaySeconds: containerProbeInitialDelay,
 		TimeoutSeconds:      containerProbeTimeout,
@@ -1309,33 +1295,10 @@
 	charmContainerStartupProbe := charmContainerLivenessProbe
 	charmContainerExtraVolumeMounts := []corev1.VolumeMount{
 		{
-			Name:      charmVolumeName,
+			Name:      constants.CharmVolumeName,
 			MountPath: constants.DefaultPebbleDir,
 			SubPath:   "containeragent/pebble",
 		},
-<<<<<<< HEAD
-		LivenessProbe: &corev1.Probe{
-			ProbeHandler:        pebble.LivenessHandler(pebble.CharmHealthCheckPort),
-			InitialDelaySeconds: containerProbeInitialDelay,
-			TimeoutSeconds:      containerProbeTimeout,
-			PeriodSeconds:       containerProbePeriod,
-			SuccessThreshold:    containerProbeSuccess,
-			FailureThreshold:    containerProbeFailure,
-		},
-		ReadinessProbe: &corev1.Probe{
-			ProbeHandler:        pebble.ReadinessHandler(pebble.CharmHealthCheckPort),
-			InitialDelaySeconds: containerProbeInitialDelay,
-			TimeoutSeconds:      containerProbeTimeout,
-			PeriodSeconds:       containerProbePeriod,
-			SuccessThreshold:    containerProbeSuccess,
-			FailureThreshold:    containerProbeFailure,
-		},
-		VolumeMounts: []corev1.VolumeMount{
-			{
-				Name:      constants.CharmVolumeName,
-				MountPath: constants.DefaultPebbleDir,
-				SubPath:   "containeragent/pebble",
-=======
 	}
 
 	// (tlm) lp1997253. If the agent version is less than
@@ -1374,7 +1337,6 @@
 					Path: constants.AgentHTTPPathStartup,
 					Port: intstr.Parse(constants.AgentHTTPProbePort),
 				},
->>>>>>> 7a4a4e42
 			},
 			InitialDelaySeconds: 30,
 			PeriodSeconds:       10,
@@ -1392,7 +1354,7 @@
 	}
 
 	containerSpecs := []corev1.Container{{
-		Name:            unitContainerName,
+		Name:            constants.ApplicationCharmContainer,
 		ImagePullPolicy: corev1.PullIfNotPresent,
 		Image:           config.CharmBaseImagePath,
 		WorkingDir:      jujuDataDir,
@@ -1503,7 +1465,7 @@
 	}
 	charmInitAdditionalMounts := []corev1.VolumeMount{
 		{
-			Name:      charmVolumeName,
+			Name:      constants.CharmVolumeName,
 			MountPath: "/containeragent/pebble",
 			SubPath:   "containeragent/pebble",
 		},
@@ -1571,16 +1533,12 @@
 					SubPath:   strings.TrimPrefix(jujuDataDir, "/"),
 				},
 				{
-<<<<<<< HEAD
 					Name:      constants.CharmVolumeName,
 					MountPath: "/containeragent/pebble",
 					SubPath:   "containeragent/pebble",
 				},
 				{
 					Name:      constants.CharmVolumeName,
-=======
-					Name:      charmVolumeName,
->>>>>>> 7a4a4e42
 					MountPath: "/charm/bin",
 					SubPath:   "charm/bin",
 				},
