--- conflicted
+++ resolved
@@ -6,7 +6,6 @@
 import (
 	"context"
 	"fmt"
-	"strings"
 	"time"
 
 	"github.com/golang/mock/gomock"
@@ -599,15 +598,6 @@
 			"db.adminCommand('ping')",
 		},
 	}
-	expectedArgs := []string{
-		`printf 'args="--dbpath=/var/lib/juju/db --sslPEMKeyFile=/var/lib/juju/server.pem --sslPEMKeyPassword=ignored --sslMode=requireSSL --port=1234 --journal --replSet=juju --quiet --oplogSize=1024 --auth --keyFile=/var/lib/juju/shared-secret --storageEngine=wiredTiger --bind_ip_all"`,
-		`ipv6Disabled=$(sysctl net.ipv6.conf.all.disable_ipv6 -n)`,
-		`if [ $ipv6Disabled -eq 0 ]; then`,
-		`  args="${args} --ipv6"`,
-		`fi`,
-		`$(mongod ${args})`,
-		`'>/root/mongo.sh && chmod a+x /root/mongo.sh && /root/mongo.sh`,
-	}
 	statefulSetSpec.Spec.Template.Spec.Containers = []core.Container{
 		{
 			Name:            "mongodb",
@@ -617,7 +607,6 @@
 				"/bin/sh",
 			},
 			Args: []string{
-<<<<<<< HEAD
 				"--dbpath=/var/lib/juju/db",
 				"--tlsCertificateKeyFile=/var/lib/juju/server.pem",
 				"--tlsCertificateKeyFilePassword=ignored",
@@ -632,10 +621,6 @@
 				"--keyFile=/var/lib/juju/shared-secret",
 				"--storageEngine=wiredTiger",
 				"--bind_ip_all",
-=======
-				"-c",
-				strings.Join(expectedArgs, "\\n"),
->>>>>>> 9aab71a3
 			},
 			Ports: []core.ContainerPort{
 				{
