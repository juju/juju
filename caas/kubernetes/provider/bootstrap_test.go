--- conflicted
+++ resolved
@@ -180,13 +180,8 @@
 	svc := &core.Service{
 		ObjectMeta: v1.ObjectMeta{
 			Name:      "juju-controller-test-service",
-<<<<<<< HEAD
-			Labels:    map[string]string{"juju-application": "juju-controller-test"},
-			Namespace: s.getNamespace(),
-=======
-			Labels:    map[string]string{"juju-app": "juju-controller-test"},
-			Namespace: s.namespace,
->>>>>>> a5ee73f2
+			Labels:    map[string]string{"juju-app": "juju-controller-test"},
+			Namespace: s.getNamespace(),
 		},
 		Spec: core.ServiceSpec{
 			Selector: map[string]string{"juju-app": "juju-controller-test"},
@@ -210,26 +205,16 @@
 	emptySecret := &core.Secret{
 		ObjectMeta: v1.ObjectMeta{
 			Name:      "juju-controller-test-secret",
-<<<<<<< HEAD
-			Labels:    map[string]string{"juju-application": "juju-controller-test"},
-			Namespace: s.getNamespace(),
-=======
-			Labels:    map[string]string{"juju-app": "juju-controller-test"},
-			Namespace: s.namespace,
->>>>>>> a5ee73f2
+			Labels:    map[string]string{"juju-app": "juju-controller-test"},
+			Namespace: s.getNamespace(),
 		},
 		Type: core.SecretTypeOpaque,
 	}
 	secretWithSharedSecretAdded := &core.Secret{
 		ObjectMeta: v1.ObjectMeta{
 			Name:      "juju-controller-test-secret",
-<<<<<<< HEAD
-			Labels:    map[string]string{"juju-application": "juju-controller-test"},
-			Namespace: s.getNamespace(),
-=======
-			Labels:    map[string]string{"juju-app": "juju-controller-test"},
-			Namespace: s.namespace,
->>>>>>> a5ee73f2
+			Labels:    map[string]string{"juju-app": "juju-controller-test"},
+			Namespace: s.getNamespace(),
 		},
 		Type: core.SecretTypeOpaque,
 		Data: map[string][]byte{
@@ -239,13 +224,8 @@
 	secretWithServerPEMAdded := &core.Secret{
 		ObjectMeta: v1.ObjectMeta{
 			Name:      "juju-controller-test-secret",
-<<<<<<< HEAD
-			Labels:    map[string]string{"juju-application": "juju-controller-test"},
-			Namespace: s.getNamespace(),
-=======
-			Labels:    map[string]string{"juju-app": "juju-controller-test"},
-			Namespace: s.namespace,
->>>>>>> a5ee73f2
+			Labels:    map[string]string{"juju-app": "juju-controller-test"},
+			Namespace: s.getNamespace(),
 		},
 		Type: core.SecretTypeOpaque,
 		Data: map[string][]byte{
@@ -257,13 +237,8 @@
 	emptyConfigMap := &core.ConfigMap{
 		ObjectMeta: v1.ObjectMeta{
 			Name:      "juju-controller-test-configmap",
-<<<<<<< HEAD
-			Labels:    map[string]string{"juju-application": "juju-controller-test"},
-			Namespace: s.getNamespace(),
-=======
-			Labels:    map[string]string{"juju-app": "juju-controller-test"},
-			Namespace: s.namespace,
->>>>>>> a5ee73f2
+			Labels:    map[string]string{"juju-app": "juju-controller-test"},
+			Namespace: s.getNamespace(),
 		},
 	}
 	bootstrapParamsContent, err := s.pcfg.Bootstrap.StateInitializationParams.Marshal()
@@ -271,13 +246,8 @@
 	configMapWithBootstrapParamsAdded := &core.ConfigMap{
 		ObjectMeta: v1.ObjectMeta{
 			Name:      "juju-controller-test-configmap",
-<<<<<<< HEAD
-			Labels:    map[string]string{"juju-application": "juju-controller-test"},
-			Namespace: s.getNamespace(),
-=======
-			Labels:    map[string]string{"juju-app": "juju-controller-test"},
-			Namespace: s.namespace,
->>>>>>> a5ee73f2
+			Labels:    map[string]string{"juju-app": "juju-controller-test"},
+			Namespace: s.getNamespace(),
 		},
 		Data: map[string]string{
 			"bootstrap-params": string(bootstrapParamsContent),
@@ -286,13 +256,8 @@
 	configMapWithAgentConfAdded := &core.ConfigMap{
 		ObjectMeta: v1.ObjectMeta{
 			Name:      "juju-controller-test-configmap",
-<<<<<<< HEAD
-			Labels:    map[string]string{"juju-application": "juju-controller-test"},
-			Namespace: s.getNamespace(),
-=======
-			Labels:    map[string]string{"juju-app": "juju-controller-test"},
-			Namespace: s.namespace,
->>>>>>> a5ee73f2
+			Labels:    map[string]string{"juju-app": "juju-controller-test"},
+			Namespace: s.getNamespace(),
 		},
 		Data: map[string]string{
 			"bootstrap-params": string(bootstrapParamsContent),
@@ -305,13 +270,8 @@
 	statefulSetSpec := &apps.StatefulSet{
 		ObjectMeta: v1.ObjectMeta{
 			Name:      "juju-controller-test",
-<<<<<<< HEAD
-			Labels:    map[string]string{"juju-application": "juju-controller-test"},
-			Namespace: s.getNamespace(),
-=======
-			Labels:    map[string]string{"juju-app": "juju-controller-test"},
-			Namespace: s.namespace,
->>>>>>> a5ee73f2
+			Labels:    map[string]string{"juju-app": "juju-controller-test"},
+			Namespace: s.getNamespace(),
 		},
 		Spec: apps.StatefulSetSpec{
 			ServiceName: "juju-controller-test-service",
@@ -338,13 +298,8 @@
 			},
 			Template: core.PodTemplateSpec{
 				ObjectMeta: v1.ObjectMeta{
-<<<<<<< HEAD
-					Labels:    map[string]string{"juju-application": "juju-controller-test"},
+					Labels:    map[string]string{"juju-app": "juju-controller-test"},
 					Namespace: s.getNamespace(),
-=======
-					Labels:    map[string]string{"juju-app": "juju-controller-test"},
-					Namespace: s.namespace,
->>>>>>> a5ee73f2
 				},
 				Spec: core.PodSpec{
 					RestartPolicy: core.RestartPolicyAlways,
