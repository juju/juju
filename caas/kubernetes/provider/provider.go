--- conflicted
+++ resolved
@@ -125,16 +125,9 @@
 	// disregard this one in favour of a new one pinned to the correct
 	// controller namespace when we find it.
 	broker, err := newK8sBroker(
-<<<<<<< HEAD
-		args.ControllerUUID, k8sRestConfig, args.Config, newK8sClient, newRestClient,
+		args.ControllerUUID, k8sRestConfig, args.Config, args.Config.Name(), newK8sClient, newRestClient,
 		newKubernetesNotifyWatcher, newKubernetesStringsWatcher, randomPrefix,
 		jujuclock.WallClock)
-=======
-		args.ControllerUUID, k8sRestConfig, args.Config, args.Config.Name(),
-		newK8sClient, newKubernetesNotifyWatcher, newKubernetesStringsWatcher,
-		randomPrefix, jujuclock.WallClock)
-
->>>>>>> 55018af0
 	if err != nil {
 		return nil, err
 	}
@@ -152,7 +145,7 @@
 
 	return newK8sBroker(
 		args.ControllerUUID, k8sRestConfig, args.Config, ns,
-		newK8sClient, newKubernetesNotifyWatcher, newKubernetesStringsWatcher,
+		newK8sClient, newRestClient, newKubernetesNotifyWatcher, newKubernetesStringsWatcher,
 		randomPrefix, jujuclock.WallClock)
 }
 
