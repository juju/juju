--- conflicted
+++ resolved
@@ -56,13 +56,8 @@
 // RegisterCredentials is part of the environs.ProviderCredentialsRegister interface.
 func (p environProviderCredentials) RegisterCredentials(cld cloud.Cloud) (map[string]*cloud.CloudCredential, error) {
 	cloudName := cld.Name
-<<<<<<< HEAD
 	if cloudName != k8s.K8sCloudMicrok8s {
-		return make(map[string]*cloud.CloudCredential), nil
-=======
-	if cloudName != caas.K8sCloudMicrok8s {
 		return registerCredentialsKubeConfig(cld)
->>>>>>> 8334bb50
 	}
 	cred, err := p.builtinCredentialGetter(p.cmdRunner)
 
