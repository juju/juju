// Copyright 2019 Canonical Ltd.
// Licensed under the AGPLv3, see LICENCE file for details.

package provider_test

import (
	"fmt"

	"github.com/juju/collections/set"
	"github.com/juju/loggo"
	"github.com/juju/testing"
	jc "github.com/juju/testing/checkers"
	gc "gopkg.in/check.v1"
	corev1 "k8s.io/api/core/v1"
	storagev1 "k8s.io/api/storage/v1"
	metav1 "k8s.io/apimachinery/pkg/apis/meta/v1"
	k8slabels "k8s.io/apimachinery/pkg/labels"

	"github.com/juju/juju/caas"
	k8s "github.com/juju/juju/caas/kubernetes"
	k8scloud "github.com/juju/juju/caas/kubernetes/cloud"
	"github.com/juju/juju/caas/kubernetes/provider"
<<<<<<< HEAD
	k8sutils "github.com/juju/juju/caas/kubernetes/provider/utils"
=======
>>>>>>> c360f3d9
	jujucloud "github.com/juju/juju/cloud"
	"github.com/juju/juju/environs"
)

<<<<<<< HEAD
var _ = gc.Suite(&cloudSuite{})
=======
var (
	_ = gc.Suite(&cloudSuite{})
)

var microk8sStatusEnabled = `
microk8s:
  running: true
addons:
  - name: storage
    status: enabled
  - name: dns
    status: enabled
`

var microk8sStatusNewEnabled = `
microk8s:
  running: true
addons:
  - name: hostpath-storage
    status: enabled
  - name: dns
    status: enabled
`

var microk8sStatusStorageDisabled = `
microk8s:
  running: true
addons:
  - name: storage
    status: disabled
  - name: dns
    status: enabled
`

var microk8sStatusStorageNewDisabled = `
microk8s:
  running: true
addons:
  - name: hostpath-storage
    status: disabled
  - name: dns
    status: enabled
`

var microk8sStatusDNSDisabled = `
microk8s:
  running: true
addons:
  - name: storage
    status: enabled
  - name: dns
    status: disabled
`
>>>>>>> c360f3d9

type cloudSuite struct {
	fakeBroker fakeK8sClusterMetadataChecker
	runner     dummyRunner
}

var defaultK8sCloud = jujucloud.Cloud{
	Name:           k8s.K8sCloudMicrok8s,
	Endpoint:       "http://1.1.1.1:8080",
<<<<<<< HEAD
	Type:           jujucloud.CloudTypeKubernetes,
=======
	Type:           jujucloud.CloudTypeCAAS,
>>>>>>> c360f3d9
	AuthTypes:      []jujucloud.AuthType{jujucloud.UserPassAuthType},
	CACertificates: []string{""},
	SkipTLSVerify:  true,
}

var defaultClusterMetadata = &k8s.ClusterMetadata{
	Cloud:                k8s.K8sCloudMicrok8s,
	Regions:              set.NewStrings(k8s.Microk8sRegion),
	OperatorStorageClass: &k8s.StorageProvisioner{Name: "operator-sc"},
}

func getDefaultCredential() jujucloud.Credential {
	defaultCredential := jujucloud.NewCredential(jujucloud.UserPassAuthType, map[string]string{"username": "admin", "password": ""})
	defaultCredential.Label = "kubernetes credential \"admin\""
	return defaultCredential
}

func (s *cloudSuite) SetUpTest(c *gc.C) {
	var logger loggo.Logger
	s.fakeBroker = fakeK8sClusterMetadataChecker{CallMocker: testing.NewCallMocker(logger)}
	s.runner = dummyRunner{CallMocker: testing.NewCallMocker(logger)}
}

func (s *cloudSuite) TestFinalizeCloudMicrok8s(c *gc.C) {
	p := s.getProvider()
	cloudFinalizer := p.(environs.CloudFinalizer)
<<<<<<< HEAD
	s.fakeBroker.Call("ListStorageClasses", k8slabels.NewSelector()).Returns(
		[]storagev1.StorageClass{
			{
				ObjectMeta: metav1.ObjectMeta{
					Name: "microk8s-hostpath",
					Annotations: map[string]string{
						"storageclass.kubernetes.io/is-default-class": "true",
					},
				},
			},
		}, nil,
	)
	s.fakeBroker.Call(
		"ListPods", "kube-system",
		k8sutils.LabelsToSelector(map[string]string{"k8s-app": "kube-dns"}),
	).Returns([]corev1.Pod{
		{
			ObjectMeta: metav1.ObjectMeta{
				Name: "coredns-xx",
				Labels: map[string]string{
					"k8s-app": "kube-dns",
				},
			},
		},
	}, nil)
=======
	s.runner.Call(
		"RunCommands",
		exec.RunParams{Commands: "microk8s status --wait-ready --timeout 15 --format yaml"}).Returns(
		&exec.ExecResponse{Code: 0, Stdout: []byte(microk8sStatusEnabled)}, nil)
>>>>>>> c360f3d9

	var ctx mockContext
	cloud, err := cloudFinalizer.FinalizeCloud(&ctx, defaultK8sCloud)
	c.Assert(err, jc.ErrorIsNil)
	c.Assert(cloud, jc.DeepEquals, jujucloud.Cloud{
		Name:            k8s.K8sCloudMicrok8s,
		Type:            jujucloud.CloudTypeKubernetes,
		AuthTypes:       []jujucloud.AuthType{jujucloud.UserPassAuthType},
		CACertificates:  []string{""},
		SkipTLSVerify:   true,
		Endpoint:        "http://1.1.1.1:8080",
		HostCloudRegion: fmt.Sprintf("%s/%s", k8s.K8sCloudMicrok8s, k8s.Microk8sRegion),
		Config:          map[string]interface{}{"operator-storage": "operator-sc", "workload-storage": ""},
		Regions:         []jujucloud.Region{{Name: k8s.Microk8sRegion, Endpoint: "http://1.1.1.1:8080"}},
	})
}

func (s *cloudSuite) TestFinalizeCloudMicrok8sAlreadyStorage(c *gc.C) {
	preparedCloud := jujucloud.Cloud{
		Name:            k8s.K8sCloudMicrok8s,
		Type:            jujucloud.CloudTypeKubernetes,
		AuthTypes:       []jujucloud.AuthType{jujucloud.UserPassAuthType},
		CACertificates:  []string{""},
		Endpoint:        "http://1.1.1.1:8080",
		HostCloudRegion: fmt.Sprintf("%s/%s", k8s.K8sCloudMicrok8s, k8s.Microk8sRegion),
		Config:          map[string]interface{}{"operator-storage": "something-else", "workload-storage": ""},
		Regions:         []jujucloud.Region{{Name: k8s.Microk8sRegion, Endpoint: "http://1.1.1.1:8080"}},
	}

	p := s.getProvider()
	cloudFinalizer := p.(environs.CloudFinalizer)

<<<<<<< HEAD
=======
	s.runner.Call(
		"RunCommands",
		exec.RunParams{Commands: "microk8s status --wait-ready --timeout 15 --format yaml"}).Returns(
		&exec.ExecResponse{Code: 0, Stdout: []byte(microk8sStatusEnabled)}, nil)

>>>>>>> c360f3d9
	var ctx mockContext
	cloud, err := cloudFinalizer.FinalizeCloud(&ctx, preparedCloud)
	c.Assert(err, jc.ErrorIsNil)
	c.Assert(cloud, jc.DeepEquals, jujucloud.Cloud{
		Name:            k8s.K8sCloudMicrok8s,
		Type:            jujucloud.CloudTypeKubernetes,
		AuthTypes:       k8scloud.SupportedAuthTypes(),
		CACertificates:  []string{""},
		Endpoint:        "http://1.1.1.1:8080",
		HostCloudRegion: fmt.Sprintf("%s/%s", k8s.K8sCloudMicrok8s, k8s.Microk8sRegion),
		Config:          map[string]interface{}{"operator-storage": "something-else", "workload-storage": ""},
		Regions:         []jujucloud.Region{{Name: k8s.Microk8sRegion, Endpoint: "http://1.1.1.1:8080"}},
	})
}

func (s *cloudSuite) getProvider() caas.ContainerEnvironProvider {
	s.fakeBroker.Call("GetClusterMetadata").Returns(defaultClusterMetadata, nil)
	s.fakeBroker.Call("CheckDefaultWorkloadStorage").Returns(nil)
	ret := builtinCloudRet{cloud: defaultK8sCloud, credential: getDefaultCredential(), err: nil}
	return provider.NewProviderWithFakes(
		s.runner,
		credentialGetterFunc(ret),
		cloudGetterFunc(ret),
		func(environs.OpenParams) (provider.ClusterMetadataStorageChecker, error) { return &s.fakeBroker, nil },
	)
}

func (s *cloudSuite) TestEnsureMicroK8sSuitableSuccess(c *gc.C) {
<<<<<<< HEAD
	s.fakeBroker.Call("ListStorageClasses", k8slabels.NewSelector()).Returns(
		[]storagev1.StorageClass{
			{
				ObjectMeta: metav1.ObjectMeta{
					Name: "microk8s-hostpath",
					Annotations: map[string]string{
						"storageclass.kubernetes.io/is-default-class": "true",
					},
				},
			},
		}, nil,
	)
	s.fakeBroker.Call(
		"ListPods", "kube-system",
		k8sutils.LabelsToSelector(map[string]string{"k8s-app": "kube-dns"}),
	).Returns([]corev1.Pod{
		{
			ObjectMeta: metav1.ObjectMeta{
				Name: "coredns-xx",
				Labels: map[string]string{
					"k8s-app": "kube-dns",
				},
			},
		},
	}, nil)
	c.Assert(provider.EnsureMicroK8sSuitable(&s.fakeBroker), jc.ErrorIsNil)
}

func (s *cloudSuite) TestEnsureMicroK8sSuitableStorageNotEnabled(c *gc.C) {
	s.fakeBroker.Call("ListStorageClasses", k8slabels.NewSelector()).Returns(
		[]storagev1.StorageClass{}, nil,
	)
	err := provider.EnsureMicroK8sSuitable(&s.fakeBroker)
	c.Assert(err, gc.ErrorMatches, `required storage addon is not enabled`)
}

func (s *cloudSuite) TestEnsureMicroK8sSuitableDNSNotEnabled(c *gc.C) {
	s.fakeBroker.Call("ListStorageClasses", k8slabels.NewSelector()).Returns(
		[]storagev1.StorageClass{
			{
				ObjectMeta: metav1.ObjectMeta{
					Name: "microk8s-hostpath",
					Annotations: map[string]string{
						"storageclass.kubernetes.io/is-default-class": "true",
					},
				},
			},
		}, nil,
	)
	s.fakeBroker.Call(
		"ListPods", "kube-system",
		k8sutils.LabelsToSelector(map[string]string{"k8s-app": "kube-dns"}),
	).Returns([]corev1.Pod{}, nil)
	err := provider.EnsureMicroK8sSuitable(&s.fakeBroker)
	c.Assert(err, gc.ErrorMatches, `required dns addon is not enabled`)
=======
	s.runner.Call(
		"RunCommands",
		exec.RunParams{Commands: "microk8s status --wait-ready --timeout 15 --format yaml"}).Returns(
		&exec.ExecResponse{Code: 0, Stdout: []byte(microk8sStatusEnabled)}, nil)
	c.Assert(provider.EnsureMicroK8sSuitable(s.runner), jc.ErrorIsNil)
}

func (s *cloudSuite) TestEnsureMicroK8sSuitableSuccessNew(c *gc.C) {
	s.runner.Call(
		"RunCommands",
		exec.RunParams{Commands: "microk8s status --wait-ready --timeout 15 --format yaml"}).Returns(
		&exec.ExecResponse{Code: 0, Stdout: []byte(microk8sStatusNewEnabled)}, nil)
	c.Assert(provider.EnsureMicroK8sSuitable(s.runner), jc.ErrorIsNil)
}

func (s *cloudSuite) TestEnsureMicroK8sSuitableStorageDisabled(c *gc.C) {
	s.runner.Call(
		"RunCommands",
		exec.RunParams{Commands: "microk8s status --wait-ready --timeout 15 --format yaml"}).Returns(
		&exec.ExecResponse{Code: 0, Stdout: []byte(microk8sStatusStorageDisabled)}, nil)
	c.Assert(provider.EnsureMicroK8sSuitable(s.runner), gc.ErrorMatches, `required addons not enabled for microk8s, run 'microk8s enable storage'`)
}

func (s *cloudSuite) TestEnsureMicroK8sSuitableStorageNewDisabled(c *gc.C) {
	s.runner.Call(
		"RunCommands",
		exec.RunParams{Commands: "microk8s status --wait-ready --timeout 15 --format yaml"}).Returns(
		&exec.ExecResponse{Code: 0, Stdout: []byte(microk8sStatusStorageNewDisabled)}, nil)
	c.Assert(provider.EnsureMicroK8sSuitable(s.runner), gc.ErrorMatches, `required addons not enabled for microk8s, run 'microk8s enable storage'`)
}

func (s *cloudSuite) TestEnsureMicroK8sSuitableDNSDisabled(c *gc.C) {
	s.runner.Call(
		"RunCommands",
		exec.RunParams{Commands: "microk8s status --wait-ready --timeout 15 --format yaml"}).Returns(
		&exec.ExecResponse{Code: 0, Stdout: []byte(microk8sStatusDNSDisabled)}, nil)
	c.Assert(provider.EnsureMicroK8sSuitable(s.runner), gc.ErrorMatches, `required addons not enabled for microk8s, run 'microk8s enable dns'`)
>>>>>>> c360f3d9
}

type mockContext struct {
	testing.Stub
}

func (c *mockContext) Verbosef(f string, args ...interface{}) {
	c.MethodCall(c, "Verbosef", f, args)
}

type fakeK8sClusterMetadataChecker struct {
	*testing.CallMocker
	k8s.ClusterMetadataChecker
}

func (api *fakeK8sClusterMetadataChecker) GetClusterMetadata(storageClass string) (result *k8s.ClusterMetadata, err error) {
	results := api.MethodCall(api, "GetClusterMetadata")
	return results[0].(*k8s.ClusterMetadata), testing.TypeAssertError(results[1])
}

func (api *fakeK8sClusterMetadataChecker) CheckDefaultWorkloadStorage(cluster string, storageProvisioner *k8s.StorageProvisioner) error {
	results := api.MethodCall(api, "CheckDefaultWorkloadStorage")
	return testing.TypeAssertError(results[0])
}

func (api *fakeK8sClusterMetadataChecker) EnsureStorageProvisioner(cfg k8s.StorageProvisioner) (*k8s.StorageProvisioner, bool, error) {
	results := api.MethodCall(api, "EnsureStorageProvisioner")
	return results[0].(*k8s.StorageProvisioner), false, testing.TypeAssertError(results[1])
}

func (api *fakeK8sClusterMetadataChecker) ListPods(namespace string, selector k8slabels.Selector) ([]corev1.Pod, error) {
	results := api.MethodCall(api, "ListPods", namespace, selector)
	return results[0].([]corev1.Pod), nil
}

func (api *fakeK8sClusterMetadataChecker) ListStorageClasses(selector k8slabels.Selector) ([]storagev1.StorageClass, error) {
	results := api.MethodCall(api, "ListStorageClasses", selector)
	return results[0].([]storagev1.StorageClass), nil
}<|MERGE_RESOLUTION|>--- conflicted
+++ resolved
@@ -20,20 +20,12 @@
 	k8s "github.com/juju/juju/caas/kubernetes"
 	k8scloud "github.com/juju/juju/caas/kubernetes/cloud"
 	"github.com/juju/juju/caas/kubernetes/provider"
-<<<<<<< HEAD
 	k8sutils "github.com/juju/juju/caas/kubernetes/provider/utils"
-=======
->>>>>>> c360f3d9
 	jujucloud "github.com/juju/juju/cloud"
 	"github.com/juju/juju/environs"
 )
 
-<<<<<<< HEAD
 var _ = gc.Suite(&cloudSuite{})
-=======
-var (
-	_ = gc.Suite(&cloudSuite{})
-)
 
 var microk8sStatusEnabled = `
 microk8s:
@@ -84,7 +76,6 @@
   - name: dns
     status: disabled
 `
->>>>>>> c360f3d9
 
 type cloudSuite struct {
 	fakeBroker fakeK8sClusterMetadataChecker
@@ -94,11 +85,7 @@
 var defaultK8sCloud = jujucloud.Cloud{
 	Name:           k8s.K8sCloudMicrok8s,
 	Endpoint:       "http://1.1.1.1:8080",
-<<<<<<< HEAD
 	Type:           jujucloud.CloudTypeKubernetes,
-=======
-	Type:           jujucloud.CloudTypeCAAS,
->>>>>>> c360f3d9
 	AuthTypes:      []jujucloud.AuthType{jujucloud.UserPassAuthType},
 	CACertificates: []string{""},
 	SkipTLSVerify:  true,
@@ -125,7 +112,6 @@
 func (s *cloudSuite) TestFinalizeCloudMicrok8s(c *gc.C) {
 	p := s.getProvider()
 	cloudFinalizer := p.(environs.CloudFinalizer)
-<<<<<<< HEAD
 	s.fakeBroker.Call("ListStorageClasses", k8slabels.NewSelector()).Returns(
 		[]storagev1.StorageClass{
 			{
@@ -151,12 +137,6 @@
 			},
 		},
 	}, nil)
-=======
-	s.runner.Call(
-		"RunCommands",
-		exec.RunParams{Commands: "microk8s status --wait-ready --timeout 15 --format yaml"}).Returns(
-		&exec.ExecResponse{Code: 0, Stdout: []byte(microk8sStatusEnabled)}, nil)
->>>>>>> c360f3d9
 
 	var ctx mockContext
 	cloud, err := cloudFinalizer.FinalizeCloud(&ctx, defaultK8sCloud)
@@ -189,14 +169,6 @@
 	p := s.getProvider()
 	cloudFinalizer := p.(environs.CloudFinalizer)
 
-<<<<<<< HEAD
-=======
-	s.runner.Call(
-		"RunCommands",
-		exec.RunParams{Commands: "microk8s status --wait-ready --timeout 15 --format yaml"}).Returns(
-		&exec.ExecResponse{Code: 0, Stdout: []byte(microk8sStatusEnabled)}, nil)
-
->>>>>>> c360f3d9
 	var ctx mockContext
 	cloud, err := cloudFinalizer.FinalizeCloud(&ctx, preparedCloud)
 	c.Assert(err, jc.ErrorIsNil)
@@ -225,7 +197,6 @@
 }
 
 func (s *cloudSuite) TestEnsureMicroK8sSuitableSuccess(c *gc.C) {
-<<<<<<< HEAD
 	s.fakeBroker.Call("ListStorageClasses", k8slabels.NewSelector()).Returns(
 		[]storagev1.StorageClass{
 			{
@@ -281,45 +252,6 @@
 	).Returns([]corev1.Pod{}, nil)
 	err := provider.EnsureMicroK8sSuitable(&s.fakeBroker)
 	c.Assert(err, gc.ErrorMatches, `required dns addon is not enabled`)
-=======
-	s.runner.Call(
-		"RunCommands",
-		exec.RunParams{Commands: "microk8s status --wait-ready --timeout 15 --format yaml"}).Returns(
-		&exec.ExecResponse{Code: 0, Stdout: []byte(microk8sStatusEnabled)}, nil)
-	c.Assert(provider.EnsureMicroK8sSuitable(s.runner), jc.ErrorIsNil)
-}
-
-func (s *cloudSuite) TestEnsureMicroK8sSuitableSuccessNew(c *gc.C) {
-	s.runner.Call(
-		"RunCommands",
-		exec.RunParams{Commands: "microk8s status --wait-ready --timeout 15 --format yaml"}).Returns(
-		&exec.ExecResponse{Code: 0, Stdout: []byte(microk8sStatusNewEnabled)}, nil)
-	c.Assert(provider.EnsureMicroK8sSuitable(s.runner), jc.ErrorIsNil)
-}
-
-func (s *cloudSuite) TestEnsureMicroK8sSuitableStorageDisabled(c *gc.C) {
-	s.runner.Call(
-		"RunCommands",
-		exec.RunParams{Commands: "microk8s status --wait-ready --timeout 15 --format yaml"}).Returns(
-		&exec.ExecResponse{Code: 0, Stdout: []byte(microk8sStatusStorageDisabled)}, nil)
-	c.Assert(provider.EnsureMicroK8sSuitable(s.runner), gc.ErrorMatches, `required addons not enabled for microk8s, run 'microk8s enable storage'`)
-}
-
-func (s *cloudSuite) TestEnsureMicroK8sSuitableStorageNewDisabled(c *gc.C) {
-	s.runner.Call(
-		"RunCommands",
-		exec.RunParams{Commands: "microk8s status --wait-ready --timeout 15 --format yaml"}).Returns(
-		&exec.ExecResponse{Code: 0, Stdout: []byte(microk8sStatusStorageNewDisabled)}, nil)
-	c.Assert(provider.EnsureMicroK8sSuitable(s.runner), gc.ErrorMatches, `required addons not enabled for microk8s, run 'microk8s enable storage'`)
-}
-
-func (s *cloudSuite) TestEnsureMicroK8sSuitableDNSDisabled(c *gc.C) {
-	s.runner.Call(
-		"RunCommands",
-		exec.RunParams{Commands: "microk8s status --wait-ready --timeout 15 --format yaml"}).Returns(
-		&exec.ExecResponse{Code: 0, Stdout: []byte(microk8sStatusDNSDisabled)}, nil)
-	c.Assert(provider.EnsureMicroK8sSuitable(s.runner), gc.ErrorMatches, `required addons not enabled for microk8s, run 'microk8s enable dns'`)
->>>>>>> c360f3d9
 }
 
 type mockContext struct {
