// Copyright 2019 Canonical Ltd.
// Licensed under the AGPLv3, see LICENCE file for details.

package provider

import (
	"context"
	"encoding/json"
	"fmt"
	"net/url"
	"strings"
	"time"

	"github.com/juju/collections/set"
	"github.com/juju/errors"
	"github.com/juju/loggo"
	"github.com/juju/names/v4"
	"github.com/juju/proxy"
	"github.com/juju/retry"
	"github.com/juju/utils/v2"
	apps "k8s.io/api/apps/v1"
	core "k8s.io/api/core/v1"
	rbacv1 "k8s.io/api/rbac/v1"
	"k8s.io/apimachinery/pkg/api/resource"
	v1 "k8s.io/apimachinery/pkg/apis/meta/v1"
	"k8s.io/apimachinery/pkg/labels"
	"k8s.io/apimachinery/pkg/util/intstr"
	"k8s.io/client-go/kubernetes"

	"github.com/juju/juju/agent"
	agenttools "github.com/juju/juju/agent/tools"
	"github.com/juju/juju/caas"
	k8s "github.com/juju/juju/caas/kubernetes"
	"github.com/juju/juju/caas/kubernetes/provider/constants"
	k8sproxy "github.com/juju/juju/caas/kubernetes/provider/proxy"
	"github.com/juju/juju/caas/kubernetes/provider/resources"
	k8sutils "github.com/juju/juju/caas/kubernetes/provider/utils"
	providerutils "github.com/juju/juju/caas/kubernetes/provider/utils"
	"github.com/juju/juju/cloud"
	"github.com/juju/juju/cloudconfig"
	"github.com/juju/juju/cloudconfig/podcfg"
	k8sannotations "github.com/juju/juju/core/annotations"
	"github.com/juju/juju/core/watcher"
	"github.com/juju/juju/environs"
	"github.com/juju/juju/environs/bootstrap"
	environsbootstrap "github.com/juju/juju/environs/bootstrap"
	"github.com/juju/juju/mongo"
)

const (
	// JujuControllerStackName is the juju CAAS controller stack name.
	JujuControllerStackName = "controller"

	// ControllerServiceFQDNTemplate is the FQDN of the controller service using the cluster DNS.
	ControllerServiceFQDNTemplate = "controller-service.controller-%s.svc.cluster.local"

	proxyResourceName = "proxy"
)

var (
	// TemplateFileNameServerPEM is the template server.pem file name.
	TemplateFileNameServerPEM = "template-" + mongo.FileNameDBSSLKey
)

const (
	mongoDBContainerName   = "mongodb"
	apiServerContainerName = "api-server"
)

type controllerServiceSpec struct {
	// ServiceType is required.
	ServiceType core.ServiceType

	// ExternalName is optional.
	ExternalName string

	// ExternalIP is optional.
	ExternalIP string

	// ExternalIPs is optional.
	ExternalIPs []string

	// Annotations is optional.
	Annotations k8sannotations.Annotation
}

func getDefaultControllerServiceSpecs(cloudType string) *controllerServiceSpec {
	specs := map[string]*controllerServiceSpec{
		k8s.K8sCloudAzure: {
			ServiceType: core.ServiceTypeLoadBalancer,
		},
		k8s.K8sCloudEC2: {
			ServiceType: core.ServiceTypeLoadBalancer,
			Annotations: k8sannotations.New(nil).
				Add("service.beta.kubernetes.io/aws-load-balancer-backend-protocol", "tcp"),
		},
		k8s.K8sCloudGCE: {
			ServiceType: core.ServiceTypeLoadBalancer,
		},
		k8s.K8sCloudMicrok8s: {
			ServiceType: core.ServiceTypeClusterIP,
		},
		k8s.K8sCloudOpenStack: {
			ServiceType: core.ServiceTypeLoadBalancer,
		},
		k8s.K8sCloudMAAS: {
			ServiceType: core.ServiceTypeLoadBalancer, // TODO(caas): test and verify this.
		},
		k8s.K8sCloudLXD: {
			ServiceType: core.ServiceTypeClusterIP, // TODO(caas): test and verify this.
		},
		k8s.K8sCloudOther: {
			ServiceType: core.ServiceTypeClusterIP, // Default svc spec for any other cloud is not listed above.
		},
	}
	if out, ok := specs[cloudType]; ok {
		return out
	}
	return specs[k8s.K8sCloudOther]
}

type controllerStack struct {
	ctx environs.BootstrapContext

	stackName        string
	selectorLabels   map[string]string
	stackLabels      map[string]string
	stackAnnotations map[string]string
	broker           *kubernetesClient
	timeout          time.Duration

	pcfg        *podcfg.ControllerPodConfig
	agentConfig agent.ConfigSetterWriter

	storageClass               string
	storageSize                resource.Quantity
	portMongoDB, portAPIServer int

	fileNameSharedSecret, fileNameBootstrapParams,
	fileNameSSLKey, fileNameSSLKeyMount,
	fileNameAgentConf, fileNameAgentConfMount string

	resourceNameStatefulSet, resourceNameService,
	resourceNameConfigMap, resourceNameSecret,
	pvcNameControllerPodStorage,
	resourceNameVolSharedSecret, resourceNameVolSSLKey, resourceNameVolBootstrapParams, resourceNameVolAgentConf string

	containerCount int

	cleanUps []func()
}

type controllerStacker interface {
	// Deploy creates all resources for controller stack.
	Deploy() error
}

// findControllerNamespace is used for finding a controller's namespace based on
// its model name and controller uuid. This function really shouldn't exist
// and should be removed in 3.0. We have it here as we are still trying to use
// Kubernetes annotations as database selectors in some parts of Juju.
func findControllerNamespace(
	client kubernetes.Interface,
	controllerUUID string,
) (*core.Namespace, error) {
	// First we are going to start off by listing namespaces that are not using
	// legacy labels as that is the direction we are moving towards and hence
	// should be the quickest operation
	namespaces, err := client.CoreV1().Namespaces().List(
		context.TODO(),
		v1.ListOptions{
			LabelSelector: labels.Set{
				constants.LabelJujuModelName: environsbootstrap.ControllerModelName,
			}.String(),
		},
	)

	if err != nil {
		return nil, errors.Annotate(err, "finding controller namespace with non legacy labels")
	}

	for _, ns := range namespaces.Items {
		if ns.Annotations[k8sutils.AnnotationControllerUUIDKey(false)] == controllerUUID {
			return &ns, nil
		}
	}

	// We didn't find anything using new labels so lets try the old ones.
	namespaces, err = client.CoreV1().Namespaces().List(
		context.TODO(),
		v1.ListOptions{
			LabelSelector: labels.Set{
				constants.LegacyLabelModelName: environsbootstrap.ControllerModelName,
			}.String(),
		},
	)

	if err != nil {
		return nil, errors.Annotate(err, "finding controller namespace with legacy labels")
	}

	for _, ns := range namespaces.Items {
		if ns.Annotations[k8sutils.AnnotationControllerUUIDKey(true)] == controllerUUID {
			return &ns, nil
		}
	}

	return nil, errors.NotFoundf(
		"controller namespace not found for model %q and controller uuid %q",
		environsbootstrap.ControllerModelName,
		controllerUUID,
	)
}

// DecideControllerNamespace decides the namespace name to use for a new controller.
func DecideControllerNamespace(controllerName string) string {
	return "controller-" + controllerName
}

func newcontrollerStack(
	ctx environs.BootstrapContext,
	stackName string,
	storageClass string,
	broker *kubernetesClient,
	pcfg *podcfg.ControllerPodConfig,
) (controllerStacker, error) {
	storageSizeControllerRaw := "20Gi"
	if rootDiskSize := pcfg.Bootstrap.BootstrapMachineConstraints.RootDisk; rootDiskSize != nil {
		storageSizeControllerRaw = fmt.Sprintf("%dMi", *rootDiskSize)
	}
	storageSize, err := resource.ParseQuantity(storageSizeControllerRaw)
	if err != nil {
		return nil, errors.Trace(err)
	}

	var agentConfig agent.ConfigSetterWriter
	agentConfig, err = pcfg.AgentConfig(names.NewControllerAgentTag(pcfg.ControllerId))
	if err != nil {
		return nil, errors.Trace(err)
	}

	si, ok := agentConfig.StateServingInfo()
	if !ok {
		return nil, errors.NewNotValid(nil, "agent config has no state serving info")
	}

	// ensures shared-secret content.
	if si.SharedSecret == "" {
		// Generate a shared secret for the Mongo replica set.
		sharedSecret, err := mongo.GenerateSharedSecret()
		if err != nil {
			return nil, errors.Trace(err)
		}
		si.SharedSecret = sharedSecret
	}

	agentConfig.SetStateServingInfo(si)
	pcfg.Bootstrap.StateServingInfo = si

	selectorLabels := providerutils.SelectorLabelsForApp(stackName, false)
	labels := providerutils.LabelsForApp(stackName, false)

	controllerUUIDKey := k8sutils.AnnotationControllerUUIDKey(false)
	cs := &controllerStack{
		ctx:              ctx,
		stackName:        stackName,
		selectorLabels:   selectorLabels,
		stackLabels:      labels,
		stackAnnotations: map[string]string{controllerUUIDKey: pcfg.ControllerTag.Id()},
		broker:           broker,
		timeout:          pcfg.Bootstrap.Timeout,

		pcfg:        pcfg,
		agentConfig: agentConfig,

		storageSize:   storageSize,
		storageClass:  storageClass,
		portMongoDB:   pcfg.Bootstrap.ControllerConfig.StatePort(),
		portAPIServer: pcfg.Bootstrap.ControllerConfig.APIPort(),

		fileNameSharedSecret:    mongo.SharedSecretFile,
		fileNameSSLKey:          mongo.FileNameDBSSLKey,
		fileNameSSLKeyMount:     TemplateFileNameServerPEM,
		fileNameBootstrapParams: cloudconfig.FileNameBootstrapParams,
		fileNameAgentConf:       agent.AgentConfigFilename,
		fileNameAgentConfMount:  constants.TemplateFileNameAgentConf,

		resourceNameStatefulSet: stackName,
	}
	cs.resourceNameService = cs.getResourceName("service")
	cs.resourceNameConfigMap = cs.getResourceName("configmap")
	cs.resourceNameSecret = cs.getResourceName("secret")

	cs.resourceNameVolSharedSecret = cs.getResourceName(cs.fileNameSharedSecret)
	cs.resourceNameVolSSLKey = cs.getResourceName(cs.fileNameSSLKey)
	cs.resourceNameVolBootstrapParams = cs.getResourceName(cs.fileNameBootstrapParams)
	cs.resourceNameVolAgentConf = cs.getResourceName(cs.fileNameAgentConf)

	cs.pvcNameControllerPodStorage = "storage"
	return cs, nil
}

func getBootstrapResourceName(stackName string, name string) string {
	return stackName + "-" + strings.Replace(name, ".", "-", -1)
}

func (c *controllerStack) getResourceName(name string) string {
	return getBootstrapResourceName(c.stackName, name)
}

func (c *controllerStack) pathJoin(elem ...string) string {
	// Setting series for bootstrapping to kubernetes is currently not supported.
	// We always use forward-slash because Linux is the only OS we support now.
	pathSeparator := "/"
	return strings.Join(elem, pathSeparator)
}

func (c *controllerStack) getControllerSecret() (secret *core.Secret, err error) {
	defer func() {
		if err == nil && secret != nil && secret.Data == nil {
			secret.Data = map[string][]byte{}
		}
	}()

	secret, err = c.broker.getSecret(c.resourceNameSecret)
	if err == nil {
		return secret, nil
	}
	if errors.IsNotFound(err) {
		_, err = c.broker.createSecret(&core.Secret{
			ObjectMeta: v1.ObjectMeta{
				Name:        c.resourceNameSecret,
				Labels:      c.stackLabels,
				Namespace:   c.broker.GetCurrentNamespace(),
				Annotations: c.stackAnnotations,
			},
			Type: core.SecretTypeOpaque,
		})
	}
	if err != nil {
		return nil, errors.Trace(err)
	}
	return c.broker.getSecret(c.resourceNameSecret)
}

func (c *controllerStack) getControllerConfigMap() (cm *core.ConfigMap, err error) {
	defer func() {
		if cm != nil && cm.Data == nil {
			cm.Data = map[string]string{}
		}
	}()

	cm, err = c.broker.getConfigMap(c.resourceNameConfigMap)
	if err == nil {
		return cm, nil
	}
	if errors.IsNotFound(err) {
		_, err = c.broker.createConfigMap(&core.ConfigMap{
			ObjectMeta: v1.ObjectMeta{
				Name:        c.resourceNameConfigMap,
				Labels:      c.stackLabels,
				Namespace:   c.broker.GetCurrentNamespace(),
				Annotations: c.stackAnnotations,
			},
		})
	}
	if err != nil {
		return nil, errors.Trace(err)
	}
	return c.broker.getConfigMap(c.resourceNameConfigMap)
}

func (c *controllerStack) doCleanUp() {
	logger.Debugf("bootstrap failed, removing %d resources.", len(c.cleanUps))
	for _, f := range c.cleanUps {
		f()
	}
}

// Deploy creates all resources for the controller stack.
func (c *controllerStack) Deploy() (err error) {
	// creating namespace for controller stack, this namespace will be removed by broker.DestroyController if bootstrap failed.
	nsName := c.broker.GetCurrentNamespace()
	c.ctx.Infof("Creating k8s resources for controller %q", nsName)
	if err = c.broker.createNamespace(nsName); err != nil {
		return errors.Annotate(err, "creating namespace for controller stack")
	}

	// Check context manually for cancellation between each step (not ideal,
	// but it avoids wiring context absolutely everywhere).
	isDone := func() bool {
		select {
		case <-c.ctx.Context().Done():
			return true
		default:
			return false
		}
	}
	if isDone() {
		return bootstrap.Cancelled()
	}

	defer func() {
		if err != nil {
			c.doCleanUp()
		}
	}()

	// create service for controller pod.
	if err = c.createControllerService(c.ctx.Context()); err != nil {
		return errors.Annotate(err, "creating service for controller")
	}
	if isDone() {
		return bootstrap.Cancelled()
	}

	// create the proxy resources for services of type cluster ip
	if err = c.createControllerProxy(); err != nil {
		return errors.Annotate(err, "creating controller service proxy for controller")
	}

	// create shared-secret secret for controller pod.
	if err = c.createControllerSecretSharedSecret(); err != nil {
		return errors.Annotate(err, "creating shared-secret secret for controller")
	}
	if isDone() {
		return bootstrap.Cancelled()
	}

	// create server.pem secret for controller pod.
	if err = c.createControllerSecretServerPem(); err != nil {
		return errors.Annotate(err, "creating server.pem secret for controller")
	}
	if isDone() {
		return bootstrap.Cancelled()
	}

	// create mongo admin account secret for controller pod.
	if err = c.createControllerSecretMongoAdmin(); err != nil {
		return errors.Annotate(err, "creating mongo admin account secret for controller")
	}
	if isDone() {
		return bootstrap.Cancelled()
	}

	// create bootstrap-params configmap for controller pod.
	if err = c.ensureControllerConfigmapBootstrapParams(); err != nil {
		return errors.Annotate(err, "creating bootstrap-params configmap for controller")
	}
	if isDone() {
		return bootstrap.Cancelled()
	}

	// Note: create agent config configmap for controller pod lastly because agentConfig has been updated in previous steps.
	if err = c.ensureControllerConfigmapAgentConf(); err != nil {
		return errors.Annotate(err, "creating agent config configmap for controller")
	}
	if isDone() {
		return bootstrap.Cancelled()
	}

	// create service account for local cluster/provider connections.
	_, saCleanUps, err := ensureControllerServiceAccount(
		c.ctx.Context(),
		c.broker.client(),
		c.broker.GetCurrentNamespace(),
		c.stackLabels,
		c.stackAnnotations,
	)
	c.addCleanUp(func() {
		logger.Debugf("delete controller service accounts")
		for _, v := range saCleanUps {
			v()
		}
	})
	if err != nil {
		return errors.Annotate(err, "creating service account for controller")
	}
	if isDone() {
		return bootstrap.Cancelled()
	}

	// create statefulset to ensure controller stack.
	if err = c.createControllerStatefulset(); err != nil {
		return errors.Annotate(err, "creating statefulset for controller")
	}
	if isDone() {
		return bootstrap.Cancelled()
	}

	return nil
}

func (c *controllerStack) getControllerSvcSpec(cloudType string, cfg *podcfg.BootstrapConfig) (spec *controllerServiceSpec, err error) {
	defer func() {
		if spec != nil && len(spec.ServiceType) == 0 {
			// ServiceType is required.
			err = errors.NotValidf("service type is empty for %q", cloudType)
		}
	}()

	spec = getDefaultControllerServiceSpecs(cloudType)
	if cfg == nil {
		return spec, nil
	}
	if len(cfg.ControllerServiceType) > 0 {
		if spec.ServiceType, err = CaasServiceToK8s(caas.ServiceType(cfg.ControllerServiceType)); err != nil {
			return nil, errors.Trace(err)
		}
	}

	spec.ExternalIPs = append([]string(nil), cfg.ControllerExternalIPs...)

	switch spec.ServiceType {
	case core.ServiceTypeExternalName:
		spec.ExternalName = cfg.ControllerExternalName
	case core.ServiceTypeLoadBalancer:
		if len(cfg.ControllerExternalName) > 0 {
			return nil, errors.NewNotValid(nil, fmt.Sprintf(
				"external name %q provided but service type was set to %q",
				cfg.ControllerExternalName, spec.ServiceType,
			))
		}
		if len(cfg.ControllerExternalIPs) > 0 {
			spec.ExternalIP = cfg.ControllerExternalIPs[0]
		}
	}
	return spec, nil
}

func (c *controllerStack) createControllerProxy() error {
	if c.pcfg.Bootstrap.IgnoreProxy {
		return nil
	}

	// Lets first take a look at what will be deployed for a service.
	// If the service type is clusterip then we will setup the proxy

	cloudType, _, _ := cloud.SplitHostCloudRegion(c.pcfg.Bootstrap.ControllerCloud.HostCloudRegion)
	controllerSvcSpec, err := c.getControllerSvcSpec(cloudType, c.pcfg.Bootstrap)
	if err != nil {
		return errors.Trace(err)
	}

	if controllerSvcSpec.ServiceType != core.ServiceTypeClusterIP {
		// Not a cluster ip service so we don't need to setup a k8s proxy
		return nil
	}

	k8sClient := c.broker.client()

	remotePort := intstr.FromInt(c.portAPIServer)
	config := k8sproxy.ControllerProxyConfig{
		Name:          c.getResourceName(proxyResourceName),
		Namespace:     c.broker.GetCurrentNamespace(),
		RemotePort:    remotePort.String(),
		TargetService: c.resourceNameService,
	}

	err = k8sproxy.CreateControllerProxy(
		config,
		c.stackLabels,
		k8sClient.CoreV1().ConfigMaps(c.broker.GetCurrentNamespace()),
		k8sClient.RbacV1().Roles(c.broker.GetCurrentNamespace()),
		k8sClient.RbacV1().RoleBindings(c.broker.GetCurrentNamespace()),
		k8sClient.CoreV1().ServiceAccounts(c.broker.GetCurrentNamespace()),
	)

	return errors.Trace(err)
}

func (c *controllerStack) createControllerService(ctx context.Context) error {
	svcName := c.resourceNameService

	cloudType, _, _ := cloud.SplitHostCloudRegion(c.pcfg.Bootstrap.ControllerCloud.HostCloudRegion)
	controllerSvcSpec, err := c.getControllerSvcSpec(cloudType, c.pcfg.Bootstrap)
	if err != nil {
		return errors.Trace(err)
	}

	spec := &core.Service{
		ObjectMeta: v1.ObjectMeta{
			Name:        svcName,
			Labels:      c.stackLabels,
			Namespace:   c.broker.GetCurrentNamespace(),
			Annotations: c.stackAnnotations,
		},
		Spec: core.ServiceSpec{
			Selector: c.selectorLabels,
			Type:     controllerSvcSpec.ServiceType,
			Ports: []core.ServicePort{
				{
					Name:       "api-server",
					TargetPort: intstr.FromInt(c.portAPIServer),
					Port:       int32(c.portAPIServer),
				},
			},
			ExternalName:   controllerSvcSpec.ExternalName,
			ExternalIPs:    controllerSvcSpec.ExternalIPs,
			LoadBalancerIP: controllerSvcSpec.ExternalIP,
		},
	}

	if controllerSvcSpec.Annotations != nil {
		spec.SetAnnotations(controllerSvcSpec.Annotations.ToMap())
	}

	logger.Debugf("creating controller service: \n%+v", spec)
	if _, err := c.broker.ensureK8sService(spec); err != nil {
		return errors.Trace(err)
	}

	c.addCleanUp(func() {
		logger.Debugf("deleting %q", svcName)
		_ = c.broker.deleteService(svcName)
	})

	publicAddressPoller := func() error {
		// get the service by app name;
		svc, err := c.broker.GetService(c.stackName, caas.ModeWorkload, false)
		if err != nil {
			return errors.Annotate(err, "getting controller service")
		}
		if len(svc.Addresses) == 0 {
			return errors.NotProvisionedf("controller service address")
		}
		// we need to ensure svc DNS has been provisioned already here because
		// we do Not want bootstrap-state cmd wait instead.
		return nil
	}
	retryCallArgs := retry.CallArgs{
		Attempts: -1,
		Delay:    3 * time.Second,
		Stop:     ctx.Done(),
		Clock:    c.broker.clock,
		Func:     publicAddressPoller,
		IsFatalError: func(err error) bool {
			return !errors.IsNotProvisioned(err)
		},
		NotifyFunc: func(err error, attempt int) {
			logger.Debugf("polling k8s controller svc DNS, in %d attempt, %v", attempt, err)
		},
	}
	err = retry.Call(retryCallArgs)
	if retry.IsDurationExceeded(err) || (retry.IsRetryStopped(err) && ctx.Err() == context.DeadlineExceeded) {
		return errors.Timeoutf("waiting for controller service address fully provisioned")
	}
	return errors.Trace(err)
}

func (c *controllerStack) addCleanUp(cleanUp func()) {
	c.cleanUps = append(c.cleanUps, cleanUp)
}

func (c *controllerStack) createControllerSecretSharedSecret() error {
	si, ok := c.agentConfig.StateServingInfo()
	if !ok {
		return errors.NewNotValid(nil, "agent config has no state serving info")
	}

	secret, err := c.getControllerSecret()
	if err != nil {
		return errors.Trace(err)
	}
	secret.Data[c.fileNameSharedSecret] = []byte(si.SharedSecret)
	logger.Debugf("ensuring shared secret: \n%+v", secret)
	c.addCleanUp(func() {
		logger.Debugf("deleting %q shared-secret", secret.Name)
		_ = c.broker.deleteSecret(secret.GetName(), secret.GetUID())
	})
	return c.broker.updateSecret(secret)
}

func (c *controllerStack) createControllerSecretServerPem() error {
	si, ok := c.agentConfig.StateServingInfo()
	if !ok || si.CAPrivateKey == "" {
		// No certificate information exists yet, nothing to do.
		return errors.NewNotValid(nil, "certificate is empty")
	}

	secret, err := c.getControllerSecret()
	if err != nil {
		return errors.Trace(err)
	}
	secret.Data[c.fileNameSSLKey] = []byte(mongo.GenerateSSLKey(si.Cert, si.PrivateKey))

	logger.Debugf("ensuring server.pem secret: \n%+v", secret)
	c.addCleanUp(func() {
		logger.Debugf("deleting %q server.pem", secret.Name)
		_ = c.broker.deleteSecret(secret.GetName(), secret.GetUID())
	})
	return c.broker.updateSecret(secret)
}

func (c *controllerStack) createControllerSecretMongoAdmin() error {
	return nil
}

func (c *controllerStack) ensureControllerConfigmapBootstrapParams() error {
	bootstrapParamsFileContent, err := c.pcfg.Bootstrap.StateInitializationParams.Marshal()
	if err != nil {
		return errors.Trace(err)
	}
	logger.Debugf("bootstrapParams file content: \n%s", string(bootstrapParamsFileContent))

	cm, err := c.getControllerConfigMap()
	if err != nil {
		return errors.Trace(err)
	}
	cm.Data[c.fileNameBootstrapParams] = string(bootstrapParamsFileContent)

	logger.Debugf("creating bootstrap-params configmap: \n%+v", cm)

	cleanUp, err := c.broker.ensureConfigMap(cm)
	c.addCleanUp(func() {
		logger.Debugf("deleting %q bootstrap-params", cm.Name)
		cleanUp()
	})
	return errors.Trace(err)
}

func (c *controllerStack) ensureControllerConfigmapAgentConf() error {
	agentConfigFileContent, err := c.agentConfig.Render()
	if err != nil {
		return errors.Trace(err)
	}
	logger.Debugf("agentConfig file content: \n%s", string(agentConfigFileContent))

	cm, err := c.getControllerConfigMap()
	if err != nil {
		return errors.Trace(err)
	}
	cm.Data[c.fileNameAgentConf] = string(agentConfigFileContent)

	logger.Debugf("ensuring agent.conf configmap: \n%+v", cm)
	cleanUp, err := c.broker.ensureConfigMap(cm)
	c.addCleanUp(func() {
		logger.Debugf("deleting %q template-agent.conf", cm.Name)
		cleanUp()
	})
	return errors.Trace(err)
}

// ensureControllerServiceAccount is responsible for making sure the in cluster
// service account for the controller exists and is upto date. Returns the name
// of the service account create, cleanup functions and any errors.
func ensureControllerServiceAccount(
	ctx context.Context,
	client kubernetes.Interface,
	namespace string,
	labels map[string]string,
	annotations map[string]string,
) (string, []func(), error) {
	sa := resources.NewServiceAccount("controller", namespace, &core.ServiceAccount{
		ObjectMeta: v1.ObjectMeta{
			Labels: providerutils.LabelsMerge(
				labels,
				providerutils.LabelsJujuModelOperatorDisableWebhook,
			),
			Annotations: annotations,
		},
		AutomountServiceAccountToken: boolPtr(true),
	})

	cleanUps, err := sa.Ensure(context.TODO(), client)
	if err != nil {
		return sa.Name, cleanUps, errors.Trace(err)
	}

	// name cluster role binding after the controller namespace.
	clusterRoleBindingName := namespace
	crb := resources.NewClusterRoleBinding(clusterRoleBindingName, &rbacv1.ClusterRoleBinding{
		ObjectMeta: v1.ObjectMeta{
			Name:        clusterRoleBindingName,
			Labels:      providerutils.LabelsForModel("controller", false),
			Annotations: annotations,
		},
		RoleRef: rbacv1.RoleRef{
			APIGroup: "rbac.authorization.k8s.io",
			Kind:     "ClusterRole",
			Name:     "cluster-admin",
		},
		Subjects: []rbacv1.Subject{{
			Kind:      "ServiceAccount",
			Name:      "controller",
			Namespace: namespace,
		}},
	})

	crbCleanUps, err := crb.Ensure(ctx, client)
	cleanUps = append(cleanUps, crbCleanUps...)
	return sa.Name, cleanUps, errors.Trace(err)
}

func (c *controllerStack) createControllerStatefulset() error {
	numberOfPods := int32(1) // TODO(caas): HA mode!
	spec := &apps.StatefulSet{
		ObjectMeta: v1.ObjectMeta{
			Name: c.resourceNameStatefulSet,
			Labels: providerutils.LabelsMerge(
				c.stackLabels,
				providerutils.LabelsJujuModelOperatorDisableWebhook,
			),
			Namespace:   c.broker.GetCurrentNamespace(),
			Annotations: c.stackAnnotations,
		},
		Spec: apps.StatefulSetSpec{
			ServiceName: c.resourceNameService,
			Replicas:    &numberOfPods,
			Selector: &v1.LabelSelector{
				MatchLabels: c.selectorLabels,
			},
			Template: core.PodTemplateSpec{
				ObjectMeta: v1.ObjectMeta{
					Labels: providerutils.LabelsMerge(
						c.selectorLabels,
						providerutils.LabelsJujuModelOperatorDisableWebhook,
					),
					Name:        c.pcfg.GetPodName(), // This really should not be set.
					Namespace:   c.broker.GetCurrentNamespace(),
					Annotations: c.stackAnnotations,
				},
				Spec: core.PodSpec{
					RestartPolicy:                core.RestartPolicyAlways,
					ServiceAccountName:           "controller",
					AutomountServiceAccountToken: boolPtr(true),
				},
			},
		},
	}

	if err := c.buildStorageSpecForController(spec); err != nil {
		return errors.Trace(err)
	}
	if err := c.buildContainerSpecForController(spec); err != nil {
		return errors.Trace(err)
	}

	if err := processConstraints(&spec.Spec.Template.Spec, c.stackName, c.pcfg.Bootstrap.BootstrapMachineConstraints); err != nil {
		return errors.Trace(err)
	}

	logger.Debugf("creating controller statefulset: \n%+v", spec)
	c.addCleanUp(func() {
		logger.Debugf("deleting %q statefulset", spec.Name)
		_ = c.broker.deleteStatefulSet(spec.Name)
	})
	w, err := c.broker.WatchUnits(c.resourceNameStatefulSet, caas.ModeWorkload)
	if err != nil {
		return errors.Trace(err)
	}
	defer w.Kill()

	if _, err = c.broker.createStatefulSet(spec); err != nil {
		return errors.Trace(err)
	}

	for i := int32(0); i < numberOfPods; i++ {
		podName := c.pcfg.GetPodName() // TODO(caas): HA mode!
		if err = c.waitForPod(w, podName); err != nil {
			return errors.Trace(err)
		}
	}
	return nil
}

func (c *controllerStack) waitForPod(podWatcher watcher.NotifyWatcher, podName string) error {
	timeout := c.broker.clock.NewTimer(c.timeout)

	podEventWatcher, err := c.broker.watchEvents(podName, "Pod")
	if err != nil {
		return errors.Trace(err)
	}
	defer podEventWatcher.Kill()

	printedMsg := set.NewStrings()
	printPodEvents := func() error {
		events, err := c.broker.getEvents(podName, "Pod")
		if err != nil {
			return errors.Trace(err)
		}
		for _, evt := range events {
			// clean the messages to prevent duplicated records.
			// we don't care which image is been pulling/pulled and this reason should be printed once only.
			switch evt.Reason {
			case PullingImage:
				evt.Message = "Downloading images"
			case PulledImage:
				evt.Message = "Pulled images"
			case StartedContainer:
				if evt.InvolvedObject.FieldPath == fmt.Sprintf("spec.containers{%s}", mongoDBContainerName) {
					evt.Message = "Started mongodb container"
				} else if evt.InvolvedObject.FieldPath == fmt.Sprintf("spec.containers{%s}", apiServerContainerName) {
					evt.Message = "Started controller container"
				}
			}
			if evt.Type == core.EventTypeNormal && !printedMsg.Contains(evt.Message) {
				printedMsg.Add(evt.Message)
				logger.Debugf(evt.Message)
				if evt.Reason == PullingImage {
					c.ctx.Infof(evt.Message)
				}
			}
		}
		return nil
	}

	unschedulableReason := func(pod *core.Pod) error {
		// TODO: handle reason for unschedulable state such as node taints (HA)
		// Volumes
		for _, volume := range pod.Spec.Volumes {
			if pvcSource := volume.PersistentVolumeClaim; pvcSource != nil {
				pvc, err := c.broker.getPVC(pvcSource.ClaimName)
				if err != nil {
					return errors.Annotatef(err, "failed to get pvc %s", pvcSource.ClaimName)
				}
				if pvc.Status.Phase == core.ClaimPending {
					events, err := c.broker.getEvents(pvc.Name, "PersistentVolumeClaim")
					if err != nil {
						return errors.Annotate(err, "failed to get pvc events")
					}
					numEvents := len(events)
					if numEvents > 0 {
						lastEvent := events[numEvents-1]
						return errors.Errorf("pvc %s pending due to %s - %s",
							pvc.Name, lastEvent.Reason, lastEvent.Message)
					}
				}
			}
		}
		return nil
	}

	pendingReason := func() error {
		pod, err := c.broker.getPod(podName)
		if err != nil {
			return errors.Trace(err)
		}
		for _, cond := range pod.Status.Conditions {
			switch cond.Type {
			case core.PodScheduled:
				if cond.Reason == core.PodReasonUnschedulable {
					err := unschedulableReason(pod)
					if err != nil {
						return errors.Annotate(err, "unschedulable")
					}
					return errors.Errorf("unschedulable: %v", cond.Message)
				}
			}
		}
		if pod.Status.Phase == core.PodPending {
			return errors.Errorf("pending: %v - %v", pod.Status.Reason, pod.Status.Message)
		}
		return nil
	}

	checkStatus := func(pod *core.Pod) (bool, error) {
		switch pod.Status.Phase {
		case core.PodRunning:
			return true, nil
		case core.PodFailed:
			return false, errors.Annotate(pendingReason(), "controller pod failed")
		case core.PodSucceeded:
			return false, errors.Errorf("controller pod terminated unexpectedly")
		}
		return false, nil
	}

	_ = printPodEvents()
	for {
		select {
		case <-podWatcher.Changes():
			_ = printPodEvents()
			pod, err := c.broker.getPod(podName)
			if errors.IsNotFound(err) {
				logger.Debugf("pod %q is not provisioned yet", podName)
				continue
			}
			if err != nil {
				return errors.Annotate(err, "fetching pods' status for controller")
			}
			done, err := checkStatus(pod)
			if err != nil {
				return errors.Trace(err)
			}
			if done {
				c.ctx.Infof("Starting controller pod")
				return nil
			}
		case <-podEventWatcher.Changes():
			_ = printPodEvents()
		case <-timeout.Chan():
			err := pendingReason()
			if err != nil {
				return errors.Annotatef(err, "timed out waiting for controller pod")
			}
			return errors.Timeoutf("timed out waiting for controller pod")
		}
	}
}

func (c *controllerStack) buildStorageSpecForController(statefulset *apps.StatefulSet) error {
	sc, err := c.broker.getStorageClass(c.storageClass)
	if err != nil {
		return errors.Trace(err)
	}
	// try to find <namespace>-<c.storageClass>,
	// if it's not found, then fallback to c.storageClass.
	c.storageClass = sc.GetName()

	// build persistent volume claim.
	statefulset.Spec.VolumeClaimTemplates = []core.PersistentVolumeClaim{
		{
			ObjectMeta: v1.ObjectMeta{
				Name:        c.pvcNameControllerPodStorage,
				Labels:      c.stackLabels,
				Annotations: c.stackAnnotations,
			},
			Spec: core.PersistentVolumeClaimSpec{
				StorageClassName: &c.storageClass,
				AccessModes:      []core.PersistentVolumeAccessMode{core.ReadWriteOnce},
				Resources: core.ResourceRequirements{
					Requests: core.ResourceList{
						core.ResourceStorage: c.storageSize,
					},
				},
			},
		},
	}

	fileMode := int32(256)
	var vols []core.Volume
	// add volume server.pem secret.
	vols = append(vols, core.Volume{
		Name: c.resourceNameVolSSLKey,
		VolumeSource: core.VolumeSource{
			Secret: &core.SecretVolumeSource{
				SecretName:  c.resourceNameSecret,
				DefaultMode: &fileMode,
				Items: []core.KeyToPath{
					{
						Key:  c.fileNameSSLKey,
						Path: c.fileNameSSLKeyMount,
					},
				},
			},
		},
	})
	// add volume shared secret.
	vols = append(vols, core.Volume{
		Name: c.resourceNameVolSharedSecret,
		VolumeSource: core.VolumeSource{
			Secret: &core.SecretVolumeSource{
				SecretName:  c.resourceNameSecret,
				DefaultMode: &fileMode,
				Items: []core.KeyToPath{
					{
						Key:  c.fileNameSharedSecret,
						Path: c.fileNameSharedSecret,
					},
				},
			},
		},
	})
	// add volume agent.conf comfigmap.
	volAgentConf := core.Volume{
		Name: c.resourceNameVolAgentConf,
		VolumeSource: core.VolumeSource{
			ConfigMap: &core.ConfigMapVolumeSource{
				Items: []core.KeyToPath{
					{
						Key:  c.fileNameAgentConf,
						Path: c.fileNameAgentConfMount,
					},
				},
			},
		},
	}
	volAgentConf.VolumeSource.ConfigMap.Name = c.resourceNameConfigMap
	vols = append(vols, volAgentConf)
	// add volume bootstrap-params comfigmap.
	volBootstrapParams := core.Volume{
		Name: c.resourceNameVolBootstrapParams,
		VolumeSource: core.VolumeSource{
			ConfigMap: &core.ConfigMapVolumeSource{
				Items: []core.KeyToPath{
					{
						Key:  c.fileNameBootstrapParams,
						Path: c.fileNameBootstrapParams,
					},
				},
			},
		},
	}
	volBootstrapParams.VolumeSource.ConfigMap.Name = c.resourceNameConfigMap
	vols = append(vols, volBootstrapParams)

	statefulset.Spec.Template.Spec.Volumes = vols
	return nil
}

func (c *controllerStack) buildContainerSpecForController(statefulset *apps.StatefulSet) error {
	var wiredTigerCacheSize float32
	if c.pcfg.Controller.Config.MongoMemoryProfile() == string(mongo.MemoryProfileLow) {
		wiredTigerCacheSize = mongo.LowCacheSize
	}
	generateContainerSpecs := func(jujudCmd string) ([]core.Container, error) {
		var containerSpec []core.Container
		// add container mongoDB.
		// TODO(bootstrap): refactor mongo package to make it usable for IAAS and CAAS,
		// then generate mongo config from EnsureServerParams.
		probCmds := &core.ExecAction{
			Command: []string{
				"mongo",
				fmt.Sprintf("--port=%d", c.portMongoDB),
<<<<<<< HEAD
				"--tls",
				"--tlsAllowInvalidHostnames",
				"--tlsAllowInvalidCertificates",
				fmt.Sprintf("--tlsCertificateKeyFile=%s/%s", c.pcfg.DataDir, c.fileNameSSLKey),
=======
				"--ssl",
				"--sslAllowInvalidHostnames",
				"--sslAllowInvalidCertificates",
				fmt.Sprintf("--sslPEMKeyFile=%s", c.pathJoin(c.pcfg.DataDir, c.fileNameSSLKey)),
>>>>>>> b56b2e43
				"--eval",
				"db.adminCommand('ping')",
			},
		}
		args := []string{
<<<<<<< HEAD
			fmt.Sprintf("--dbpath=%s/db", c.pcfg.DataDir),
			fmt.Sprintf("--tlsCertificateKeyFile=%s/%s", c.pcfg.DataDir, c.fileNameSSLKey),
			"--tlsCertificateKeyFilePassword=ignored",
			"--tlsMode=requireTLS",
=======
			fmt.Sprintf("--dbpath=%s", c.pathJoin(c.pcfg.DataDir, "db")),
			fmt.Sprintf("--sslPEMKeyFile=%s", c.pathJoin(c.pcfg.DataDir, c.fileNameSSLKey)),
			"--sslPEMKeyPassword=ignored",
			"--sslMode=requireSSL",
>>>>>>> b56b2e43
			fmt.Sprintf("--port=%d", c.portMongoDB),
			"--journal",
			fmt.Sprintf("--replSet=%s", mongo.ReplicaSetName),
			"--quiet",
			"--oplogSize=1024",
			"--ipv6",
			"--auth",
			fmt.Sprintf("--keyFile=%s", c.pathJoin(c.pcfg.DataDir, c.fileNameSharedSecret)),
			"--storageEngine=wiredTiger",
			"--bind_ip_all",
		}
		if wiredTigerCacheSize > 0 {
			args = append(args, fmt.Sprintf("--wiredTigerCacheSizeGB=%v", wiredTigerCacheSize))
		}
		containerSpec = append(containerSpec, core.Container{
			Name:            mongoDBContainerName,
			ImagePullPolicy: core.PullIfNotPresent,
			Image:           c.pcfg.GetJujuDbOCIImagePath(),
			Command: []string{
				"mongod",
			},
			Args: args,
			Ports: []core.ContainerPort{
				{
					Name:          "mongodb",
					ContainerPort: int32(c.portMongoDB),
					Protocol:      "TCP",
				},
			},
			ReadinessProbe: &core.Probe{
				Handler: core.Handler{
					Exec: probCmds,
				},
				FailureThreshold:    3,
				InitialDelaySeconds: 5,
				PeriodSeconds:       10,
				SuccessThreshold:    1,
				TimeoutSeconds:      1,
			},
			LivenessProbe: &core.Probe{
				Handler: core.Handler{
					Exec: probCmds,
				},
				FailureThreshold:    3,
				InitialDelaySeconds: 30,
				PeriodSeconds:       10,
				SuccessThreshold:    1,
				TimeoutSeconds:      5,
			},
			VolumeMounts: []core.VolumeMount{
				{
					Name:      c.pvcNameControllerPodStorage,
					MountPath: c.pcfg.DataDir,
				},
				{
					Name:      c.pvcNameControllerPodStorage,
					MountPath: c.pathJoin(c.pcfg.DataDir, "db"),
					SubPath:   "db",
				},
				{
					Name:      c.resourceNameVolSSLKey,
					MountPath: c.pathJoin(c.pcfg.DataDir, c.fileNameSSLKeyMount),
					SubPath:   c.fileNameSSLKeyMount,
					ReadOnly:  true,
				},
				{
					Name:      c.resourceNameVolSharedSecret,
					MountPath: c.pathJoin(c.pcfg.DataDir, c.fileNameSharedSecret),
					SubPath:   c.fileNameSharedSecret,
					ReadOnly:  true,
				},
			},
		})

		// add container API server.
		controllerImage, err := c.pcfg.GetControllerImagePath()
		if err != nil {
			return nil, errors.Trace(err)
		}
		containerSpec = append(containerSpec, core.Container{
			Name:            apiServerContainerName,
			ImagePullPolicy: core.PullIfNotPresent,
			Image:           controllerImage,
			Command: []string{
				"/bin/sh",
			},
			Args: []string{
				"-c",
				fmt.Sprintf(
					caas.JujudStartUpSh,
					c.pcfg.DataDir,
					"tools",
					jujudCmd,
				),
			},
			WorkingDir: c.pcfg.DataDir,
			VolumeMounts: []core.VolumeMount{
				{
					Name:      c.pvcNameControllerPodStorage,
					MountPath: c.pcfg.DataDir,
				},
				{
					Name: c.resourceNameVolAgentConf,
					MountPath: c.pathJoin(
						c.pcfg.DataDir,
						"agents",
						"controller-"+c.pcfg.ControllerId,
						c.fileNameAgentConfMount,
					),
					SubPath: c.fileNameAgentConfMount,
				},
				{
					Name:      c.resourceNameVolSSLKey,
					MountPath: c.pathJoin(c.pcfg.DataDir, c.fileNameSSLKeyMount),
					SubPath:   c.fileNameSSLKeyMount,
					ReadOnly:  true,
				},
				{
					Name:      c.resourceNameVolSharedSecret,
					MountPath: c.pathJoin(c.pcfg.DataDir, c.fileNameSharedSecret),
					SubPath:   c.fileNameSharedSecret,
					ReadOnly:  true,
				},
				{
					Name:      c.resourceNameVolBootstrapParams,
					MountPath: c.pathJoin(c.pcfg.DataDir, c.fileNameBootstrapParams),
					SubPath:   c.fileNameBootstrapParams,
					ReadOnly:  true,
				},
			},
		})
		c.containerCount = len(containerSpec)
		return containerSpec, nil
	}

	loggingOption := "--show-log"
	if loggo.GetLogger("").LogLevel() == loggo.DEBUG {
		// If the bootstrap command was requested with --debug, then the root
		// logger will be set to DEBUG. If it is, then we use --debug here too.
		loggingOption = "--debug"
	}

	agentConfigRelativePath := c.pathJoin(
		"agents",
		fmt.Sprintf("controller-%s", c.pcfg.ControllerId),
		c.fileNameAgentConf,
	)
	var jujudCmd string
	if c.pcfg.ControllerId == agent.BootstrapControllerId {
		dashboardCmd, err := c.setUpDashboardCommand()
		if err != nil {
			return errors.Trace(err)
		}
		if dashboardCmd != "" {
			jujudCmd += "\n" + dashboardCmd
		}
		// only do bootstrap-state on the bootstrap controller - controller-0.
		jujudCmd += "\n" + fmt.Sprintf(
			"test -e %s || %s bootstrap-state %s --data-dir $JUJU_DATA_DIR %s --timeout %s",
			c.pathJoin("$JUJU_DATA_DIR", agentConfigRelativePath),
			c.pathJoin("$JUJU_TOOLS_DIR", "jujud"),
			c.pathJoin("$JUJU_DATA_DIR", c.fileNameBootstrapParams),
			loggingOption,
			c.timeout.String(),
		)
	}
	jujudCmd += "\n" + fmt.Sprintf(
		"%s machine --data-dir $JUJU_DATA_DIR --controller-id %s --log-to-stderr %s",
		c.pathJoin("$JUJU_TOOLS_DIR", "jujud"),
		c.pcfg.ControllerId,
		loggingOption,
	)
	containers, err := generateContainerSpecs(jujudCmd)
	if err != nil {
		return errors.Trace(err)
	}
	statefulset.Spec.Template.Spec.Containers = containers
	return nil
}

func (c *controllerStack) setUpDashboardCommand() (string, error) {
	if c.pcfg.Bootstrap.Dashboard == nil {
		return "", nil
	}
	var dashboardCmds []string
	u, err := url.Parse(c.pcfg.Bootstrap.Dashboard.URL)
	if err != nil {
		return "", errors.Annotate(err, "cannot parse Juju Dashboard URL")
	}
	dashboardJson, err := json.Marshal(c.pcfg.Bootstrap.Dashboard)
	if err != nil {
		return "", errors.Trace(err)
	}
	dashboardDir := agenttools.SharedDashboardDir(c.pcfg.DataDir)
	dashboardCmds = append(dashboardCmds,
		"echo Installing Dashboard...",
		"export dashboard="+utils.ShQuote(dashboardDir),
		"mkdir -p $dashboard",
	)
<<<<<<< HEAD
	// Download the Dashboard from simplestreams.
	command := "curl -sSf -o $dashboard/dashboard.tar.bz2 --retry 10"
=======
	// Download the GUI from simplestreams.
	guiPath := c.pathJoin("$gui", "gui.tar.bz2")
	command := fmt.Sprintf("curl -sSf -o %s --retry 10", guiPath)
>>>>>>> b56b2e43
	if c.pcfg.DisableSSLHostnameVerification {
		command += " --insecure"
	}

	curlProxyArgs := formatCurlProxyArguments(u.String(), c.pcfg.ProxySettings)
	command += curlProxyArgs
	command += " " + utils.ShQuote(u.String())
	// A failure in fetching the Juju Dashboard archive should not prevent the
	// model to be bootstrapped. Better no Dashboard than no Juju at all.
	command += " || echo Unable to retrieve Juju Dashboard"
<<<<<<< HEAD
	dashboardCmds = append(dashboardCmds, command)
	dashboardCmds = append(dashboardCmds,
		"[ -f $dashboard/dashboard.tar.bz2 ] && sha256sum $dashboard/dashboard.tar.bz2 > $dashboard/jujudashboard.sha256",
		fmt.Sprintf(
			`[ -f $dashboard/jujudashboard.sha256 ] && (grep '%s' $dashboard/jujudashboard.sha256 && printf %%s %s > $dashboard/downloaded-dashboard.txt || echo Juju Dashboard checksum mismatch)`,
			c.pcfg.Bootstrap.Dashboard.SHA256, utils.ShQuote(string(dashboardJson))),
=======
	guiCmds = append(guiCmds, command)
	guiSHAPath := c.pathJoin("$gui", "jujugui.sha256")
	guiCmds = append(guiCmds,
		fmt.Sprintf(
			"[ -f %s ] && sha256sum %s > %s",
			guiPath, guiPath, guiSHAPath,
		),
		fmt.Sprintf(
			`[ -f %s ] && (grep '%s' %s && printf %%s %s > %s || echo Juju GUI checksum mismatch)`,
			guiSHAPath,
			c.pcfg.Bootstrap.GUI.SHA256,
			guiSHAPath,
			utils.ShQuote(string(guiJson)),
			c.pathJoin("$gui", "downloaded-gui.txt"),
		),
>>>>>>> b56b2e43
	)
	return strings.Join(dashboardCmds, "\n"), nil
}

func formatCurlProxyArguments(dashboardURL string, proxySettings proxy.Settings) (proxyArgs string) {
	if strings.HasPrefix(dashboardURL, "http://") && proxySettings.Http != "" {
		proxyUrl := proxySettings.Http
		proxyArgs += fmt.Sprintf(" --proxy %s", proxyUrl)
	} else if strings.HasPrefix(dashboardURL, "https://") && proxySettings.Https != "" {
		proxyUrl := proxySettings.Https
		// curl automatically uses HTTP CONNECT for URLs containing HTTPS
		proxyArgs += fmt.Sprintf(" --proxy %s", proxyUrl)
	}
	if proxySettings.NoProxy != "" {
		proxyArgs += fmt.Sprintf(" --noproxy %s", proxySettings.NoProxy)
	}
	return
}<|MERGE_RESOLUTION|>--- conflicted
+++ resolved
@@ -1113,33 +1113,19 @@
 			Command: []string{
 				"mongo",
 				fmt.Sprintf("--port=%d", c.portMongoDB),
-<<<<<<< HEAD
 				"--tls",
 				"--tlsAllowInvalidHostnames",
 				"--tlsAllowInvalidCertificates",
-				fmt.Sprintf("--tlsCertificateKeyFile=%s/%s", c.pcfg.DataDir, c.fileNameSSLKey),
-=======
-				"--ssl",
-				"--sslAllowInvalidHostnames",
-				"--sslAllowInvalidCertificates",
-				fmt.Sprintf("--sslPEMKeyFile=%s", c.pathJoin(c.pcfg.DataDir, c.fileNameSSLKey)),
->>>>>>> b56b2e43
+				fmt.Sprintf("--tlsCertificateKeyFile=%s", c.pathJoin(c.pcfg.DataDir, c.fileNameSSLKey)),
 				"--eval",
 				"db.adminCommand('ping')",
 			},
 		}
 		args := []string{
-<<<<<<< HEAD
-			fmt.Sprintf("--dbpath=%s/db", c.pcfg.DataDir),
-			fmt.Sprintf("--tlsCertificateKeyFile=%s/%s", c.pcfg.DataDir, c.fileNameSSLKey),
+			fmt.Sprintf("--dbpath=%s", c.pathJoin(c.pcfg.DataDir, "db")),
+			fmt.Sprintf("--tlsCertificateKeyFile=%s", c.pathJoin(c.pcfg.DataDir, c.fileNameSSLKey)),
 			"--tlsCertificateKeyFilePassword=ignored",
 			"--tlsMode=requireTLS",
-=======
-			fmt.Sprintf("--dbpath=%s", c.pathJoin(c.pcfg.DataDir, "db")),
-			fmt.Sprintf("--sslPEMKeyFile=%s", c.pathJoin(c.pcfg.DataDir, c.fileNameSSLKey)),
-			"--sslPEMKeyPassword=ignored",
-			"--sslMode=requireSSL",
->>>>>>> b56b2e43
 			fmt.Sprintf("--port=%d", c.portMongoDB),
 			"--journal",
 			fmt.Sprintf("--replSet=%s", mongo.ReplicaSetName),
@@ -1339,14 +1325,8 @@
 		"export dashboard="+utils.ShQuote(dashboardDir),
 		"mkdir -p $dashboard",
 	)
-<<<<<<< HEAD
 	// Download the Dashboard from simplestreams.
 	command := "curl -sSf -o $dashboard/dashboard.tar.bz2 --retry 10"
-=======
-	// Download the GUI from simplestreams.
-	guiPath := c.pathJoin("$gui", "gui.tar.bz2")
-	command := fmt.Sprintf("curl -sSf -o %s --retry 10", guiPath)
->>>>>>> b56b2e43
 	if c.pcfg.DisableSSLHostnameVerification {
 		command += " --insecure"
 	}
@@ -1357,30 +1337,12 @@
 	// A failure in fetching the Juju Dashboard archive should not prevent the
 	// model to be bootstrapped. Better no Dashboard than no Juju at all.
 	command += " || echo Unable to retrieve Juju Dashboard"
-<<<<<<< HEAD
 	dashboardCmds = append(dashboardCmds, command)
 	dashboardCmds = append(dashboardCmds,
 		"[ -f $dashboard/dashboard.tar.bz2 ] && sha256sum $dashboard/dashboard.tar.bz2 > $dashboard/jujudashboard.sha256",
 		fmt.Sprintf(
 			`[ -f $dashboard/jujudashboard.sha256 ] && (grep '%s' $dashboard/jujudashboard.sha256 && printf %%s %s > $dashboard/downloaded-dashboard.txt || echo Juju Dashboard checksum mismatch)`,
 			c.pcfg.Bootstrap.Dashboard.SHA256, utils.ShQuote(string(dashboardJson))),
-=======
-	guiCmds = append(guiCmds, command)
-	guiSHAPath := c.pathJoin("$gui", "jujugui.sha256")
-	guiCmds = append(guiCmds,
-		fmt.Sprintf(
-			"[ -f %s ] && sha256sum %s > %s",
-			guiPath, guiPath, guiSHAPath,
-		),
-		fmt.Sprintf(
-			`[ -f %s ] && (grep '%s' %s && printf %%s %s > %s || echo Juju GUI checksum mismatch)`,
-			guiSHAPath,
-			c.pcfg.Bootstrap.GUI.SHA256,
-			guiSHAPath,
-			utils.ShQuote(string(guiJson)),
-			c.pathJoin("$gui", "downloaded-gui.txt"),
-		),
->>>>>>> b56b2e43
 	)
 	return strings.Join(dashboardCmds, "\n"), nil
 }
