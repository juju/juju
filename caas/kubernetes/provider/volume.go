// Copyright 2020 Canonical Ltd.
// Licensed under the AGPLv3, see LICENCE file for details.

package provider

import (
	"context"
	"fmt"
	"time"

	"github.com/juju/errors"
	core "k8s.io/api/core/v1"
	storagev1 "k8s.io/api/storage/v1"
	k8serrors "k8s.io/apimachinery/pkg/api/errors"
	v1 "k8s.io/apimachinery/pkg/apis/meta/v1"
	k8slabels "k8s.io/apimachinery/pkg/labels"

	"github.com/juju/juju/caas"
	k8s "github.com/juju/juju/caas/kubernetes"
	"github.com/juju/juju/caas/kubernetes/provider/constants"
	"github.com/juju/juju/caas/kubernetes/provider/storage"
	"github.com/juju/juju/caas/kubernetes/provider/utils"
	"github.com/juju/juju/core/status"
	jujustorage "github.com/juju/juju/internal/storage"
)

// StorageProviderTypes is defined on the jujustorage.ProviderRegistry interface.
func (k *kubernetesClient) StorageProviderTypes() ([]jujustorage.ProviderType, error) {
	return []jujustorage.ProviderType{constants.StorageProviderType}, nil
}

// StorageProvider is defined on the jujustorage.ProviderRegistry interface.
func (k *kubernetesClient) StorageProvider(t jujustorage.ProviderType) (jujustorage.Provider, error) {
	if t == constants.StorageProviderType {
		return &storageProvider{k}, nil
	}
	return nil, errors.NotFoundf("storage provider %q", t)
}

func (k *kubernetesClient) deleteStorageClasses(ctx context.Context, selector k8slabels.Selector) error {
	err := k.client().StorageV1().StorageClasses().DeleteCollection(ctx, v1.DeleteOptions{
		PropagationPolicy: constants.DefaultPropagationPolicy(),
	}, v1.ListOptions{
		LabelSelector: selector.String(),
	})
	if k8serrors.IsNotFound(err) {
		return nil
	}
	return errors.Annotate(err, "deleting model storage classes")
}

// ListStorageClasses returns a list of storage classes for the provided labels.
func (k *kubernetesClient) ListStorageClasses(ctx context.Context, selector k8slabels.Selector) ([]storagev1.StorageClass, error) {
	listOps := v1.ListOptions{
		LabelSelector: selector.String(),
	}
	list, err := k.client().StorageV1().StorageClasses().List(ctx, listOps)
	if err != nil {
		return nil, errors.Trace(err)
	}
	if len(list.Items) == 0 {
		return nil, errors.NotFoundf("storage classes with selector %q", selector)
	}
	return list.Items, nil
}

func (k *kubernetesClient) getPVC(ctx context.Context, name string) (*core.PersistentVolumeClaim, error) {
	if k.namespace == "" {
		return nil, errNoNamespace
	}
	pvc, err := k.client().CoreV1().PersistentVolumeClaims(k.namespace).Get(ctx, name, v1.GetOptions{})
	if k8serrors.IsNotFound(err) {
		return nil, errors.NotFoundf("pvc %q", name)
	} else if err != nil {
		return nil, errors.Trace(err)
	}
	return pvc, nil
}

// ValidateStorageClass returns an error if the storage config is not valid.
func (k *kubernetesClient) ValidateStorageClass(ctx context.Context, config map[string]interface{}) error {
	cfg, err := storage.ParseStorageConfig(config)
	if err != nil {
		return errors.Trace(err)
	}
	sc, err := k.getStorageClass(ctx, cfg.StorageClass)
	if err != nil {
		return errors.NewNotValid(err, fmt.Sprintf("storage class %q", cfg.StorageClass))
	}
	if cfg.StorageProvisioner == "" {
		return nil
	}
	if sc.Provisioner != cfg.StorageProvisioner {
		return errors.NewNotValid(
			nil,
			fmt.Sprintf("storage class %q has provisoner %q, not %q", cfg.StorageClass, sc.Provisioner, cfg.StorageProvisioner))
	}
	return nil
}

// EnsureStorageProvisioner creates a storage class with the specified config, or returns an existing one.
func (k *kubernetesClient) EnsureStorageProvisioner(ctx context.Context, cfg k8s.StorageProvisioner) (*k8s.StorageProvisioner, bool, error) {
	// First see if the named storage class exists.
	sc, err := k.getStorageClass(ctx, cfg.Name)
	if err == nil {
		return toCaaSStorageProvisioner(sc), true, nil
	}
	if !k8serrors.IsNotFound(err) {
		return nil, false, errors.Annotatef(err, "getting storage class %q", cfg.Name)
	}
	// If it's not found but there's no provisioner specified, we can't
	// create it so just return not found.
	if cfg.Provisioner == "" {
		return nil, false, errors.NewNotFound(nil,
			fmt.Sprintf("storage class %q doesn't exist, but no storage provisioner has been specified",
				cfg.Name))
	}

	// Create the storage class with the specified provisioner.
	sc = &storagev1.StorageClass{
		ObjectMeta: v1.ObjectMeta{
			Name: constants.QualifiedStorageClassName(cfg.Namespace, cfg.Name),
		},
		Provisioner: cfg.Provisioner,
		Parameters:  cfg.Parameters,
	}
	if cfg.ReclaimPolicy != "" {
		policy := core.PersistentVolumeReclaimPolicy(cfg.ReclaimPolicy)
		sc.ReclaimPolicy = &policy
	}
	if cfg.VolumeBindingMode != "" {
		bindMode := storagev1.VolumeBindingMode(cfg.VolumeBindingMode)
		sc.VolumeBindingMode = &bindMode
	}
	if cfg.Namespace != "" {
		sc.Labels = utils.LabelsForModel(k.ModelName(), k.ModelUUID(), k.ControllerUUID(), k.LabelVersion())
	}
	_, err = k.client().StorageV1().StorageClasses().Create(ctx, sc, v1.CreateOptions{})
	if err != nil {
		return nil, false, errors.Annotatef(err, "creating storage class %q", cfg.Name)
	}
	return toCaaSStorageProvisioner(sc), false, nil
}

<<<<<<< HEAD
=======
// maybeGetVolumeClaimSpec returns a persistent volume claim spec for the given
// parameters. If no suitable storage class is available, return a NotFound error.
func (k *kubernetesClient) maybeGetVolumeClaimSpec(params storage.VolumeParams) (*core.PersistentVolumeClaimSpec, error) {
	storageClassName := params.StorageConfig.StorageClass
	haveStorageClass := false
	if storageClassName == "" {
		return nil, errors.New("cannot create a volume claim spec without a storage class")
	}
	// See if the requested storage class exists already.
	sc, err := k.getStorageClass(storageClassName)
	if err != nil && !k8serrors.IsNotFound(err) {
		return nil, errors.Annotatef(err, "looking for storage class %q", storageClassName)
	}
	if err == nil {
		haveStorageClass = true
		storageClassName = sc.Name
	}
	if !haveStorageClass {
		params.StorageConfig.StorageClass = storageClassName
		sc, _, err := k.EnsureStorageProvisioner(k8s.StorageProvisioner{
			Name:          params.StorageConfig.StorageClass,
			Namespace:     k.namespace,
			Provisioner:   params.StorageConfig.StorageProvisioner,
			Parameters:    params.StorageConfig.Parameters,
			ReclaimPolicy: string(params.StorageConfig.ReclaimPolicy),
		})
		if err != nil && !errors.IsNotFound(err) {
			return nil, errors.Trace(err)
		}
		if err == nil {
			haveStorageClass = true
			storageClassName = sc.Name
		}
	}
	if !haveStorageClass {
		return nil, errors.NewNotFound(nil, fmt.Sprintf(
			"cannot create persistent volume as storage class %q cannot be found", storageClassName))
	}
	return &core.PersistentVolumeClaimSpec{
		StorageClassName: &storageClassName,
		Resources: core.VolumeResourceRequirements{
			Requests: core.ResourceList{
				core.ResourceStorage: params.Size,
			},
		},
		AccessModes: []core.PersistentVolumeAccessMode{params.AccessMode},
	}, nil
}

func (k *kubernetesClient) filesystemToVolumeInfo(
	i int, fs jujustorage.KubernetesFilesystemParams,
	pvcNameGetter func(int, string) string,
) (vol *core.Volume, pvc *core.PersistentVolumeClaim, err error) {
	fsSize, err := resource.ParseQuantity(fmt.Sprintf("%dMi", fs.Size))
	if err != nil {
		return nil, nil, errors.Annotatef(err, "invalid volume size %v", fs.Size)
	}

	volumeSource, err := storage.VolumeSourceForFilesystem(fs)
	if err != nil {
		return nil, nil, errors.Trace(err)
	}
	if volumeSource != nil {
		volName := fmt.Sprintf("%s-%d", fs.StorageName, i)
		vol = &core.Volume{
			Name:         volName,
			VolumeSource: *volumeSource,
		}
		return vol, pvc, nil
	}
	params, err := storage.ParseVolumeParams(pvcNameGetter(i, fs.StorageName), fsSize, fs.Attributes)
	if err != nil {
		return nil, nil, errors.Annotatef(err, "getting volume params for %s", fs.StorageName)
	}
	pvcSpec, err := k.maybeGetVolumeClaimSpec(*params)
	if err != nil {
		return nil, nil, errors.Annotatef(err, "finding volume for %s", fs.StorageName)
	}

	labels := utils.LabelsMerge(
		utils.LabelsForStorage(fs.StorageName, k.LabelVersion()),
		utils.LabelsJuju)

	pvc = &core.PersistentVolumeClaim{
		ObjectMeta: v1.ObjectMeta{
			Name: params.Name,
			Annotations: utils.ResourceTagsToAnnotations(fs.ResourceTags, k.LabelVersion()).
				Merge(utils.AnnotationsForStorage(fs.StorageName, k.LabelVersion())).
				ToMap(),
			Labels: labels,
		},
		Spec: *pvcSpec,
	}
	return vol, pvc, nil
}

>>>>>>> 004ceb55
func (k *kubernetesClient) volumeInfoForEmptyDir(vol core.Volume, volMount core.VolumeMount, now time.Time) (*caas.FilesystemInfo, error) {
	size := uint64(0)
	if vol.EmptyDir.SizeLimit != nil {
		size = uint64(vol.EmptyDir.SizeLimit.Size())
	}
	return &caas.FilesystemInfo{
		Size:         size,
		FilesystemId: vol.Name,
		MountPoint:   volMount.MountPath,
		ReadOnly:     volMount.ReadOnly,
		Status: status.StatusInfo{
			Status: status.Attached,
			Since:  &now,
		},
		Volume: caas.VolumeInfo{
			VolumeId:   vol.Name,
			Size:       size,
			Persistent: false,
			Status: status.StatusInfo{
				Status: status.Attached,
				Since:  &now,
			},
		},
	}, nil
}

func (k *kubernetesClient) volumeInfoForPVC(ctx context.Context, vol core.Volume, volMount core.VolumeMount, claimName string, now time.Time) (*caas.FilesystemInfo, error) {
	if k.namespace == "" {
		return nil, errNoNamespace
	}
	pvClaims := k.client().CoreV1().PersistentVolumeClaims(k.namespace)
	pvc, err := pvClaims.Get(ctx, claimName, v1.GetOptions{})
	if k8serrors.IsNotFound(err) {
		// Ignore claims which don't exist (yet).
		return nil, nil
	}
	if err != nil {
		return nil, errors.Annotate(err, "unable to get persistent volume claim")
	}

	if pvc.Status.Phase == core.ClaimPending {
		logger.Debugf(context.TODO(), fmt.Sprintf("PersistentVolumeClaim for %v is pending", claimName))
		return nil, nil
	}

	storageName := utils.StorageNameFromLabels(pvc.Labels)
	if storageName == "" {
		if valid := constants.LegacyPVNameRegexp.MatchString(volMount.Name); valid {
			storageName = constants.LegacyPVNameRegexp.ReplaceAllString(volMount.Name, "$storageName")
		} else if valid := constants.PVNameRegexp.MatchString(volMount.Name); valid {
			storageName = constants.PVNameRegexp.ReplaceAllString(volMount.Name, "$storageName")
		}
	}

	statusMessage := ""
	since := now
	if len(pvc.Status.Conditions) > 0 {
		statusMessage = pvc.Status.Conditions[0].Message
		since = pvc.Status.Conditions[0].LastProbeTime.Time
	}
	if statusMessage == "" {
		// If there are any events for this pvc we can use the
		// most recent to set the status.
		eventList, err := k.getEvents(ctx, pvc.Name, "PersistentVolumeClaim")
		if err != nil {
			return nil, errors.Annotate(err, "unable to get events for PVC")
		}
		// Take the most recent event.
		if count := len(eventList); count > 0 {
			statusMessage = eventList[count-1].Message
		}
	}

	pVolumes := k.client().CoreV1().PersistentVolumes()
	pv, err := pVolumes.Get(ctx, pvc.Spec.VolumeName, v1.GetOptions{})
	if k8serrors.IsNotFound(err) {
		// Ignore volumes which don't exist (yet).
		return nil, nil
	}
	if err != nil {
		return nil, errors.Annotate(err, "unable to get persistent volume")
	}

	return &caas.FilesystemInfo{
		StorageName:  storageName,
		Size:         uint64(vol.PersistentVolumeClaim.Size()),
		FilesystemId: string(pvc.UID),
		MountPoint:   volMount.MountPath,
		ReadOnly:     volMount.ReadOnly,
		Status: status.StatusInfo{
			Status:  storage.FilesystemStatus(pvc.Status.Phase),
			Message: statusMessage,
			Since:   &since,
		},
		Volume: caas.VolumeInfo{
			VolumeId:   pv.Name,
			Size:       uint64(pv.Size()),
			Persistent: true,
			Status: status.StatusInfo{
				Status:  storage.VolumeStatus(pv.Status.Phase),
				Message: pv.Status.Message,
				Since:   &since,
			},
		},
	}, nil
}<|MERGE_RESOLUTION|>--- conflicted
+++ resolved
@@ -142,105 +142,6 @@
 	return toCaaSStorageProvisioner(sc), false, nil
 }
 
-<<<<<<< HEAD
-=======
-// maybeGetVolumeClaimSpec returns a persistent volume claim spec for the given
-// parameters. If no suitable storage class is available, return a NotFound error.
-func (k *kubernetesClient) maybeGetVolumeClaimSpec(params storage.VolumeParams) (*core.PersistentVolumeClaimSpec, error) {
-	storageClassName := params.StorageConfig.StorageClass
-	haveStorageClass := false
-	if storageClassName == "" {
-		return nil, errors.New("cannot create a volume claim spec without a storage class")
-	}
-	// See if the requested storage class exists already.
-	sc, err := k.getStorageClass(storageClassName)
-	if err != nil && !k8serrors.IsNotFound(err) {
-		return nil, errors.Annotatef(err, "looking for storage class %q", storageClassName)
-	}
-	if err == nil {
-		haveStorageClass = true
-		storageClassName = sc.Name
-	}
-	if !haveStorageClass {
-		params.StorageConfig.StorageClass = storageClassName
-		sc, _, err := k.EnsureStorageProvisioner(k8s.StorageProvisioner{
-			Name:          params.StorageConfig.StorageClass,
-			Namespace:     k.namespace,
-			Provisioner:   params.StorageConfig.StorageProvisioner,
-			Parameters:    params.StorageConfig.Parameters,
-			ReclaimPolicy: string(params.StorageConfig.ReclaimPolicy),
-		})
-		if err != nil && !errors.IsNotFound(err) {
-			return nil, errors.Trace(err)
-		}
-		if err == nil {
-			haveStorageClass = true
-			storageClassName = sc.Name
-		}
-	}
-	if !haveStorageClass {
-		return nil, errors.NewNotFound(nil, fmt.Sprintf(
-			"cannot create persistent volume as storage class %q cannot be found", storageClassName))
-	}
-	return &core.PersistentVolumeClaimSpec{
-		StorageClassName: &storageClassName,
-		Resources: core.VolumeResourceRequirements{
-			Requests: core.ResourceList{
-				core.ResourceStorage: params.Size,
-			},
-		},
-		AccessModes: []core.PersistentVolumeAccessMode{params.AccessMode},
-	}, nil
-}
-
-func (k *kubernetesClient) filesystemToVolumeInfo(
-	i int, fs jujustorage.KubernetesFilesystemParams,
-	pvcNameGetter func(int, string) string,
-) (vol *core.Volume, pvc *core.PersistentVolumeClaim, err error) {
-	fsSize, err := resource.ParseQuantity(fmt.Sprintf("%dMi", fs.Size))
-	if err != nil {
-		return nil, nil, errors.Annotatef(err, "invalid volume size %v", fs.Size)
-	}
-
-	volumeSource, err := storage.VolumeSourceForFilesystem(fs)
-	if err != nil {
-		return nil, nil, errors.Trace(err)
-	}
-	if volumeSource != nil {
-		volName := fmt.Sprintf("%s-%d", fs.StorageName, i)
-		vol = &core.Volume{
-			Name:         volName,
-			VolumeSource: *volumeSource,
-		}
-		return vol, pvc, nil
-	}
-	params, err := storage.ParseVolumeParams(pvcNameGetter(i, fs.StorageName), fsSize, fs.Attributes)
-	if err != nil {
-		return nil, nil, errors.Annotatef(err, "getting volume params for %s", fs.StorageName)
-	}
-	pvcSpec, err := k.maybeGetVolumeClaimSpec(*params)
-	if err != nil {
-		return nil, nil, errors.Annotatef(err, "finding volume for %s", fs.StorageName)
-	}
-
-	labels := utils.LabelsMerge(
-		utils.LabelsForStorage(fs.StorageName, k.LabelVersion()),
-		utils.LabelsJuju)
-
-	pvc = &core.PersistentVolumeClaim{
-		ObjectMeta: v1.ObjectMeta{
-			Name: params.Name,
-			Annotations: utils.ResourceTagsToAnnotations(fs.ResourceTags, k.LabelVersion()).
-				Merge(utils.AnnotationsForStorage(fs.StorageName, k.LabelVersion())).
-				ToMap(),
-			Labels: labels,
-		},
-		Spec: *pvcSpec,
-	}
-	return vol, pvc, nil
-}
-
->>>>>>> 004ceb55
 func (k *kubernetesClient) volumeInfoForEmptyDir(vol core.Volume, volMount core.VolumeMount, now time.Time) (*caas.FilesystemInfo, error) {
 	size := uint64(0)
 	if vol.EmptyDir.SizeLimit != nil {
