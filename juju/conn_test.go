--- conflicted
+++ resolved
@@ -80,13 +80,8 @@
 	conn.Close()
 }
 
-<<<<<<< HEAD
-func (*ConnSuite) TestConnStateSecretsSideEffect(c *C) {
-	env, err := environs.NewFromAttrs(map[string]interface{}{
-=======
 func (cs *ConnSuite) TestConnStateSecretsSideEffect(c *C) {
 	attrs := map[string]interface{}{
->>>>>>> 3ba150f1
 		"name":            "erewhemos",
 		"type":            "dummy",
 		"zookeeper":       true,
