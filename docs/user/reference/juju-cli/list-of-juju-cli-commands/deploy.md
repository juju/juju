(command-juju-deploy)=
# `juju deploy`
> See also: [integrate](#integrate), [add-unit](#add-unit), [config](#config), [expose](#expose), [constraints](#constraints), [refresh](#refresh), [set-constraints](#set-constraints), [spaces](#spaces), [charm-resources](#charm-resources)

## Summary
Deploys a new application or bundle.

## Usage
```juju deploy [options] <charm or bundle> [<application name>]```

### Options
| Flag | Default | Usage |
| --- | --- | --- |
| `-B`, `--no-browser-login` | false | Do not use web browser for authentication |
| `--attach-storage` |  | Existing storage to attach to the deployed unit (not available on k8s models) |
| `--base` |  | The base on which to deploy |
| `--bind` |  | Configure application endpoint bindings to spaces |
| `--channel` |  | Channel to use when deploying a charm or bundle from Charmhub |
| `--config` |  | Either a path to yaml-formatted application config file or a key=value pair  |
| `--constraints` | [] | Set application constraints |
| `--device` |  | Charm device constraints |
| `--dry-run` | false | Just show what the deploy would do |
| `--force` | false | Allow a charm/bundle to be deployed which bypasses checks such as supported base or LXD profile allow list |
| `-m`, `--model` |  | Model to operate in. Accepts [&lt;controller name&gt;:]&lt;model name&gt;&#x7c;&lt;model UUID&gt; |
| `--map-machines` |  | Specify the existing machines to use for bundle deployments |
| `-n`, `--num-units` | 1 | Number of application units to deploy for principal charms |
| `--overlay` |  | Bundles to overlay on the primary bundle, applied in order |
| `--resource` |  | Resource to be uploaded to the controller |
| `--revision` | -1 | The revision to deploy |
| `--storage` |  | Charm storage directives |
| `--to` |  | The machine and/or container to deploy the unit in (bypasses constraints) |
| `--trust` | false | Allows charm to run hooks that require access credentials |

## Examples

Deploy to a new machine:

    juju deploy apache2

Deploy to machine 23:

    juju deploy mysql --to 23

Deploy to a new LXD container on a new machine:

    juju deploy mysql --to lxd

Deploy to a new LXD container on machine 25:

    juju deploy mysql --to lxd:25

Deploy to LXD container 3 on machine 24:

    juju deploy mysql --to 24/lxd/3

Deploy 2 units, one on machine 3 and one to a new LXD container on machine 5:

    juju deploy mysql -n 2 --to 3,lxd:5

Deploy 3 units, one on machine 3 and the remaining two on new machines:

    juju deploy mysql -n 3 --to 3

Deploy to a machine with at least 8 GiB of memory:

    juju deploy postgresql --constraints mem=8G

Deploy to a specific availability zone (provider-dependent):

    juju deploy mysql --to zone=us-east-1a

Deploy to a specific MAAS node:

    juju deploy mysql --to host.maas

Deploy to a machine that is in the 'dmz' network space but not in either the
'cms' nor the 'database' spaces:

    juju deploy haproxy -n 2 --constraints spaces=dmz,^cms,^database

Deploy a k8s charm that requires a single Nvidia GPU:

    juju deploy mycharm --device miner=1,nvidia.com/gpu

Deploy a k8s charm that requires two Nvidia GPUs that have an
attribute of 'gpu=nvidia-tesla-p100':

    juju deploy mycharm --device \
       twingpu=2,nvidia.com/gpu,gpu=nvidia-tesla-p100

Deploy with specific resources:

    juju deploy foo --resource bar=/some/file.tgz --resource baz=./docs/cfg.xml


## Details

A charm or bundle can be referred to by its simple name and a base, revision,
or channel can optionally be specified:

    juju deploy postgresql
    juju deploy ch:postgresql --base ubuntu@22.04
    juju deploy ch:postgresql --channel edge
    juju deploy ch:ubuntu --revision 17 --channel edge

All the above deployments use remote charms found in Charmhub, denoted by the
'ch:' prefix.  Remote charms with no prefix will be deployed from Charmhub.

If a channel is specified, it will be used as the source for looking up the
charm or bundle from Charmhub. When used in a bundle deployment context,
the specified channel is only used for retrieving the bundle and is ignored when
looking up the charms referenced by the bundle. However, each charm within a
bundle is allowed to explicitly specify the channel used to look it up.

If a revision is specified, a channel must also be specified for Charmhub charms
and bundles.  The charm will be deployed with revision.  The channel will be used
when refreshing the application in the future.

<<<<<<< HEAD
You will need to be explicit if there is an ambiguity between a local and a
remote charm:

  juju deploy ./postgresql.charm
  juju deploy ch:postgresql

A local charm may be deploy by giving the path to the charm package:

   juju deploy /path/to/example.charm

A charm package is created with charmcraft pack command.
=======
A local charm may be deployed by giving the path to its directory:

    juju deploy /path/to/charm
    juju deploy /path/to/charm --base ubuntu@22.04

You will need to be explicit if there is an ambiguity between a local and a
remote charm:

    juju deploy ./pig
    juju deploy ch:pig
>>>>>>> c0877cf0

A bundle can be expressed similarly to a charm:

    juju deploy mediawiki-single
    juju deploy mediawiki-single --base ubuntu@22.04
    juju deploy ch:mediawiki-single

A local bundle may be deployed by specifying the path to its YAML file:

    juju deploy /path/to/bundle.yaml

The final charm/machine base is determined using an order of precedence (most
preferred to least):

- the `--base` command option
- for a bundle, the series stated in each charm URL (in the bundle file)
- for a bundle, the series given at the top level (in the bundle file)
- the 'default-base' model key
- the first base specified in the charm's manifest file

An 'application name' provides an alternate name for the application. It works
only for charms; it is silently ignored for bundles (although the same can be
done at the bundle file level). Such a name must consist only of lower-case
letters (a-z), numbers (0-9), and single hyphens (-). The name must begin with
a letter and not have a group of all numbers follow a hyphen:

- Valid:  `myappname`, `custom-app`, `app2-scat-23skidoo`
- Invalid: `myAppName`, `custom--app`, `app2-scat-23`, `areacode-555-info`

Use the `--constraints` option to specify hardware requirements for new machines.
These become the application's default constraints (i.e. they are used if the
application is later scaled out with the `add-unit` command). To overcome this
behaviour use the `set-constraints` command to change the application's default
constraints or add a machine (`add-machine`) with a certain constraint and then
target that machine with `add-unit` by using the `--to`option.

Use the `--device` option to specify GPU device requirements (with Kubernetes).
The below format is used for this option's value, where the 'label' is named in
the charm metadata file:

    <label>=[<count>,]<device-class>|<vendor/type>[,<attributes>]

Use the `--config` option to specify application configuration values. This
option accepts either a path to a YAML-formatted file or a key=value pair. A
file should be of this format:

    <charm name>:
      <option name>: <option value>
<<<<<<< HEAD
       ...
=======
	...
>>>>>>> c0877cf0

For example, to deploy 'mediawiki' with file 'mycfg.yaml' that contains:

    mediawiki:
<<<<<<< HEAD
      name: my media wiki
      admins: me:pwdOne
      debug: true
=======
	  name: my media wiki
	  admins: me:pwdOne
	  debug: true
>>>>>>> c0877cf0

use

    juju deploy mediawiki --config mycfg.yaml

Key=value pairs can also be passed directly in the command. For example, to
declare the 'name' key:

    juju deploy mediawiki --config name='my media wiki'

To define multiple keys:

    juju deploy mediawiki --config name='my media wiki' --config debug=true

If a key gets defined multiple times the last value will override any earlier
values. For example,

    juju deploy mediawiki --config name='my media wiki' --config mycfg.yaml

Similar to the `juju config` command, if the value begins with an '@' character,
it will be treated as a path to a config file and its contents will be assigned
to the specified key. For example,

    juju deploy mediawiki --config name='@wiki-name.txt"

will set the 'name' key to the contents of file 'wiki-name.txt'.

If mycfg.yaml contains a value for 'name', it will override the earlier 'my
media wiki' value. The same applies to single value options. For example,

    juju deploy mediawiki --config name='a media wiki' --config name='my wiki'

the value of 'my wiki' will be used.

Use the `--resource` option to specify the resources you want to use for your charm.
The format is

    --resource <resource name>=<resource>

where the resource name is the name from the metadata.yaml file of the charm
and where, depending on the type of the resource, the resource can be specified
as follows: 

(1) If the resource is type 'file', you can specify it by providing
  (a) the resource revision number or
  (b) a path to a local file.

(2) If the resource is type 'oci-image', you can specify it by providing
  (a) the resource revision number,
  (b) a path to a local file = private OCI image,
  (c) a link to a public OCI image.


Note: If you choose (1b) or (2b-c), i.e., a resource that is not from Charmhub:
You will not be able to go back to using a resource from Charmhub.

Note: If you choose (1b) or (2b): This uploads a file from your loal disk to the juju
controller to be streamed to the charm when "resource-get" is called by a hook.

Note: If you choose (2b): You will need to specify:
(i) the local path to the private OCI image as well as
(ii) the username/password required to access the private OCI image.

Note: If multiple resources are needed, repeat the option.


Use the `--to` option to deploy to an existing machine or container by
specifying a "placement directive". The `status` command should be used for
guidance on how to refer to machines. A few placement directives are
provider-dependent (e.g.: 'zone').

In more complex scenarios, "network spaces" are used to partition the cloud
networking layer into sets of subnets. Instances hosting units inside the same
space can communicate with each other without any firewalls. Traffic crossing
space boundaries could be subject to firewall and access restrictions. Using
spaces as deployment targets, rather than their individual subnets, allows Juju
to perform automatic distribution of units across availability zones to support
high availability for applications. Spaces help isolate applications and their
units, both for security purposes and to manage both traffic segregation and
congestion.

When deploying an application or adding machines, the 'spaces' constraint can
be used to define a comma-delimited list of required and forbidden spaces (the
latter prefixed with '^', similar to the 'tags' constraint).

When deploying bundles, machines specified in the bundle are added to the model
as new machines. Use the `--map-machines=existing` option to make use of any
existing machines. To map particular existing machines to machines defined in
the bundle, multiple comma separated values of the form 'bundle-id=existing-id'
can be passed. For example, for a bundle that specifies machines 1, 2, and 3;
and a model that has existing machines 1, 2, 3, and 4, the below deployment
would have existing machines 1 and 2 assigned to machines 1 and 2 defined in
the bundle and have existing machine 4 assigned to machine 3 defined in the
bundle.

    juju deploy mybundle --map-machines=existing,3=4

Only top level machines can be mapped in this way, just as only top level
machines can be defined in the machines section of the bundle.

When charms that include LXD profiles are deployed the profiles are validated
for security purposes by allowing only certain configurations and devices. Use
the `--force` option to bypass this check. Doing so is not recommended as it
can lead to unexpected behaviour.

Further reading: https://juju.is/docs/olm/manage-applications<|MERGE_RESOLUTION|>--- conflicted
+++ resolved
@@ -9,27 +9,27 @@
 ```juju deploy [options] <charm or bundle> [<application name>]```
 
 ### Options
-| Flag | Default | Usage |
-| --- | --- | --- |
-| `-B`, `--no-browser-login` | false | Do not use web browser for authentication |
-| `--attach-storage` |  | Existing storage to attach to the deployed unit (not available on k8s models) |
-| `--base` |  | The base on which to deploy |
-| `--bind` |  | Configure application endpoint bindings to spaces |
-| `--channel` |  | Channel to use when deploying a charm or bundle from Charmhub |
-| `--config` |  | Either a path to yaml-formatted application config file or a key=value pair  |
-| `--constraints` | [] | Set application constraints |
-| `--device` |  | Charm device constraints |
-| `--dry-run` | false | Just show what the deploy would do |
-| `--force` | false | Allow a charm/bundle to be deployed which bypasses checks such as supported base or LXD profile allow list |
-| `-m`, `--model` |  | Model to operate in. Accepts [&lt;controller name&gt;:]&lt;model name&gt;&#x7c;&lt;model UUID&gt; |
-| `--map-machines` |  | Specify the existing machines to use for bundle deployments |
-| `-n`, `--num-units` | 1 | Number of application units to deploy for principal charms |
-| `--overlay` |  | Bundles to overlay on the primary bundle, applied in order |
-| `--resource` |  | Resource to be uploaded to the controller |
-| `--revision` | -1 | The revision to deploy |
-| `--storage` |  | Charm storage directives |
-| `--to` |  | The machine and/or container to deploy the unit in (bypasses constraints) |
-| `--trust` | false | Allows charm to run hooks that require access credentials |
+| Flag                       | Default | Usage                                                                                                      |
+| -------------------------- | ------- | ---------------------------------------------------------------------------------------------------------- |
+| `-B`, `--no-browser-login` | false   | Do not use web browser for authentication                                                                  |
+| `--attach-storage`         |         | Existing storage to attach to the deployed unit (not available on k8s models)                              |
+| `--base`                   |         | The base on which to deploy                                                                                |
+| `--bind`                   |         | Configure application endpoint bindings to spaces                                                          |
+| `--channel`                |         | Channel to use when deploying a charm or bundle from Charmhub                                              |
+| `--config`                 |         | Either a path to yaml-formatted application config file or a key=value pair                                |
+| `--constraints`            | []      | Set application constraints                                                                                |
+| `--device`                 |         | Charm device constraints                                                                                   |
+| `--dry-run`                | false   | Just show what the deploy would do                                                                         |
+| `--force`                  | false   | Allow a charm/bundle to be deployed which bypasses checks such as supported base or LXD profile allow list |
+| `-m`, `--model`            |         | Model to operate in. Accepts [&lt;controller name&gt;:]&lt;model name&gt;&#x7c;&lt;model UUID&gt;          |
+| `--map-machines`           |         | Specify the existing machines to use for bundle deployments                                                |
+| `-n`, `--num-units`        | 1       | Number of application units to deploy for principal charms                                                 |
+| `--overlay`                |         | Bundles to overlay on the primary bundle, applied in order                                                 |
+| `--resource`               |         | Resource to be uploaded to the controller                                                                  |
+| `--revision`               | -1      | The revision to deploy                                                                                     |
+| `--storage`                |         | Charm storage directives                                                                                   |
+| `--to`                     |         | The machine and/or container to deploy the unit in (bypasses constraints)                                  |
+| `--trust`                  | false   | Allows charm to run hooks that require access credentials                                                  |
 
 ## Examples
 
@@ -116,7 +116,11 @@
 and bundles.  The charm will be deployed with revision.  The channel will be used
 when refreshing the application in the future.
 
-<<<<<<< HEAD
+A local charm may be deployed by giving the path to its directory:
+
+    juju deploy /path/to/charm
+    juju deploy /path/to/charm --base ubuntu@22.04
+
 You will need to be explicit if there is an ambiguity between a local and a
 remote charm:
 
@@ -128,18 +132,6 @@
    juju deploy /path/to/example.charm
 
 A charm package is created with charmcraft pack command.
-=======
-A local charm may be deployed by giving the path to its directory:
-
-    juju deploy /path/to/charm
-    juju deploy /path/to/charm --base ubuntu@22.04
-
-You will need to be explicit if there is an ambiguity between a local and a
-remote charm:
-
-    juju deploy ./pig
-    juju deploy ch:pig
->>>>>>> c0877cf0
 
 A bundle can be expressed similarly to a charm:
 
@@ -188,24 +180,14 @@
 
     <charm name>:
       <option name>: <option value>
-<<<<<<< HEAD
-       ...
-=======
 	...
->>>>>>> c0877cf0
 
 For example, to deploy 'mediawiki' with file 'mycfg.yaml' that contains:
 
     mediawiki:
-<<<<<<< HEAD
-      name: my media wiki
-      admins: me:pwdOne
-      debug: true
-=======
 	  name: my media wiki
 	  admins: me:pwdOne
 	  debug: true
->>>>>>> c0877cf0
 
 use
 
