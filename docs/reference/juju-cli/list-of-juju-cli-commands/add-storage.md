(command-juju-add-storage)=
# `juju add-storage`
> See also: [import-filesystem](#import-filesystem), [storage](#storage), [storage-pools](#storage-pools)

## Summary
Adds storage to a unit after it has been deployed.

## Usage
```juju add-storage [options] <unit> <storage-directive>```

### Options
| Flag | Default | Usage |
| --- | --- | --- |
| `-B`, `--no-browser-login` | false | Do not use web browser for authentication |
| `-m`, `--model` |  | Model to operate in. Accepts [&lt;controller name&gt;:]&lt;model name&gt;&#x7c;&lt;model UUID&gt; |

## Examples

Add a 100MiB tmpfs storage instance for "pgdata" storage to unit postgresql/0:

    juju add-storage postgresql/0 pgdata=tmpfs,100M

Add 10 1TiB storage instances to "osd-devices" storage to unit ceph-osd/0 from the model's default storage pool:

    juju add-storage ceph-osd/0 osd-devices=1T,10

Add a storage instance from the (AWS-specific) ebs-ssd storage pool for "brick" storage to unit gluster/0:

    juju add-storage gluster/0 brick=ebs-ssd


Further reading:

https://canonical-juju.readthedocs-hosted.com/en/latest/user/reference/storage/


## Details

<<<<<<< HEAD
Add storage to a pre-existing unit within a model. Storage is allocated from 
a storage pool, using parameters provided within a "storage directive". (Use 
'juju deploy --storage=&lt;storage-name&gt;=&lt;storage-directive&gt;' to provision storage during the 
deployment process).
=======
Add storage to a pre-existing unit within a model. Storage is allocated from
a storage pool, using parameters provided within a "storage directive". (Use
`juju deploy --storage=<storage-directive>` to provision storage during the
deployment process.)
>>>>>>> 556ca264

	juju add-storage <unit> <storage-name>=<storage-directive>

`<unit>` is the ID of a unit that is already in the model.

`<storage-directive>` describes to the charm how to refer to the storage,
and where to provision it from. `<storage-directive>` takes the following form:

<<<<<<< HEAD
&lt;storage-name&gt; is defined in the charm's metadata.yaml file.   

&lt;storage-directive&gt; is a description of how Juju should provision storage 
instances for the unit. They are made up of up to three parts: &lt;storage-pool&gt;,
&lt;count&gt;, and &lt;size&gt;. They can be provided in any order, but we recommend the
=======
    <storage-name>[=<storage-constraint>]

`<storage-name>` is defined in the charm's `metadata.yaml` file.

`<storage-constraint>` is a description of how Juju should provision storage
instances for the unit. They are made up of up to three parts: `<storage-pool>`,
`<count>`, and `<size>`. They can be provided in any order, but we recommend the
>>>>>>> 556ca264
following:

    <storage-pool>,<count>,<size>

Each parameter is optional, so long as at least one is present. So the following
storage directives are also valid:

    <storage-pool>,<size>
    <count>,<size>
    <size>

`<storage-pool>` is the storage pool to provision storage instances from. Must
be a name from `juju storage-pools`.  The default pool is available via
executing `juju model-config storage-default-block-source`.

`<count>` is the number of storage instances to provision from `<storage-pool>` of
`<size>`. Must be a positive integer. The default count is "1". May be restricted
by the charm, which can specify a maximum number of storage instances per unit.

`<size>` is the number of bytes to provision per storage instance. Must be a
positive number, followed by a size suffix.  Valid suffixes include M, G, T,
and P.  Defaults to "1024M", or the which can specify a minimum size required
by the charm.<|MERGE_RESOLUTION|>--- conflicted
+++ resolved
@@ -36,17 +36,10 @@
 
 ## Details
 
-<<<<<<< HEAD
-Add storage to a pre-existing unit within a model. Storage is allocated from 
-a storage pool, using parameters provided within a "storage directive". (Use 
-'juju deploy --storage=&lt;storage-name&gt;=&lt;storage-directive&gt;' to provision storage during the 
-deployment process).
-=======
 Add storage to a pre-existing unit within a model. Storage is allocated from
 a storage pool, using parameters provided within a "storage directive". (Use
-`juju deploy --storage=<storage-directive>` to provision storage during the
-deployment process.)
->>>>>>> 556ca264
+`juju deploy --storage=<storage-name>=<storage-directive>` to provision storage during the
+deployment process).
 
 	juju add-storage <unit> <storage-name>=<storage-directive>
 
@@ -55,21 +48,13 @@
 `<storage-directive>` describes to the charm how to refer to the storage,
 and where to provision it from. `<storage-directive>` takes the following form:
 
-<<<<<<< HEAD
-&lt;storage-name&gt; is defined in the charm's metadata.yaml file.   
-
-&lt;storage-directive&gt; is a description of how Juju should provision storage 
-instances for the unit. They are made up of up to three parts: &lt;storage-pool&gt;,
-&lt;count&gt;, and &lt;size&gt;. They can be provided in any order, but we recommend the
-=======
     <storage-name>[=<storage-constraint>]
 
 `<storage-name>` is defined in the charm's `metadata.yaml` file.
 
-`<storage-constraint>` is a description of how Juju should provision storage
+`<storage-directive>` is a description of how Juju should provision storage
 instances for the unit. They are made up of up to three parts: `<storage-pool>`,
 `<count>`, and `<size>`. They can be provided in any order, but we recommend the
->>>>>>> 556ca264
 following:
 
     <storage-pool>,<count>,<size>
