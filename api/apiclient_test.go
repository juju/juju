--- conflicted
+++ resolved
@@ -1339,12 +1339,8 @@
 		"startTime":     {"2016-11-30T11:48:00.0000001Z"},
 	}
 
-<<<<<<< HEAD
 	conn := s.OpenControllerAPI(c)
-	client := apiclient.NewClient(conn)
-=======
-	client := apiclient.NewClient(s.APIState, jtesting.NoopLogger{})
->>>>>>> c6c9f7c6
+	client := apiclient.NewClient(conn, jtesting.NoopLogger{})
 	_, err := client.WatchDebugLog(params)
 	c.Assert(err, jc.ErrorIsNil)
 
@@ -1356,12 +1352,8 @@
 }
 
 func (s *apiclientSuite) TestWatchDebugLogConnected(c *gc.C) {
-<<<<<<< HEAD
 	conn := s.OpenControllerAPI(c)
-	cl := apiclient.NewClient(conn)
-=======
-	cl := apiclient.NewClient(s.APIState, jtesting.NoopLogger{})
->>>>>>> c6c9f7c6
+	cl := apiclient.NewClient(conn, jtesting.NoopLogger{})
 	// Use the no tail option so we don't try to start a tailing cursor
 	// on the oplog when there is no oplog configured in mongo as the tests
 	// don't set up mongo in replicaset mode.
