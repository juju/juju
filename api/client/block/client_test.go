--- conflicted
+++ resolved
@@ -15,12 +15,7 @@
 	"github.com/juju/juju/state"
 )
 
-type blockMockSuite struct {
-<<<<<<< HEAD
-=======
-	coretesting.BaseSuite
->>>>>>> 1a9b9afb
-}
+type blockMockSuite struct{}
 
 var _ = gc.Suite(&blockMockSuite{})
 
