--- conflicted
+++ resolved
@@ -283,24 +283,6 @@
 	facade := sshclient.NewFacade(apiCaller)
 	_, err := facade.Proxy()
 	c.Check(err, gc.ErrorMatches, "boom")
-<<<<<<< HEAD
-=======
-}
-
-func (s *FacadeSuite) TestLeader(c *gc.C) {
-	apiCaller := apitesting.APICallerFunc(func(objType string, version int, id, request string, arg, result interface{}) error {
-		c.Check(objType, gc.Equals, "SSHClient")
-		c.Check(request, gc.Equals, "Leader")
-		c.Assert(arg, gc.Equals, params.Entity{Tag: names.NewApplicationTag("ubuntu").String()})
-		c.Assert(result, gc.FitsTypeOf, &params.StringResult{})
-		*(result.(*params.StringResult)) = params.StringResult{Result: "ubuntu/42"}
-		return nil
-	})
-
-	facade := sshclient.NewFacade(apiCaller)
-	obtainedUnit, err := facade.Leader("ubuntu")
-	c.Assert(err, jc.ErrorIsNil)
-	c.Assert(obtainedUnit, gc.Equals, "ubuntu/42")
 }
 
 func (s *FacadeSuite) TestModelCredentialForSSH(c *gc.C) {
@@ -357,5 +339,4 @@
 		SkipTLSVerify:    true,
 	}
 	c.Assert(spec, gc.DeepEquals, cloudSpec)
->>>>>>> ff3f8257
 }