// Copyright 2014 Canonical Ltd.
// Licensed under the AGPLv3, see LICENCE file for details.

package application_test

import (
	stderrors "errors"
	"testing"
	"time"

	"github.com/juju/errors"
	"github.com/juju/names/v6"
	"github.com/juju/tc"
	"go.uber.org/mock/gomock"

	"github.com/juju/juju/api/base/mocks"
	"github.com/juju/juju/api/client/application"
	apicharm "github.com/juju/juju/api/common/charm"
	corebase "github.com/juju/juju/core/base"
	"github.com/juju/juju/core/constraints"
	"github.com/juju/juju/core/crossmodel"
	"github.com/juju/juju/core/instance"
	"github.com/juju/juju/core/relation"
	"github.com/juju/juju/internal/charm"
	"github.com/juju/juju/internal/storage"
	coretesting "github.com/juju/juju/internal/testing"
	jujutesting "github.com/juju/juju/juju/testing"
	"github.com/juju/juju/rpc/params"
)

type applicationSuite struct{}

func TestApplicationSuite(t *testing.T) {
	tc.Run(t, &applicationSuite{})
}

func (s *applicationSuite) TestDeploy(c *tc.C) {
	ctrl := gomock.NewController(c)
	defer ctrl.Finish()

	result := new(params.ErrorResults)
	results := params.ErrorResults{Results: make([]params.ErrorResult, 1)}

	deployArgs := params.ApplicationsDeploy{
		Applications: []params.ApplicationDeploy{
			{
				CharmURL:         "ch:a-charm-1",
				CharmOrigin:      &params.CharmOrigin{Source: "charm-hub"},
				ApplicationName:  "applicationA",
				NumUnits:         1,
				ConfigYAML:       "configYAML",
				Config:           map[string]string{"foo": "bar"},
				Constraints:      constraints.MustParse("mem=4G"),
				Placement:        []*instance.Placement{{Scope: "scope", Directive: "directive"}},
				EndpointBindings: map[string]string{"foo": "bar"},
				Storage:          map[string]storage.Directive{"data": {Pool: "pool"}},
				AttachStorage:    []string{"storage-data-0"},
				Resources:        map[string]string{"foo": "bar"},
			},
		},
	}

	mockFacadeCaller := mocks.NewMockFacadeCaller(ctrl)
	mockFacadeCaller.EXPECT().FacadeCall(gomock.Any(), "Deploy", deployArgs, result).SetArg(3, results).Return(nil)

	args := application.DeployArgs{
		CharmID: application.CharmID{
			URL: "ch:a-charm-1",
		},
		CharmOrigin: apicharm.Origin{
			Source: apicharm.OriginCharmHub,
		},
		ApplicationName:  "applicationA",
		NumUnits:         1,
		ConfigYAML:       "configYAML",
		Config:           map[string]string{"foo": "bar"},
		Cons:             constraints.MustParse("mem=4G"),
		Placement:        []*instance.Placement{{Scope: "scope", Directive: "directive"}},
		Storage:          map[string]storage.Directive{"data": {Pool: "pool"}},
		AttachStorage:    []string{"data/0"},
		Resources:        map[string]string{"foo": "bar"},
		EndpointBindings: map[string]string{"foo": "bar"},
	}

	client := application.NewClientFromCaller(mockFacadeCaller)
	err := client.Deploy(c.Context(), args)
	c.Assert(err, tc.ErrorIsNil)
}

func (s *applicationSuite) TestDeployAlreadyExists(c *tc.C) {
	ctrl := gomock.NewController(c)
	defer ctrl.Finish()

	result := new(params.ErrorResults)
	results := params.ErrorResults{Results: []params.ErrorResult{{Error: &params.Error{Message: "application already exists", Code: params.CodeAlreadyExists}}}}

	deployArgs := params.ApplicationsDeploy{
		Applications: []params.ApplicationDeploy{
			{
				CharmURL:         "ch:a-charm-1",
				CharmOrigin:      &params.CharmOrigin{Source: "charm-hub"},
				ApplicationName:  "applicationA",
				NumUnits:         1,
				ConfigYAML:       "configYAML",
				Config:           map[string]string{"foo": "bar"},
				Constraints:      constraints.MustParse("mem=4G"),
				Placement:        []*instance.Placement{{Scope: "scope", Directive: "directive"}},
				EndpointBindings: map[string]string{"foo": "bar"},
				Storage:          map[string]storage.Directive{"data": {Pool: "pool"}},
				AttachStorage:    []string{"storage-data-0"},
				Resources:        map[string]string{"foo": "bar"},
			},
		},
	}

	mockFacadeCaller := mocks.NewMockFacadeCaller(ctrl)
	mockFacadeCaller.EXPECT().FacadeCall(gomock.Any(), "Deploy", deployArgs, result).SetArg(3, results).Return(nil)

	args := application.DeployArgs{
		CharmID: application.CharmID{
			URL: "ch:a-charm-1",
		},
		CharmOrigin: apicharm.Origin{
			Source: apicharm.OriginCharmHub,
		},
		ApplicationName:  "applicationA",
		NumUnits:         1,
		ConfigYAML:       "configYAML",
		Config:           map[string]string{"foo": "bar"},
		Cons:             constraints.MustParse("mem=4G"),
		Placement:        []*instance.Placement{{Scope: "scope", Directive: "directive"}},
		Storage:          map[string]storage.Directive{"data": {Pool: "pool"}},
		AttachStorage:    []string{"data/0"},
		Resources:        map[string]string{"foo": "bar"},
		EndpointBindings: map[string]string{"foo": "bar"},
	}

	client := application.NewClientFromCaller(mockFacadeCaller)
	err := client.Deploy(c.Context(), args)
	c.Assert(err, tc.ErrorMatches, `application already exists`)
}

func (s *applicationSuite) TestDeployAttachStorageMultipleUnits(c *tc.C) {
	ctrl := gomock.NewController(c)
	defer ctrl.Finish()

	mockFacadeCaller := mocks.NewMockFacadeCaller(ctrl)

	args := application.DeployArgs{
		NumUnits:      2,
		AttachStorage: []string{"data/0"},
	}
	client := application.NewClientFromCaller(mockFacadeCaller)
	err := client.Deploy(c.Context(), args)
	c.Assert(err, tc.ErrorMatches, "cannot attach existing storage when more than one unit is requested")
}

func (s *applicationSuite) TestAddUnits(c *tc.C) {
	ctrl := gomock.NewController(c)
	defer ctrl.Finish()

	result := new(params.AddApplicationUnitsResults)
	results := params.AddApplicationUnitsResults{
		Units: []string{"foo/0"},
	}

	args := params.AddApplicationUnits{
		ApplicationName: "foo",
		NumUnits:        1,
		Placement:       []*instance.Placement{{Scope: "scope", Directive: "directive"}},
		AttachStorage:   []string{"storage-data-0"},
	}

	mockFacadeCaller := mocks.NewMockFacadeCaller(ctrl)
	mockFacadeCaller.EXPECT().FacadeCall(gomock.Any(), "AddUnits", args, result).SetArg(3, results).Return(nil)
	client := application.NewClientFromCaller(mockFacadeCaller)
	units, err := client.AddUnits(c.Context(), application.AddUnitsParams{
		ApplicationName: "foo",
		NumUnits:        1,
		Placement:       []*instance.Placement{{Scope: "scope", Directive: "directive"}},
		AttachStorage:   []string{"data/0"},
	})
	c.Assert(err, tc.ErrorIsNil)
	c.Assert(units, tc.DeepEquals, []string{"foo/0"})
}

func (s *applicationSuite) TestAddUnitsAttachStorageMultipleUnits(c *tc.C) {
	ctrl := gomock.NewController(c)
	defer ctrl.Finish()

	mockFacadeCaller := mocks.NewMockFacadeCaller(ctrl)
	client := application.NewClientFromCaller(mockFacadeCaller)
	_, err := client.AddUnits(c.Context(), application.AddUnitsParams{
		NumUnits:      2,
		AttachStorage: []string{"data/0"},
	})
	c.Assert(err, tc.ErrorMatches, "cannot attach existing storage when more than one unit is requested")
}

func (s *applicationSuite) TestApplicationGetCharmURLOrigin(c *tc.C) {
	ctrl := gomock.NewController(c)
	defer ctrl.Finish()

	result := new(params.CharmURLOriginResult)
	results := params.CharmURLOriginResult{
		URL:    "ch:curl",
		Origin: params.CharmOrigin{Risk: "edge"},
	}
	args := params.ApplicationGet{
		ApplicationName: "application",
	}
	mockFacadeCaller := mocks.NewMockFacadeCaller(ctrl)
	mockFacadeCaller.EXPECT().FacadeCall(gomock.Any(), "GetCharmURLOrigin", args, result).SetArg(3, results).Return(nil)
	client := application.NewClientFromCaller(mockFacadeCaller)

	curl, origin, err := client.GetCharmURLOrigin(c.Context(), "application")
	c.Assert(err, tc.ErrorIsNil)
	c.Assert(curl, tc.DeepEquals, charm.MustParseURL("ch:curl"))
	c.Assert(origin, tc.DeepEquals, apicharm.Origin{
		Risk: "edge",
	})
}

func (s *applicationSuite) TestSetCharm(c *tc.C) {
	ctrl := gomock.NewController(c)
	defer ctrl.Finish()

	toUint64Ptr := func(v uint64) *uint64 {
		return &v
	}

	args := params.ApplicationSetCharmV2{
		ApplicationName: "application",
		CharmURL:        "ch:application-1",
		CharmOrigin: &params.CharmOrigin{
			Source: "charm-hub",
			Risk:   "edge",
		},
		Channel: "edge",
		ConfigSettings: map[string]string{
			"a": "b",
			"c": "d",
		},
		ConfigSettingsYAML: "yaml",
		Force:              true,
		ForceBase:          true,
		ForceUnits:         true,
		StorageDirectives: map[string]params.StorageDirectives{
			"a": {Pool: "radiant"},
			"b": {Count: toUint64Ptr(123)},
			"c": {SizeMiB: toUint64Ptr(123)},
		},
	}

	c.Assert(args.ConfigSettingsYAML, tc.Equals, "yaml")
	c.Assert(args.Force, tc.Equals, true)
	c.Assert(args.ForceBase, tc.Equals, true)
	c.Assert(args.ForceUnits, tc.Equals, true)
	c.Assert(args.StorageDirectives, tc.DeepEquals, map[string]params.StorageDirectives{
		"a": {Pool: "radiant"},
		"b": {Count: toUint64Ptr(123)},
		"c": {SizeMiB: toUint64Ptr(123)},
	})

	cfg := application.SetCharmConfig{
		ApplicationName: "application",
		CharmID: application.CharmID{
			URL: "ch:application-1",
			Origin: apicharm.Origin{
				Source: "charm-hub",
				Risk:   "edge",
			},
		},
		ConfigSettings: map[string]string{
			"a": "b",
			"c": "d",
		},
		ConfigSettingsYAML: "yaml",
		Force:              true,
		ForceBase:          true,
		ForceUnits:         true,
		StorageDirectives: map[string]storage.Directive{
			"a": {Pool: "radiant"},
			"b": {Count: 123},
			"c": {Size: 123},
		},
	}
	mockFacadeCaller := mocks.NewMockFacadeCaller(ctrl)
	mockFacadeCaller.EXPECT().FacadeCall(gomock.Any(), "SetCharm", args, nil).Return(nil)

	client := application.NewClientFromCaller(mockFacadeCaller)
	err := client.SetCharm(c.Context(), cfg)
	c.Assert(err, tc.ErrorIsNil)
}

func (s *applicationSuite) TestDestroyApplications(c *tc.C) {
	ctrl := gomock.NewController(c)
	defer ctrl.Finish()

	expectedResults := []params.DestroyApplicationResult{{
		Error: &params.Error{Message: "boo"},
	}, {
		Info: &params.DestroyApplicationInfo{
			DestroyedStorage: []params.Entity{{Tag: "storage-pgdata-0"}},
			DetachedStorage:  []params.Entity{{Tag: "storage-pgdata-1"}},
			DestroyedUnits:   []params.Entity{{Tag: "unit-bar-1"}},
		},
	}}
	delay := 1 * time.Minute
	result := new(params.DestroyApplicationResults)
	results := params.DestroyApplicationResults{Results: expectedResults}
	args := params.DestroyApplicationsParams{
		Applications: []params.DestroyApplicationParams{
			{ApplicationTag: "application-foo", Force: true, MaxWait: &delay},
			{ApplicationTag: "application-bar", Force: true, MaxWait: &delay},
		},
	}
	mockFacadeCaller := mocks.NewMockFacadeCaller(ctrl)
	mockFacadeCaller.EXPECT().FacadeCall(gomock.Any(), "DestroyApplication", args, result).SetArg(3, results).Return(nil)

	client := application.NewClientFromCaller(mockFacadeCaller)
	res, err := client.DestroyApplications(c.Context(), application.DestroyApplicationsParams{
		Applications: []string{"foo", "bar"},
		Force:        true,
		MaxWait:      &delay,
	})
	c.Assert(err, tc.ErrorIsNil)
	c.Assert(res, tc.DeepEquals, expectedResults)
}

func (s *applicationSuite) TestDestroyApplicationsArity(c *tc.C) {
	ctrl := gomock.NewController(c)
	defer ctrl.Finish()

	result := new(params.DestroyApplicationResults)
	results := params.DestroyApplicationResults{}
	args := params.DestroyApplicationsParams{
		Applications: []params.DestroyApplicationParams{
			{ApplicationTag: "application-foo"},
		},
	}
	mockFacadeCaller := mocks.NewMockFacadeCaller(ctrl)
	mockFacadeCaller.EXPECT().FacadeCall(gomock.Any(), "DestroyApplication", args, result).SetArg(3, results).Return(nil)

	client := application.NewClientFromCaller(mockFacadeCaller)
	_, err := client.DestroyApplications(c.Context(), application.DestroyApplicationsParams{
		Applications: []string{"foo"},
	})
	c.Assert(err, tc.ErrorMatches, `expected 1 result\(s\), got 0`)
}

func (s *applicationSuite) TestDestroyApplicationsInvalidIds(c *tc.C) {
	ctrl := gomock.NewController(c)
	defer ctrl.Finish()
	expectedResults := []params.DestroyApplicationResult{{
		Error: &params.Error{Message: `application name "!" not valid`},
	}, {
		Info: &params.DestroyApplicationInfo{},
	}}
	result := new(params.DestroyApplicationResults)
	results := params.DestroyApplicationResults{expectedResults[1:]}

	applications := []params.DestroyApplicationParams{
		{ApplicationTag: names.NewApplicationTag("foo").String()},
	}
	args := params.DestroyApplicationsParams{Applications: applications}
	mockFacadeCaller := mocks.NewMockFacadeCaller(ctrl)
	mockFacadeCaller.EXPECT().FacadeCall(gomock.Any(), "DestroyApplication", args, result).SetArg(3, results).Return(nil)
	client := application.NewClientFromCaller(mockFacadeCaller)
	res, err := client.DestroyApplications(c.Context(), application.DestroyApplicationsParams{
		Applications: []string{"!", "foo"},
	})
	c.Assert(err, tc.ErrorIsNil)
	c.Assert(res, tc.DeepEquals, expectedResults)
}

func (s *applicationSuite) TestDestroyConsumedApplicationsArity(c *tc.C) {
	ctrl := gomock.NewController(c)
	defer ctrl.Finish()

	result := new(params.ErrorResults)
	results := params.ErrorResults{}
	force := false
	args := params.DestroyConsumedApplicationsParams{
		Applications: []params.DestroyConsumedApplicationParams{
			{ApplicationTag: names.NewApplicationTag("foo").String(), Force: &force},
		},
	}
	destroyParams := application.DestroyConsumedApplicationParams{
		[]string{"foo"}, false, nil,
	}
	mockFacadeCaller := mocks.NewMockFacadeCaller(ctrl)
	mockFacadeCaller.EXPECT().FacadeCall(gomock.Any(), "DestroyConsumedApplications", args, result).SetArg(3, results).Return(nil)
	client := application.NewClientFromCaller(mockFacadeCaller)
	_, err := client.DestroyConsumedApplication(c.Context(), destroyParams)
	c.Assert(err, tc.ErrorMatches, `expected 1 result\(s\), got 0`)
}

func (s *applicationSuite) TestDestroyConsumedApplications(c *tc.C) {
	ctrl := gomock.NewController(c)
	defer ctrl.Finish()

	noWait := 1 * time.Minute
	force := true
	result := new(params.ErrorResults)
	expectedResults := []params.ErrorResult{{}, {}}
	results := params.ErrorResults{expectedResults}
	args := params.DestroyConsumedApplicationsParams{
		Applications: []params.DestroyConsumedApplicationParams{
			{ApplicationTag: "application-foo", Force: &force, MaxWait: &noWait},
			{ApplicationTag: "application-bar", Force: &force, MaxWait: &noWait},
		},
	}
	mockFacadeCaller := mocks.NewMockFacadeCaller(ctrl)
	mockFacadeCaller.EXPECT().FacadeCall(gomock.Any(), "DestroyConsumedApplications", args, result).SetArg(3, results).Return(nil)
	destroyParams := application.DestroyConsumedApplicationParams{
		[]string{"foo"}, false, &noWait,
	}
	client := application.NewClientFromCaller(mockFacadeCaller)
	res, err := client.DestroyConsumedApplication(c.Context(), destroyParams)
	c.Check(err, tc.ErrorMatches, "--force is required when --max-wait is provided")
	c.Check(res, tc.HasLen, 0)

	destroyParams = application.DestroyConsumedApplicationParams{
		[]string{"foo", "bar"}, force, &noWait,
	}
	res, err = client.DestroyConsumedApplication(c.Context(), destroyParams)
	c.Check(err, tc.ErrorIsNil)
	c.Check(res, tc.HasLen, 2)
}

func (s *applicationSuite) TestDestroyUnits(c *tc.C) {
	ctrl := gomock.NewController(c)
	defer ctrl.Finish()

	expectedResults := []params.DestroyUnitResult{{
		Error: &params.Error{Message: "boo"},
	}, {
		Info: &params.DestroyUnitInfo{
			DestroyedStorage: []params.Entity{{Tag: "storage-pgdata-0"}},
			DetachedStorage:  []params.Entity{{Tag: "storage-pgdata-1"}},
		},
	}}
	result := new(params.DestroyUnitResults)
	results := params.DestroyUnitResults{expectedResults}
	delay := 1 * time.Minute

	args := params.DestroyUnitsParams{
		Units: []params.DestroyUnitParams{
			{UnitTag: "unit-foo-0", Force: true, MaxWait: &delay},
			{UnitTag: "unit-bar-1", Force: true, MaxWait: &delay},
		},
	}
	mockFacadeCaller := mocks.NewMockFacadeCaller(ctrl)
	mockFacadeCaller.EXPECT().FacadeCall(gomock.Any(), "DestroyUnit", args, result).SetArg(3, results).Return(nil)

	client := application.NewClientFromCaller(mockFacadeCaller)
	res, err := client.DestroyUnits(c.Context(), application.DestroyUnitsParams{
		Units:   []string{"foo/0", "bar/1"},
		Force:   true,
		MaxWait: &delay,
	})
	c.Assert(err, tc.ErrorIsNil)
	c.Assert(res, tc.DeepEquals, expectedResults)
}

func (s *applicationSuite) TestDestroyUnitsArity(c *tc.C) {
	ctrl := gomock.NewController(c)
	defer ctrl.Finish()

	result := new(params.DestroyUnitResults)
	results := params.DestroyUnitResults{}
	args := params.DestroyUnitsParams{
		Units: []params.DestroyUnitParams{
			{UnitTag: names.NewUnitTag("foo/0").String()},
		},
	}
	mockFacadeCaller := mocks.NewMockFacadeCaller(ctrl)
	mockFacadeCaller.EXPECT().FacadeCall(gomock.Any(), "DestroyUnit", args, result).SetArg(3, results).Return(nil)

	client := application.NewClientFromCaller(mockFacadeCaller)
	_, err := client.DestroyUnits(c.Context(), application.DestroyUnitsParams{
		Units: []string{"foo/0"},
	})
	c.Assert(err, tc.ErrorMatches, `expected 1 result\(s\), got 0`)
}

func (s *applicationSuite) TestDestroyUnitsInvalidIds(c *tc.C) {
	ctrl := gomock.NewController(c)
	defer ctrl.Finish()

	expectedResults := []params.DestroyUnitResult{{
		Error: &params.Error{Message: `unit ID "!" not valid`},
	}, {
		Info: &params.DestroyUnitInfo{},
	}}
	result := new(params.DestroyUnitResults)
	results := params.DestroyUnitResults{expectedResults[1:]}
	args := params.DestroyUnitsParams{
		Units: []params.DestroyUnitParams{
			{UnitTag: names.NewUnitTag("foo/0").String()},
		},
	}
	mockFacadeCaller := mocks.NewMockFacadeCaller(ctrl)
	mockFacadeCaller.EXPECT().FacadeCall(gomock.Any(), "DestroyUnit", args, result).SetArg(3, results).Return(nil)
	client := application.NewClientFromCaller(mockFacadeCaller)
	res, err := client.DestroyUnits(c.Context(), application.DestroyUnitsParams{
		Units: []string{"!", "foo/0"},
	})
	c.Assert(err, tc.ErrorIsNil)
	c.Assert(res, tc.DeepEquals, expectedResults)
}

func (s *applicationSuite) TestConsume(c *tc.C) {
	ctrl := gomock.NewController(c)
	defer ctrl.Finish()

	offer := params.ApplicationOfferDetailsV5{
		SourceModelTag:         "source model",
		OfferName:              "an offer",
		OfferUUID:              "offer-uuid",
		OfferURL:               "offer url",
		ApplicationDescription: "description",
		Endpoints:              []params.RemoteEndpoint{{Name: "endpoint"}},
	}
	mac, err := jujutesting.NewMacaroon("id")
	c.Assert(err, tc.ErrorIsNil)
	controllerInfo := &params.ExternalControllerInfo{
		ControllerTag: coretesting.ControllerTag.String(),
		Alias:         "controller-alias",
		Addrs:         []string{"192.168.1.0"},
		CACert:        coretesting.CACert,
	}

	result := new(params.ErrorResults)
	results := params.ErrorResults{Results: []params.ErrorResult{{}}}
	args := params.ConsumeApplicationArgsV5{
		Args: []params.ConsumeApplicationArgV5{
			{
				ApplicationAlias:          "alias",
				ApplicationOfferDetailsV5: offer,
				Macaroon:                  mac,
				ControllerInfo:            controllerInfo,
			},
		},
	}
	mockFacadeCaller := mocks.NewMockFacadeCaller(ctrl)
	mockFacadeCaller.EXPECT().FacadeCall(gomock.Any(), "Consume", args, result).SetArg(3, results).Return(nil)

	client := application.NewClientFromCaller(mockFacadeCaller)
	name, err := client.Consume(c.Context(), crossmodel.ConsumeApplicationArgs{
		Offer:            offer,
		ApplicationAlias: "alias",
		Macaroon:         mac,
		ControllerInfo: &crossmodel.ControllerInfo{
			ControllerUUID: coretesting.ControllerTag.Id(),
			Alias:          "controller-alias",
			Addrs:          controllerInfo.Addrs,
			CACert:         controllerInfo.CACert,
		},
	})
	c.Assert(err, tc.ErrorIsNil)
	c.Assert(name, tc.Equals, "alias")
}

func (s *applicationSuite) TestDestroyRelation(c *tc.C) {
	ctrl := gomock.NewController(c)
	defer ctrl.Finish()

	false_ := false
	true_ := true
	zero := time.Minute * 1
	for _, t := range []struct {
		force   *bool
		maxWait *time.Duration
	}{
		{},
		{force: &true_},
		{force: &false_},
		{maxWait: &zero},
		{force: &false_, maxWait: &zero},
		{force: &true_, maxWait: &zero},
	} {
		args := params.DestroyRelation{
			Endpoints: []string{"ep1", "ep2"},
			Force:     t.force,
			MaxWait:   t.maxWait,
		}
		mockFacadeCaller := mocks.NewMockFacadeCaller(ctrl)
		mockFacadeCaller.EXPECT().FacadeCall(gomock.Any(), "DestroyRelation", args, nil).Return(nil)

		client := application.NewClientFromCaller(mockFacadeCaller)
		err := client.DestroyRelation(c.Context(), t.force, t.maxWait, "ep1", "ep2")
		c.Assert(err, tc.ErrorIsNil)
	}
}

func (s *applicationSuite) TestDestroyRelationId(c *tc.C) {
	ctrl := gomock.NewController(c)
	defer ctrl.Finish()

	false_ := false
	true_ := true
	zero := time.Minute * 1
	for _, t := range []struct {
		force   *bool
		maxWait *time.Duration
	}{
		{},
		{force: &true_},
		{force: &false_},
		{maxWait: &zero},
		{force: &false_, maxWait: &zero},
		{force: &true_, maxWait: &zero},
	} {
		args := params.DestroyRelation{
			RelationId: 123,
			Force:      t.force,
			MaxWait:    t.maxWait,
		}
		mockFacadeCaller := mocks.NewMockFacadeCaller(ctrl)
		mockFacadeCaller.EXPECT().FacadeCall(gomock.Any(), "DestroyRelation", args, nil).Return(nil)

		client := application.NewClientFromCaller(mockFacadeCaller)
		err := client.DestroyRelationId(c.Context(), 123, t.force, t.maxWait)
		c.Assert(err, tc.ErrorIsNil)
	}
}

func (s *applicationSuite) TestSetRelationSuspended(c *tc.C) {
	ctrl := gomock.NewController(c)
	defer ctrl.Finish()

	args := params.RelationSuspendedArgs{
		Args: []params.RelationSuspendedArg{
			{
				RelationId: 123,
				Suspended:  true,
				Message:    "message",
			}, {
				RelationId: 456,
				Suspended:  true,
				Message:    "message",
			}},
	}
	result := new(params.ErrorResults)
	results := params.ErrorResults{
		Results: []params.ErrorResult{{}, {}},
	}
	mockFacadeCaller := mocks.NewMockFacadeCaller(ctrl)
	mockFacadeCaller.EXPECT().FacadeCall(gomock.Any(), "SetRelationsSuspended", args, result).SetArg(3, results).Return(nil)

	client := application.NewClientFromCaller(mockFacadeCaller)
	err := client.SetRelationSuspended(c.Context(), []int{123, 456}, true, "message")
	c.Assert(err, tc.ErrorIsNil)
}

func (s *applicationSuite) TestSetRelationSuspendedArity(c *tc.C) {
	ctrl := gomock.NewController(c)
	defer ctrl.Finish()

	args := params.RelationSuspendedArgs{
		Args: []params.RelationSuspendedArg{
			{
				RelationId: 123,
				Suspended:  true,
				Message:    "message",
			}, {
				RelationId: 456,
				Suspended:  true,
				Message:    "message",
			}},
	}
	result := new(params.ErrorResults)
	results := params.ErrorResults{
		Results: []params.ErrorResult{{}},
	}
	mockFacadeCaller := mocks.NewMockFacadeCaller(ctrl)
	mockFacadeCaller.EXPECT().FacadeCall(gomock.Any(), "SetRelationsSuspended", args, result).SetArg(3, results).Return(nil)

	client := application.NewClientFromCaller(mockFacadeCaller)
	err := client.SetRelationSuspended(c.Context(), []int{123, 456}, true, "message")
	c.Assert(err, tc.ErrorMatches, "expected 2 results, got 1")
}

func (s *applicationSuite) TestAddRelation(c *tc.C) {
	ctrl := gomock.NewController(c)
	defer ctrl.Finish()

	args := params.AddRelation{
		Endpoints: []string{"ep1", "ep2"},
		ViaCIDRs:  []string{"cidr1", "cidr2"},
	}
	result := new(params.AddRelationResults)
	results := params.AddRelationResults{
		Endpoints: map[string]params.CharmRelation{
			"ep1": {Name: "foo"},
		},
	}
	mockFacadeCaller := mocks.NewMockFacadeCaller(ctrl)
	mockFacadeCaller.EXPECT().FacadeCall(gomock.Any(), "AddRelation", args, result).SetArg(3, results).Return(nil)
	client := application.NewClientFromCaller(mockFacadeCaller)
	res, err := client.AddRelation(c.Context(), []string{"ep1", "ep2"}, []string{"cidr1", "cidr2"})
	c.Assert(err, tc.ErrorIsNil)
	c.Assert(res.Endpoints, tc.DeepEquals, map[string]params.CharmRelation{
		"ep1": {Name: "foo"},
	})
}

func (s *applicationSuite) TestGetConfig(c *tc.C) {
	ctrl := gomock.NewController(c)
	defer ctrl.Finish()

	args := params.ApplicationGetArgs{Args: []params.ApplicationGet{
		{ApplicationName: "foo"},
		{ApplicationName: "bar"},
	}}
	fooConfig := map[string]interface{}{
		"outlook": map[string]interface{}{
			"description": "No default outlook.",
			"source":      "unset",
			"type":        "string",
		},
		"skill-level": map[string]interface{}{
			"description": "A number indicating skill.",
			"source":      "user",
			"type":        "int",
			"value":       42,
		}}
	barConfig := map[string]interface{}{
		"title": map[string]interface{}{
			"default":     "My Title",
			"description": "A descriptive title used for the application.",
			"source":      "user",
			"type":        "string",
			"value":       "bar",
		},
		"username": map[string]interface{}{
			"default":     "admin001",
			"description": "The name of the initial account (given admin permissions).",
			"source":      "default",
			"type":        "string",
			"value":       "admin001",
		},
	}
	result := new(params.ApplicationGetConfigResults)
	results := params.ApplicationGetConfigResults{
		Results: []params.ConfigResult{
			{Config: fooConfig}, {Config: barConfig},
		},
	}
	mockFacadeCaller := mocks.NewMockFacadeCaller(ctrl)
	mockFacadeCaller.EXPECT().FacadeCall(gomock.Any(), "CharmConfig", args, result).SetArg(3, results).Return(nil)

	client := application.NewClientFromCaller(mockFacadeCaller)
	res, err := client.GetConfig(c.Context(), "foo", "bar")
	c.Assert(err, tc.ErrorIsNil)
	c.Assert(res, tc.DeepEquals, []map[string]interface{}{
		fooConfig, barConfig,
	})
}

func (s *applicationSuite) TestGetConstraints(c *tc.C) {
	ctrl := gomock.NewController(c)
	defer ctrl.Finish()

	fooConstraints := constraints.MustParse("mem=4G")
	barConstraints := constraints.MustParse("mem=128G", "cores=64")
	result := new(params.ApplicationGetConstraintsResults)
	results := params.ApplicationGetConstraintsResults{
		Results: []params.ApplicationConstraint{
			{Constraints: fooConstraints}, {Constraints: barConstraints},
		},
	}
	args := params.Entities{
		Entities: []params.Entity{
			{"application-foo"}, {"application-bar"},
		}}
	mockFacadeCaller := mocks.NewMockFacadeCaller(ctrl)
	mockFacadeCaller.EXPECT().FacadeCall(gomock.Any(), "GetConstraints", args, result).SetArg(3, results).Return(nil)

	client := application.NewClientFromCaller(mockFacadeCaller)
	res, err := client.GetConstraints(c.Context(), "foo", "bar")
	c.Assert(err, tc.ErrorIsNil)
	c.Assert(res, tc.DeepEquals, []constraints.Value{
		fooConstraints, barConstraints,
	})
}

func (s *applicationSuite) TestGetConstraintsError(c *tc.C) {
	ctrl := gomock.NewController(c)
	defer ctrl.Finish()

	fooConstraints := constraints.MustParse("mem=4G")
	args := params.Entities{
		Entities: []params.Entity{
			{"application-foo"}, {"application-bar"},
		}}
	result := new(params.ApplicationGetConstraintsResults)
	results := params.ApplicationGetConstraintsResults{
		Results: []params.ApplicationConstraint{
			{Constraints: fooConstraints},
			{Error: &params.Error{Message: "oh no"}},
		},
	}
	mockFacadeCaller := mocks.NewMockFacadeCaller(ctrl)
	mockFacadeCaller.EXPECT().FacadeCall(gomock.Any(), "GetConstraints", args, result).SetArg(3, results).Return(nil)

	client := application.NewClientFromCaller(mockFacadeCaller)
	res, err := client.GetConstraints(c.Context(), "foo", "bar")
	c.Assert(err, tc.ErrorMatches, `unable to get constraints for "bar": oh no`)
	c.Assert(res, tc.IsNil)
}

func (s *applicationSuite) TestSetConfig(c *tc.C) {
	ctrl := gomock.NewController(c)
	defer ctrl.Finish()

	fooConfig := map[string]string{
		"foo":   "bar",
		"level": "high",
	}
	fooConfigYaml := "foo"
	args := params.ConfigSetArgs{
		Args: []params.ConfigSet{{
			ApplicationName: "foo",
			Config:          fooConfig,
			ConfigYAML:      fooConfigYaml,
		}}}
	result := new(params.ErrorResults)
	results := params.ErrorResults{
		Results: []params.ErrorResult{
			{Error: &params.Error{Message: "FAIL"}},
		},
	}
	mockFacadeCaller := mocks.NewMockFacadeCaller(ctrl)
	mockFacadeCaller.EXPECT().FacadeCall(gomock.Any(), "SetConfigs", args, result).SetArg(3, results).Return(nil)

	client := application.NewClientFromCaller(mockFacadeCaller)
	err := client.SetConfig(c.Context(), "foo", fooConfigYaml, fooConfig)
	c.Assert(err, tc.ErrorMatches, "FAIL")
}

func (s *applicationSuite) TestUnsetApplicationConfig(c *tc.C) {
	ctrl := gomock.NewController(c)
	defer ctrl.Finish()

	args := params.ApplicationConfigUnsetArgs{
		Args: []params.ApplicationUnset{{
			ApplicationName: "foo",
			Options:         []string{"option"},
		}},
	}
	result := new(params.ErrorResults)
	results := params.ErrorResults{
		Results: []params.ErrorResult{
			{Error: &params.Error{Message: "FAIL"}},
		},
	}
	mockFacadeCaller := mocks.NewMockFacadeCaller(ctrl)
	mockFacadeCaller.EXPECT().FacadeCall(gomock.Any(), "UnsetApplicationsConfig", args, result).SetArg(3, results).Return(nil)

	client := application.NewClientFromCaller(mockFacadeCaller)
	err := client.UnsetApplicationConfig(c.Context(), "foo", []string{"option"})
	c.Assert(err, tc.ErrorMatches, "FAIL")
}

func (s *applicationSuite) TestResolveUnitErrors(c *tc.C) {
	ctrl := gomock.NewController(c)
	defer ctrl.Finish()

	args := params.UnitsResolved{
		Retry: true,
		Tags: params.Entities{
			Entities: []params.Entity{
				{Tag: "unit-mysql-0"},
				{Tag: "unit-mysql-1"},
			},
		},
	}
	result := new(params.ErrorResults)
	results := params.ErrorResults{
		Results: make([]params.ErrorResult, 1),
	}
	units := []string{"mysql/0", "mysql/1"}
	mockFacadeCaller := mocks.NewMockFacadeCaller(ctrl)
	mockFacadeCaller.EXPECT().FacadeCall(gomock.Any(), "ResolveUnitErrors", args, result).SetArg(3, results).Return(nil)

	client := application.NewClientFromCaller(mockFacadeCaller)
	err := client.ResolveUnitErrors(c.Context(), units, false, true)
	c.Assert(err, tc.ErrorIsNil)
}

func (s *applicationSuite) TestResolveUnitErrorsUnitsAll(c *tc.C) {
	ctrl := gomock.NewController(c)
	defer ctrl.Finish()

	units := []string{"mysql/0"}
	mockFacadeCaller := mocks.NewMockFacadeCaller(ctrl)

	client := application.NewClientFromCaller(mockFacadeCaller)
	err := client.ResolveUnitErrors(c.Context(), units, true, false)
	c.Assert(err, tc.NotNil)
	c.Assert(err.Error(), tc.Equals, "specifying units with all=true not supported")
}

func (s *applicationSuite) TestResolveUnitDuplicate(c *tc.C) {
	ctrl := gomock.NewController(c)
	defer ctrl.Finish()

	units := []string{"mysql/0", "mysql/1", "mysql/0"}
	mockFacadeCaller := mocks.NewMockFacadeCaller(ctrl)

	client := application.NewClientFromCaller(mockFacadeCaller)
	err := client.ResolveUnitErrors(c.Context(), units, false, false)
	c.Assert(err, tc.NotNil)
	c.Assert(err.Error(), tc.Equals, "duplicate unit specified")
}

func (s *applicationSuite) TestResolveUnitErrorsInvalidUnit(c *tc.C) {
	ctrl := gomock.NewController(c)
	defer ctrl.Finish()

	units := []string{"mysql"}
	mockFacadeCaller := mocks.NewMockFacadeCaller(ctrl)

	client := application.NewClientFromCaller(mockFacadeCaller)
	err := client.ResolveUnitErrors(c.Context(), units, false, false)
	c.Assert(err, tc.NotNil)
	c.Assert(err.Error(), tc.Equals, `unit name "mysql" not valid`)
}

func (s *applicationSuite) TestResolveUnitErrorsAll(c *tc.C) {
	ctrl := gomock.NewController(c)
	defer ctrl.Finish()

	args := params.UnitsResolved{
		All: true,
	}
	result := new(params.ErrorResults)
	results := params.ErrorResults{
		Results: make([]params.ErrorResult, 1),
	}
	mockFacadeCaller := mocks.NewMockFacadeCaller(ctrl)
	mockFacadeCaller.EXPECT().FacadeCall(gomock.Any(), "ResolveUnitErrors", args, result).SetArg(3, results).Return(nil)

	client := application.NewClientFromCaller(mockFacadeCaller)
	err := client.ResolveUnitErrors(c.Context(), nil, true, false)
	c.Assert(err, tc.ErrorIsNil)
}

func (s *applicationSuite) TestScaleApplication(c *tc.C) {
	ctrl := gomock.NewController(c)
	defer ctrl.Finish()

	args := params.ScaleApplicationsParamsV2{
		Applications: []params.ScaleApplicationParamsV2{
			{ApplicationTag: "application-foo", Scale: 5, Force: true},
		}}
	result := new(params.ScaleApplicationResults)
	results := params.ScaleApplicationResults{
		Results: []params.ScaleApplicationResult{
			{Info: &params.ScaleApplicationInfo{Scale: 5}},
		},
	}
	mockFacadeCaller := mocks.NewMockFacadeCaller(ctrl)
	mockFacadeCaller.EXPECT().FacadeCall(gomock.Any(), "ScaleApplications", args, result).SetArg(3, results).Return(nil)

	mockClientFacade := mocks.NewMockClientFacade(ctrl)
	mockClientFacade.EXPECT().BestAPIVersion().Return(21).AnyTimes()

	client := application.NewClientFromCaller(mockFacadeCaller)
<<<<<<< HEAD
	res, err := client.ScaleApplication(c.Context(), application.ScaleApplicationParams{
=======
	client.ClientFacade = mockClientFacade
	res, err := client.ScaleApplication(application.ScaleApplicationParams{
>>>>>>> a53a3ca4
		ApplicationName: "foo",
		Scale:           5,
		Force:           true,
	})
	c.Assert(err, tc.ErrorIsNil)
	c.Assert(res, tc.DeepEquals, params.ScaleApplicationResult{
		Info: &params.ScaleApplicationInfo{Scale: 5},
	})
}

<<<<<<< HEAD
func (s *applicationSuite) TestChangeScaleApplication(c *tc.C) {
=======
func (s *applicationSuite) TestScaleApplicationAttachStorage(c *gc.C) {
	ctrl := gomock.NewController(c)
	defer ctrl.Finish()

	args := params.ScaleApplicationsParamsV2{
		Applications: []params.ScaleApplicationParamsV2{
			{ApplicationTag: "application-foo", ScaleChange: 1, Force: true, AttachStorage: []string{"foo/1"}},
		}}
	result := new(params.ScaleApplicationResults)
	results := params.ScaleApplicationResults{
		Results: []params.ScaleApplicationResult{
			{Info: &params.ScaleApplicationInfo{Scale: 1}},
		},
	}
	mockClientFacade := mocks.NewMockClientFacade(ctrl)
	mockClientFacade.EXPECT().BestAPIVersion().Return(21).AnyTimes()

	mockFacadeCaller := mocks.NewMockFacadeCaller(ctrl)
	mockFacadeCaller.EXPECT().FacadeCall("ScaleApplications", args, result).SetArg(2, results).Return(nil)

	client := application.NewClientFromCaller(mockFacadeCaller)
	client.ClientFacade = mockClientFacade

	res, err := client.ScaleApplication(application.ScaleApplicationParams{
		ApplicationName: "foo",
		ScaleChange:     1,
		Force:           true,
		AttachStorage:   []string{"foo/1"},
	})
	c.Assert(err, jc.ErrorIsNil)
	c.Assert(res, jc.DeepEquals, params.ScaleApplicationResult{
		Info: &params.ScaleApplicationInfo{Scale: 1},
	})
}

func (s *applicationSuite) TestScaleApplicationAttachStorageMultipleUnits(c *gc.C) {
	ctrl := gomock.NewController(c)
	defer ctrl.Finish()

	mockClientFacade := mocks.NewMockClientFacade(ctrl)
	mockClientFacade.EXPECT().BestAPIVersion().Return(21).AnyTimes()

	mockFacadeCaller := mocks.NewMockFacadeCaller(ctrl)

	client := application.NewClientFromCaller(mockFacadeCaller)
	client.ClientFacade = mockClientFacade

	_, err := client.ScaleApplication(application.ScaleApplicationParams{
		ApplicationName: "foo",
		ScaleChange:     2,
		Force:           true,
		AttachStorage:   []string{"foo/1"},
	})
	c.Assert(err, gc.ErrorMatches, "cannot attach existing storage when more than one unit is requested")
}

func (s *applicationSuite) TestScaleApplicationAttachStorageAPIVersionNotSupported(c *gc.C) {
	ctrl := gomock.NewController(c)
	defer ctrl.Finish()

	mockClientFacade := mocks.NewMockClientFacade(ctrl)
	mockClientFacade.EXPECT().BestAPIVersion().Return(20).AnyTimes()

	mockFacadeCaller := mocks.NewMockFacadeCaller(ctrl)

	client := application.NewClientFromCaller(mockFacadeCaller)
	client.ClientFacade = mockClientFacade

	_, err := client.ScaleApplication(application.ScaleApplicationParams{
		ApplicationName: "foo",
		ScaleChange:     1,
		Force:           true,
		AttachStorage:   []string{"foo/1"},
	})
	c.Assert(err, gc.ErrorMatches, "scale application with attach storage on this version of Juju not implemented")
}

func (s *applicationSuite) TestScaleApplicationV21WithAttachStorage(c *gc.C) {
	ctrl := gomock.NewController(c)
	defer ctrl.Finish()

	args := params.ScaleApplicationsParamsV2{
		Applications: []params.ScaleApplicationParamsV2{
			{
				ApplicationTag: "application-foo",
				ScaleChange:    1,
				Force:          true,
				AttachStorage:  []string{"foo/1"},
			},
		}}
	result := new(params.ScaleApplicationResults)
	results := params.ScaleApplicationResults{
		Results: []params.ScaleApplicationResult{
			{Info: &params.ScaleApplicationInfo{Scale: 2}},
		},
	}
	mockFacadeCaller := mocks.NewMockFacadeCaller(ctrl)
	mockFacadeCaller.EXPECT().FacadeCall("ScaleApplications", args, result).SetArg(2, results).Return(nil)

	mockClientFacade := mocks.NewMockClientFacade(ctrl)
	mockClientFacade.EXPECT().BestAPIVersion().Return(21).AnyTimes()

	client := application.NewClientFromCaller(mockFacadeCaller)
	client.ClientFacade = mockClientFacade

	res, err := client.ScaleApplication(application.ScaleApplicationParams{
		ApplicationName: "foo",
		ScaleChange:     1,
		Force:           true,
		AttachStorage:   []string{"foo/1"},
	})
	c.Assert(err, jc.ErrorIsNil)
	c.Assert(res, jc.DeepEquals, params.ScaleApplicationResult{
		Info: &params.ScaleApplicationInfo{Scale: 2},
	})
}

func (s *applicationSuite) TestChangeScaleApplication(c *gc.C) {
>>>>>>> a53a3ca4
	ctrl := gomock.NewController(c)
	defer ctrl.Finish()

	args := params.ScaleApplicationsParamsV2{
		Applications: []params.ScaleApplicationParamsV2{
			{ApplicationTag: "application-foo", ScaleChange: 5},
		}}
	result := new(params.ScaleApplicationResults)
	results := params.ScaleApplicationResults{
		Results: []params.ScaleApplicationResult{
			{Info: &params.ScaleApplicationInfo{Scale: 7}},
		},
	}
	mockFacadeCaller := mocks.NewMockFacadeCaller(ctrl)
	mockFacadeCaller.EXPECT().FacadeCall(gomock.Any(), "ScaleApplications", args, result).SetArg(3, results).Return(nil)

	mockClientFacade := mocks.NewMockClientFacade(ctrl)
	mockClientFacade.EXPECT().BestAPIVersion().Return(21).AnyTimes()

	client := application.NewClientFromCaller(mockFacadeCaller)
<<<<<<< HEAD
	res, err := client.ScaleApplication(c.Context(), application.ScaleApplicationParams{
=======
	client.ClientFacade = mockClientFacade
	res, err := client.ScaleApplication(application.ScaleApplicationParams{
>>>>>>> a53a3ca4
		ApplicationName: "foo",
		ScaleChange:     5,
	})
	c.Assert(err, tc.ErrorIsNil)
	c.Assert(res, tc.DeepEquals, params.ScaleApplicationResult{
		Info: &params.ScaleApplicationInfo{Scale: 7},
	})
}

func (s *applicationSuite) TestScaleApplicationArity(c *tc.C) {
	ctrl := gomock.NewController(c)
	defer ctrl.Finish()

	args := params.ScaleApplicationsParamsV2{
		Applications: []params.ScaleApplicationParamsV2{
			{ApplicationTag: "application-foo", Scale: 5},
		}}
	result := new(params.ScaleApplicationResults)
	results := params.ScaleApplicationResults{
		Results: []params.ScaleApplicationResult{
			{Info: &params.ScaleApplicationInfo{Scale: 5}},
			{Info: &params.ScaleApplicationInfo{Scale: 3}},
		},
	}
	mockFacadeCaller := mocks.NewMockFacadeCaller(ctrl)
	mockFacadeCaller.EXPECT().FacadeCall(gomock.Any(), "ScaleApplications", args, result).SetArg(3, results).Return(nil)

	mockClientFacade := mocks.NewMockClientFacade(ctrl)
	mockClientFacade.EXPECT().BestAPIVersion().Return(21).AnyTimes()

	client := application.NewClientFromCaller(mockFacadeCaller)
<<<<<<< HEAD
	_, err := client.ScaleApplication(c.Context(), application.ScaleApplicationParams{
=======
	client.ClientFacade = mockClientFacade
	_, err := client.ScaleApplication(application.ScaleApplicationParams{
>>>>>>> a53a3ca4
		ApplicationName: "foo",
		Scale:           5,
	})
	c.Assert(err, tc.ErrorMatches, "expected 1 result, got 2")
}

func (s *applicationSuite) TestScaleApplicationValidation(c *tc.C) {
	ctrl := gomock.NewController(c)
	defer ctrl.Finish()

	mockFacadeCaller := mocks.NewMockFacadeCaller(ctrl)
	client := application.NewClientFromCaller(mockFacadeCaller)
	for i, test := range []struct {
		scale       int
		scaleChange int
		errorStr    string
	}{{
		scale:       5,
		scaleChange: 5,
		errorStr:    "requesting both scale and scale-change not valid",
	}, {
		scale:       -1,
		scaleChange: 0,
		errorStr:    "scale < 0 not valid",
	}} {
		c.Logf("test #%d", i)
		_, err := client.ScaleApplication(c.Context(), application.ScaleApplicationParams{
			ApplicationName: "foo",
			Scale:           test.scale,
			ScaleChange:     test.scaleChange,
		})
		c.Assert(err, tc.ErrorMatches, test.errorStr)
	}
}

func (s *applicationSuite) TestScaleApplicationError(c *tc.C) {
	ctrl := gomock.NewController(c)
	defer ctrl.Finish()

	result := new(params.ScaleApplicationResults)
	results := params.ScaleApplicationResults{
		Results: []params.ScaleApplicationResult{
			{Error: &params.Error{Message: "boom"}},
		},
	}
	args := params.ScaleApplicationsParamsV2{
		Applications: []params.ScaleApplicationParamsV2{
			{ApplicationTag: "application-foo", Scale: 5},
		}}
	mockFacadeCaller := mocks.NewMockFacadeCaller(ctrl)
	mockFacadeCaller.EXPECT().FacadeCall(gomock.Any(), "ScaleApplications", args, result).SetArg(3, results).Return(nil)

	mockClientFacade := mocks.NewMockClientFacade(ctrl)
	mockClientFacade.EXPECT().BestAPIVersion().Return(21).AnyTimes()

	client := application.NewClientFromCaller(mockFacadeCaller)
<<<<<<< HEAD
	_, err := client.ScaleApplication(c.Context(), application.ScaleApplicationParams{
=======
	client.ClientFacade = mockClientFacade
	_, err := client.ScaleApplication(application.ScaleApplicationParams{
>>>>>>> a53a3ca4
		ApplicationName: "foo",
		Scale:           5,
	})
	c.Assert(err, tc.ErrorMatches, "boom")
}

func (s *applicationSuite) TestScaleApplicationCallError(c *tc.C) {
	ctrl := gomock.NewController(c)
	defer ctrl.Finish()

	result := new(params.ScaleApplicationResults)
	results := params.ScaleApplicationResults{}
	args := params.ScaleApplicationsParamsV2{
		Applications: []params.ScaleApplicationParamsV2{
			{ApplicationTag: "application-foo", Scale: 5},
		}}
	mockFacadeCaller := mocks.NewMockFacadeCaller(ctrl)
	mockFacadeCaller.EXPECT().FacadeCall(gomock.Any(), "ScaleApplications", args, result).SetArg(3, results).Return(errors.New("boom"))

	mockClientFacade := mocks.NewMockClientFacade(ctrl)
	mockClientFacade.EXPECT().BestAPIVersion().Return(21).AnyTimes()

	client := application.NewClientFromCaller(mockFacadeCaller)
<<<<<<< HEAD
	_, err := client.ScaleApplication(c.Context(), application.ScaleApplicationParams{
=======
	client.ClientFacade = mockClientFacade
	_, err := client.ScaleApplication(application.ScaleApplicationParams{
>>>>>>> a53a3ca4
		ApplicationName: "foo",
		Scale:           5,
	})
	c.Assert(err, tc.ErrorMatches, "boom")
}

func (s *applicationSuite) TestApplicationsInfoCallError(c *tc.C) {
	ctrl := gomock.NewController(c)
	defer ctrl.Finish()

	args := params.Entities{make([]params.Entity, 0)}
	result := new(params.ApplicationInfoResults)
	results := params.ApplicationInfoResults{make([]params.ApplicationInfoResult, 0)}
	mockFacadeCaller := mocks.NewMockFacadeCaller(ctrl)
	mockFacadeCaller.EXPECT().FacadeCall(gomock.Any(), "ApplicationsInfo", args, result).SetArg(3, results).Return(errors.New("boom"))

	client := application.NewClientFromCaller(mockFacadeCaller)
	_, err := client.ApplicationsInfo(c.Context(), nil)
	c.Assert(err, tc.ErrorMatches, "boom")
}

func (s *applicationSuite) TestApplicationsInfo(c *tc.C) {
	ctrl := gomock.NewController(c)
	defer ctrl.Finish()

	args := params.Entities{
		Entities: []params.Entity{
			{Tag: "application-foo"},
			{Tag: "application-bar"},
		}}
	result := new(params.ApplicationInfoResults)
	results := params.ApplicationInfoResults{
		Results: []params.ApplicationInfoResult{
			{Error: &params.Error{Message: "boom"}},
			{Result: &params.ApplicationResult{
				Tag:       "application-bar",
				Charm:     "charm-bar",
				Base:      params.Base{Name: "ubuntu", Channel: "12.10"},
				Channel:   "development",
				Principal: true,
				EndpointBindings: map[string]string{
					relation.JujuInfo: "myspace",
				},
				Remote: true,
			},
			},
		},
	}
	mockFacadeCaller := mocks.NewMockFacadeCaller(ctrl)
	mockFacadeCaller.EXPECT().FacadeCall(gomock.Any(), "ApplicationsInfo", args, result).SetArg(3, results).Return(nil)

	client := application.NewClientFromCaller(mockFacadeCaller)
	res, err := client.ApplicationsInfo(
		c.Context(),
		[]names.ApplicationTag{
			names.NewApplicationTag("foo"),
			names.NewApplicationTag("bar"),
		},
	)
	c.Assert(err, tc.ErrorIsNil)
	c.Assert(res, tc.DeepEquals, []params.ApplicationInfoResult{
		{Error: &params.Error{Message: "boom"}},
		{Result: &params.ApplicationResult{
			Tag:       "application-bar",
			Charm:     "charm-bar",
			Base:      params.Base{Name: "ubuntu", Channel: "12.10"},
			Channel:   "development",
			Principal: true,
			EndpointBindings: map[string]string{
				relation.JujuInfo: "myspace",
			},
			Remote: true,
		}},
	})
}

func (s *applicationSuite) TestApplicationsInfoResultMismatch(c *tc.C) {
	ctrl := gomock.NewController(c)
	defer ctrl.Finish()

	args := params.Entities{[]params.Entity{
		{Tag: names.NewApplicationTag("foo").String()},
		{Tag: names.NewApplicationTag("bar").String()},
	}}
	result := new(params.ApplicationInfoResults)
	results := params.ApplicationInfoResults{
		Results: []params.ApplicationInfoResult{
			{Error: &params.Error{Message: "boom"}},
			{Error: &params.Error{Message: "boom again"}},
			{Result: &params.ApplicationResult{Tag: "application-bar"}},
		},
	}
	mockFacadeCaller := mocks.NewMockFacadeCaller(ctrl)
	mockFacadeCaller.EXPECT().FacadeCall(gomock.Any(), "ApplicationsInfo", args, result).SetArg(3, results).Return(nil)

	client := application.NewClientFromCaller(mockFacadeCaller)
	_, err := client.ApplicationsInfo(
		c.Context(),
		[]names.ApplicationTag{
			names.NewApplicationTag("foo"),
			names.NewApplicationTag("bar"),
		},
	)
	c.Assert(err, tc.ErrorMatches, "expected 2 results, got 3")
}

func (s *applicationSuite) TestUnitsInfoCallError(c *tc.C) {
	ctrl := gomock.NewController(c)
	defer ctrl.Finish()

	args := params.Entities{make([]params.Entity, 0)}
	result := new(params.UnitInfoResults)
	results := params.UnitInfoResults{}
	mockFacadeCaller := mocks.NewMockFacadeCaller(ctrl)
	mockFacadeCaller.EXPECT().FacadeCall(gomock.Any(), "UnitsInfo", args, result).SetArg(3, results).Return(errors.New("boom"))

	client := application.NewClientFromCaller(mockFacadeCaller)
	_, err := client.UnitsInfo(c.Context(), nil)
	c.Assert(err, tc.ErrorMatches, "boom")
}

func (s *applicationSuite) TestUnitsInfo(c *tc.C) {
	ctrl := gomock.NewController(c)
	defer ctrl.Finish()

	args := params.Entities{
		Entities: []params.Entity{
			{Tag: "unit-foo-0"},
			{Tag: "unit-bar-1"},
		}}
	result := new(params.UnitInfoResults)
	results := params.UnitInfoResults{
		Results: []params.UnitInfoResult{
			{Error: &params.Error{Message: "boom"}},
			{Result: &params.UnitResult{
				Tag:             "unit-bar-1",
				WorkloadVersion: "666",
				Machine:         "1",
				OpenedPorts:     []string{"80"},
				PublicAddress:   "10.0.0.1",
				Charm:           "charm-bar",
				Leader:          true,
				RelationData: []params.EndpointRelationData{{
					Endpoint:        "db",
					CrossModel:      true,
					RelatedEndpoint: "server",
					ApplicationData: map[string]interface{}{"foo": "bar"},
					UnitRelationData: map[string]params.RelationData{
						"baz": {
							InScope:  true,
							UnitData: map[string]interface{}{"hello": "world"},
						},
					},
				}},
				ProviderId: "provider-id",
				Address:    "192.168.1.1",
			}},
		},
	}
	mockFacadeCaller := mocks.NewMockFacadeCaller(ctrl)
	mockFacadeCaller.EXPECT().FacadeCall(gomock.Any(), "UnitsInfo", args, result).SetArg(3, results).Return(nil)

	client := application.NewClientFromCaller(mockFacadeCaller)
	res, err := client.UnitsInfo(
		c.Context(),
		[]names.UnitTag{
			names.NewUnitTag("foo/0"),
			names.NewUnitTag("bar/1"),
		},
	)
	c.Assert(err, tc.ErrorIsNil)
	c.Assert(res, tc.DeepEquals, []application.UnitInfo{
		{Error: stderrors.New("boom")},
		{
			Tag:             "unit-bar-1",
			WorkloadVersion: "666",
			Machine:         "1",
			OpenedPorts:     []string{"80"},
			PublicAddress:   "10.0.0.1",
			Charm:           "charm-bar",
			Leader:          true,
			RelationData: []application.EndpointRelationData{{
				Endpoint:        "db",
				CrossModel:      true,
				RelatedEndpoint: "server",
				ApplicationData: map[string]interface{}{"foo": "bar"},
				UnitRelationData: map[string]application.RelationData{
					"baz": {
						InScope:  true,
						UnitData: map[string]interface{}{"hello": "world"},
					},
				},
			}},
			ProviderId: "provider-id",
			Address:    "192.168.1.1",
		},
	})
}

func (s *applicationSuite) TestUnitsInfoResultMismatch(c *tc.C) {
	ctrl := gomock.NewController(c)
	defer ctrl.Finish()

	args := params.Entities{
		Entities: []params.Entity{
			{Tag: "unit-foo-0"},
			{Tag: "unit-bar-1"},
		}}
	result := new(params.UnitInfoResults)
	results := params.UnitInfoResults{Results: []params.UnitInfoResult{
		{}, {}, {},
	}}
	mockFacadeCaller := mocks.NewMockFacadeCaller(ctrl)
	mockFacadeCaller.EXPECT().FacadeCall(gomock.Any(), "UnitsInfo", args, result).SetArg(3, results).Return(nil)

	client := application.NewClientFromCaller(mockFacadeCaller)
	_, err := client.UnitsInfo(
		c.Context(),
		[]names.UnitTag{
			names.NewUnitTag("foo/0"),
			names.NewUnitTag("bar/1"),
		},
	)
	c.Assert(err, tc.ErrorMatches, "expected 2 results, got 3")
}

func (s *applicationSuite) TestExpose(c *tc.C) {
	ctrl := gomock.NewController(c)
	defer ctrl.Finish()

	args := params.ApplicationExpose{
		ApplicationName: "foo",
		ExposedEndpoints: map[string]params.ExposedEndpoint{
			"": {
				ExposeToCIDRs: []string{"0.0.0.0/0"},
			},
			"foo": {
				ExposeToSpaces: []string{"outer"},
			},
		},
	}
	mockFacadeCaller := mocks.NewMockFacadeCaller(ctrl)
	mockFacadeCaller.EXPECT().FacadeCall(gomock.Any(), "Expose", args, nil).Return(nil)

	client := application.NewClientFromCaller(mockFacadeCaller)
	err := client.Expose(
		c.Context(),
		"foo", map[string]params.ExposedEndpoint{
			"": {
				ExposeToCIDRs: []string{"0.0.0.0/0"},
			},
			"foo": {
				ExposeToSpaces: []string{"outer"},
			},
		})
	c.Assert(err, tc.ErrorIsNil)
}

func (s *applicationSuite) TestUnexpose(c *tc.C) {
	ctrl := gomock.NewController(c)
	defer ctrl.Finish()

	args := params.ApplicationUnexpose{
		ApplicationName:  "foo",
		ExposedEndpoints: []string{"foo"},
	}
	mockFacadeCaller := mocks.NewMockFacadeCaller(ctrl)
	mockFacadeCaller.EXPECT().FacadeCall(gomock.Any(), "Unexpose", args, nil).Return(nil)

	client := application.NewClientFromCaller(mockFacadeCaller)
	err := client.Unexpose(c.Context(), "foo", []string{"foo"})
	c.Assert(err, tc.ErrorIsNil)
}

func (s *applicationSuite) TestLeader(c *tc.C) {
	ctrl := gomock.NewController(c)
	defer ctrl.Finish()

	args := params.Entity{Tag: names.NewApplicationTag("ubuntu").String()}
	result := new(params.StringResult)
	results := params.StringResult{Result: "ubuntu/42"}
	mockFacadeCaller := mocks.NewMockFacadeCaller(ctrl)
	mockFacadeCaller.EXPECT().FacadeCall(gomock.Any(), "Leader", args, result).SetArg(3, results).Return(nil)

	client := application.NewClientFromCaller(mockFacadeCaller)
	obtainedUnit, err := client.Leader(c.Context(), "ubuntu")
	c.Assert(err, tc.ErrorIsNil)
	c.Assert(obtainedUnit, tc.Equals, "ubuntu/42")
}

func (s *applicationSuite) TestDeployFromRepository(c *tc.C) {
	ctrl := gomock.NewController(c)
	defer ctrl.Finish()

	args := params.DeployFromRepositoryArgs{
		Args: []params.DeployFromRepositoryArg{{
			ApplicationName: "jammy",
			CharmName:       "ubuntu",
			Base: &params.Base{
				Name:    "ubuntu",
				Channel: "22.04",
			},
		}},
	}
	stable := "stable"
	candidate := "candidate"
	result := new(params.DeployFromRepositoryResults)
	results := params.DeployFromRepositoryResults{
		Results: []params.DeployFromRepositoryResult{{
			Errors: []*params.Error{
				{Message: "one"},
				{Message: "two"},
				{Message: "three"},
			},
			Info: params.DeployFromRepositoryInfo{
				Channel:      candidate,
				Architecture: "arm64",
				Base: params.Base{
					Name:    "ubuntu",
					Channel: "22.04",
				},
				EffectiveChannel: &stable,
				Name:             "ubuntu",
				Revision:         7,
			},
			PendingResourceUploads: nil,
		}},
	}
	mockFacadeCaller := mocks.NewMockFacadeCaller(ctrl)
	mockFacadeCaller.EXPECT().FacadeCall(gomock.Any(), "DeployFromRepository", args, result).SetArg(3, results).Return(nil)

	arg := application.DeployFromRepositoryArg{
		CharmName:       "ubuntu",
		ApplicationName: "jammy",
		Base:            &corebase.Base{OS: "ubuntu", Channel: corebase.Channel{Track: "22.04"}},
	}
	client := application.NewClientFromCaller(mockFacadeCaller)
	info, _, errs := client.DeployFromRepository(c.Context(), arg)
	c.Assert(errs, tc.HasLen, 3)
	c.Assert(errs[0], tc.ErrorMatches, "one")
	c.Assert(errs[1], tc.ErrorMatches, "two")
	c.Assert(errs[2], tc.ErrorMatches, "three")

	c.Assert(info, tc.DeepEquals, application.DeployInfo{
		Channel:      candidate,
		Architecture: "arm64",
		Base: corebase.Base{
			OS:      "ubuntu",
			Channel: corebase.Channel{Track: "22.04", Risk: "stable"},
		},
		EffectiveChannel: &stable,
		Name:             "ubuntu",
		Revision:         7,
	})

}<|MERGE_RESOLUTION|>--- conflicted
+++ resolved
@@ -970,12 +970,8 @@
 	mockClientFacade.EXPECT().BestAPIVersion().Return(21).AnyTimes()
 
 	client := application.NewClientFromCaller(mockFacadeCaller)
-<<<<<<< HEAD
+	client.ClientFacade = mockClientFacade
 	res, err := client.ScaleApplication(c.Context(), application.ScaleApplicationParams{
-=======
-	client.ClientFacade = mockClientFacade
-	res, err := client.ScaleApplication(application.ScaleApplicationParams{
->>>>>>> a53a3ca4
 		ApplicationName: "foo",
 		Scale:           5,
 		Force:           true,
@@ -986,10 +982,7 @@
 	})
 }
 
-<<<<<<< HEAD
-func (s *applicationSuite) TestChangeScaleApplication(c *tc.C) {
-=======
-func (s *applicationSuite) TestScaleApplicationAttachStorage(c *gc.C) {
+func (s *applicationSuite) TestScaleApplicationAttachStorage(c *tc.C) {
 	ctrl := gomock.NewController(c)
 	defer ctrl.Finish()
 
@@ -1007,24 +1000,24 @@
 	mockClientFacade.EXPECT().BestAPIVersion().Return(21).AnyTimes()
 
 	mockFacadeCaller := mocks.NewMockFacadeCaller(ctrl)
-	mockFacadeCaller.EXPECT().FacadeCall("ScaleApplications", args, result).SetArg(2, results).Return(nil)
+	mockFacadeCaller.EXPECT().FacadeCall(gomock.Any(), "ScaleApplications", args, result).SetArg(3, results).Return(nil)
 
 	client := application.NewClientFromCaller(mockFacadeCaller)
 	client.ClientFacade = mockClientFacade
 
-	res, err := client.ScaleApplication(application.ScaleApplicationParams{
+	res, err := client.ScaleApplication(c.Context(), application.ScaleApplicationParams{
 		ApplicationName: "foo",
 		ScaleChange:     1,
 		Force:           true,
 		AttachStorage:   []string{"foo/1"},
 	})
-	c.Assert(err, jc.ErrorIsNil)
-	c.Assert(res, jc.DeepEquals, params.ScaleApplicationResult{
+	c.Assert(err, tc.ErrorIsNil)
+	c.Assert(res, tc.DeepEquals, params.ScaleApplicationResult{
 		Info: &params.ScaleApplicationInfo{Scale: 1},
 	})
 }
 
-func (s *applicationSuite) TestScaleApplicationAttachStorageMultipleUnits(c *gc.C) {
+func (s *applicationSuite) TestScaleApplicationAttachStorageMultipleUnits(c *tc.C) {
 	ctrl := gomock.NewController(c)
 	defer ctrl.Finish()
 
@@ -1036,16 +1029,16 @@
 	client := application.NewClientFromCaller(mockFacadeCaller)
 	client.ClientFacade = mockClientFacade
 
-	_, err := client.ScaleApplication(application.ScaleApplicationParams{
+	_, err := client.ScaleApplication(c.Context(), application.ScaleApplicationParams{
 		ApplicationName: "foo",
 		ScaleChange:     2,
 		Force:           true,
 		AttachStorage:   []string{"foo/1"},
 	})
-	c.Assert(err, gc.ErrorMatches, "cannot attach existing storage when more than one unit is requested")
-}
-
-func (s *applicationSuite) TestScaleApplicationAttachStorageAPIVersionNotSupported(c *gc.C) {
+	c.Assert(err, tc.ErrorMatches, "cannot attach existing storage when more than one unit is requested")
+}
+
+func (s *applicationSuite) TestScaleApplicationAttachStorageAPIVersionNotSupported(c *tc.C) {
 	ctrl := gomock.NewController(c)
 	defer ctrl.Finish()
 
@@ -1057,16 +1050,16 @@
 	client := application.NewClientFromCaller(mockFacadeCaller)
 	client.ClientFacade = mockClientFacade
 
-	_, err := client.ScaleApplication(application.ScaleApplicationParams{
+	_, err := client.ScaleApplication(c.Context(), application.ScaleApplicationParams{
 		ApplicationName: "foo",
 		ScaleChange:     1,
 		Force:           true,
 		AttachStorage:   []string{"foo/1"},
 	})
-	c.Assert(err, gc.ErrorMatches, "scale application with attach storage on this version of Juju not implemented")
-}
-
-func (s *applicationSuite) TestScaleApplicationV21WithAttachStorage(c *gc.C) {
+	c.Assert(err, tc.ErrorMatches, "scale application with attach storage on this version of Juju not implemented")
+}
+
+func (s *applicationSuite) TestScaleApplicationV21WithAttachStorage(c *tc.C) {
 	ctrl := gomock.NewController(c)
 	defer ctrl.Finish()
 
@@ -1086,7 +1079,7 @@
 		},
 	}
 	mockFacadeCaller := mocks.NewMockFacadeCaller(ctrl)
-	mockFacadeCaller.EXPECT().FacadeCall("ScaleApplications", args, result).SetArg(2, results).Return(nil)
+	mockFacadeCaller.EXPECT().FacadeCall(gomock.Any(), "ScaleApplications", args, result).SetArg(3, results).Return(nil)
 
 	mockClientFacade := mocks.NewMockClientFacade(ctrl)
 	mockClientFacade.EXPECT().BestAPIVersion().Return(21).AnyTimes()
@@ -1094,20 +1087,19 @@
 	client := application.NewClientFromCaller(mockFacadeCaller)
 	client.ClientFacade = mockClientFacade
 
-	res, err := client.ScaleApplication(application.ScaleApplicationParams{
+	res, err := client.ScaleApplication(c.Context(), application.ScaleApplicationParams{
 		ApplicationName: "foo",
 		ScaleChange:     1,
 		Force:           true,
 		AttachStorage:   []string{"foo/1"},
 	})
-	c.Assert(err, jc.ErrorIsNil)
-	c.Assert(res, jc.DeepEquals, params.ScaleApplicationResult{
+	c.Assert(err, tc.ErrorIsNil)
+	c.Assert(res, tc.DeepEquals, params.ScaleApplicationResult{
 		Info: &params.ScaleApplicationInfo{Scale: 2},
 	})
 }
 
-func (s *applicationSuite) TestChangeScaleApplication(c *gc.C) {
->>>>>>> a53a3ca4
+func (s *applicationSuite) TestChangeScaleApplication(c *tc.C) {
 	ctrl := gomock.NewController(c)
 	defer ctrl.Finish()
 
@@ -1128,12 +1120,8 @@
 	mockClientFacade.EXPECT().BestAPIVersion().Return(21).AnyTimes()
 
 	client := application.NewClientFromCaller(mockFacadeCaller)
-<<<<<<< HEAD
+	client.ClientFacade = mockClientFacade
 	res, err := client.ScaleApplication(c.Context(), application.ScaleApplicationParams{
-=======
-	client.ClientFacade = mockClientFacade
-	res, err := client.ScaleApplication(application.ScaleApplicationParams{
->>>>>>> a53a3ca4
 		ApplicationName: "foo",
 		ScaleChange:     5,
 	})
@@ -1165,12 +1153,8 @@
 	mockClientFacade.EXPECT().BestAPIVersion().Return(21).AnyTimes()
 
 	client := application.NewClientFromCaller(mockFacadeCaller)
-<<<<<<< HEAD
+	client.ClientFacade = mockClientFacade
 	_, err := client.ScaleApplication(c.Context(), application.ScaleApplicationParams{
-=======
-	client.ClientFacade = mockClientFacade
-	_, err := client.ScaleApplication(application.ScaleApplicationParams{
->>>>>>> a53a3ca4
 		ApplicationName: "foo",
 		Scale:           5,
 	})
@@ -1227,12 +1211,8 @@
 	mockClientFacade.EXPECT().BestAPIVersion().Return(21).AnyTimes()
 
 	client := application.NewClientFromCaller(mockFacadeCaller)
-<<<<<<< HEAD
+	client.ClientFacade = mockClientFacade
 	_, err := client.ScaleApplication(c.Context(), application.ScaleApplicationParams{
-=======
-	client.ClientFacade = mockClientFacade
-	_, err := client.ScaleApplication(application.ScaleApplicationParams{
->>>>>>> a53a3ca4
 		ApplicationName: "foo",
 		Scale:           5,
 	})
@@ -1256,12 +1236,8 @@
 	mockClientFacade.EXPECT().BestAPIVersion().Return(21).AnyTimes()
 
 	client := application.NewClientFromCaller(mockFacadeCaller)
-<<<<<<< HEAD
+	client.ClientFacade = mockClientFacade
 	_, err := client.ScaleApplication(c.Context(), application.ScaleApplicationParams{
-=======
-	client.ClientFacade = mockClientFacade
-	_, err := client.ScaleApplication(application.ScaleApplicationParams{
->>>>>>> a53a3ca4
 		ApplicationName: "foo",
 		Scale:           5,
 	})
