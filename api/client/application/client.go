--- conflicted
+++ resolved
@@ -595,10 +595,7 @@
 }
 
 // ScaleApplication sets the desired unit count for one or more applications.
-<<<<<<< HEAD
 func (c *Client) ScaleApplication(ctx context.Context, in ScaleApplicationParams) (params.ScaleApplicationResult, error) {
-=======
-func (c *Client) ScaleApplication(in ScaleApplicationParams) (params.ScaleApplicationResult, error) {
 	if len(in.AttachStorage) > 0 && c.BestAPIVersion() < 21 {
 		// ScaleApplication with attach storage was introduced in ApplicationAPIV21.
 		return params.ScaleApplicationResult{}, errors.NotImplementedf("scale application with attach storage on this version of Juju")
@@ -607,7 +604,6 @@
 		return params.ScaleApplicationResult{}, errors.New("cannot attach existing storage when more than one unit is requested")
 	}
 
->>>>>>> a53a3ca4
 	if !names.IsValidApplication(in.ApplicationName) {
 		return params.ScaleApplicationResult{}, errors.NotValidf("application %q", in.ApplicationName)
 	}
@@ -617,10 +613,6 @@
 	}
 
 	var results params.ScaleApplicationResults
-<<<<<<< HEAD
-	if err := c.facade.FacadeCall(ctx, "ScaleApplications", args, &results); err != nil {
-		return params.ScaleApplicationResult{}, errors.Trace(err)
-=======
 	if c.BestAPIVersion() < 21 {
 		args := params.ScaleApplicationsParams{
 			Applications: []params.ScaleApplicationParams{{
@@ -630,7 +622,7 @@
 				Force:          in.Force,
 			}},
 		}
-		if err := c.facade.FacadeCall("ScaleApplications", args, &results); err != nil {
+		if err := c.facade.FacadeCall(ctx, "ScaleApplications", args, &results); err != nil {
 			return params.ScaleApplicationResult{}, errors.Trace(err)
 		}
 	} else {
@@ -643,10 +635,9 @@
 				AttachStorage:  in.AttachStorage,
 			}},
 		}
-		if err := c.facade.FacadeCall("ScaleApplications", args, &results); err != nil {
+		if err := c.facade.FacadeCall(ctx, "ScaleApplications", args, &results); err != nil {
 			return params.ScaleApplicationResult{}, errors.Trace(err)
 		}
->>>>>>> a53a3ca4
 	}
 
 	if n := len(results.Results); n != 1 {
