// Copyright 2014 Canonical Ltd.
// Licensed under the AGPLv3, see LICENCE file for details.

// Package service provides access to the service api facade.
// This facade contains api calls that are specific to services.
// As a rule of thumb, if the argument for an api requries a service name
// and affects only that service then the call belongs here.
package service

import (
	"github.com/juju/errors"
	"github.com/juju/loggo"
	"gopkg.in/juju/charm.v6-unstable"

	"github.com/juju/juju/api"
	"github.com/juju/juju/api/base"
	"github.com/juju/juju/apiserver/params"
	"github.com/juju/juju/constraints"
	"github.com/juju/juju/instance"
	"github.com/juju/juju/storage"
)

var logger = loggo.GetLogger("juju.api.service")

// Client allows access to the service API end point.
type Client struct {
	base.ClientFacade
	st     api.Connection
	facade base.FacadeCaller
}

// NewClient creates a new client for accessing the service api.
func NewClient(st api.Connection) *Client {
	frontend, backend := base.NewClientFacade(st, "Service")
	return &Client{ClientFacade: frontend, st: st, facade: backend}
}

// SetMetricCredentials sets the metric credentials for the service specified.
func (c *Client) SetMetricCredentials(service string, credentials []byte) error {
	creds := []params.ServiceMetricCredential{
		{service, credentials},
	}
	p := params.ServiceMetricCredentials{creds}
	results := new(params.ErrorResults)
	err := c.facade.FacadeCall("SetMetricCredentials", p, results)
	if err != nil {
		return errors.Trace(err)
	}
	return errors.Trace(results.OneError())
}

// ModelUUID returns the model UUID from the client connection.
func (c *Client) ModelUUID() string {
	tag, err := c.st.ModelTag()
	if err != nil {
		logger.Warningf("model tag not an model: %v", err)
		return ""
	}
	return tag.Id()
}

// DeployArgs holds the arguments to be sent to Client.ServiceDeploy.
type DeployArgs struct {
	// Url of the charm to deploy.
	CharmURL string
	// Name to give the service.
	ServiceName string
	// Series to be used for the machine.
	Series string
	// Number of units to deploy.
	NumUnits int
	// A YAML string that overrides the default config.yml.
	ConfigYAML string
	// Constraints on where units of this service may be placed.
	Cons constraints.Value
	// Placement directives on where the machines for the unit must be created.
	Placement []*instance.Placement
	// Names of networks to deploy on.
	Networks []string
	// Constraints specifying how storage should be handled.
	Storage map[string]storage.Constraints
	// Collection of resource names for the service, with the value being the
	// unique ID of a pre-uploaded resources in storage.
	Resources map[string]string
}

// Deploy obtains the charm, either locally or from the charm store,
// and deploys it. It allows the specification of requested networks
// that must be present on the machines where the service is
// deployed. Another way to specify networks to include/exclude is
// using constraints. Placement directives, if provided, specify the
// machine on which the charm is deployed.
<<<<<<< HEAD
func (c *Client) Deploy(args DeployArgs) error {
	deployArgs := params.ServicesDeploy{
		Services: []params.ServiceDeploy{{
			ServiceName: args.ServiceName,
			Series:      args.Series,
			CharmUrl:    args.CharmURL,
			NumUnits:    args.NumUnits,
			ConfigYAML:  args.ConfigYAML,
			Constraints: args.Cons,
			Placement:   args.Placement,
			Networks:    args.Networks,
			Storage:     args.Storage,
			Resources:   args.Resources,
=======
func (c *Client) Deploy(
	charmURL string,
	serviceName string,
	series string,
	numUnits int,
	configYAML string,
	cons constraints.Value,
	placement []*instance.Placement,
	networks []string,
	storage map[string]storage.Constraints,
	bindings map[string]string,
) error {
	args := params.ServicesDeploy{
		Services: []params.ServiceDeploy{{
			ServiceName:      serviceName,
			Series:           series,
			CharmUrl:         charmURL,
			NumUnits:         numUnits,
			ConfigYAML:       configYAML,
			Constraints:      cons,
			Placement:        placement,
			Networks:         networks,
			Storage:          storage,
			EndpointBindings: bindings,
>>>>>>> 4ccd0065
		}},
	}
	var results params.ErrorResults
	var err error
	err = c.facade.FacadeCall("Deploy", deployArgs, &results)
	if err != nil {
		return err
	}
	return results.OneError()
}

// GetCharmURL returns the charm URL the given service is
// running at present.
func (c *Client) GetCharmURL(serviceName string) (*charm.URL, error) {
	result := new(params.StringResult)
	args := params.ServiceGet{ServiceName: serviceName}
	err := c.facade.FacadeCall("GetCharmURL", args, result)
	if err != nil {
		return nil, err
	}
	if result.Error != nil {
		return nil, result.Error
	}
	return charm.ParseURL(result.Result)
}

// SetCharm sets the charm for a given service.
func (c *Client) SetCharm(serviceName string, charmUrl string, forceSeries, forceUnits bool) error {
	args := params.ServiceSetCharm{
		ServiceName: serviceName,
		CharmUrl:    charmUrl,
		ForceSeries: forceSeries,
		ForceUnits:  forceUnits,
	}
	return c.facade.FacadeCall("SetCharm", args, nil)
}

// Update updates the service attributes, including charm URL,
// minimum number of units, settings and constraints.
func (c *Client) Update(args params.ServiceUpdate) error {
	return c.facade.FacadeCall("Update", args, nil)
}

// AddUnits adds a given number of units to a service using the specified
// placement directives to assign units to machines.
func (c *Client) AddUnits(service string, numUnits int, placement []*instance.Placement) ([]string, error) {
	args := params.AddServiceUnits{
		ServiceName: service,
		NumUnits:    numUnits,
		Placement:   placement,
	}
	results := new(params.AddServiceUnitsResults)
	err := c.facade.FacadeCall("AddUnits", args, results)
	return results.Units, err
}

// DestroyUnits decreases the number of units dedicated to a service.
func (c *Client) DestroyUnits(unitNames ...string) error {
	params := params.DestroyServiceUnits{unitNames}
	return c.facade.FacadeCall("DestroyUnits", params, nil)
}

// Destroy destroys a given service.
func (c *Client) Destroy(service string) error {
	params := params.ServiceDestroy{
		ServiceName: service,
	}
	return c.facade.FacadeCall("Destroy", params, nil)
}

// GetConstraints returns the constraints for the given service.
func (c *Client) GetConstraints(service string) (constraints.Value, error) {
	results := new(params.GetConstraintsResults)
	err := c.facade.FacadeCall("GetConstraints", params.GetServiceConstraints{service}, results)
	return results.Constraints, err
}

// SetConstraints specifies the constraints for the given service.
func (c *Client) SetConstraints(service string, constraints constraints.Value) error {
	params := params.SetConstraints{
		ServiceName: service,
		Constraints: constraints,
	}
	return c.facade.FacadeCall("SetConstraints", params, nil)
}

// Expose changes the juju-managed firewall to expose any ports that
// were also explicitly marked by units as open.
func (c *Client) Expose(service string) error {
	params := params.ServiceExpose{ServiceName: service}
	return c.facade.FacadeCall("Expose", params, nil)
}

// Unexpose changes the juju-managed firewall to unexpose any ports that
// were also explicitly marked by units as open.
func (c *Client) Unexpose(service string) error {
	params := params.ServiceUnexpose{ServiceName: service}
	return c.facade.FacadeCall("Unexpose", params, nil)
}

// Get returns the configuration for the named service.
func (c *Client) Get(service string) (*params.ServiceGetResults, error) {
	var results params.ServiceGetResults
	params := params.ServiceGet{ServiceName: service}
	err := c.facade.FacadeCall("Get", params, &results)
	return &results, err
}

// Set sets configuration options on a service.
func (c *Client) Set(service string, options map[string]string) error {
	p := params.ServiceSet{
		ServiceName: service,
		Options:     options,
	}
	return c.facade.FacadeCall("Set", p, nil)
}

// Unset resets configuration options on a service.
func (c *Client) Unset(service string, options []string) error {
	p := params.ServiceUnset{
		ServiceName: service,
		Options:     options,
	}
	return c.facade.FacadeCall("Unset", p, nil)
}

// CharmRelations returns the service's charms relation names.
func (c *Client) CharmRelations(service string) ([]string, error) {
	var results params.ServiceCharmRelationsResults
	params := params.ServiceCharmRelations{ServiceName: service}
	err := c.facade.FacadeCall("CharmRelations", params, &results)
	return results.CharmRelations, err
}

// AddRelation adds a relation between the specified endpoints and returns the relation info.
func (c *Client) AddRelation(endpoints ...string) (*params.AddRelationResults, error) {
	var addRelRes params.AddRelationResults
	params := params.AddRelation{Endpoints: endpoints}
	err := c.facade.FacadeCall("AddRelation", params, &addRelRes)
	return &addRelRes, err
}

// DestroyRelation removes the relation between the specified endpoints.
func (c *Client) DestroyRelation(endpoints ...string) error {
	params := params.DestroyRelation{Endpoints: endpoints}
	return c.facade.FacadeCall("DestroyRelation", params, nil)
}<|MERGE_RESOLUTION|>--- conflicted
+++ resolved
@@ -61,24 +61,29 @@
 
 // DeployArgs holds the arguments to be sent to Client.ServiceDeploy.
 type DeployArgs struct {
-	// Url of the charm to deploy.
+	// CharmURL is the URL of the charm to deploy.
 	CharmURL string
-	// Name to give the service.
+	// ServiceName is the name to give the service.
 	ServiceName string
 	// Series to be used for the machine.
 	Series string
-	// Number of units to deploy.
+	// NumUnits is the number of units to deploy.
 	NumUnits int
-	// A YAML string that overrides the default config.yml.
+	// ConfigYAML is a string that overrides the default config.yml.
 	ConfigYAML string
-	// Constraints on where units of this service may be placed.
+	// Cons contains constraints on where units of this service may be
+	// placed.
 	Cons constraints.Value
-	// Placement directives on where the machines for the unit must be created.
+	// Placement directives on where the machines for the unit must be
+	// created.
 	Placement []*instance.Placement
-	// Names of networks to deploy on.
+	// Networks contains names of networks to deploy on.
 	Networks []string
-	// Constraints specifying how storage should be handled.
+	// Storage contains Constraints specifying how storage should be
+	// handled.
 	Storage map[string]storage.Constraints
+	// EndpointBindings
+	EndpointBindings map[string]string
 	// Collection of resource names for the service, with the value being the
 	// unique ID of a pre-uploaded resources in storage.
 	Resources map[string]string
@@ -90,46 +95,20 @@
 // deployed. Another way to specify networks to include/exclude is
 // using constraints. Placement directives, if provided, specify the
 // machine on which the charm is deployed.
-<<<<<<< HEAD
 func (c *Client) Deploy(args DeployArgs) error {
 	deployArgs := params.ServicesDeploy{
 		Services: []params.ServiceDeploy{{
-			ServiceName: args.ServiceName,
-			Series:      args.Series,
-			CharmUrl:    args.CharmURL,
-			NumUnits:    args.NumUnits,
-			ConfigYAML:  args.ConfigYAML,
-			Constraints: args.Cons,
-			Placement:   args.Placement,
-			Networks:    args.Networks,
-			Storage:     args.Storage,
-			Resources:   args.Resources,
-=======
-func (c *Client) Deploy(
-	charmURL string,
-	serviceName string,
-	series string,
-	numUnits int,
-	configYAML string,
-	cons constraints.Value,
-	placement []*instance.Placement,
-	networks []string,
-	storage map[string]storage.Constraints,
-	bindings map[string]string,
-) error {
-	args := params.ServicesDeploy{
-		Services: []params.ServiceDeploy{{
-			ServiceName:      serviceName,
-			Series:           series,
-			CharmUrl:         charmURL,
-			NumUnits:         numUnits,
-			ConfigYAML:       configYAML,
-			Constraints:      cons,
-			Placement:        placement,
-			Networks:         networks,
-			Storage:          storage,
-			EndpointBindings: bindings,
->>>>>>> 4ccd0065
+			ServiceName:      args.ServiceName,
+			Series:           args.Series,
+			CharmUrl:         args.CharmURL,
+			NumUnits:         args.NumUnits,
+			ConfigYAML:       args.ConfigYAML,
+			Constraints:      args.Cons,
+			Placement:        args.Placement,
+			Networks:         args.Networks,
+			Storage:          args.Storage,
+			EndpointBindings: args.EndpointBindings,
+			Resources:        args.Resources,
 		}},
 	}
 	var results params.ErrorResults
