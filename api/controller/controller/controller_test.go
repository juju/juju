--- conflicted
+++ resolved
@@ -9,16 +9,8 @@
 	"time"
 
 	"github.com/juju/errors"
-<<<<<<< HEAD
 	"github.com/juju/names/v6"
 	"github.com/juju/tc"
-=======
-	"github.com/juju/names/v5"
-	jujutesting "github.com/juju/testing"
-	jc "github.com/juju/testing/checkers"
-	"github.com/juju/utils/v3"
-	gc "gopkg.in/check.v1"
->>>>>>> 41dea9c2
 	"gopkg.in/macaroon.v2"
 
 	"github.com/juju/juju/api/base"
@@ -29,14 +21,10 @@
 	"github.com/juju/juju/core/life"
 	"github.com/juju/juju/core/permission"
 	environscloudspec "github.com/juju/juju/environs/cloudspec"
-<<<<<<< HEAD
 	proxyfactory "github.com/juju/juju/internal/proxy/factory"
 	"github.com/juju/juju/internal/testhelpers"
 	coretesting "github.com/juju/juju/internal/testing"
 	"github.com/juju/juju/internal/uuid"
-=======
-	proxyfactory "github.com/juju/juju/proxy/factory"
->>>>>>> 41dea9c2
 	"github.com/juju/juju/rpc/params"
 )
 
@@ -44,19 +32,12 @@
 	testhelpers.IsolationSuite
 }
 
-<<<<<<< HEAD
 func TestSuite(t *testing.T) {
 	tc.Run(t, &Suite{})
 }
 
 func (s *Suite) TestDestroyController(c *tc.C) {
 	var stub testhelpers.Stub
-=======
-var _ = gc.Suite(&Suite{})
-
-func (s *Suite) TestDestroyController(c *gc.C) {
-	var stub jujutesting.Stub
->>>>>>> 41dea9c2
 	apiCaller := apitesting.BestVersionCaller{
 		BestVersion: 11,
 		APICallerFunc: func(objType string, version int, id, request string, arg, result interface{}) error {
@@ -387,7 +368,6 @@
 		},
 	}
 	client := controller.NewClient(apiCaller)
-<<<<<<< HEAD
 	err := client.ConfigSet(c.Context(), map[string]interface{}{
 		"some-setting": 345,
 	})
@@ -395,15 +375,6 @@
 }
 
 func (s *Suite) TestWatchModelSummaries(c *tc.C) {
-=======
-	err := client.ConfigSet(map[string]interface{}{
-		"some-setting": 345,
-	})
-	c.Assert(err, gc.ErrorMatches, "ruth mundy")
-}
-
-func (s *Suite) TestWatchModelSummaries(c *gc.C) {
->>>>>>> 41dea9c2
 	apiCaller := apitesting.BestVersionCaller{
 		BestVersion: 9,
 		APICallerFunc: func(objType string, version int, id, request string, args, result interface{}) error {
@@ -434,7 +405,6 @@
 		},
 	}
 	client := controller.NewClient(apiCaller)
-<<<<<<< HEAD
 	watcher, err := client.WatchAllModelSummaries(c.Context())
 	c.Assert(err, tc.ErrorMatches, "some error")
 	c.Assert(watcher, tc.IsNil)
@@ -447,20 +417,6 @@
 			c.Assert(request, tc.Equals, "DashboardConnectionInfo")
 			c.Assert(args, tc.IsNil)
 			c.Assert(result, tc.FitsTypeOf, &params.DashboardConnectionInfo{})
-=======
-	watcher, err := client.WatchAllModelSummaries()
-	c.Assert(err, gc.ErrorMatches, "some error")
-	c.Assert(watcher, gc.IsNil)
-}
-
-func (s *Suite) TestDashboardConnectionInfo(c *gc.C) {
-	apiCaller := apitesting.APICallerFunc(
-		func(objType string, version int, id, request string, args, result interface{}) error {
-			c.Assert(objType, gc.Equals, "Controller")
-			c.Assert(request, gc.Equals, "DashboardConnectionInfo")
-			c.Assert(args, gc.IsNil)
-			c.Assert(result, gc.FitsTypeOf, &params.DashboardConnectionInfo{})
->>>>>>> 41dea9c2
 			*(result.(*params.DashboardConnectionInfo)) = params.DashboardConnectionInfo{
 				SSHConnection: &params.DashboardConnectionSSHTunnel{
 					Model:  "c:controller",
@@ -472,7 +428,6 @@
 			return nil
 		})
 	client := controller.NewClient(apiCaller)
-<<<<<<< HEAD
 	connectionInfo, err := client.DashboardConnectionInfo(c.Context(), proxyfactory.NewFactory())
 	c.Assert(err, tc.ErrorIsNil)
 	c.Assert(connectionInfo.SSHTunnel, tc.NotNil)
@@ -609,35 +564,30 @@
 	access, err := client.GetControllerAccess(c.Context(), "fred")
 	c.Assert(err, tc.ErrorIsNil)
 	c.Assert(access, tc.Equals, permission.SuperuserAccess)
-=======
-	connectionInfo, err := client.DashboardConnectionInfo(proxyfactory.NewFactory())
-	c.Assert(err, jc.ErrorIsNil)
-	c.Assert(connectionInfo.SSHTunnel, gc.NotNil)
-}
-
-func (s *Suite) TestValidateMigrationCredentials(c *gc.C) {
+}
+
+func (s *Suite) TestValidateMigrationCredentials(c *tc.C) {
 	spec := makeSpec()
 	spec.TargetMacaroons = nil
 	spec.TargetPassword = ""
 	spec.TargetToken = ""
 	err := spec.Validate()
-	c.Assert(err, gc.ErrorMatches, "missing authentication secrets not valid")
+	c.Assert(err, tc.ErrorMatches, "missing authentication secrets not valid")
 
 	// Valid with a macaroon.
 	spec.TargetMacaroons = []macaroon.Slice{{}}
 	err = spec.Validate()
-	c.Assert(err, jc.ErrorIsNil)
+	c.Assert(err, tc.ErrorIsNil)
 
 	// Valid with a password.
 	spec.TargetMacaroons = nil
 	spec.TargetPassword = "password"
 	err = spec.Validate()
-	c.Assert(err, jc.ErrorIsNil)
+	c.Assert(err, tc.ErrorIsNil)
 
 	// Valid with a token.
 	spec.TargetPassword = ""
 	spec.TargetToken = "token"
 	err = spec.Validate()
-	c.Assert(err, jc.ErrorIsNil)
->>>>>>> 41dea9c2
+	c.Assert(err, tc.ErrorIsNil)
 }