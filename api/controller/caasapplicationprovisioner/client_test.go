--- conflicted
+++ resolved
@@ -90,65 +90,10 @@
 	var called bool
 	client := newClient(func(objType string, version int, id, request string, a, result interface{}) error {
 		called = true
-<<<<<<< HEAD
 		c.Check(objType, tc.Equals, "CAASApplicationProvisioner")
 		c.Check(id, tc.Equals, "")
 		c.Assert(request, tc.Equals, "Remove")
 		c.Assert(a, tc.DeepEquals, params.Entities{
-=======
-		c.Check(objType, gc.Equals, "CAASApplicationProvisioner")
-		c.Check(id, gc.Equals, "")
-		c.Assert(request, gc.Equals, "WatchUnits")
-		c.Assert(a, jc.DeepEquals, params.Entities{
-			Entities: []params.Entity{{Tag: "application-foo"}},
-		})
-		c.Assert(result, gc.FitsTypeOf, &params.StringsWatchResults{})
-		*(result.(*params.StringsWatchResults)) = params.StringsWatchResults{
-			Results: []params.StringsWatchResult{{
-				Error: &params.Error{Message: "FAIL"},
-			}},
-		}
-		return nil
-	})
-	worker, err := client.WatchUnits("foo")
-	c.Check(err, gc.ErrorMatches, "FAIL")
-	c.Check(worker, gc.IsNil)
-	c.Check(called, jc.IsTrue)
-}
-
-func (s *provisionerSuite) TestWatchStorageConstraints(c *gc.C) {
-	var called bool
-	client := newClient(func(objType string, version int, id, request string, a, result interface{}) error {
-		called = true
-		c.Check(objType, gc.Equals, "CAASApplicationProvisioner")
-		c.Check(id, gc.Equals, "")
-		c.Assert(request, gc.Equals, "WatchStorageConstraints")
-		c.Assert(a, jc.DeepEquals, params.Entities{
-			Entities: []params.Entity{{Tag: "application-foo"}},
-		})
-		c.Assert(result, gc.FitsTypeOf, &params.NotifyWatchResults{})
-		*(result.(*params.NotifyWatchResults)) = params.NotifyWatchResults{
-			Results: []params.NotifyWatchResult{{
-				Error: &params.Error{Message: "FAIL"},
-			}},
-		}
-		return nil
-	})
-	worker, err := client.WatchStorageConstraints("foo")
-	c.Check(err, gc.ErrorMatches, "FAIL")
-	c.Check(worker, gc.IsNil)
-	c.Check(called, jc.IsTrue)
-}
-
-func (s *provisionerSuite) TestRemoveUnit(c *gc.C) {
-	var called bool
-	client := newClient(func(objType string, version int, id, request string, a, result interface{}) error {
-		called = true
-		c.Check(objType, gc.Equals, "CAASApplicationProvisioner")
-		c.Check(id, gc.Equals, "")
-		c.Assert(request, gc.Equals, "Remove")
-		c.Assert(a, jc.DeepEquals, params.Entities{
->>>>>>> 16001f48
 			Entities: []params.Entity{{Tag: "unit-foo-0"}},
 		})
 		c.Assert(result, tc.FitsTypeOf, &params.ErrorResults{})
@@ -159,6 +104,30 @@
 	})
 	err := client.RemoveUnit(c.Context(), "foo/0")
 	c.Check(err, tc.ErrorIsNil)
+	c.Check(called, tc.IsTrue)
+}
+
+func (s *provisionerSuite) TestWatchStorageConstraints(c *tc.C) {
+	var called bool
+	client := newClient(func(objType string, version int, id, request string, a, result interface{}) error {
+		called = true
+		c.Check(objType, tc.Equals, "CAASApplicationProvisioner")
+		c.Check(id, tc.Equals, "")
+		c.Assert(request, tc.Equals, "WatchStorageConstraints")
+		c.Assert(a, tc.DeepEquals, params.Entities{
+			Entities: []params.Entity{{Tag: "application-foo"}},
+		})
+		c.Assert(result, tc.FitsTypeOf, &params.NotifyWatchResults{})
+		*(result.(*params.NotifyWatchResults)) = params.NotifyWatchResults{
+			Results: []params.NotifyWatchResult{{
+				Error: &params.Error{Message: "FAIL"},
+			}},
+		}
+		return nil
+	})
+	worker, err := client.WatchStorageConstraints(c.Context(), "foo")
+	c.Check(err, tc.ErrorMatches, "FAIL")
+	c.Check(worker, tc.IsNil)
 	c.Check(called, tc.IsTrue)
 }
 
