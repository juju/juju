--- conflicted
+++ resolved
@@ -121,22 +121,13 @@
 		Phase:            migration.IMPORT,
 		PhaseChangedTime: timestamp,
 		TargetInfo: migration.TargetInfo{
-<<<<<<< HEAD
 			ControllerUUID: controllerUUID,
 			Addrs:          []string{"2.2.2.2:2"},
 			CACert:         "cert",
 			User:           "admin",
 			Password:       "secret",
 			Token:          "token",
-=======
-			ControllerTag:  controllerTag,
-			Addrs:          []string{"2.2.2.2:2"},
-			CACert:         "cert",
-			AuthTag:        names.NewUserTag("admin"),
-			Password:       "secret",
-			Token:          "token",
 			SkipUserChecks: true,
->>>>>>> 99173974
 		},
 	})
 }
