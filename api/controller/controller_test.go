--- conflicted
+++ resolved
@@ -82,13 +82,8 @@
 }
 
 func (s *controllerSuite) TestListBlockedModels(c *gc.C) {
-<<<<<<< HEAD
-	err := s.State.SwitchBlockOn(state.ChangeBlock, "change block for state server")
-	err = s.State.SwitchBlockOn(state.DestroyBlock, "destroy block for state server")
-=======
 	err := s.State.SwitchBlockOn(state.ChangeBlock, "change block for controller")
 	err = s.State.SwitchBlockOn(state.DestroyBlock, "destroy block for controller")
->>>>>>> 1cd7ac8c
 	c.Assert(err, jc.ErrorIsNil)
 
 	sysManager := s.OpenAPI(c)
