--- conflicted
+++ resolved
@@ -9,6 +9,7 @@
 
 	commoncharm "github.com/juju/juju/api/common/charm"
 	corecharm "github.com/juju/juju/core/charm"
+	"github.com/juju/juju/core/series"
 )
 
 type originSuite struct{}
@@ -52,12 +53,8 @@
 		Track:        &track,
 		Risk:         "stable",
 		Branch:       nil,
-<<<<<<< HEAD
-		Channel:      "20.04",
-=======
-		Series:       "focal",
->>>>>>> da341600
 		Architecture: "amd64",
+		Base:         series.MakeDefaultBase("ubuntu", "20.04"),
 	}
 
 	c.Assert(origin.CoreCharmOrigin(), gc.DeepEquals, corecharm.Origin{
