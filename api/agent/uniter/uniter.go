// Copyright 2013 Canonical Ltd.
// Licensed under the AGPLv3, see LICENCE file for details.

package uniter

import (
	"context"
	"fmt"

	"github.com/juju/collections/transform"
	"github.com/juju/errors"
	"github.com/juju/names/v5"

	"github.com/juju/juju/api"
	"github.com/juju/juju/api/base"
	"github.com/juju/juju/api/common"
	"github.com/juju/juju/api/types"
	apiwatcher "github.com/juju/juju/api/watcher"
	apiservererrors "github.com/juju/juju/apiserver/errors"
	"github.com/juju/juju/core/application"
	"github.com/juju/juju/core/life"
	"github.com/juju/juju/core/network"
	"github.com/juju/juju/core/relation"
	"github.com/juju/juju/core/watcher"
	"github.com/juju/juju/rpc/params"
)

// Option is a function that can be used to configure a Client.
type Option = base.Option

// WithTracer returns an Option that configures the Client to use the
// supplied tracer.
var WithTracer = base.WithTracer

const uniterFacade = "Uniter"

// Client provides access to the Uniter API facade.
type Client struct {
	*common.ModelConfigWatcher
	*common.APIAddresser
	*common.UnitStateAPI
	*StorageAccessor

	leadershipSettings *LeadershipSettings
	facade             base.FacadeCaller
	// unitTag contains the authenticated unit's tag.
	unitTag names.UnitTag
}

// NewClient creates a new client-side Uniter facade.
func NewClient(
	caller base.APICaller,
	authTag names.UnitTag,
	options ...Option,
) *Client {
	facadeCaller := base.NewFacadeCaller(
		caller,
		uniterFacade,
		options...,
	)
	client := &Client{
		ModelConfigWatcher: common.NewModelConfigWatcher(facadeCaller),
		APIAddresser:       common.NewAPIAddresser(facadeCaller),
		UnitStateAPI:       common.NewUniterStateAPI(facadeCaller, authTag),
		StorageAccessor:    NewStorageAccessor(facadeCaller),
		facade:             facadeCaller,
		unitTag:            authTag,
	}

	newWatcher := func(result params.NotifyWatchResult) watcher.NotifyWatcher {
		return apiwatcher.NewNotifyWatcher(caller, result)
	}
	client.leadershipSettings = NewLeadershipSettings(
		facadeCaller.FacadeCall,
		newWatcher,
	)
	return client
}

// NewFromConnection returns a version of the Connection that provides
// functionality required by the uniter worker if possible else a non-nil error.
func NewFromConnection(c api.Connection) (*Client, error) {
	authTag := c.AuthTag()
	unitTag, ok := authTag.(names.UnitTag)
	if !ok {
		return nil, errors.Errorf("expected UnitTag, got %T %v", authTag, authTag)
	}
	return NewClient(c, unitTag), nil
}

// BestAPIVersion returns the API version that we were able to
// determine is supported by both the client and the API Server.
func (client *Client) BestAPIVersion() int {
	return client.facade.BestAPIVersion()
}

// life requests the lifecycle of the given entity from the server.
func (client *Client) life(ctx context.Context, tag names.Tag) (life.Value, error) {
	return common.OneLife(ctx, client.facade, tag)
}

// relation requests relation information from the server.
<<<<<<< HEAD
func (client *Client) relation(ctx context.Context, relationTag, unitTag names.Tag) (params.RelationResult, error) {
	nothing := params.RelationResult{}
	var result params.RelationResults
=======
func (st *State) relation(relationTag, unitTag names.Tag) (params.RelationResultV2, error) {
	nothing := params.RelationResultV2{}
	var result params.RelationResultsV2
>>>>>>> 92f4fe48
	args := params.RelationUnits{
		RelationUnits: []params.RelationUnit{
			{Relation: relationTag.String(), Unit: unitTag.String()},
		},
	}
	err := client.facade.FacadeCall(ctx, "Relation", args, &result)
	if err != nil {
		return nothing, errors.Trace(apiservererrors.RestoreError(err))
	}
	if len(result.Results) != 1 {
		return nothing, fmt.Errorf("expected 1 result, got %d", len(result.Results))
	}
	if err := result.Results[0].Error; err != nil {
		return nothing, err
	}
	return result.Results[0], nil
}

func (client *Client) setRelationStatus(ctx context.Context, id int, status relation.Status) error {
	args := params.RelationStatusArgs{
		Args: []params.RelationStatusArg{{
			UnitTag:    client.unitTag.String(),
			RelationId: id,
			Status:     params.RelationStatusValue(status),
		}},
	}
	var results params.ErrorResults
	if err := client.facade.FacadeCall(ctx, "SetRelationStatus", args, &results); err != nil {
		return errors.Trace(apiservererrors.RestoreError(err))
	}
	return results.OneError()
}

// getOneAction retrieves a single Action from the controller.
func (client *Client) getOneAction(ctx context.Context, tag *names.ActionTag) (params.ActionResult, error) {
	nothing := params.ActionResult{}

	args := params.Entities{
		Entities: []params.Entity{
			{Tag: tag.String()},
		},
	}

	var results params.ActionResults
	err := client.facade.FacadeCall(ctx, "Actions", args, &results)
	if err != nil {
		return nothing, errors.Trace(apiservererrors.RestoreError(err))
	}

	if len(results.Results) > 1 {
		return nothing, fmt.Errorf("expected only 1 action query result, got %d", len(results.Results))
	}

	// handle server errors
	result := results.Results[0]
	if err := result.Error; err != nil {
		return nothing, err
	}

	return result, nil
}

// LeadershipSettingsAccessor is an interface that allows us not to have
// to use the concrete `api/uniter/LeadershipSettings` type, thus
// simplifying testing.
type LeadershipSettingsAccessor interface {
	Read(ctx context.Context, applicationName string) (map[string]string, error)
	Merge(ctx context.Context, applicationName, unitName string, settings map[string]string) error
}

// LeadershipSettings returns the client's leadership settings api.
func (client *Client) LeadershipSettings() LeadershipSettingsAccessor {
	return client.leadershipSettings
}

// ActionStatus provides the status of a single action.
func (client *Client) ActionStatus(ctx context.Context, tag names.ActionTag) (string, error) {
	args := params.Entities{
		Entities: []params.Entity{
			{Tag: tag.String()},
		},
	}

	var results params.StringResults
	err := client.facade.FacadeCall(ctx, "ActionStatus", args, &results)
	if err != nil {
		return "", errors.Trace(apiservererrors.RestoreError(err))
	}

	if len(results.Results) > 1 {
		return "", fmt.Errorf("expected only 1 action query result, got %d", len(results.Results))
	}

	// handle server errors
	result := results.Results[0]
	if err := result.Error; err != nil {
		return "", err
	}

	return result.Result, nil
}

// Unit provides access to methods of a state.Unit through the facade.
func (client *Client) Unit(ctx context.Context, tag names.UnitTag) (*Unit, error) {
	unit := &Unit{
		tag:    tag,
		client: client,
	}
	err := unit.Refresh(ctx)
	if err != nil {
		return nil, err
	}
	return unit, nil
}

// Application returns an application state by tag.
func (client *Client) Application(ctx context.Context, tag names.ApplicationTag) (*Application, error) {
	life, err := client.life(ctx, tag)
	if err != nil {
		return nil, err
	}
	return &Application{
		tag:    tag,
		life:   life,
		client: client,
	}, nil
}

// ProviderType returns a provider type used by the current juju model.
//
// TODO(dimitern): We might be able to drop this, once we have machine
// addresses implemented fully. See also LP bug 1221798.
func (client *Client) ProviderType(ctx context.Context) (string, error) {
	var result params.StringResult
	err := client.facade.FacadeCall(ctx, "ProviderType", nil, &result)
	if err != nil {
		return "", errors.Trace(apiservererrors.RestoreError(err))
	}
	if err := result.Error; err != nil {
		return "", err
	}
	return result.Result, nil
}

// Charm returns the charm with the given URL.
func (client *Client) Charm(curl string) (*Charm, error) {
	if curl == "" {
		return nil, fmt.Errorf("charm url cannot be empty")
	}
	return &Charm{
		client: client,
		curl:   curl,
	}, nil
}

// Relation returns the existing relation with the given tag.
func (client *Client) Relation(ctx context.Context, relationTag names.RelationTag) (*Relation, error) {
	result, err := client.relation(ctx, relationTag, client.unitTag)
	if err != nil {
		return nil, err
	}
	return &Relation{
<<<<<<< HEAD
		id:        result.Id,
		tag:       relationTag,
		life:      result.Life,
		suspended: result.Suspended,
		client:    client,
		otherApp:  result.OtherApplication,
=======
		id:             result.Id,
		tag:            relationTag,
		life:           result.Life,
		suspended:      result.Suspended,
		st:             st,
		otherApp:       result.OtherApplication.ApplicationName,
		otherModelUUID: result.OtherApplication.ModelUUID,
>>>>>>> 92f4fe48
	}, nil
}

// Action returns the Action with the given tag.
func (client *Client) Action(ctx context.Context, tag names.ActionTag) (*Action, error) {
	result, err := client.getOneAction(ctx, &tag)
	if err != nil {
		return nil, err
	}
	a := &Action{
		id:     tag.Id(),
		name:   result.Action.Name,
		params: result.Action.Parameters,
	}
	if result.Action.Parallel != nil {
		a.parallel = *result.Action.Parallel
	}
	if result.Action.ExecutionGroup != nil {
		a.executionGroup = *result.Action.ExecutionGroup
	}
	return a, nil
}

// ActionBegin marks an action as running.
func (client *Client) ActionBegin(ctx context.Context, tag names.ActionTag) error {
	var outcome params.ErrorResults

	args := params.Entities{
		Entities: []params.Entity{
			{Tag: tag.String()},
		},
	}

	err := client.facade.FacadeCall(ctx, "BeginActions", args, &outcome)
	if err != nil {
		return errors.Trace(apiservererrors.RestoreError(err))
	}
	if len(outcome.Results) != 1 {
		return fmt.Errorf("expected 1 result, got %d", len(outcome.Results))
	}
	result := outcome.Results[0]
	if result.Error != nil {
		return result.Error
	}
	return nil
}

// ActionFinish captures the structured output of an action.
func (client *Client) ActionFinish(ctx context.Context, tag names.ActionTag, status string, results map[string]interface{}, message string) error {
	var outcome params.ErrorResults

	args := params.ActionExecutionResults{
		Results: []params.ActionExecutionResult{
			{
				ActionTag: tag.String(),
				Status:    status,
				Results:   results,
				Message:   message,
			},
		},
	}

	err := client.facade.FacadeCall(ctx, "FinishActions", args, &outcome)
	if err != nil {
		return errors.Trace(apiservererrors.RestoreError(err))
	}
	if len(outcome.Results) != 1 {
		return fmt.Errorf("expected 1 result, got %d", len(outcome.Results))
	}
	result := outcome.Results[0]
	if result.Error != nil {
		return result.Error
	}
	return nil
}

// RelationById returns the existing relation with the given id.
<<<<<<< HEAD
func (client *Client) RelationById(ctx context.Context, id int) (*Relation, error) {
	var results params.RelationResults
=======
func (st *State) RelationById(id int) (*Relation, error) {
	var results params.RelationResultsV2
>>>>>>> 92f4fe48
	args := params.RelationIds{
		RelationIds: []int{id},
	}

	err := client.facade.FacadeCall(ctx, "RelationById", args, &results)
	if err != nil {
		return nil, errors.Trace(apiservererrors.RestoreError(err))
	}
	if len(results.Results) != 1 {
		return nil, fmt.Errorf("expected 1 result, got %d", len(results.Results))
	}
	result := results.Results[0]
	if err := result.Error; err != nil {
		return nil, err
	}
	relationTag := names.NewRelationTag(result.Key)
	return &Relation{
<<<<<<< HEAD
		id:        result.Id,
		tag:       relationTag,
		life:      result.Life,
		suspended: result.Suspended,
		client:    client,
		otherApp:  result.OtherApplication,
=======
		id:             result.Id,
		tag:            relationTag,
		life:           result.Life,
		suspended:      result.Suspended,
		st:             st,
		otherApp:       result.OtherApplication.ApplicationName,
		otherModelUUID: result.OtherApplication.ModelUUID,
>>>>>>> 92f4fe48
	}, nil
}

// Model returns the model entity.
func (client *Client) Model(ctx context.Context) (*types.Model, error) {
	var result params.ModelResult
	err := client.facade.FacadeCall(ctx, "CurrentModel", nil, &result)
	if err != nil {
		return nil, errors.Trace(apiservererrors.RestoreError(err))
	}
	if err := result.Error; err != nil {
		return nil, err
	}
	modelType := types.ModelType(result.Type)
	if modelType == "" {
		modelType = types.IAAS
	}
	return &types.Model{
		Name:      result.Name,
		UUID:      result.UUID,
		ModelType: modelType,
	}, nil
}

func processOpenPortRangesByEndpointResults(results params.OpenPortRangesByEndpointResults, tag names.Tag) (map[names.UnitTag]network.GroupedPortRanges, error) {
	if len(results.Results) != 1 {
		return nil, fmt.Errorf("expected 1 result, got %d", len(results.Results))
	}
	result := results.Results[0]
	if result.Error != nil {
		err := apiservererrors.RestoreError(result.Error)
		return nil, errors.Annotatef(err, "unable to fetch opened ports for %s", tag)
	}

	portRangeMap := make(map[names.UnitTag]network.GroupedPortRanges)
	for unitTagStr, unitPortRanges := range result.UnitPortRanges {
		unitTag, err := names.ParseUnitTag(unitTagStr)
		if err != nil {
			return nil, errors.Trace(apiservererrors.RestoreError(err))
		}
		portRangeMap[unitTag] = make(network.GroupedPortRanges)
		for _, group := range unitPortRanges {
			portRangeMap[unitTag][group.Endpoint] = transform.Slice(group.PortRanges, func(pr params.PortRange) network.PortRange {
				return pr.NetworkPortRange()
			})
		}
	}
	return portRangeMap, nil
}

// OpenedMachinePortRangesByEndpoint returns all port ranges currently open on the given
// machine, grouped by unit tag and application endpoint.
func (client *Client) OpenedMachinePortRangesByEndpoint(ctx context.Context, machineTag names.MachineTag) (map[names.UnitTag]network.GroupedPortRanges, error) {
	var results params.OpenPortRangesByEndpointResults
	args := params.Entities{
		Entities: []params.Entity{{Tag: machineTag.String()}},
	}
	err := client.facade.FacadeCall(ctx, "OpenedMachinePortRangesByEndpoint", args, &results)
	if err != nil {
		return nil, errors.Trace(apiservererrors.RestoreError(err))
	}
	return processOpenPortRangesByEndpointResults(results, machineTag)
}

// OpenedPortRangesByEndpoint returns all port ranges currently opened grouped by unit tag and application endpoint.
func (client *Client) OpenedPortRangesByEndpoint(ctx context.Context) (map[names.UnitTag]network.GroupedPortRanges, error) {
	if client.BestAPIVersion() < 18 {
		// OpenedPortRangesByEndpoint() was introduced in UniterAPIV18.
		return nil, errors.NotImplementedf("OpenedPortRangesByEndpoint() (need V18+)")
	}
	var results params.OpenPortRangesByEndpointResults
	if err := client.facade.FacadeCall(ctx, "OpenedPortRangesByEndpoint", nil, &results); err != nil {
		return nil, errors.Trace(apiservererrors.RestoreError(err))
	}
	return processOpenPortRangesByEndpointResults(results, client.unitTag)
}

// WatchRelationUnits returns a watcher that notifies of changes to the
// counterpart units in the relation for the given unit.
func (client *Client) WatchRelationUnits(
	ctx context.Context,
	relationTag names.RelationTag,
	unitTag names.UnitTag,
) (watcher.RelationUnitsWatcher, error) {
	var results params.RelationUnitsWatchResults
	args := params.RelationUnits{
		RelationUnits: []params.RelationUnit{{
			Relation: relationTag.String(),
			Unit:     unitTag.String(),
		}},
	}
	err := client.facade.FacadeCall(ctx, "WatchRelationUnits", args, &results)
	if err != nil {
		return nil, errors.Trace(apiservererrors.RestoreError(err))
	}
	if len(results.Results) != 1 {
		return nil, fmt.Errorf("expected 1 result, got %d", len(results.Results))
	}
	result := results.Results[0]
	if result.Error != nil {
		return nil, result.Error
	}
	w := apiwatcher.NewRelationUnitsWatcher(client.facade.RawAPICaller(), result)
	return w, nil
}

// CloudAPIVersion returns the API version of the cloud, if known.
func (client *Client) CloudAPIVersion(ctx context.Context) (string, error) {
	var result params.StringResult
	err := client.facade.FacadeCall(ctx, "CloudAPIVersion", nil, &result)
	if err != nil {
		return "", errors.Trace(apiservererrors.RestoreError(err))
	}
	if err := result.Error; err != nil {
		return "", errors.Trace(err)
	}
	return result.Result, nil
}

// GoalState returns a GoalState struct with the charm's
// peers and related units information.
func (client *Client) GoalState(ctx context.Context) (application.GoalState, error) {
	var result params.GoalStateResults

	gs := application.GoalState{}

	args := params.Entities{
		Entities: []params.Entity{
			{Tag: client.unitTag.String()},
		},
	}

	err := client.facade.FacadeCall(ctx, "GoalStates", args, &result)
	if err != nil {
		return gs, errors.Trace(apiservererrors.RestoreError(err))
	}
	if len(result.Results) != 1 {
		return gs, errors.Errorf("expected 1 result, got %d", len(result.Results))
	}
	if err := result.Results[0].Error; err != nil {
		return gs, err
	}
	gs = goalStateFromParams(result.Results[0].Result)
	return gs, nil
}

func goalStateFromParams(paramsGoalState *params.GoalState) application.GoalState {
	goalState := application.GoalState{}

	copyUnits := func(units params.UnitsGoalState) application.UnitsGoalState {
		copiedUnits := application.UnitsGoalState{}
		for name, gs := range units {
			copiedUnits[name] = application.GoalStateStatus{
				Status: gs.Status,
				Since:  gs.Since,
			}
		}
		return copiedUnits
	}

	goalState.Units = copyUnits(paramsGoalState.Units)

	if paramsGoalState.Relations != nil {
		goalState.Relations = make(map[string]application.UnitsGoalState)
		for relation, relationUnits := range paramsGoalState.Relations {
			goalState.Relations[relation] = copyUnits(relationUnits)
		}
	}

	return goalState
}

// CloudSpec returns the cloud spec for the model that calling unit or
// application resides in.
// If the application has not been authorised to access its cloud spec,
// then an authorisation error will be returned.
func (client *Client) CloudSpec(ctx context.Context) (*params.CloudSpec, error) {
	var result params.CloudSpecResult

	err := client.facade.FacadeCall(ctx, "CloudSpec", nil, &result)
	if err != nil {
		return nil, errors.Trace(apiservererrors.RestoreError(err))
	}
	if err := result.Error; err != nil {
		return nil, err
	}
	return result.Result, nil
}

// UnitWorkloadVersion returns the version of the workload reported by
// the specified unit.
func (client *Client) UnitWorkloadVersion(ctx context.Context, tag names.UnitTag) (string, error) {
	var results params.StringResults
	args := params.Entities{
		Entities: []params.Entity{{Tag: tag.String()}},
	}
	err := client.facade.FacadeCall(ctx, "WorkloadVersion", args, &results)
	if err != nil {
		return "", errors.Trace(apiservererrors.RestoreError(err))
	}
	if len(results.Results) != 1 {
		return "", fmt.Errorf("expected 1 result, got %d", len(results.Results))
	}
	result := results.Results[0]
	if result.Error != nil {
		return "", result.Error
	}
	return result.Result, nil
}

// SetUnitWorkloadVersion sets the specified unit's workload version to
// the provided value.
func (client *Client) SetUnitWorkloadVersion(ctx context.Context, tag names.UnitTag, version string) error {
	var result params.ErrorResults
	args := params.EntityWorkloadVersions{
		Entities: []params.EntityWorkloadVersion{
			{Tag: tag.String(), WorkloadVersion: version},
		},
	}
	err := client.facade.FacadeCall(ctx, "SetWorkloadVersion", args, &result)
	if err != nil {
		return errors.Trace(apiservererrors.RestoreError(err))
	}
	return result.OneError()
}<|MERGE_RESOLUTION|>--- conflicted
+++ resolved
@@ -100,15 +100,9 @@
 }
 
 // relation requests relation information from the server.
-<<<<<<< HEAD
-func (client *Client) relation(ctx context.Context, relationTag, unitTag names.Tag) (params.RelationResult, error) {
-	nothing := params.RelationResult{}
-	var result params.RelationResults
-=======
-func (st *State) relation(relationTag, unitTag names.Tag) (params.RelationResultV2, error) {
+func (client *Client) relation(ctx context.Context, relationTag, unitTag names.Tag) (params.RelationResultV2, error) {
 	nothing := params.RelationResultV2{}
 	var result params.RelationResultsV2
->>>>>>> 92f4fe48
 	args := params.RelationUnits{
 		RelationUnits: []params.RelationUnit{
 			{Relation: relationTag.String(), Unit: unitTag.String()},
@@ -271,22 +265,13 @@
 		return nil, err
 	}
 	return &Relation{
-<<<<<<< HEAD
-		id:        result.Id,
-		tag:       relationTag,
-		life:      result.Life,
-		suspended: result.Suspended,
-		client:    client,
-		otherApp:  result.OtherApplication,
-=======
 		id:             result.Id,
 		tag:            relationTag,
 		life:           result.Life,
 		suspended:      result.Suspended,
-		st:             st,
+		client:         client,
 		otherApp:       result.OtherApplication.ApplicationName,
 		otherModelUUID: result.OtherApplication.ModelUUID,
->>>>>>> 92f4fe48
 	}, nil
 }
 
@@ -364,13 +349,8 @@
 }
 
 // RelationById returns the existing relation with the given id.
-<<<<<<< HEAD
 func (client *Client) RelationById(ctx context.Context, id int) (*Relation, error) {
-	var results params.RelationResults
-=======
-func (st *State) RelationById(id int) (*Relation, error) {
 	var results params.RelationResultsV2
->>>>>>> 92f4fe48
 	args := params.RelationIds{
 		RelationIds: []int{id},
 	}
@@ -388,22 +368,13 @@
 	}
 	relationTag := names.NewRelationTag(result.Key)
 	return &Relation{
-<<<<<<< HEAD
-		id:        result.Id,
-		tag:       relationTag,
-		life:      result.Life,
-		suspended: result.Suspended,
-		client:    client,
-		otherApp:  result.OtherApplication,
-=======
 		id:             result.Id,
 		tag:            relationTag,
 		life:           result.Life,
 		suspended:      result.Suspended,
-		st:             st,
+		client:         client,
 		otherApp:       result.OtherApplication.ApplicationName,
 		otherModelUUID: result.OtherApplication.ModelUUID,
->>>>>>> 92f4fe48
 	}, nil
 }
 
