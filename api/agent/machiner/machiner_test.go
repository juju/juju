--- conflicted
+++ resolved
@@ -6,12 +6,7 @@
 import (
 	stdtesting "testing"
 
-<<<<<<< HEAD
-	"github.com/juju/names/v4"
-=======
-	"github.com/juju/errors"
 	"github.com/juju/names/v5"
->>>>>>> 985d5a51
 	jc "github.com/juju/testing/checkers"
 	gc "gopkg.in/check.v1"
 
