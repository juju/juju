// Copyright 2021 Canonical Ltd.
// Licensed under the AGPLv3, see LICENCE file for details.

package secretsmanager_test

import (
	stdtesting "testing"
	"time"

	"github.com/juju/names/v6"
	"github.com/juju/tc"

	"github.com/juju/juju/api/agent/secretsmanager"
	"github.com/juju/juju/api/base/testing"
	coresecrets "github.com/juju/juju/core/secrets"
	"github.com/juju/juju/internal/secrets"
	"github.com/juju/juju/internal/secrets/provider"
	coretesting "github.com/juju/juju/internal/testing"
	"github.com/juju/juju/rpc/params"
)

func TestSecretsSuite(t *stdtesting.T) {
	tc.Run(t, &SecretsSuite{})
}

type SecretsSuite struct {
	coretesting.BaseSuite
}

func (s *SecretsSuite) TestNewClient(c *tc.C) {
	apiCaller := testing.APICallerFunc(func(objType string, version int, id, request string, arg, result interface{}) error {
		return nil
	})
	client := secretsmanager.NewClient(apiCaller)
	c.Assert(client, tc.NotNil)
}

func ptr[T any](v T) *T {
	return &v
}

func (s *SecretsSuite) TestGetSecretBackendConfig(c *tc.C) {
	apiCaller := testing.APICallerFunc(func(objType string, version int, id, request string, arg, result interface{}) error {
		c.Check(objType, tc.Equals, "SecretsManager")
		c.Check(version, tc.Equals, 0)
		c.Check(id, tc.Equals, "")
		c.Check(request, tc.Equals, "GetSecretBackendConfigs")
		c.Check(arg, tc.DeepEquals, params.SecretBackendArgs{
			BackendIDs: []string{"active-id"},
		})
		c.Assert(result, tc.FitsTypeOf, &params.SecretBackendConfigResults{})
		*(result.(*params.SecretBackendConfigResults)) = params.SecretBackendConfigResults{
			ActiveID: "active-id",
			Results: map[string]params.SecretBackendConfigResult{
				"active-id": {
					ControllerUUID: coretesting.ControllerTag.Id(),
					ModelUUID:      coretesting.ModelTag.Id(),
					ModelName:      "fred",
					Config: params.SecretBackendConfig{
						BackendType: "controller",
						Params:      map[string]interface{}{"foo": "bar"},
					},
				},
			},
		}
		return nil
	})
	client := secretsmanager.NewClient(apiCaller)
	result, err := client.GetSecretBackendConfig(c.Context(), ptr("active-id"))
	c.Assert(err, tc.ErrorIsNil)
	c.Assert(result, tc.DeepEquals, &provider.ModelBackendConfigInfo{
		ActiveID: "active-id",
		Configs: map[string]provider.ModelBackendConfig{
			"active-id": {
				ControllerUUID: coretesting.ControllerTag.Id(),
				ModelUUID:      coretesting.ModelTag.Id(),
				ModelName:      "fred",
				BackendConfig: provider.BackendConfig{
					BackendType: "controller",
					Config:      map[string]interface{}{"foo": "bar"},
				},
			},
		},
	})
}

func (s *SecretsSuite) TestGetBackendConfigForDraining(c *tc.C) {
	apiCaller := testing.APICallerFunc(func(objType string, version int, id, request string, arg, result interface{}) error {
		c.Check(objType, tc.Equals, "SecretsManager")
		c.Check(version, tc.Equals, 0)
		c.Check(id, tc.Equals, "")
		c.Check(request, tc.Equals, "GetSecretBackendConfigs")
		c.Check(arg, tc.DeepEquals, params.SecretBackendArgs{ForDrain: true, BackendIDs: []string{"active-id"}})
		c.Assert(result, tc.FitsTypeOf, &params.SecretBackendConfigResults{})
		*(result.(*params.SecretBackendConfigResults)) = params.SecretBackendConfigResults{
			ActiveID: "active-id",
			Results: map[string]params.SecretBackendConfigResult{
				"active-id": {
					ControllerUUID: coretesting.ControllerTag.Id(),
					ModelUUID:      coretesting.ModelTag.Id(),
					ModelName:      "fred",
					Config: params.SecretBackendConfig{
						BackendType: "controller",
						Params:      map[string]interface{}{"foo": "bar"},
					},
				},
			},
		}
		return nil
	})
	client := secretsmanager.NewClient(apiCaller)
	result, activeID, err := client.GetBackendConfigForDrain(c.Context(), ptr("active-id"))
	c.Assert(err, tc.ErrorIsNil)
	c.Assert(result, tc.DeepEquals, &provider.ModelBackendConfig{
		ControllerUUID: coretesting.ControllerTag.Id(),
		ModelUUID:      coretesting.ModelTag.Id(),
		ModelName:      "fred",
		BackendConfig: provider.BackendConfig{
			BackendType: "controller",
			Config:      map[string]interface{}{"foo": "bar"},
		},
	})
	c.Assert(activeID, tc.Equals, "active-id")
}

func (s *SecretsSuite) TestCreateSecretURIs(c *tc.C) {
	uri := coresecrets.NewURI()
	uri2 := coresecrets.NewURI()
	apiCaller := testing.APICallerFunc(func(objType string, version int, id, request string, arg, result interface{}) error {
		c.Check(objType, tc.Equals, "SecretsManager")
		c.Check(version, tc.Equals, 0)
		c.Check(id, tc.Equals, "")
		c.Check(request, tc.Equals, "CreateSecretURIs")
		c.Check(arg, tc.DeepEquals, params.CreateSecretURIsArg{
			Count: 2,
		})
		c.Assert(result, tc.FitsTypeOf, &params.StringResults{})
		*(result.(*params.StringResults)) = params.StringResults{
			Results: []params.StringResult{{
				Result: uri.String(),
			}, {
				Result: uri2.String(),
			}},
		}
		return nil
	})
	client := secretsmanager.NewClient(apiCaller)
	result, err := client.CreateSecretURIs(c.Context(), 2)
	c.Assert(err, tc.ErrorIsNil)
	c.Assert(result, tc.DeepEquals, []*coresecrets.URI{uri, uri2})
}

func (s *SecretsSuite) TestGetContentInfo(c *tc.C) {
	uri := coresecrets.NewURI()
	apiCaller := testing.APICallerFunc(func(objType string, version int, id, request string, arg, result interface{}) error {
		c.Check(objType, tc.Equals, "SecretsManager")
		c.Check(version, tc.Equals, 0)
		c.Check(id, tc.Equals, "")
		c.Check(request, tc.Equals, "GetSecretContentInfo")
		c.Check(arg, tc.DeepEquals, params.GetSecretContentArgs{
			Args: []params.GetSecretContentArg{{
				URI:     uri.String(),
				Label:   "label",
				Refresh: true,
				Peek:    true,
			}},
		})
		c.Assert(result, tc.FitsTypeOf, &params.SecretContentResults{})
		*(result.(*params.SecretContentResults)) = params.SecretContentResults{
			Results: []params.SecretContentResult{{
				Content: params.SecretContentParams{Data: map[string]string{"foo": "bar"}},
			}},
		}
		return nil
	})
	client := secretsmanager.NewClient(apiCaller)
	content, backendConfig, draining, err := client.GetContentInfo(c.Context(), uri, "label", true, true)
	c.Assert(err, tc.ErrorIsNil)
	value := coresecrets.NewSecretValue(map[string]string{"foo": "bar"})
	c.Assert(content, tc.DeepEquals, &secrets.ContentParams{SecretValue: value})
	c.Assert(backendConfig, tc.IsNil)
	c.Assert(draining, tc.IsFalse)
}

func (s *SecretsSuite) TestGetContentInfoExternal(c *tc.C) {
	uri := coresecrets.NewURI()
	apiCaller := testing.APICallerFunc(func(objType string, version int, id, request string, arg, result interface{}) error {
		c.Check(objType, tc.Equals, "SecretsManager")
		c.Check(version, tc.Equals, 0)
		c.Check(id, tc.Equals, "")
		c.Check(request, tc.Equals, "GetSecretContentInfo")
		c.Check(arg, tc.DeepEquals, params.GetSecretContentArgs{
			Args: []params.GetSecretContentArg{{
				URI:     uri.String(),
				Label:   "label",
				Refresh: true,
				Peek:    true,
			}},
		})
		c.Assert(result, tc.FitsTypeOf, &params.SecretContentResults{})
		*(result.(*params.SecretContentResults)) = params.SecretContentResults{
			Results: []params.SecretContentResult{{
				Content: params.SecretContentParams{ValueRef: &params.SecretValueRef{
					BackendID:  "backend-id",
					RevisionID: "rev-id",
				}},
				BackendConfig: &params.SecretBackendConfigResult{
					ControllerUUID: "controller-uuid",
					ModelUUID:      "model-uuid",
					ModelName:      "model",
					Draining:       true,
					Config: params.SecretBackendConfig{
						BackendType: "some-backend",
						Params:      map[string]interface{}{"foo": "bar"},
					},
				},
			}},
		}
		return nil
	})
	client := secretsmanager.NewClient(apiCaller)
	content, backendConfig, draining, err := client.GetContentInfo(c.Context(), uri, "label", true, true)
	c.Assert(err, tc.ErrorIsNil)
	c.Assert(content, tc.DeepEquals, &secrets.ContentParams{ValueRef: &coresecrets.ValueRef{
		BackendID:  "backend-id",
		RevisionID: "rev-id",
	}})
	c.Assert(backendConfig, tc.DeepEquals, &provider.ModelBackendConfig{
		ControllerUUID: "controller-uuid",
		ModelUUID:      "model-uuid",
		ModelName:      "model",
		BackendConfig: provider.BackendConfig{
			BackendType: "some-backend",
			Config:      map[string]interface{}{"foo": "bar"},
		},
	})
	c.Assert(draining, tc.IsTrue)
}

func (s *SecretsSuite) TestGetContentInfoLabelArgOnly(c *tc.C) {
	apiCaller := testing.APICallerFunc(func(objType string, version int, id, request string, arg, result interface{}) error {
		c.Check(objType, tc.Equals, "SecretsManager")
		c.Check(version, tc.Equals, 0)
		c.Check(id, tc.Equals, "")
		c.Check(request, tc.Equals, "GetSecretContentInfo")
		c.Check(arg, tc.DeepEquals, params.GetSecretContentArgs{
			Args: []params.GetSecretContentArg{{
				Label:   "label",
				Refresh: true,
				Peek:    true,
			}},
		})
		c.Assert(result, tc.FitsTypeOf, &params.SecretContentResults{})
		*(result.(*params.SecretContentResults)) = params.SecretContentResults{
			Results: []params.SecretContentResult{{
				Content: params.SecretContentParams{Data: map[string]string{"foo": "bar"}},
			}},
		}
		return nil
	})
	client := secretsmanager.NewClient(apiCaller)
	content, backendConfig, draining, err := client.GetContentInfo(c.Context(), nil, "label", true, true)
	c.Assert(err, tc.ErrorIsNil)
	value := coresecrets.NewSecretValue(map[string]string{"foo": "bar"})
	c.Assert(content, tc.DeepEquals, &secrets.ContentParams{SecretValue: value})
	c.Assert(backendConfig, tc.IsNil)
	c.Assert(draining, tc.IsFalse)
}

func (s *SecretsSuite) TestGetContentInfoError(c *tc.C) {
	apiCaller := testing.APICallerFunc(func(objType string, version int, id, request string, arg, result interface{}) error {
		*(result.(*params.SecretContentResults)) = params.SecretContentResults{
			Results: []params.SecretContentResult{{
				Error: &params.Error{Message: "boom"},
			}},
		}
		return nil
	})
	uri := coresecrets.NewURI()
	client := secretsmanager.NewClient(apiCaller)
	content, backendConfig, _, err := client.GetContentInfo(c.Context(), uri, "", true, true)
	c.Assert(err, tc.ErrorMatches, "boom")
	c.Assert(content, tc.IsNil)
	c.Assert(backendConfig, tc.IsNil)
}

func (s *SecretsSuite) TestGetRevisionContentInfo(c *tc.C) {
	uri := coresecrets.NewURI()
	apiCaller := testing.APICallerFunc(func(objType string, version int, id, request string, arg, result interface{}) error {
		c.Check(objType, tc.Equals, "SecretsManager")
		c.Check(version, tc.Equals, 0)
		c.Check(id, tc.Equals, "")
		c.Check(request, tc.Equals, "GetSecretRevisionContentInfo")
		c.Check(arg, tc.DeepEquals, params.SecretRevisionArg{
			URI:           uri.String(),
			Revisions:     []int{666},
			PendingDelete: true,
		})
		c.Assert(result, tc.FitsTypeOf, &params.SecretContentResults{})
		*(result.(*params.SecretContentResults)) = params.SecretContentResults{
			Results: []params.SecretContentResult{{
				Content: params.SecretContentParams{Data: map[string]string{"foo": "bar"}},
			}},
		}
		return nil
	})
	client := secretsmanager.NewClient(apiCaller)
	content, backendConfig, draining, err := client.GetRevisionContentInfo(c.Context(), uri, 666, true)
	c.Assert(err, tc.ErrorIsNil)
	value := coresecrets.NewSecretValue(map[string]string{"foo": "bar"})
	c.Assert(content, tc.DeepEquals, &secrets.ContentParams{SecretValue: value})
	c.Assert(backendConfig, tc.IsNil)
	c.Assert(draining, tc.IsFalse)
}

func (s *SecretsSuite) TestGetRevisionContentInfoExternal(c *tc.C) {
	uri := coresecrets.NewURI()
	apiCaller := testing.APICallerFunc(func(objType string, version int, id, request string, arg, result interface{}) error {
		c.Check(objType, tc.Equals, "SecretsManager")
		c.Check(version, tc.Equals, 0)
		c.Check(id, tc.Equals, "")
		c.Check(request, tc.Equals, "GetSecretRevisionContentInfo")
		c.Check(arg, tc.DeepEquals, params.SecretRevisionArg{
			URI:           uri.String(),
			Revisions:     []int{666},
			PendingDelete: true,
		})
		c.Assert(result, tc.FitsTypeOf, &params.SecretContentResults{})
		*(result.(*params.SecretContentResults)) = params.SecretContentResults{
			Results: []params.SecretContentResult{{
				Content: params.SecretContentParams{ValueRef: &params.SecretValueRef{
					BackendID:  "backend-id",
					RevisionID: "rev-id",
				}},
				BackendConfig: &params.SecretBackendConfigResult{
					ControllerUUID: "controller-uuid",
					ModelUUID:      "model-uuid",
					ModelName:      "model",
					Draining:       true,
					Config: params.SecretBackendConfig{
						BackendType: "some-backend",
						Params:      map[string]interface{}{"foo": "bar"},
					},
				},
			}},
		}
		return nil
	})
	client := secretsmanager.NewClient(apiCaller)
	content, backendConfig, draining, err := client.GetRevisionContentInfo(c.Context(), uri, 666, true)
	c.Assert(err, tc.ErrorIsNil)
	c.Assert(content, tc.DeepEquals, &secrets.ContentParams{ValueRef: &coresecrets.ValueRef{
		BackendID:  "backend-id",
		RevisionID: "rev-id",
	}})
	c.Assert(backendConfig, tc.DeepEquals, &provider.ModelBackendConfig{
		ControllerUUID: "controller-uuid",
		ModelUUID:      "model-uuid",
		ModelName:      "model",
		BackendConfig: provider.BackendConfig{
			BackendType: "some-backend",
			Config:      map[string]interface{}{"foo": "bar"},
		},
	})
	c.Assert(draining, tc.IsTrue)
}

func (s *SecretsSuite) TestGetRevisionContentInfoError(c *tc.C) {
	apiCaller := testing.APICallerFunc(func(objType string, version int, id, request string, arg, result interface{}) error {
		*(result.(*params.SecretContentResults)) = params.SecretContentResults{
			Results: []params.SecretContentResult{{
				Error: &params.Error{Message: "boom"},
			}},
		}
		return nil
	})
	uri := coresecrets.NewURI()
	client := secretsmanager.NewClient(apiCaller)
	config, backendConfig, _, err := client.GetRevisionContentInfo(c.Context(), uri, 666, true)
	c.Assert(err, tc.ErrorMatches, "boom")
	c.Assert(config, tc.IsNil)
	c.Assert(backendConfig, tc.IsNil)
}

func (s *SecretsSuite) TestSecretMetadata(c *tc.C) {
	uri := coresecrets.NewURI()
	now := time.Now()
	apiCaller := testing.APICallerFunc(func(objType string, version int, id, request string, arg, result interface{}) error {
<<<<<<< HEAD
		c.Check(objType, tc.Equals, "SecretsManager")
		c.Check(version, tc.Equals, 0)
		c.Check(id, tc.Equals, "")
		c.Check(request, tc.Equals, "GetSecretMetadata")
		c.Check(arg, tc.IsNil)
		c.Assert(result, tc.FitsTypeOf, &params.ListSecretResults{})
		*(result.(*params.ListSecretResults)) = params.ListSecretResults{
			Results: []params.ListSecretResult{{
=======
		c.Check(objType, gc.Equals, "SecretsManager")
		c.Check(version, gc.Equals, 0)
		c.Check(id, gc.Equals, "")
		c.Check(request, gc.Equals, "GetSecretMetadata")
		c.Check(arg, gc.IsNil)
		c.Assert(result, gc.FitsTypeOf, &params.ListSecretMetadataResults{})
		*(result.(*params.ListSecretMetadataResults)) = params.ListSecretMetadataResults{
			Results: []params.ListSecretMetadataResult{{
>>>>>>> 17876b91
				URI:                    uri.String(),
				OwnerTag:               coretesting.ModelTag.String(),
				Label:                  "label",
				LatestRevision:         667,
				LatestRevisionChecksum: "checksum",
				NextRotateTime:         &now,
				LatestExpireTime:       &now,
				Access: []params.AccessInfo{
					{
						TargetTag: "application-gitlab",
						ScopeTag:  coretesting.ModelTag.Id(),
						Role:      coresecrets.RoleView,
					},
				},
			}},
		}
		return nil
	})
	client := secretsmanager.NewClient(apiCaller)
	result, err := client.SecretMetadata(c.Context())
	c.Assert(err, tc.ErrorIsNil)
	c.Assert(result, tc.HasLen, 1)
	for _, info := range result {
<<<<<<< HEAD
		c.Assert(info.Metadata.URI.String(), tc.Equals, uri.String())
		c.Assert(info.Metadata.Owner, tc.DeepEquals, coresecrets.Owner{Kind: coresecrets.ModelOwner, ID: coretesting.ModelTag.Id()})
		c.Assert(info.Metadata.Label, tc.Equals, "label")
		c.Assert(info.Metadata.LatestRevision, tc.Equals, 667)
		c.Assert(info.Metadata.LatestRevisionChecksum, tc.Equals, "checksum")
		c.Assert(info.Metadata.LatestExpireTime, tc.Equals, &now)
		c.Assert(info.Metadata.NextRotateTime, tc.Equals, &now)
		c.Assert(info.Revisions, tc.DeepEquals, []int{666, 667})
		c.Assert(info.Metadata.Access, tc.DeepEquals, []coresecrets.AccessInfo{
=======
		c.Assert(info.URI.String(), gc.Equals, uri.String())
		c.Assert(info.OwnerTag, gc.Equals, coretesting.ModelTag.String())
		c.Assert(info.Label, gc.Equals, "label")
		c.Assert(info.LatestRevision, gc.Equals, 667)
		c.Assert(info.LatestRevisionChecksum, gc.Equals, "checksum")
		c.Assert(info.LatestExpireTime, gc.Equals, &now)
		c.Assert(info.NextRotateTime, gc.Equals, &now)
		c.Assert(info.Access, jc.DeepEquals, []coresecrets.AccessInfo{
>>>>>>> 17876b91
			{
				Target: "application-gitlab",
				Scope:  coretesting.ModelTag.Id(),
				Role:   coresecrets.RoleView,
			},
		})
	}
}

func (s *SecretsSuite) TestWatchConsumedSecretsChanges(c *tc.C) {
	apiCaller := testing.APICallerFunc(func(objType string, version int, id, request string, arg, result interface{}) error {
		c.Check(objType, tc.Equals, "SecretsManager")
		c.Check(version, tc.Equals, 0)
		c.Check(id, tc.Equals, "")
		c.Check(request, tc.Equals, "WatchConsumedSecretsChanges")
		c.Check(arg, tc.DeepEquals, params.Entities{
			Entities: []params.Entity{{Tag: "unit-foo-0"}},
		})
		c.Assert(result, tc.FitsTypeOf, &params.StringsWatchResults{})
		*(result.(*params.StringsWatchResults)) = params.StringsWatchResults{
			Results: []params.StringsWatchResult{{
				Error: &params.Error{Message: "FAIL"},
			}},
		}
		return nil
	})
	client := secretsmanager.NewClient(apiCaller)
	_, err := client.WatchConsumedSecretsChanges(c.Context(), "foo/0")
	c.Assert(err, tc.ErrorMatches, "FAIL")
}

func (s *SecretsSuite) GetConsumerSecretsRevisionInfo(c *tc.C) {
	apiCaller := testing.APICallerFunc(func(objType string, version int, id, request string, arg, result interface{}) error {
		c.Check(objType, tc.Equals, "SecretsManager")
		c.Check(version, tc.Equals, 0)
		c.Check(id, tc.Equals, "")
		c.Check(request, tc.Equals, "GetConsumerSecretsRevisionInfo")
		c.Check(arg, tc.DeepEquals, params.GetSecretConsumerInfoArgs{
			ConsumerTag: "unit-foo-0",
			URIs: []string{
				"secret:9m4e2mr0ui3e8a215n4g", "secret:8n3e2mr0ui3e8a215n5h", "secret:7c5e2mr0ui3e8a2154r2"},
		})
		c.Assert(result, tc.FitsTypeOf, &params.SecretConsumerInfoResults{})
		*(result.(*params.SecretConsumerInfoResults)) = params.SecretConsumerInfoResults{
			Results: []params.SecretConsumerInfoResult{{
				Revision: 666,
				Label:    "foobar",
			}, {
				Error: &params.Error{Code: params.CodeUnauthorized},
			}, {
				Error: &params.Error{Code: params.CodeNotFound},
			}},
		}
		return nil
	})
	var info map[string]coresecrets.SecretRevisionInfo
	client := secretsmanager.NewClient(apiCaller)
	info, err := client.GetConsumerSecretsRevisionInfo(
		c.Context(),
		"foo-0", []string{
			"secret:9m4e2mr0ui3e8a215n4g", "secret:8n3e2mr0ui3e8a215n5h", "secret:7c5e2mr0ui3e8a2154r2"})
	c.Assert(err, tc.ErrorIsNil)
	c.Assert(info, tc.DeepEquals, map[string]coresecrets.SecretRevisionInfo{})
}

func (s *SecretsSuite) TestWatchObsolete(c *tc.C) {
	apiCaller := testing.APICallerFunc(func(objType string, version int, id, request string, arg, result interface{}) error {
		c.Check(objType, tc.Equals, "SecretsManager")
		c.Check(version, tc.Equals, 0)
		c.Check(id, tc.Equals, "")
		c.Check(request, tc.Equals, "WatchObsolete")
		c.Check(arg, tc.DeepEquals, params.Entities{
			Entities: []params.Entity{{Tag: "unit-foo-0"}},
		})
		c.Assert(result, tc.FitsTypeOf, &params.StringsWatchResult{})
		*(result.(*params.StringsWatchResult)) = params.StringsWatchResult{
			Error: &params.Error{Message: "FAIL"},
		}
		return nil
	})
	client := secretsmanager.NewClient(apiCaller)
	_, err := client.WatchObsolete(c.Context(), names.NewUnitTag("foo/0"))
	c.Assert(err, tc.ErrorMatches, "FAIL")
}

<<<<<<< HEAD
func (s *SecretsSuite) TestWatchSecretsRotationChanges(c *tc.C) {
=======
func (s *SecretsSuite) TestWatchDeleted(c *gc.C) {
	apiCaller := testing.APICallerFunc(func(objType string, version int, id, request string, arg, result interface{}) error {
		c.Check(objType, gc.Equals, "SecretsManager")
		c.Check(version, gc.Equals, 0)
		c.Check(id, gc.Equals, "")
		c.Check(request, gc.Equals, "WatchDeleted")
		c.Check(arg, jc.DeepEquals, params.Entities{
			Entities: []params.Entity{{Tag: "unit-foo-0"}},
		})
		c.Assert(result, gc.FitsTypeOf, &params.StringsWatchResult{})
		*(result.(*params.StringsWatchResult)) = params.StringsWatchResult{
			Error: &params.Error{Message: "FAIL"},
		}
		return nil
	})
	client := secretsmanager.NewClient(apiCaller)
	_, err := client.WatchDeleted(names.NewUnitTag("foo/0"))
	c.Assert(err, gc.ErrorMatches, "FAIL")
}

func (s *SecretsSuite) TestWatchSecretsRotationChanges(c *gc.C) {
>>>>>>> 17876b91
	apiCaller := testing.APICallerFunc(func(objType string, version int, id, request string, arg, result interface{}) error {
		c.Check(objType, tc.Equals, "SecretsManager")
		c.Check(version, tc.Equals, 0)
		c.Check(id, tc.Equals, "")
		c.Check(request, tc.Equals, "WatchSecretsRotationChanges")
		c.Check(arg, tc.DeepEquals, params.Entities{
			Entities: []params.Entity{{Tag: "application-app"}},
		})
		c.Assert(result, tc.FitsTypeOf, &params.SecretTriggerWatchResult{})
		*(result.(*params.SecretTriggerWatchResult)) = params.SecretTriggerWatchResult{
			Error: &params.Error{Message: "FAIL"},
		}
		return nil
	})
	client := secretsmanager.NewClient(apiCaller)
	_, err := client.WatchSecretsRotationChanges(c.Context(), names.NewApplicationTag("app"))
	c.Assert(err, tc.ErrorMatches, "FAIL")
}

func (s *SecretsSuite) TestSecretRotated(c *tc.C) {
	apiCaller := testing.APICallerFunc(func(objType string, version int, id, request string, arg, result interface{}) error {
		c.Check(objType, tc.Equals, "SecretsManager")
		c.Check(version, tc.Equals, 0)
		c.Check(id, tc.Equals, "")
		c.Check(request, tc.Equals, "SecretsRotated")
		c.Check(arg, tc.DeepEquals, params.SecretRotatedArgs{
			Args: []params.SecretRotatedArg{{
				URI:              "secret:9m4e2mr0ui3e8a215n4g",
				OriginalRevision: 666,
			}},
		})
		c.Assert(result, tc.FitsTypeOf, &params.ErrorResults{})
		*(result.(*params.ErrorResults)) = params.ErrorResults{
			Results: []params.ErrorResult{{
				Error: &params.Error{Message: "boom"},
			}},
		}
		return nil
	})
	client := secretsmanager.NewClient(apiCaller)
	err := client.SecretRotated(c.Context(), "secret:9m4e2mr0ui3e8a215n4g", 666)
	c.Assert(err, tc.ErrorMatches, "boom")
}

func (s *SecretsSuite) TestWatchSecretRevisionsExpiryChanges(c *tc.C) {
	apiCaller := testing.APICallerFunc(func(objType string, version int, id, request string, arg, result interface{}) error {
		c.Check(objType, tc.Equals, "SecretsManager")
		c.Check(version, tc.Equals, 0)
		c.Check(id, tc.Equals, "")
		c.Check(request, tc.Equals, "WatchSecretRevisionsExpiryChanges")
		c.Check(arg, tc.DeepEquals, params.Entities{
			Entities: []params.Entity{{Tag: "application-app"}},
		})
		c.Assert(result, tc.FitsTypeOf, &params.SecretTriggerWatchResult{})
		*(result.(*params.SecretTriggerWatchResult)) = params.SecretTriggerWatchResult{
			Error: &params.Error{Message: "FAIL"},
		}
		return nil
	})
	client := secretsmanager.NewClient(apiCaller)
	_, err := client.WatchSecretRevisionsExpiryChanges(c.Context(), names.NewApplicationTag("app"))
	c.Assert(err, tc.ErrorMatches, "FAIL")
}

func (s *SecretsSuite) TestGrant(c *tc.C) {
	uri := coresecrets.NewURI()
	apiCaller := testing.APICallerFunc(func(objType string, version int, id, request string, arg, result interface{}) error {
		c.Check(objType, tc.Equals, "SecretsManager")
		c.Check(version, tc.Equals, 0)
		c.Check(id, tc.Equals, "")
		c.Check(request, tc.Equals, "SecretsGrant")
		c.Check(arg, tc.DeepEquals, params.GrantRevokeSecretArgs{
			Args: []params.GrantRevokeSecretArg{{
				URI:         uri.String(),
				ScopeTag:    "relation-wordpress.db#mysql.server",
				SubjectTags: []string{"unit-wordpress-0"},
				Role:        "view",
			}},
		})
		c.Assert(result, tc.FitsTypeOf, &params.ErrorResults{})
		*(result.(*params.ErrorResults)) = params.ErrorResults{
			Results: []params.ErrorResult{{
				Error: &params.Error{Message: "FAIL"},
			}},
		}
		return nil
	})
	client := secretsmanager.NewClient(apiCaller)
	err := client.Grant(c.Context(), uri, &secretsmanager.SecretRevokeGrantArgs{
		UnitName:    ptr("wordpress/0"),
		RelationKey: ptr("wordpress:db mysql:server"),
		Role:        coresecrets.RoleView,
	})
	c.Assert(err, tc.ErrorMatches, "FAIL")
}

func (s *SecretsSuite) TestRevoke(c *tc.C) {
	uri := coresecrets.NewURI()
	apiCaller := testing.APICallerFunc(func(objType string, version int, id, request string, arg, result interface{}) error {
		c.Check(objType, tc.Equals, "SecretsManager")
		c.Check(version, tc.Equals, 0)
		c.Check(id, tc.Equals, "")
		c.Check(request, tc.Equals, "SecretsRevoke")
		c.Check(arg, tc.DeepEquals, params.GrantRevokeSecretArgs{
			Args: []params.GrantRevokeSecretArg{{
				URI:         uri.String(),
				ScopeTag:    "relation-wordpress.db#mysql.server",
				SubjectTags: []string{"application-wordpress"},
				Role:        "view",
			}},
		})
		c.Assert(result, tc.FitsTypeOf, &params.ErrorResults{})
		*(result.(*params.ErrorResults)) = params.ErrorResults{
			Results: []params.ErrorResult{{
				Error: &params.Error{Message: "FAIL"},
			}},
		}
		return nil
	})
	client := secretsmanager.NewClient(apiCaller)
	err := client.Revoke(c.Context(), uri, &secretsmanager.SecretRevokeGrantArgs{
		ApplicationName: ptr("wordpress"),
		RelationKey:     ptr("wordpress:db mysql:server"),
		Role:            coresecrets.RoleView,
	})
<<<<<<< HEAD
	c.Assert(err, tc.ErrorMatches, "FAIL")
=======
	c.Assert(err, gc.ErrorMatches, "FAIL")
}

func (s *SecretsSuite) TestUnitOwnedSecretsAndRevisions(c *gc.C) {
	uri := coresecrets.NewURI()
	unit := names.NewUnitTag("foo/0")
	apiCaller := testing.APICallerFunc(func(objType string, version int, id, request string, arg, result interface{}) error {
		c.Check(objType, gc.Equals, "SecretsManager")
		c.Check(version, gc.Equals, 0)
		c.Check(id, gc.Equals, "")
		c.Check(request, gc.Equals, "UnitOwnedSecretsAndRevisions")
		c.Check(arg, jc.DeepEquals, params.Entity{
			Tag: unit.String(),
		})
		c.Assert(result, gc.FitsTypeOf, &params.SecretRevisionIDsResults{})
		*(result.(*params.SecretRevisionIDsResults)) = params.SecretRevisionIDsResults{
			Results: []params.SecretRevisionIDsResult{{
				URI:       uri.String(),
				Revisions: []int{1, 2, 3, 4, 5},
			}},
		}
		return nil
	})
	client := secretsmanager.NewClient(apiCaller)
	secrets, err := client.UnitOwnedSecretsAndRevisions(unit)
	c.Assert(err, jc.ErrorIsNil)
	c.Check(secrets, jc.DeepEquals, []coresecrets.SecretURIWithRevisions{{
		URI:       uri,
		Revisions: []int{1, 2, 3, 4, 5},
	}})
}

func (s *SecretsSuite) TestOwnedSecretRevisions(c *gc.C) {
	uri := coresecrets.NewURI()
	unit := names.NewUnitTag("foo/0")
	apiCaller := testing.APICallerFunc(func(objType string, version int, id, request string, arg, result interface{}) error {
		c.Check(objType, gc.Equals, "SecretsManager")
		c.Check(version, gc.Equals, 0)
		c.Check(id, gc.Equals, "")
		c.Check(request, gc.Equals, "OwnedSecretRevisions")
		c.Check(arg, jc.DeepEquals, params.SecretRevisionArgs{
			Unit: params.Entity{
				Tag: unit.String(),
			},
			SecretURIs: []string{
				uri.String(),
			},
		})
		c.Assert(result, gc.FitsTypeOf, &params.SecretRevisionIDsResults{})
		*(result.(*params.SecretRevisionIDsResults)) = params.SecretRevisionIDsResults{
			Results: []params.SecretRevisionIDsResult{{
				URI:       uri.String(),
				Revisions: []int{1, 2, 3, 4, 5},
			}},
		}
		return nil
	})
	client := secretsmanager.NewClient(apiCaller)
	revs, err := client.OwnedSecretRevisions(unit, uri)
	c.Assert(err, jc.ErrorIsNil)
	c.Check(revs, jc.DeepEquals, []int{1, 2, 3, 4, 5})
>>>>>>> 17876b91
}<|MERGE_RESOLUTION|>--- conflicted
+++ resolved
@@ -386,25 +386,14 @@
 	uri := coresecrets.NewURI()
 	now := time.Now()
 	apiCaller := testing.APICallerFunc(func(objType string, version int, id, request string, arg, result interface{}) error {
-<<<<<<< HEAD
 		c.Check(objType, tc.Equals, "SecretsManager")
 		c.Check(version, tc.Equals, 0)
 		c.Check(id, tc.Equals, "")
 		c.Check(request, tc.Equals, "GetSecretMetadata")
 		c.Check(arg, tc.IsNil)
-		c.Assert(result, tc.FitsTypeOf, &params.ListSecretResults{})
-		*(result.(*params.ListSecretResults)) = params.ListSecretResults{
-			Results: []params.ListSecretResult{{
-=======
-		c.Check(objType, gc.Equals, "SecretsManager")
-		c.Check(version, gc.Equals, 0)
-		c.Check(id, gc.Equals, "")
-		c.Check(request, gc.Equals, "GetSecretMetadata")
-		c.Check(arg, gc.IsNil)
-		c.Assert(result, gc.FitsTypeOf, &params.ListSecretMetadataResults{})
+		c.Assert(result, tc.FitsTypeOf, &params.ListSecretMetadataResults{})
 		*(result.(*params.ListSecretMetadataResults)) = params.ListSecretMetadataResults{
 			Results: []params.ListSecretMetadataResult{{
->>>>>>> 17876b91
 				URI:                    uri.String(),
 				OwnerTag:               coretesting.ModelTag.String(),
 				Label:                  "label",
@@ -428,26 +417,15 @@
 	c.Assert(err, tc.ErrorIsNil)
 	c.Assert(result, tc.HasLen, 1)
 	for _, info := range result {
-<<<<<<< HEAD
-		c.Assert(info.Metadata.URI.String(), tc.Equals, uri.String())
-		c.Assert(info.Metadata.Owner, tc.DeepEquals, coresecrets.Owner{Kind: coresecrets.ModelOwner, ID: coretesting.ModelTag.Id()})
-		c.Assert(info.Metadata.Label, tc.Equals, "label")
-		c.Assert(info.Metadata.LatestRevision, tc.Equals, 667)
-		c.Assert(info.Metadata.LatestRevisionChecksum, tc.Equals, "checksum")
-		c.Assert(info.Metadata.LatestExpireTime, tc.Equals, &now)
-		c.Assert(info.Metadata.NextRotateTime, tc.Equals, &now)
-		c.Assert(info.Revisions, tc.DeepEquals, []int{666, 667})
-		c.Assert(info.Metadata.Access, tc.DeepEquals, []coresecrets.AccessInfo{
-=======
-		c.Assert(info.URI.String(), gc.Equals, uri.String())
-		c.Assert(info.OwnerTag, gc.Equals, coretesting.ModelTag.String())
-		c.Assert(info.Label, gc.Equals, "label")
-		c.Assert(info.LatestRevision, gc.Equals, 667)
-		c.Assert(info.LatestRevisionChecksum, gc.Equals, "checksum")
-		c.Assert(info.LatestExpireTime, gc.Equals, &now)
-		c.Assert(info.NextRotateTime, gc.Equals, &now)
-		c.Assert(info.Access, jc.DeepEquals, []coresecrets.AccessInfo{
->>>>>>> 17876b91
+		c.Assert(info.URI.String(), tc.Equals, uri.String())
+		c.Assert(info.Owner, tc.DeepEquals, coresecrets.Owner{Kind: coresecrets.ModelOwner, ID: coretesting.ModelTag.Id()})
+		c.Assert(info.Label, tc.Equals, "label")
+		c.Assert(info.LatestRevision, tc.Equals, 667)
+		c.Assert(info.LatestRevisionChecksum, tc.Equals, "checksum")
+		c.Assert(info.LatestExpireTime, tc.Equals, &now)
+		c.Assert(info.NextRotateTime, tc.Equals, &now)
+		c.Assert(info.NextRotateTime, tc.Equals, &now)
+		c.Assert(info.Access, tc.DeepEquals, []coresecrets.AccessInfo{
 			{
 				Target: "application-gitlab",
 				Scope:  coretesting.ModelTag.Id(),
@@ -533,31 +511,27 @@
 	c.Assert(err, tc.ErrorMatches, "FAIL")
 }
 
-<<<<<<< HEAD
-func (s *SecretsSuite) TestWatchSecretsRotationChanges(c *tc.C) {
-=======
-func (s *SecretsSuite) TestWatchDeleted(c *gc.C) {
-	apiCaller := testing.APICallerFunc(func(objType string, version int, id, request string, arg, result interface{}) error {
-		c.Check(objType, gc.Equals, "SecretsManager")
-		c.Check(version, gc.Equals, 0)
-		c.Check(id, gc.Equals, "")
-		c.Check(request, gc.Equals, "WatchDeleted")
-		c.Check(arg, jc.DeepEquals, params.Entities{
+func (s *SecretsSuite) TestWatchDeleted(c *tc.C) {
+	apiCaller := testing.APICallerFunc(func(objType string, version int, id, request string, arg, result interface{}) error {
+		c.Check(objType, tc.Equals, "SecretsManager")
+		c.Check(version, tc.Equals, 0)
+		c.Check(id, tc.Equals, "")
+		c.Check(request, tc.Equals, "WatchDeleted")
+		c.Check(arg, tc.DeepEquals, params.Entities{
 			Entities: []params.Entity{{Tag: "unit-foo-0"}},
 		})
-		c.Assert(result, gc.FitsTypeOf, &params.StringsWatchResult{})
+		c.Assert(result, tc.FitsTypeOf, &params.StringsWatchResult{})
 		*(result.(*params.StringsWatchResult)) = params.StringsWatchResult{
 			Error: &params.Error{Message: "FAIL"},
 		}
 		return nil
 	})
 	client := secretsmanager.NewClient(apiCaller)
-	_, err := client.WatchDeleted(names.NewUnitTag("foo/0"))
-	c.Assert(err, gc.ErrorMatches, "FAIL")
-}
-
-func (s *SecretsSuite) TestWatchSecretsRotationChanges(c *gc.C) {
->>>>>>> 17876b91
+	_, err := client.WatchDeleted(c.Context(), names.NewUnitTag("foo/0"))
+	c.Assert(err, tc.ErrorMatches, "FAIL")
+}
+
+func (s *SecretsSuite) TestWatchSecretsRotationChanges(c *tc.C) {
 	apiCaller := testing.APICallerFunc(func(objType string, version int, id, request string, arg, result interface{}) error {
 		c.Check(objType, tc.Equals, "SecretsManager")
 		c.Check(version, tc.Equals, 0)
@@ -683,24 +657,21 @@
 		RelationKey:     ptr("wordpress:db mysql:server"),
 		Role:            coresecrets.RoleView,
 	})
-<<<<<<< HEAD
 	c.Assert(err, tc.ErrorMatches, "FAIL")
-=======
-	c.Assert(err, gc.ErrorMatches, "FAIL")
-}
-
-func (s *SecretsSuite) TestUnitOwnedSecretsAndRevisions(c *gc.C) {
+}
+
+func (s *SecretsSuite) TestUnitOwnedSecretsAndRevisions(c *tc.C) {
 	uri := coresecrets.NewURI()
 	unit := names.NewUnitTag("foo/0")
 	apiCaller := testing.APICallerFunc(func(objType string, version int, id, request string, arg, result interface{}) error {
-		c.Check(objType, gc.Equals, "SecretsManager")
-		c.Check(version, gc.Equals, 0)
-		c.Check(id, gc.Equals, "")
-		c.Check(request, gc.Equals, "UnitOwnedSecretsAndRevisions")
-		c.Check(arg, jc.DeepEquals, params.Entity{
+		c.Check(objType, tc.Equals, "SecretsManager")
+		c.Check(version, tc.Equals, 0)
+		c.Check(id, tc.Equals, "")
+		c.Check(request, tc.Equals, "UnitOwnedSecretsAndRevisions")
+		c.Check(arg, tc.DeepEquals, params.Entity{
 			Tag: unit.String(),
 		})
-		c.Assert(result, gc.FitsTypeOf, &params.SecretRevisionIDsResults{})
+		c.Assert(result, tc.FitsTypeOf, &params.SecretRevisionIDsResults{})
 		*(result.(*params.SecretRevisionIDsResults)) = params.SecretRevisionIDsResults{
 			Results: []params.SecretRevisionIDsResult{{
 				URI:       uri.String(),
@@ -710,23 +681,23 @@
 		return nil
 	})
 	client := secretsmanager.NewClient(apiCaller)
-	secrets, err := client.UnitOwnedSecretsAndRevisions(unit)
-	c.Assert(err, jc.ErrorIsNil)
-	c.Check(secrets, jc.DeepEquals, []coresecrets.SecretURIWithRevisions{{
+	secrets, err := client.UnitOwnedSecretsAndRevisions(c.Context(), unit)
+	c.Assert(err, tc.ErrorIsNil)
+	c.Check(secrets, tc.DeepEquals, []coresecrets.SecretURIWithRevisions{{
 		URI:       uri,
 		Revisions: []int{1, 2, 3, 4, 5},
 	}})
 }
 
-func (s *SecretsSuite) TestOwnedSecretRevisions(c *gc.C) {
+func (s *SecretsSuite) TestOwnedSecretRevisions(c *tc.C) {
 	uri := coresecrets.NewURI()
 	unit := names.NewUnitTag("foo/0")
 	apiCaller := testing.APICallerFunc(func(objType string, version int, id, request string, arg, result interface{}) error {
-		c.Check(objType, gc.Equals, "SecretsManager")
-		c.Check(version, gc.Equals, 0)
-		c.Check(id, gc.Equals, "")
-		c.Check(request, gc.Equals, "OwnedSecretRevisions")
-		c.Check(arg, jc.DeepEquals, params.SecretRevisionArgs{
+		c.Check(objType, tc.Equals, "SecretsManager")
+		c.Check(version, tc.Equals, 0)
+		c.Check(id, tc.Equals, "")
+		c.Check(request, tc.Equals, "OwnedSecretRevisions")
+		c.Check(arg, tc.DeepEquals, params.SecretRevisionArgs{
 			Unit: params.Entity{
 				Tag: unit.String(),
 			},
@@ -734,7 +705,7 @@
 				uri.String(),
 			},
 		})
-		c.Assert(result, gc.FitsTypeOf, &params.SecretRevisionIDsResults{})
+		c.Assert(result, tc.FitsTypeOf, &params.SecretRevisionIDsResults{})
 		*(result.(*params.SecretRevisionIDsResults)) = params.SecretRevisionIDsResults{
 			Results: []params.SecretRevisionIDsResult{{
 				URI:       uri.String(),
@@ -744,8 +715,7 @@
 		return nil
 	})
 	client := secretsmanager.NewClient(apiCaller)
-	revs, err := client.OwnedSecretRevisions(unit, uri)
-	c.Assert(err, jc.ErrorIsNil)
-	c.Check(revs, jc.DeepEquals, []int{1, 2, 3, 4, 5})
->>>>>>> 17876b91
+	revs, err := client.OwnedSecretRevisions(c.Context(), unit, uri)
+	c.Assert(err, tc.ErrorIsNil)
+	c.Check(revs, tc.DeepEquals, []int{1, 2, 3, 4, 5})
 }