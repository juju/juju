// Copyright 2018 Canonical Ltd.
// Licensed under the AGPLv3, see LICENCE file for details.

package upgradeseries

import (
	"context"
	"strings"

	"github.com/juju/errors"
	"github.com/juju/names/v5"

	"github.com/juju/juju/api/base"
	"github.com/juju/juju/api/common"
	corebase "github.com/juju/juju/core/base"
	"github.com/juju/juju/core/model"
	"github.com/juju/juju/core/status"
	"github.com/juju/juju/rpc/params"
)

// Option is a function that can be used to configure a Client.
type Option = base.Option

// WithTracer returns an Option that configures the Client to use the
// supplied tracer.
var WithTracer = base.WithTracer

const upgradeSeriesFacade = "UpgradeSeries"

// Client provides access to the UpgradeSeries API facade.
type Client struct {
	*common.UpgradeSeriesAPI
	*common.LeadershipPinningAPI

	facade base.FacadeCaller
	// authTag contains the authenticated unit/machine tag.
	authTag names.Tag
}

// NewClient Constructs an API caller.
func NewClient(caller base.APICaller, authTag names.Tag, options ...Option) *Client {
	facadeCaller := base.NewFacadeCaller(
		caller,
		upgradeSeriesFacade,
		options...,
	)
	return &Client{
		facade:               facadeCaller,
		authTag:              authTag,
		UpgradeSeriesAPI:     common.NewUpgradeSeriesAPI(facadeCaller, authTag),
		LeadershipPinningAPI: common.NewLeadershipPinningAPIFromFacade(facadeCaller),
	}
}

// MachineStatus status retrieves the machine status from remote state.
func (s *Client) MachineStatus() (model.UpgradeSeriesStatus, error) {
	var results params.UpgradeSeriesStatusResults
	args := params.Entities{
		Entities: []params.Entity{{Tag: s.authTag.String()}},
	}

	err := s.facade.FacadeCall(context.TODO(), "MachineStatus", args, &results)
	if err != nil {
		return "", errors.Trace(err)
	}
	if len(results.Results) != 1 {
		return "", errors.Errorf("expected 1 result, got %d", len(results.Results))
	}

	r := results.Results[0]
	if r.Error == nil {
		return r.Status, nil
	}

	if params.IsCodeNotFound(r.Error) {
		return "", errors.NewNotFound(r.Error, "")
	}
	return "", errors.Trace(r.Error)
}

<<<<<<< HEAD
// CurrentSeries returns what Juju thinks the current series of the machine is.
// Note that a machine could have been upgraded out-of-band by running
// do-release-upgrade outside of the upgrade-machine workflow,
// making this value incorrect.
func (s *Client) CurrentSeries() (string, error) {
	series, err := s.series("CurrentSeries")
	return series, errors.Trace(err)
}

// TargetSeries returns the series that a machine has been locked
// for upgrading to.
func (s *Client) TargetSeries() (string, error) {
	series, err := s.series("TargetSeries")
	return series, errors.Trace(err)
}

func (s *Client) series(methodName string) (string, error) {
	var results params.StringResults
	args := params.Entities{
		Entities: []params.Entity{{Tag: s.authTag.String()}},
	}

	err := s.facade.FacadeCall(context.TODO(), methodName, args, &results)
	if err != nil {
		return "", errors.Trace(err)
	}
	if len(results.Results) != 1 {
		return "", errors.Errorf("expected 1 result, got %d", len(results.Results))
	}

	r := results.Results[0]
	if r.Error == nil {
		return r.Result, nil
	}

	if params.IsCodeNotFound(r.Error) {
		return "", errors.NewNotFound(r.Error, "")
	}
	return "", errors.Trace(r.Error)
}

=======
>>>>>>> 7139314b
// UnitsPrepared returns the units running on this machine that have
// completed their upgrade-machine preparation, and are ready to be stopped and
// have their unit agent services converted for the target series.
func (s *Client) UnitsPrepared() ([]names.UnitTag, error) {
	units, err := s.unitsInState("UnitsPrepared")
	return units, errors.Trace(err)
}

// UnitsCompleted returns the units running on this machine that have completed
// the upgrade-machine workflow and are in their normal running state.
func (s *Client) UnitsCompleted() ([]names.UnitTag, error) {
	units, err := s.unitsInState("UnitsCompleted")
	return units, errors.Trace(err)
}

func (s *Client) unitsInState(facadeMethod string) ([]names.UnitTag, error) {
	var results params.EntitiesResults
	args := params.Entities{
		Entities: []params.Entity{{Tag: s.authTag.String()}},
	}

	err := s.facade.FacadeCall(context.TODO(), facadeMethod, args, &results)
	if err != nil {
		return nil, errors.Trace(err)
	}
	if len(results.Results) != 1 {
		return nil, errors.Errorf("expected 1 result, got %d", len(results.Results))
	}

	r := results.Results[0]
	if r.Error == nil {
		tags := make([]names.UnitTag, len(r.Entities))
		for i, e := range r.Entities {
			tag, err := names.ParseUnitTag(e.Tag)
			if err != nil {
				return nil, errors.Trace(err)
			}
			tags[i] = tag
		}
		return tags, nil
	}

	if params.IsCodeNotFound(r.Error) {
		return nil, errors.NewNotFound(r.Error, "")
	}
	return nil, errors.Trace(r.Error)
}

// SetMachineStatus sets the series upgrade status in remote state.
func (s *Client) SetMachineStatus(status model.UpgradeSeriesStatus, reason string) error {
	var results params.ErrorResults
	args := params.UpgradeSeriesStatusParams{
		Params: []params.UpgradeSeriesStatusParam{{
			Entity:  params.Entity{Tag: s.authTag.String()},
			Status:  status,
			Message: reason,
		}},
	}

	err := s.facade.FacadeCall(context.TODO(), "SetMachineStatus", args, &results)
	if err != nil {
		return err
	}
	if len(results.Results) != 1 {
		return errors.Errorf("expected 1 result, got %d", len(results.Results))
	}

	result := results.Results[0]
	if result.Error != nil {
		return result.Error
	}
	return nil
}

// StartUnitCompletion starts the complete phase for all subordinate units.
func (s *Client) StartUnitCompletion(reason string) error {
	var results params.ErrorResults
	args := params.UpgradeSeriesStartUnitCompletionParam{
		Entities: []params.Entity{{Tag: s.authTag.String()}},
		Message:  reason,
	}

	err := s.facade.FacadeCall(context.TODO(), "StartUnitCompletion", args, &results)
	if err != nil {
		return err
	}
	if len(results.Results) != 1 {
		return errors.Errorf("expected 1 result, got %d", len(results.Results))
	}

	result := results.Results[0]
	if result.Error != nil {
		return result.Error
	}
	return nil
}

// FinishUpgradeSeries notifies the controller that the upgrade process is
// completely finished, passing the current host OS series.
// We use the name "Finish" to distinguish this method from the various
// "Complete" phases.
func (s *Client) FinishUpgradeSeries(hostBase corebase.Base) error {
	var results params.ErrorResults
	args := params.UpdateChannelArgs{Args: []params.UpdateChannelArg{{
		Entity:  params.Entity{Tag: s.authTag.String()},
		Channel: hostBase.Channel.Track,
	}}}

<<<<<<< HEAD
	err = s.facade.FacadeCall(context.TODO(), "FinishUpgradeSeries", args, &results)
=======
	err := s.facade.FacadeCall("FinishUpgradeSeries", args, &results)
>>>>>>> 7139314b
	if err != nil {
		return err
	}
	if len(results.Results) != 1 {
		return errors.Errorf("expected 1 result, got %d", len(results.Results))
	}

	result := results.Results[0]
	if result.Error != nil {
		return result.Error
	}
	return nil
}

// SetInstanceStatus sets the machine status in remote state.
func (s *Client) SetInstanceStatus(sts model.UpgradeSeriesStatus, msg string) error {
	var results params.ErrorResults
	args := params.SetStatus{
		Entities: []params.EntityStatusArgs{{
			Tag:    s.authTag.String(),
			Status: string(status.Running),
			Info:   strings.Join([]string{"series upgrade ", string(sts), ": ", msg}, ""),
		}},
	}

	err := s.facade.FacadeCall(context.TODO(), "SetInstanceStatus", args, &results)
	if err != nil {
		return err
	}
	if len(results.Results) != 1 {
		return errors.Errorf("expected 1 result, got %d", len(results.Results))
	}

	result := results.Results[0]
	if result.Error != nil {
		return result.Error
	}
	return nil
}<|MERGE_RESOLUTION|>--- conflicted
+++ resolved
@@ -78,50 +78,6 @@
 	return "", errors.Trace(r.Error)
 }
 
-<<<<<<< HEAD
-// CurrentSeries returns what Juju thinks the current series of the machine is.
-// Note that a machine could have been upgraded out-of-band by running
-// do-release-upgrade outside of the upgrade-machine workflow,
-// making this value incorrect.
-func (s *Client) CurrentSeries() (string, error) {
-	series, err := s.series("CurrentSeries")
-	return series, errors.Trace(err)
-}
-
-// TargetSeries returns the series that a machine has been locked
-// for upgrading to.
-func (s *Client) TargetSeries() (string, error) {
-	series, err := s.series("TargetSeries")
-	return series, errors.Trace(err)
-}
-
-func (s *Client) series(methodName string) (string, error) {
-	var results params.StringResults
-	args := params.Entities{
-		Entities: []params.Entity{{Tag: s.authTag.String()}},
-	}
-
-	err := s.facade.FacadeCall(context.TODO(), methodName, args, &results)
-	if err != nil {
-		return "", errors.Trace(err)
-	}
-	if len(results.Results) != 1 {
-		return "", errors.Errorf("expected 1 result, got %d", len(results.Results))
-	}
-
-	r := results.Results[0]
-	if r.Error == nil {
-		return r.Result, nil
-	}
-
-	if params.IsCodeNotFound(r.Error) {
-		return "", errors.NewNotFound(r.Error, "")
-	}
-	return "", errors.Trace(r.Error)
-}
-
-=======
->>>>>>> 7139314b
 // UnitsPrepared returns the units running on this machine that have
 // completed their upgrade-machine preparation, and are ready to be stopped and
 // have their unit agent services converted for the target series.
@@ -230,11 +186,7 @@
 		Channel: hostBase.Channel.Track,
 	}}}
 
-<<<<<<< HEAD
-	err = s.facade.FacadeCall(context.TODO(), "FinishUpgradeSeries", args, &results)
-=======
-	err := s.facade.FacadeCall("FinishUpgradeSeries", args, &results)
->>>>>>> 7139314b
+	err := s.facade.FacadeCall(context.TODO(), "FinishUpgradeSeries", args, &results)
 	if err != nil {
 		return err
 	}
