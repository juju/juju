--- conflicted
+++ resolved
@@ -80,42 +80,24 @@
 		NoAutoStart:   true,
 	}}
 	s.expectedSampleConfig = `
-<<<<<<< HEAD
 auto lo
-=======
-auto any0 any1 any3 lo
-
->>>>>>> 6de893cd
 iface lo inet loopback
   dns-nameservers ns1.invalid ns2.invalid
   dns-search bar foo
 
-<<<<<<< HEAD
-auto eth0
-iface eth0 inet static
-  address 0.1.2.3/24
-  gateway 0.1.2.1
-
-auto eth1
-iface eth1 inet static
-  address 0.1.2.4/24
-=======
+auto any0
 iface any0 inet static
   address 0.1.2.3/24
   gateway 0.1.2.1
 
+auto any1
 iface any1 inet static
   address 0.2.2.4/24
->>>>>>> 6de893cd
 
 iface any2 inet dhcp
 
-<<<<<<< HEAD
-auto eth3
-iface eth3 inet dhcp
-=======
+auto any3
 iface any3 inet dhcp
->>>>>>> 6de893cd
 
 iface any4 inet manual
 `
@@ -125,42 +107,24 @@
 - install -D -m 644 /dev/null '%[1]s'
 - |-
   printf '%%s\n' '
-<<<<<<< HEAD
   auto lo
-=======
-  auto any0 any1 any3 lo
-
->>>>>>> 6de893cd
   iface lo inet loopback
     dns-nameservers ns1.invalid ns2.invalid
     dns-search bar foo
 
-<<<<<<< HEAD
-  auto eth0
-  iface eth0 inet static
-    address 0.1.2.3/24
-    gateway 0.1.2.1
-
-  auto eth1
-  iface eth1 inet static
-    address 0.1.2.4/24
-=======
+  auto any0
   iface any0 inet static
     address 0.1.2.3/24
     gateway 0.1.2.1
 
+  auto any1
   iface any1 inet static
     address 0.2.2.4/24
->>>>>>> 6de893cd
 
   iface any2 inet dhcp
 
-<<<<<<< HEAD
-  auto eth3
-  iface eth3 inet dhcp
-=======
+  auto any3
   iface any3 inet dhcp
->>>>>>> 6de893cd
 
   iface any4 inet manual
   ' > '%[1]s'
