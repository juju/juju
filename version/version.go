// Copyright 2012, 2013 Canonical Ltd.
// Licensed under the AGPLv3, see LICENCE file for details.

package version

import (
	"fmt"
	"os"
	"path/filepath"
	"runtime"
	"strconv"
	"strings"

	"github.com/juju/errors"
	semversion "github.com/juju/version/v2"
)

// The presence and format of this constant is very important.
// The debian/rules build recipe uses this value for the version
// number of the release package.
<<<<<<< HEAD
const version = "3.6.9"
=======
const version = "3.5.8"
>>>>>>> 2da8de8a

// UserAgentVersion defines a user agent version used for communication for
// outside resources.
const UserAgentVersion = "Juju/" + version

const (
	// TreeStateDirty when the build was made with a dirty checkout.
	TreeStateDirty = "dirty"
	// TreeStateClean when the build was made with a clean checkout.
	TreeStateClean = "clean"
	// TreeStateArchive when the build was made outside of a git checkout.
	TreeStateArchive = "archive"
)

const (
	// GradeDevel reflects the snap "devel" grade value.
	GradeDevel = "devel"
)

// The version that we switched over from old style numbering to new style.
var switchOverVersion = semversion.MustParse("1.19.9")

// build is injected by Jenkins, it must be an integer or empty.
var build string

// Grade reflects the snap grade value.
var Grade string

// OfficialBuild is a monotonic number injected by Jenkins.
var OfficialBuild = mustParseBuildInt(build)

// Current gives the current version of the system.  If the file
// "FORCE-VERSION" is present in the same directory as the running
// binary, it will override this.
var Current = semversion.MustParse(version)

// Compiler is the go compiler used to build the binary.
var Compiler = runtime.Compiler

// GitCommit represents the git commit sha used to build the binary.
// Generated by the Makefile.
var GitCommit string

// GitTreeState is "clean" when built from a working copy that matches the
// GitCommit treeish.
// Generated by the Makefile.
var GitTreeState string = TreeStateDirty

// GoBuildTags is the build tags used to build the binary.
var GoBuildTags string

func init() {
	defer func() {
		if Current.Build == 0 {
			// We set the Build to OfficialBuild if no build number provided in the FORCE-VERSION file.
			Current.Build = OfficialBuild
		}
	}()

	toolsDir := filepath.Dir(os.Args[0])
	v, err := os.ReadFile(filepath.Join(toolsDir, "FORCE-VERSION"))
	if err != nil {
		if !os.IsNotExist(err) {
			fmt.Fprintf(os.Stderr, "WARNING: cannot read forced version: %v\n", err)
		}
		return
	}
	Current = semversion.MustParse(strings.TrimSpace(string(v)))
}

func isOdd(x int) bool {
	return x%2 != 0
}

// IsDev returns whether the version represents a development version. A
// version with a tag or a nonzero build component is considered to be a
// development version.  Versions older than or equal to 1.19.3 (the switch
// over time) check for odd minor versions.
func IsDev(v semversion.Number) bool {
	if v.Compare(switchOverVersion) <= 0 {
		return isOdd(v.Minor) || v.Build > 0
	}
	return v.Tag != "" || v.Build > 0
}

func mustParseBuildInt(buildInt string) int {
	if buildInt == "" {
		return 0
	}
	i, err := strconv.Atoi(buildInt)
	if err != nil {
		panic(err)
	}
	return i
}

// CheckJujuMinVersion returns an error if the specified version to check is
// less than the current Juju version.
func CheckJujuMinVersion(toCheck semversion.Number, jujuVersion semversion.Number) (err error) {
	// It only makes sense to allow charms to specify they depend
	// on a released version of Juju. If this is a beta or rc version
	// of Juju, treat it like it's the released version to allow
	// charms to be tested prior to release.
	jujuVersion.Tag = ""
	jujuVersion.Build = 0
	if toCheck != semversion.Zero && toCheck.Compare(jujuVersion) > 0 {
		return minVersionError(toCheck, jujuVersion)
	}
	return nil
}

func minVersionError(minver, jujuver semversion.Number) error {
	err := errors.NewErr("charm's min version (%s) is higher than this juju model's version (%s)",
		minver, jujuver)
	err.SetLocation(1)
	return minJujuVersionErr{&err}
}

type minJujuVersionErr struct {
	*errors.Err
}

// IsMinVersionError returns true if the given error was caused by the charm
// having a minjujuversion higher than the juju model's version.
func IsMinVersionError(err error) bool {
	_, ok := errors.Cause(err).(minJujuVersionErr)
	return ok
}<|MERGE_RESOLUTION|>--- conflicted
+++ resolved
@@ -18,11 +18,7 @@
 // The presence and format of this constant is very important.
 // The debian/rules build recipe uses this value for the version
 // number of the release package.
-<<<<<<< HEAD
 const version = "3.6.9"
-=======
-const version = "3.5.8"
->>>>>>> 2da8de8a
 
 // UserAgentVersion defines a user agent version used for communication for
 // outside resources.
