--- conflicted
+++ resolved
@@ -22,11 +22,7 @@
 // The presence and format of this constant is very important.
 // The debian/rules build recipe uses this value for the version
 // number of the release package.
-<<<<<<< HEAD
 const version = "3.0-beta1"
-=======
-const version = "2.9-rc8"
->>>>>>> ddc96a06
 
 // UserAgentVersion defines a user agent version used for communication for
 // outside resources.
