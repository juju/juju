--- conflicted
+++ resolved
@@ -7,13 +7,10 @@
 	"os/exec"
 	"runtime"
 
+	"github.com/juju/utils/os"
 	gc "gopkg.in/check.v1"
 
 	"github.com/juju/juju/juju/series"
-<<<<<<< HEAD
-=======
-	"github.com/juju/utils/os"
->>>>>>> 0736bfd1
 )
 
 type CurrentSuite struct{}
