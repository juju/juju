--- conflicted
+++ resolved
@@ -180,8 +180,6 @@
 	// Check that removing a unit works.
 	unit, err := s.service.Unit("mysql/0")
 	c.Assert(err, IsNil)
-	err = unit.Die()
-	c.Assert(err, IsNil)
 	err = s.service.RemoveUnit(unit)
 	c.Assert(err, IsNil)
 
@@ -197,23 +195,6 @@
 	c.Assert(err, ErrorMatches, `cannot remove unit "mysql/0": .*`)
 }
 
-<<<<<<< HEAD
-func (s *ServiceSuite) TestServiceConfig(c *C) {
-	env, err := s.service.Config()
-	err = env.Read()
-	c.Assert(err, IsNil)
-	c.Assert(env.Map(), DeepEquals, map[string]interface{}{})
-
-	env.Update(map[string]interface{}{"spam": "eggs", "eggs": "spam"})
-	env.Update(map[string]interface{}{"spam": "spam", "chaos": "emeralds"})
-	_, err = env.Write()
-	c.Assert(err, IsNil)
-
-	env, err = s.service.Config()
-	err = env.Read()
-	c.Assert(err, IsNil)
-	c.Assert(env.Map(), DeepEquals, map[string]interface{}{"spam": "spam", "eggs": "spam", "chaos": "emeralds"})
-=======
 func (s *ServiceSuite) TestReadUnitWithChangingState(c *C) {
 	// Check that reading a unit after removing the service
 	// fails nicely.
@@ -221,5 +202,21 @@
 	c.Assert(err, IsNil)
 	_, err = s.State.Unit("mysql/0")
 	c.Assert(err, ErrorMatches, `cannot get unit "mysql/0": not found`)
->>>>>>> 5ebd390b
+}
+
+func (s *ServiceSuite) TestServiceConfig(c *C) {
+	env, err := s.service.Config()
+	err = env.Read()
+	c.Assert(err, IsNil)
+	c.Assert(env.Map(), DeepEquals, map[string]interface{}{})
+
+	env.Update(map[string]interface{}{"spam": "eggs", "eggs": "spam"})
+	env.Update(map[string]interface{}{"spam": "spam", "chaos": "emeralds"})
+	_, err = env.Write()
+	c.Assert(err, IsNil)
+
+	env, err = s.service.Config()
+	err = env.Read()
+	c.Assert(err, IsNil)
+	c.Assert(env.Map(), DeepEquals, map[string]interface{}{"spam": "spam", "eggs": "spam", "chaos": "emeralds"})
 }