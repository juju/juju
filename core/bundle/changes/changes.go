// Copyright 2015 Canonical Ltd.
// Licensed under the LGPLv3, see LICENCE file for details.

package bundlechanges

import (
	"bytes"
	"encoding/json"
	"fmt"
	"sort"
	"strings"

	"github.com/juju/charm/v11"
	"github.com/juju/collections/set"
	"github.com/juju/errors"
	"github.com/juju/loggo"

	corebase "github.com/juju/juju/core/base"
)

// Logger defines the logging methods needed
type Logger interface {
	Tracef(string, ...interface{})
}

// ArchConstraint defines an architecture constraint. This is used to
// represent a parsed application architecture constraint.
type ArchConstraint interface {
	// Arch returns the arch from the constraint or an error satisfying
	// errors.IsNotFound if the constraint does not include an arch component.
	Arch() (string, error)
}

// ConstraintGetter represents a architecture constraint parser.
type ConstraintGetter func(string) ArchConstraint

// CharmResolver resolves the channel and revision of a charm from the list of
// parameters.
<<<<<<< HEAD
type CharmResolver func(charm string, base series.Base, channel, arch string, revision int) (string, int, error)
=======
type CharmResolver func(charm string, series corebase.Base, channel, arch string, revision int) (string, int, error)
>>>>>>> bbad9d12

// ChangesConfig is used to provide the required data for determining changes.
type ChangesConfig struct {
	Bundle           *charm.BundleData
	Model            *Model
	Logger           Logger
	BundleURL        string
	ConstraintGetter ConstraintGetter
	CharmResolver    CharmResolver
	Force            bool
	// TODO: add charm metadata for validation.
}

// Validate attempts to validate the changes config, before usage.
func (c *ChangesConfig) Validate() error {
	if c.Bundle == nil {
		return errors.NotValidf("nil Bundle")
	}
	if c.Logger == nil {
		return errors.NotValidf("nil Logger")
	}
	return nil
}

// FromData generates and returns the list of changes required to deploy the
// given bundle data. The changes are sorted by requirements, so that they can
// be applied in order. The bundle data is assumed to be already verified.
func FromData(config ChangesConfig) ([]Change, error) {
	if err := config.Validate(); err != nil {
		return nil, err
	}
	model := config.Model
	if model == nil {
		model = &Model{
			logger: config.Logger,
		}
	} else if model.logger == nil {
		model.logger = config.Logger
	}
	model.initializeSequence()
	model.InferMachineMap(config.Bundle)
	changes := &changeset{}
	resolver := resolver{
		bundle:           config.Bundle,
		model:            model,
		bundleURL:        config.BundleURL,
		logger:           config.Logger,
		constraintGetter: config.ConstraintGetter,
		charmResolver:    config.CharmResolver,
		changes:          changes,
		force:            config.Force,
	}
	addedApplications, err := resolver.handleApplications()
	if err != nil {
		return nil, errors.Trace(err)
	}

	var addedMachines map[string]*AddMachineChange
	if resolver.bundle.Type != kubernetes {
		var err error
		addedMachines, err = resolver.handleMachines()
		if err != nil {
			return nil, errors.Trace(err)
		}
	}

	deployedBundleApps := alreadyDeployedApplicationsFromBundle(model, config.Bundle.Applications)
	existingModelOffers := existingOffersFromModel(model)
	if addedApplications, err = resolver.handleOffers(addedApplications, deployedBundleApps, existingModelOffers); err != nil {
		return nil, err
	}
	resolver.handleRelations(addedApplications)
	if resolver.bundle.Type != kubernetes {
		err := resolver.handleUnits(addedApplications, addedMachines)
		if err != nil {
			return nil, errors.Trace(err)
		}
	}
	return changes.sorted()
}

// alreadyDeployedApplicationsFromBundle returns a set consisting of the
// application names that are already known by the remote model and are also
// present in the provided application map obtained from the bundle that is
// being deployed.
func alreadyDeployedApplicationsFromBundle(ctrlModel *Model, bundleApps map[string]*charm.ApplicationSpec) set.Strings {
	var (
		deployedSet = set.NewStrings()
		bundleSet   = set.NewStrings()
	)

	for appName := range ctrlModel.Applications {
		deployedSet.Add(appName)
	}
	for appName := range bundleApps {
		bundleSet.Add(appName)
	}

	return deployedSet.Intersection(bundleSet)
}

func existingOffersFromModel(ctrlModel *Model) map[string]set.Strings {
	existingOffers := make(map[string]set.Strings)
	for _, app := range ctrlModel.Applications {
		if len(app.Offers) == 0 {
			continue
		}

		existingOffers[app.Name] = set.NewStrings(app.Offers...)
	}

	return existingOffers
}

var logger = loggo.GetLogger("juju.core.bundle.changes")

// Change holds a single change required to deploy a bundle.
type Change interface {
	// Id returns the unique identifier for this change.
	Id() string
	// Requires returns the ids of all the changes that must
	// be applied before this one.
	Requires() []string
	// Method returns the action to be performed to apply this change.
	Method() string
	// GUIArgs returns positional arguments to pass to the method, suitable for
	// being JSON-serialized and sent to the Juju GUI.
	// TODO (jack-w-shaw): GUIArgs returns it's args in a magic order, making it very
	// very brittle. All this information is included in map form in Args. In Juju 4
	// we should remove GUIArgs and the corresponding GetChanges facade
	GUIArgs() []interface{}
	// Description returns a human readable, potentially multi-line summary
	// of the change.
	Description() []string
	// Args returns a map of arguments that are named.
	Args() (map[string]interface{}, error)
	// setId is used to set the identifier for the change.
	setId(string)
}

// changeInfo holds information on a change, suitable for embedding into a more
// specific change type.
type changeInfo struct {
	id       string
	requires []string
	method   string
}

// Id implements Change.Id.
func (ch *changeInfo) Id() string {
	return ch.id
}

// Requires implements Change.Requires.
func (ch *changeInfo) Requires() []string {
	// Avoid returning a nil interface because so that avoid returning a slice
	// that will serialize to JSON null.
	if ch.requires == nil {
		return []string{}
	}
	return ch.requires
}

// Method implements Change.Method.
func (ch *changeInfo) Method() string {
	return ch.method
}

// setId implements Change.setId.
func (ch *changeInfo) setId(id string) {
	ch.id = id
}

// newAddCharmChange creates a new change for adding a charm.
func newAddCharmChange(params AddCharmParams, requires ...string) *AddCharmChange {
	return &AddCharmChange{
		changeInfo: changeInfo{
			requires: requires,
			method:   "addCharm",
		},
		Params: params,
	}
}

// AddCharmChange holds a change for adding a charm to the environment.
type AddCharmChange struct {
	changeInfo
	// Params holds parameters for adding a charm.
	Params AddCharmParams
}

// GUIArgs implements Change.GUIArgs.
func (ch *AddCharmChange) GUIArgs() []interface{} {
	series, err := baseToSeries(ch.Params.Base)
	if err != nil {
		// params base is has already been parsed, so this should be impossible.
		logger.Errorf("Cannot parse base to series: %v", ch.Params.Base)
	}
	return []interface{}{ch.Params.Charm, series, ch.Params.Channel}
}

// Args implements Change.Args.
func (ch *AddCharmChange) Args() (map[string]interface{}, error) {
	return paramsToArgs(ch.Params)
}

// Description implements Change.
func (ch *AddCharmChange) Description() []string {
	p := ch.Params
	var base, channel string
	if p.Base != "" {
		base = " for base " + p.Base
	}
	if p.Revision != nil && *p.Revision >= 0 {
		channel = fmt.Sprintf(" with revision %d", *p.Revision)
	} else if p.Channel != "" {
		channel = " from channel " + p.Channel
	}

	// If we fail when parsing the url, we can consider it being a name rather
	// than a URL.
	var location string
	name := p.Charm
	if curl, err := charm.ParseURL(name); err == nil {
		name = curl.Name

		location = storeLocation(curl.Schema)
		if location != "" {
			location = fmt.Sprintf(" from %s", location)
		}
	}
	var arch string
	if p.Architecture != "" {
		arch = fmt.Sprintf(" with architecture=%s", p.Architecture)
	}

	return []string{fmt.Sprintf("upload charm %s%s%s%s%s", name, location, base, channel, arch)}
}

// AddCharmParams holds parameters for adding a charm to the environment.
type AddCharmParams struct {
	// Charm holds the URL of the charm to be added.
	Charm string `json:"charm"`
	// Revision holds the revision of the charm to be added.
	Revision *int `json:"revision,omitempty"`
	// Base holds the base of the charm to be added
	// if the charm default is not sufficient.
	Base string `json:"base,omitempty"`
	// Channel holds the preferred channel for obtaining the charm.
	// Channel was added to 2.7 release, use omitempty so we're backwards
	// compatible with older clients.
	Channel string `json:"channel,omitempty"`
	// Architecture holds the preferred charm architecture to deploy the
	// application with.
	Architecture string `json:"architecture,omitempty"`
}

// newUpgradeCharm upgrades an existing charm to a new version.
func newUpgradeCharm(params UpgradeCharmParams, requires ...string) *UpgradeCharmChange {
	return &UpgradeCharmChange{
		changeInfo: changeInfo{
			requires: requires,
			method:   "upgradeCharm",
		},
		Params: params,
	}
}

// UpgradeCharmChange holds a change for adding a charm to the environment.
type UpgradeCharmChange struct {
	changeInfo
	// Params holds parameters for upgrading the charm for an application.
	Params UpgradeCharmParams
}

// GUIArgs implements Change.GUIArgs.
func (ch *UpgradeCharmChange) GUIArgs() []interface{} {
	series, err := baseToSeries(ch.Params.Base)
	if err != nil {
		// params base is has already been parsed, so this should be impossible.
		logger.Errorf("Cannot parse base to series: %v", ch.Params.Base)
	}
	return []interface{}{
		ch.Params.Charm,
		ch.Params.Application,
		series,
		ch.Params.Channel,
	}
}

// Args implements Change.Args.
func (ch *UpgradeCharmChange) Args() (map[string]interface{}, error) {
	return paramsToArgs(ch.Params)
}

// Description implements Change.
func (ch *UpgradeCharmChange) Description() []string {
	var base string
	if ch.Params.Base != "" {
		base = " for base " + ch.Params.Base
	}
	var channel string
	if ch.Params.Channel != "" {
		channel = " from channel " + ch.Params.Channel
	}

	var location string
	name := ch.Params.charmURL
	curl, err := charm.ParseURL(ch.Params.charmURL)
	if err == nil {
		name = curl.Name

		location = storeLocation(curl.Schema)
		if location != "" {
			location = fmt.Sprintf(" from %s ", location)
		}
	}
	return []string{fmt.Sprintf("upgrade %s%susing charm %s%s%s", ch.Params.Application, location, name, base, channel)}
}

// UpgradeCharmParams holds parameters for adding a charm to the environment.
type UpgradeCharmParams struct {
	// Charm holds the placeholder or URL of the charm to be added.
	Charm string `json:"charm"`
	// Application refers to the application that is being upgraded.
	Application string `json:"application"`
	// Base holds the base of the charm to be added
	// if the charm default is not sufficient.
	Base string `json:"base"`
	// Resources identifies the revision to use for each resource
	// of the application's charm.
	Resources map[string]int `json:"resources,omitempty"`
	// LocalResources identifies the path to the local resource
	// of the application's charm.
	LocalResources map[string]string `json:"local-resources,omitempty"`
	// Channel holds the preferred channel for obtaining the charm.
	Channel string `json:"channel,omitempty"`

	charmURL string
}

// newAddMachineChange creates a new change for adding a machine or container.
func newAddMachineChange(params AddMachineParams, requires ...string) *AddMachineChange {
	return &AddMachineChange{
		changeInfo: changeInfo{
			requires: requires,
			method:   "addMachines",
		},
		Params: params,
	}
}

// AddMachineChange holds a change for adding a machine or container.
type AddMachineChange struct {
	changeInfo
	// Params holds parameters for adding a machine.
	Params AddMachineParams
}

// GUIArgs implements Change.GUIArgs.
func (ch *AddMachineChange) GUIArgs() []interface{} {
	series, err := baseToSeries(ch.Params.Base)
	if err != nil {
		// params base is has already been parsed, so this should be impossible.
		logger.Errorf("Cannot parse base to series: %v", ch.Params.Base)
	}
	options := AddMachineOptions{
		Base:          ch.Params.Base,
		Series:        series,
		Constraints:   ch.Params.Constraints,
		ContainerType: ch.Params.ContainerType,
		ParentId:      ch.Params.ParentId,
	}
	return []interface{}{options}
}

// Args implements Change.Args.
func (ch *AddMachineChange) Args() (map[string]interface{}, error) {
	return paramsToArgs(ch.Params)
}

// Description implements Change.
func (ch *AddMachineChange) Description() []string {
	machine := "new machine"
	if ch.Params.existing {
		machine = "existing machine"
	}
	machine += " " + ch.Params.machineID
	if ch.Params.bundleMachineID != "" && ch.Params.bundleMachineID != ch.Params.machineID {
		machine += " (bundle machine " + ch.Params.bundleMachineID + ")"
	}

	if ch.Params.ContainerType != "" {
		machine = ch.Params.ContainerType + " container " + ch.Params.containerMachineID + " on " + machine
	}
	return []string{fmt.Sprintf("add %s", machine)}
}

// AddMachineOptions holds GUI options for adding a machine or container.
type AddMachineOptions struct {
	// Base holds the machine OS base.
	Base string `json:"base,omitempty"`
	// Series holds the optional machine OS series.
	// DEPRECATED
	Series string `json:"series,omitempty"`
	// Constraints holds the machine constraints.
	Constraints string `json:"constraints,omitempty"`
	// ContainerType holds the machine container type (like "lxc" or "kvm").
	ContainerType string `json:"containerType,omitempty"`
	// ParentId holds the id of the parent machine.
	ParentId string `json:"parentId,omitempty"`
}

// AddMachineParams holds parameters for adding a machine or container.
type AddMachineParams struct {
	// Base holds the optional machine OS base.
	Base string `json:"base,omitempty"`
	// Constraints holds the optional machine constraints.
	Constraints string `json:"constraints,omitempty"`
	// ContainerType optionally holds the type of the container (for instance
	// ""lxc" or kvm"). It is not specified for top level machines.
	ContainerType string `json:"container-type,omitempty"`
	// ParentId optionally holds a placeholder pointing to another machine
	// change or to a unit change. This value is only specified in the case
	// this machine is a container, in which case also ContainerType is set.
	ParentId string `json:"parent-id,omitempty"`

	existing           bool
	bundleMachineID    string
	machineID          string
	containerMachineID string
}

// Machine returns the machine for these params, either the container ID,
// or the machine ID if it doesn't exist.
func (a AddMachineParams) Machine() string {
	if a.containerMachineID == "" {
		return a.machineID
	}
	return a.containerMachineID
}

// newAddRelationChange creates a new change for adding a relation.
func newAddRelationChange(params AddRelationParams, requires ...string) *AddRelationChange {
	return &AddRelationChange{
		changeInfo: changeInfo{
			requires: requires,
			method:   "addRelation",
		},
		Params: params,
	}
}

// AddRelationChange holds a change for adding a relation between two applications.
type AddRelationChange struct {
	changeInfo
	// Params holds parameters for adding a relation.
	Params AddRelationParams
}

// GUIArgs implements Change.GUIArgs.
func (ch *AddRelationChange) GUIArgs() []interface{} {
	return []interface{}{ch.Params.Endpoint1, ch.Params.Endpoint2}
}

// Args implements Change.Args.
func (ch *AddRelationChange) Args() (map[string]interface{}, error) {
	return paramsToArgs(ch.Params)
}

// Description implements Change.
func (ch *AddRelationChange) Description() []string {
	return []string{fmt.Sprintf("add relation %s - %s", ch.Params.applicationEndpoint1, ch.Params.applicationEndpoint2)}
}

// AddRelationParams holds parameters for adding a relation between two applications.
type AddRelationParams struct {
	// Endpoint1 and Endpoint2 hold relation endpoints in the
	// "application:interface" form, where the application is either a
	// placeholder pointing to an application change or in the case of a model
	// that already has this application deployed, the name of the
	// application, and the interface is optional. Examples are
	// "$deploy-42:web", "$deploy-42", "mysql:db".
	Endpoint1 string `json:"endpoint1"`
	Endpoint2 string `json:"endpoint2"`

	// These values are always referring to application names.
	applicationEndpoint1 string
	applicationEndpoint2 string
}

// newAddApplicationChange creates a new change for adding an application.
func newAddApplicationChange(params AddApplicationParams, requires ...string) *AddApplicationChange {
	return &AddApplicationChange{
		changeInfo: changeInfo{
			requires: requires,
			method:   "deploy",
		},
		Params: params,
	}
}

// AddApplicationChange holds a change for deploying a Juju application.
type AddApplicationChange struct {
	changeInfo
	// Params holds parameters for adding an application.
	Params AddApplicationParams
}

// GUIArgsWithDevices implements Change.GUIArgs and adds devices support
func (ch *AddApplicationChange) GUIArgsWithDevices() []interface{} {
	return ch.buildArgs(true)
}

// Args implements Change.Args.
func (ch *AddApplicationChange) Args() (map[string]interface{}, error) {
	return paramsToArgs(ch.Params)
}

// TODO: since GUIArgs are returned in a magical order, replacing series with base
// would be a breaking change. Remove GetChanges facade endpoint in Juju 4
func (ch *AddApplicationChange) buildArgs(includeDevices bool) []interface{} {
	options := ch.Params.Options
	if options == nil {
		options = make(map[string]interface{}, 0)
	}
	storage := ch.Params.Storage
	if storage == nil {
		storage = make(map[string]string, 0)
	}
	devices := ch.Params.Devices
	if devices == nil {
		devices = map[string]string{}
	}
	endpointBindings := ch.Params.EndpointBindings
	if endpointBindings == nil {
		endpointBindings = make(map[string]string, 0)
	}
	resources := ch.Params.Resources
	if resources == nil {
		resources = make(map[string]int, 0)
	}
	series, err := baseToSeries(ch.Params.Base)
	if err != nil {
		// params base is has already been parsed, so this should be impossible.
		logger.Errorf("Cannot parse base to series: %v", ch.Params.Base)
	}
	args := []interface{}{
		ch.Params.Charm,
		series,
		ch.Params.Application,
		options,
		ch.Params.Constraints,
		storage,
		devices,
		endpointBindings,
		resources,
		ch.Params.NumUnits,
		ch.Params.Channel,
	}
	if !includeDevices {
		// delete devices after storage
		args = append(args[:6], args[6+1:]...)
	}
	return args
}

// GUIArgs implements Change.GUIArgs.
func (ch *AddApplicationChange) GUIArgs() []interface{} {
	return ch.buildArgs(false)
}

// Description implements Change.
func (ch *AddApplicationChange) Description() []string {
	var base string
	if ch.Params.Base != "" {
		base = " on " + ch.Params.Base
	}
	var channel string
	if ch.Params.Channel != "" {
		channel = " with " + ch.Params.Channel
	}
	var unitsInfo string
	if ch.Params.NumUnits > 0 {
		plural := ""
		if ch.Params.NumUnits > 1 {
			plural = "s"
		}
		unitsInfo = fmt.Sprintf(" with %d unit%s", ch.Params.NumUnits, plural)
	}

	var using string
	var location string
	curl, err := charm.ParseURL(ch.Params.charmURL)
	if err == nil {
		location = storeLocation(curl.Schema)
		if location != "" {
			location = fmt.Sprintf(" from %s", location)
		}
		if ch.Params.Application != curl.Name {
			using = fmt.Sprintf(" using %s", curl.Name)
		}
	}

	return []string{fmt.Sprintf("deploy application %s%s%s%s%s%s", ch.Params.Application, location, unitsInfo, base, channel, using)}
}

// AddApplicationParams holds parameters for deploying a Juju application.
type AddApplicationParams struct {
	// Charm holds the URL of the charm to be used to deploy this application.
	Charm string `json:"charm"`
	// Base holds the base of the application to be deployed
	// if the charm default is not sufficient.
	Base string `json:"base,omitempty"`
	// Application holds the application name.
	Application string `json:"application,omitempty"`
	// NumUnits holds the number of units required.
	// For IAAS models, this will be 0 and separate AddUnitChanges will be used.
	// For Kubernetes models, this will be used to scale the application.
	NumUnits int `json:"num-units,omitempty"`
	// Options holds application options.
	Options map[string]interface{} `json:"options,omitempty"`
	// Constraints holds the optional application constraints.
	Constraints string `json:"constraints,omitempty"`
	// Storage holds the optional storage constraints.
	Storage map[string]string `json:"storage,omitempty"`
	// Devices holds the optional devices constraints.
	Devices map[string]string `json:"devices,omitempty"`
	// EndpointBindings holds the optional endpoint bindings
	EndpointBindings map[string]string `json:"endpoint-bindings,omitempty"`
	// Resources identifies the revision to use for each resource
	// of the application's charm.
	Resources map[string]int `json:"resources,omitempty"`
	// LocalResources identifies the path to the local resource
	// of the application's charm.
	LocalResources map[string]string `json:"local-resources,omitempty"`
	// Channel holds the channel of the application to be deployed.
	Channel string `json:"channel,omitempty"`

	// The public Charm holds either the charmURL of a placeholder for the
	// add charm change.
	charmURL string
}

// newAddUnitChange creates a new change for adding an application unit.
func newAddUnitChange(params AddUnitParams, requires ...string) *AddUnitChange {
	return &AddUnitChange{
		changeInfo: changeInfo{
			requires: requires,
			method:   "addUnit",
		},
		Params: params,
	}
}

// AddUnitChange holds a change for adding an application unit.
type AddUnitChange struct {
	changeInfo
	// Params holds parameters for adding a unit.
	Params AddUnitParams
}

// GUIArgs implements Change.GUIArgs.
func (ch *AddUnitChange) GUIArgs() []interface{} {
	args := []interface{}{ch.Params.Application, nil}
	if ch.Params.To != "" {
		args[1] = ch.Params.To
	}
	return args
}

// Args implements Change.Args.
func (ch *AddUnitChange) Args() (map[string]interface{}, error) {
	return paramsToArgs(ch.Params)
}

// Description implements Change.
func (ch *AddUnitChange) Description() []string {
	placement := "new machine"
	if ch.Params.baseMachine != "" {
		placement = placement + " " + ch.Params.baseMachine
	}
	if ch.Params.placementDescription != "" {
		placement = ch.Params.placementDescription
	}
	if ch.Params.directive != "" {
		placement += " to satisfy [" + ch.Params.directive + "]"
	}

	return []string{fmt.Sprintf("add unit %s to %s", ch.Params.unitName, placement)}
}

// AddUnitParams holds parameters for adding an application unit.
type AddUnitParams struct {
	// Application holds the application placeholder name for which a unit is added.
	Application string `json:"application"`
	// To holds the optional location where to add the unit, as a placeholder
	// pointing to another unit change or to a machine change.
	To string `json:"to,omitempty"`

	unitName             string
	placementDescription string
	// If directive is specified, it is added to the placement description
	// to explain why the unit is being placed there.
	directive   string
	baseMachine string
}

// Unit returns the unit name for these params.
func (a AddUnitParams) Unit() string {
	return a.unitName
}

// PlacementDescription returns the placement description for these params.
func (a AddUnitParams) PlacementDescription() string {
	return a.placementDescription
}

// BaseMachine returns the base machine for these params.
func (a AddUnitParams) BaseMachine() string {
	return a.baseMachine
}

// newExposeChange creates a new change for exposing an application.
func newExposeChange(params ExposeParams, requires ...string) *ExposeChange {
	return &ExposeChange{
		changeInfo: changeInfo{
			requires: requires,
			method:   "expose",
		},
		Params: params,
	}
}

// ExposeChange holds a change for exposing an application.
type ExposeChange struct {
	changeInfo
	// Params holds parameters for exposing an application.
	Params ExposeParams
}

// GUIArgs implements Change.GUIArgs.
func (ch *ExposeChange) GUIArgs() []interface{} {
	if len(ch.Params.ExposedEndpoints) == 0 {
		return []interface{}{ch.Params.Application, nil}
	}
	return []interface{}{ch.Params.Application, ch.Params.ExposedEndpoints}
}

// Args implements Change.Args.
func (ch *ExposeChange) Args() (map[string]interface{}, error) {
	return paramsToArgs(ch.Params)
}

// Description implements Change.
func (ch *ExposeChange) Description() []string {
	// Easy case: all application gets exposed and no endpoint-specific
	// parameters are provided.
	if len(ch.Params.ExposedEndpoints) == 0 {
		return []string{fmt.Sprintf("expose all endpoints of %s and allow access from CIDRs 0.0.0.0/0 and ::/0", ch.Params.appName)}
	}

	var (
		descr  bytes.Buffer
		output []string
	)
	for _, exposedGroup := range groupByExposedEndpointParams(ch.Params.ExposedEndpoints) {
		if exposedGroup.endpointNames[0] == "" {
			fmt.Fprint(&descr, "expose all endpoints")
		} else {
			plural := ""
			if len(exposedGroup.endpointNames) > 1 {
				plural = "s"
			}
			fmt.Fprintf(&descr, "override expose settings for endpoint%s %s", plural, strings.Join(exposedGroup.endpointNames, ","))
		}

		fmt.Fprintf(&descr, " of %s and allow access from ", ch.Params.appName)

		if spaceCount, cidrCount := len(exposedGroup.params.ExposeToSpaces), len(exposedGroup.params.ExposeToCIDRs); spaceCount+cidrCount != 0 {
			if spaceCount != 0 {
				plural := ""
				if spaceCount > 1 {
					plural = "s"
				}
				sort.Strings(exposedGroup.params.ExposeToSpaces)
				fmt.Fprintf(&descr, "space%s %s", plural, strings.Join(exposedGroup.params.ExposeToSpaces, ","))
			}

			if spaceCount != 0 && cidrCount != 0 {
				fmt.Fprint(&descr, " and ")
			}

			if cidrCount != 0 {
				plural := ""
				if cidrCount > 1 {
					plural = "s"
				}

				sort.Strings(exposedGroup.params.ExposeToCIDRs)
				fmt.Fprintf(&descr, "CIDR%s %s", plural, strings.Join(exposedGroup.params.ExposeToCIDRs, ","))
			}
		} else {
			fmt.Fprint(&descr, "CIDRs 0.0.0.0/0 and ::/0")
		}

		output = append(output, descr.String())
		descr.Reset()
	}
	return output
}

type exposedEndpointGroup struct {
	endpointNames []string
	params        *ExposedEndpointParams
}

// groupByExposedEndpointParams groups together any endpoints that have the same
// set of exposed endpoint parameters and returns them as a slice of
// exposedEndpointGroup entries sorted by endpoint name.
func groupByExposedEndpointParams(exposedEndpoints map[string]*ExposedEndpointParams) []exposedEndpointGroup {
	groups := make(map[*ExposedEndpointParams][]string)

nextEndpoint:
	for epName, expDetails := range exposedEndpoints {
		if epName == "" {
			continue
		}

		for grpKey := range groups {
			if grpKey.equalTo(expDetails) {
				groups[grpKey] = append(groups[grpKey], epName)
				continue nextEndpoint
			}
		}

		groups[expDetails] = []string{epName}
	}

	// Add entry for wildcard endpoint (if present)
	if expDetails, found := exposedEndpoints[""]; found {
		groups[expDetails] = []string{""}
	}

	// Ensure all endpoints are sorted and convert into a list
	groupList := make([]exposedEndpointGroup, 0, len(groups))
	for expDetails, epList := range groups {
		sort.Strings(epList)
		groupList = append(groupList, exposedEndpointGroup{
			endpointNames: epList,
			params:        expDetails,
		})
	}

	sort.Slice(groupList, func(i, j int) bool {
		// Each list entry has at least one endpoint name and the ones
		// with multiple names are pre-sorted by name.
		return groupList[i].endpointNames[0] < groupList[j].endpointNames[0]
	})

	return groupList
}

// ExposeParams holds parameters for exposing an application.
type ExposeParams struct {
	// Application holds the placeholder name of the application that must be exposed.
	Application string `json:"application"`

	// ExposedEndpoints stores a subset of the application endpoints that
	// are used to select the set of open ports that should be accessible
	// if the application is exposed. An empty value indicates that all
	// open ports should be made accessible.
	ExposedEndpoints map[string]*ExposedEndpointParams `json:"exposed-endpoints,omitempty"`

	appName        string
	alreadyExposed bool
}

// ExposedEndpointParams encapsulates the expose-related parameters for a
// particular endpoint.
type ExposedEndpointParams struct {
	// ExposeToSpaces contains a list of spaces that should be able to
	// access the application ports if the application is exposed.
	ExposeToSpaces []string `json:"expose-to-spaces,omitempty"`

	// ExposeToCIDRs contains a list of CIDRs that should be able to
	// access the application ports if the application is exposed.
	ExposeToCIDRs []string `json:"expose-to-cidrs,omitempty"`
}

func (exp *ExposedEndpointParams) equalTo(other *ExposedEndpointParams) bool {
	return equalStringSlices(exp.ExposeToSpaces, other.ExposeToSpaces) &&
		equalStringSlices(exp.ExposeToCIDRs, other.ExposeToCIDRs)
}

func equalStringSlices(a, b []string) bool {
	if len(a) != len(b) {
		return false
	}

	setA := set.NewStrings(a...)
	setB := set.NewStrings(b...)
	return setA.Difference(setB).IsEmpty()
}

// newScaleChange creates a new change for scaling a Kubernetes application.
func newScaleChange(params ScaleParams, requires ...string) *ScaleChange {
	return &ScaleChange{
		changeInfo: changeInfo{
			requires: requires,
			method:   "scale",
		},
		Params: params,
	}
}

// ScaleChange holds a change for scaling an application.
type ScaleChange struct {
	changeInfo
	// Params holds parameters for scaling an application.
	Params ScaleParams
}

// GUIArgs implements Change.GUIArgs.
func (ch *ScaleChange) GUIArgs() []interface{} {
	return []interface{}{ch.Params.Application, ch.Params.Scale}
}

// Args implements Change.Args.
func (ch *ScaleChange) Args() (map[string]interface{}, error) {
	return paramsToArgs(ch.Params)
}

// Description implements Change.
func (ch *ScaleChange) Description() []string {
	return []string{fmt.Sprintf("scale %s to %d units", ch.Params.appName, ch.Params.Scale)}
}

// ScaleParams holds parameters for scaling an application.
type ScaleParams struct {
	// Application holds the placeholder name of the application to be scaled.
	Application string `json:"application"`

	// Scale is the new scale value to use.
	Scale int `json:"scale"`

	appName string
}

// newSetAnnotationsChange creates a new change for setting annotations.
func newSetAnnotationsChange(params SetAnnotationsParams, requires ...string) *SetAnnotationsChange {
	return &SetAnnotationsChange{
		changeInfo: changeInfo{
			requires: requires,
			method:   "setAnnotations",
		},
		Params: params,
	}
}

// SetAnnotationsChange holds a change for setting application and machine
// annotations.
type SetAnnotationsChange struct {
	changeInfo
	// Params holds parameters for setting annotations.
	Params SetAnnotationsParams
}

// GUIArgs implements Change.GUIArgs.
func (ch *SetAnnotationsChange) GUIArgs() []interface{} {
	return []interface{}{ch.Params.Id, string(ch.Params.EntityType), ch.Params.Annotations}
}

// Args implements Change.Args.
func (ch *SetAnnotationsChange) Args() (map[string]interface{}, error) {
	return paramsToArgs(ch.Params)
}

// Description implements Change.
func (ch *SetAnnotationsChange) Description() []string {
	return []string{fmt.Sprintf("set annotations for %s", ch.Params.target)}
}

// EntityType holds entity types ("application" or "machine").
type EntityType string

const (
	ApplicationType EntityType = "application"
	MachineType     EntityType = "machine"
)

// SetAnnotationsParams holds parameters for setting annotations.
type SetAnnotationsParams struct {
	// Id is the placeholder for the application or machine change corresponding to
	// the entity to be annotated.
	Id string `json:"id"`
	// EntityType holds the type of the entity, "application" or "machine".
	EntityType EntityType `json:"entity-type"`
	// Annotations holds the annotations as key/value pairs.
	Annotations map[string]string `json:"annotations"`

	target string
}

// newSetOptionsChange creates a new change for setting application options.
func newSetOptionsChange(params SetOptionsParams, requires ...string) *SetOptionsChange {
	return &SetOptionsChange{
		changeInfo: changeInfo{
			requires: requires,
			method:   "setOptions",
		},
		Params: params,
	}
}

// SetOptionsChange holds a change for setting application options.
type SetOptionsChange struct {
	changeInfo
	// Params holds parameters for setting options.
	Params SetOptionsParams
}

// GUIArgs implements Change.GUIArgs.
func (ch *SetOptionsChange) GUIArgs() []interface{} {
	return []interface{}{ch.Params.Application, ch.Params.Options}
}

// Args implements Change.Args.
func (ch *SetOptionsChange) Args() (map[string]interface{}, error) {
	return paramsToArgs(ch.Params)
}

// Description implements Change.
func (ch *SetOptionsChange) Description() []string {
	return []string{fmt.Sprintf("set application options for %s", ch.Params.Application)}
}

// SetOptionsParams holds parameters for setting options.
type SetOptionsParams struct {
	// Application is the name of the application.
	Application string `json:"application"`
	// Options holds the changed options for the application.
	Options map[string]interface{} `json:"options,omitempty"`
}

// newSetConstraintsChange creates a new change for setting application constraints.
func newSetConstraintsChange(params SetConstraintsParams) *SetConstraintsChange {
	return &SetConstraintsChange{
		changeInfo: changeInfo{
			method: "setConstraints",
		},
		Params: params,
	}
}

// SetConstraintsChange holds a change for setting application constraints.
type SetConstraintsChange struct {
	changeInfo
	// Params holds parameters for setting constraints.
	Params SetConstraintsParams
}

// GUIArgs implements Change.GUIArgs.
func (ch *SetConstraintsChange) GUIArgs() []interface{} {
	return []interface{}{ch.Params.Application, ch.Params.Constraints}
}

// Args implements Change.Args.
func (ch *SetConstraintsChange) Args() (map[string]interface{}, error) {
	return paramsToArgs(ch.Params)
}

// Description implements Change.
func (ch *SetConstraintsChange) Description() []string {
	return []string{fmt.Sprintf("set constraints for %s to %q", ch.Params.Application, ch.Params.Constraints)}
}

// SetConstraintsParams holds parameters for setting constraints.
type SetConstraintsParams struct {
	// Application is the name of the application.
	Application string `json:"application"`
	// Constraints holds the new constraints.
	Constraints string `json:"constraints,omitempty"`
}

// CreateOfferChange holds a change for creating a new application endpoint offer.
type CreateOfferChange struct {
	changeInfo
	// Params holds parameters for creating an offer.
	Params CreateOfferParams
}

// newCreateOfferChange creates a new change for creating an offer.
func newCreateOfferChange(params CreateOfferParams, requires ...string) *CreateOfferChange {
	return &CreateOfferChange{
		changeInfo: changeInfo{
			requires: requires,
			method:   "createOffer",
		},
		Params: params,
	}
}

// GUIArgs implements Change.GUIArgs.
func (ch *CreateOfferChange) GUIArgs() []interface{} {
	return []interface{}{ch.Params.Application, ch.Params.Endpoints, ch.Params.OfferName}
}

// Args implements Change.Args.
func (ch *CreateOfferChange) Args() (map[string]interface{}, error) {
	return paramsToArgs(ch.Params)
}

// Description implements Change.
func (ch *CreateOfferChange) Description() []string {
	verb := "create"
	if ch.Params.Update {
		verb = "update"
	}
	return []string{fmt.Sprintf("%s offer %s using %s:%s", verb, ch.Params.OfferName, ch.Params.Application, strings.Join(ch.Params.Endpoints, ","))}
}

// CreateOfferParams holds parameters for creating an application offer.
type CreateOfferParams struct {
	// Application is the name of the application to create an offer for.
	Application string `json:"application"`
	// Endpoint is a list of application endpoint to expose as part of an offer.
	Endpoints []string `json:"endpoints"`
	// OfferName describes the offer name.
	OfferName string `json:"offer-name,omitempty"`
	// Update is set to true if an existing offer is to be updated.
	Update bool `json:"update,omitempty"`
}

// ConsumeOfferChange holds a change for consuming a offer.
type ConsumeOfferChange struct {
	changeInfo
	// Params holds the parameters for consuming an offer.
	Params ConsumeOfferParams
}

func newConsumeOfferChange(params ConsumeOfferParams, requires ...string) *ConsumeOfferChange {
	return &ConsumeOfferChange{
		changeInfo: changeInfo{
			requires: requires,
			method:   "consumeOffer",
		},
		Params: params,
	}
}

// GUIArgs implements Change.GUIArgs.
func (ch *ConsumeOfferChange) GUIArgs() []interface{} {
	return []interface{}{ch.Params.URL, ch.Params.ApplicationName}
}

// Args implements Change.Args.
func (ch *ConsumeOfferChange) Args() (map[string]interface{}, error) {
	return paramsToArgs(ch.Params)
}

// Description implements Change.
func (ch *ConsumeOfferChange) Description() []string {
	return []string{fmt.Sprintf("consume offer %s at %s", ch.Params.ApplicationName, ch.Params.URL)}
}

// ConsumeOfferParams holds the parameters for consuming an offer.
type ConsumeOfferParams struct {
	// URL contains the location of the offer
	URL string `json:"url"`
	// ApplicationName describes the application name on offer.
	ApplicationName string `json:"application-name,omitempty"`
}

// GrantOfferAccessChange holds a change for granting a user access to an offer.
type GrantOfferAccessChange struct {
	changeInfo
	// Params holds the parameters for the grant.
	Params GrantOfferAccessParams
}

func newGrantOfferAccessChange(params GrantOfferAccessParams, requires ...string) *GrantOfferAccessChange {
	return &GrantOfferAccessChange{
		changeInfo: changeInfo{
			requires: requires,
			method:   "grantOfferAccess",
		},
		Params: params,
	}
}

// GUIArgs implements Change.GUIArgs.
func (ch *GrantOfferAccessChange) GUIArgs() []interface{} {
	return []interface{}{ch.Params.User, ch.Params.Access, ch.Params.Offer}
}

// Args implements Change.Args.
func (ch *GrantOfferAccessChange) Args() (map[string]interface{}, error) {
	return paramsToArgs(ch.Params)
}

// Description implements Change.
func (ch *GrantOfferAccessChange) Description() []string {
	return []string{fmt.Sprintf("grant user %s %s access to offer %s", ch.Params.User, ch.Params.Access, ch.Params.Offer)}
}

func paramsToArgs(params interface{}) (map[string]interface{}, error) {
	if params == nil {
		return nil, nil
	}
	bytes, err := json.Marshal(params)
	if err != nil {
		return nil, errors.Trace(err)
	}
	var result map[string]interface{}
	if err := json.Unmarshal(bytes, &result); err != nil {
		return nil, errors.Trace(err)
	}
	// For backwards compatibility, ensure series is included along with base
	// TODO: remove in Juju 4
	if b, ok := result["base"]; ok {
		series, err := baseToSeries(b)
		if err != nil {
			return nil, errors.Trace(err)
		}
		result["series"] = series
	}
	return result, nil
}

// baseToSeries converts a base from Args into a series
// We wish to move entirely to bases, but must keep series
// in Args and GUIArgs for backwards compatibility.
func baseToSeries(b interface{}) (string, error) {
	bStr, ok := b.(string)
	if !ok {
		return "", errors.Errorf("Failed to parse base arg as string")
	}
	if bStr == "" {
		return "", nil
	}
	base, err := series.ParseBaseFromString(bStr)
	if err != nil {
		return "", errors.Trace(err)
	}
	series, err := series.GetSeriesFromBase(base)
	if err != nil {
		return "", errors.Trace(err)
	}
	return series, nil
}

// GrantOfferAccessParams holds the parameters for granting access to a user.
type GrantOfferAccessParams struct {
	// User holds the user name to grant access to.
	User string `json:"user"`
	// The type of access to grant.
	Access string `json:"access"`
	// The offer name to be granted access to.
	Offer string `json:"offer"`
}

// changeset holds the list of changes returned by FromData.
type changeset struct {
	changes []Change
}

// add adds the given change to this change set.
func (cs *changeset) add(change Change) {
	change.setId(fmt.Sprintf("%s-%d", change.Method(), len(cs.changes)))
	cs.changes = append(cs.changes, change)
}

// dependents returns a map of change-id -> changes that depend on
// it. We can't calculate this as changes are added because in some
// cases a change's requirements are updated after it's added to the
// changeset.
func (cs *changeset) dependents() map[string][]string {
	result := make(map[string][]string)
	for _, change := range cs.changes {
		for _, dep := range change.Requires() {
			result[dep] = append(result[dep], change.Id())
		}
	}
	return result
}

// sorted returns the changes sorted by requirements, required first.
func (cs *changeset) sorted() ([]Change, error) {
	// Exit it early if there is nothing to sort.
	if len(cs.changes) == 0 {
		return nil, nil
	}

	// Create a map to sort the data.
	data := make(map[string][]string, len(cs.changes))
	dataOrder := make([]string, len(cs.changes))
	for i, c := range cs.changes {
		// Sorting the requirements can be removed if the place in
		// handlers.go where the order of requirements is not
		// idempotent can be found and fixed.
		sort.Sort(sort.StringSlice(c.Requires()))
		data[c.Id()] = c.Requires()
		dataOrder[i] = c.Id()
	}
	sortedChangeIDs, err := toposortFlatten(dataOrder, data)
	if err != nil {
		return nil, errors.Trace(err)
	}
	// convert the sorted change IDs to a sorted slice
	// of changes
	var sortedChanges []Change
	for _, changeID := range sortedChangeIDs {
		for _, change := range cs.changes {
			if changeID == change.Id() {
				sortedChanges = append(sortedChanges, change)
				break
			}
		}
	}
	return sortedChanges, nil
}

// toposortFlatten performs a stable topological sort on the provided
// data.  dataOrder is a slice of the originally ordered changes. data is a
// map of change to requirements.  To be idempotent, requirements must be in
// the same order each time.  Use along with data to ensure that this method
// is deterministic.
func toposortFlatten(dataOrder []string, data map[string][]string) ([]string, error) {

	// inDegree tracks the in-degree of each vertex `ch`
	// i.e. the number of changes that must be done before `ch`.
	inDegree := make(map[string]int, len(dataOrder))
	// followers is the inverse of data: for each change `r`, followers[ch] is
	// the list of all changes which require `r`.
	followers := make(map[string][]string, len(dataOrder))

	for ch, reqs := range data {
		inDegree[ch] = len(reqs)
		for _, r := range reqs {
			followers[r] = append(followers[r], ch)
		}
	}

	sorted := make([]string, 0, len(dataOrder))

	// Loop through and take out changes with in-degree 0
	//  - these changes can be done now
	for len(inDegree) > 0 {
		lStart := len(inDegree)

		for _, ch := range dataOrder {
			if d, ok := inDegree[ch]; ok && d == 0 {
				sorted = append(sorted, ch)
				delete(inDegree, ch)
				for _, fo := range followers[ch] {
					inDegree[fo]--
				}
			}
		}

		if lStart == len(inDegree) {
			// If nothing is removed in an iteration then we are stuck.
			// Return error because something must have gone wrong somewhere
			return nil, errors.New("sort failed")
		}
	}

	return sorted, nil
}

func storeLocation(schema string) string {
	switch {
	case charm.CharmHub.Matches(schema):
		return "charm-hub"
	case charm.Local.Matches(schema):
		return "local"
	}
	return ""
}<|MERGE_RESOLUTION|>--- conflicted
+++ resolved
@@ -36,11 +36,7 @@
 
 // CharmResolver resolves the channel and revision of a charm from the list of
 // parameters.
-<<<<<<< HEAD
-type CharmResolver func(charm string, base series.Base, channel, arch string, revision int) (string, int, error)
-=======
-type CharmResolver func(charm string, series corebase.Base, channel, arch string, revision int) (string, int, error)
->>>>>>> bbad9d12
+type CharmResolver func(charm string, base corebase.Base, channel, arch string, revision int) (string, int, error)
 
 // ChangesConfig is used to provide the required data for determining changes.
 type ChangesConfig struct {
@@ -1282,11 +1278,11 @@
 	if bStr == "" {
 		return "", nil
 	}
-	base, err := series.ParseBaseFromString(bStr)
+	base, err := corebase.ParseBaseFromString(bStr)
 	if err != nil {
 		return "", errors.Trace(err)
 	}
-	series, err := series.GetSeriesFromBase(base)
+	series, err := corebase.GetSeriesFromBase(base)
 	if err != nil {
 		return "", errors.Trace(err)
 	}
