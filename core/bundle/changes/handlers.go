--- conflicted
+++ resolved
@@ -51,13 +51,6 @@
 	var change Change
 	for _, name := range names {
 		application := applications[name]
-<<<<<<< HEAD
-=======
-		// Legacy k8s charms - assume ubuntu focal.
-		if application.Series == kubernetes {
-			application.Series = corebase.LegacyKubernetesSeries()
-		}
->>>>>>> 430bc2b8
 		existingApp := existing.GetApplication(name)
 		computedSeries, err := getSeries(application, defaultSeries)
 		if err != nil {
@@ -1316,13 +1309,6 @@
 		return "", errors.Trace(err)
 	}
 	if charmURL.Series != "" {
-<<<<<<< HEAD
-=======
-		// Legacy k8s charms - assume ubuntu focal.
-		if charmURL.Series == kubernetes {
-			return corebase.LegacyKubernetesSeries(), nil
-		}
->>>>>>> 430bc2b8
 		return charmURL.Series, nil
 	}
 	return defaultSeries, nil
