--- conflicted
+++ resolved
@@ -80,13 +80,6 @@
 	series, err := WorkloadSeries(time.Time{}, "", "")
 	c.Assert(err, jc.ErrorIsNil)
 	c.Assert(series.SortedValues(), gc.DeepEquals, []string{
-<<<<<<< HEAD
-		"centos7", "centos8", "centos9", "focal", "genericlinux", "jammy", "kubernetes",
+		"centos7", "centos8", "centos9", "focal", "genericlinux", "jammy", "kinetic", "kubernetes",
 		"opensuseleap"})
-=======
-		"bionic", "centos7", "centos8", "centos9", "focal", "genericlinux", "jammy", "kinetic", "kubernetes",
-		"opensuseleap", "trusty", "win10", "win2008r2", "win2012", "win2012hv",
-		"win2012hvr2", "win2012r2", "win2016", "win2016hv", "win2016nano", "win2019",
-		"win7", "win8", "win81", "xenial"})
->>>>>>> 7faed160
 }