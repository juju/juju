// Copyright 2014 Canonical Ltd.
// Licensed under the AGPLv3, see LICENCE file for details.

package backups

import (
	"io"

	"github.com/juju/errors"
	"github.com/juju/loggo"

	"github.com/juju/juju/apiserver/common"
	"github.com/juju/juju/state"
	"github.com/juju/juju/state/backups"
)

func init() {
	common.RegisterStandardFacade("Backups", 0, NewAPI)
}

var logger = loggo.GetLogger("juju.apiserver.backups")

// API serves backup-specific API methods.
type API struct {
	st    *state.State
	paths *backups.Paths
}

// NewAPI creates a new instance of the Backups API facade.
func NewAPI(st *state.State, resources *common.Resources, authorizer common.Authorizer) (*API, error) {
	if !authorizer.AuthClient() {
		return nil, errors.Trace(common.ErrPerm)
	}

	// Get the backup paths.

	dataDirRes := resources.Get("dataDir")
	dataDir, ok := dataDirRes.(common.StringResource)
	if !ok {
		if dataDirRes == nil {
			dataDir = ""
		} else {
			return nil, errors.Errorf("invalid dataDir resource: %v", dataDirRes)
		}
	}

	logDirRes := resources.Get("logDir")
	logDir, ok := logDirRes.(common.StringResource)
	if !ok {
		if logDirRes != nil {
			return nil, errors.Errorf("invalid logDir resource: %v", logDirRes)
		}
		logDir = ""
	}

	paths := backups.Paths{
		DataDir: dataDir.String(),
		LogsDir: logDir.String(),
	}

	// Build the API.
	b := API{
		st:    st,
		paths: &paths,
	}
	return &b, nil
}

var newBackups = func(st *state.State) (backups.Backups, io.Closer) {
<<<<<<< HEAD
	backups, stor := backups.NewBackupsFromState(st)
	return backups, stor
=======
	stor := state.NewBackupStorage(st)
	return backups.NewBackups(stor), stor
>>>>>>> 8eef9927
}<|MERGE_RESOLUTION|>--- conflicted
+++ resolved
@@ -67,11 +67,6 @@
 }
 
 var newBackups = func(st *state.State) (backups.Backups, io.Closer) {
-<<<<<<< HEAD
-	backups, stor := backups.NewBackupsFromState(st)
-	return backups, stor
-=======
 	stor := state.NewBackupStorage(st)
 	return backups.NewBackups(stor), stor
->>>>>>> 8eef9927
 }