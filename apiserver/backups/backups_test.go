--- conflicted
+++ resolved
@@ -22,50 +22,6 @@
 	backupstesting "github.com/juju/juju/state/backups/testing"
 )
 
-<<<<<<< HEAD
-type fakeBackups struct {
-	meta    *metadata.Metadata
-	archive io.ReadCloser
-	err     error
-}
-
-func (i *fakeBackups) Create(files.Paths, db.Info, metadata.Origin, string) (*metadata.Metadata, error) {
-	if i.err != nil {
-		return nil, errors.Trace(i.err)
-	}
-	return i.meta, nil
-}
-
-func (i *fakeBackups) Get(string) (*metadata.Metadata, io.ReadCloser, error) {
-	if i.err != nil {
-		return nil, nil, errors.Trace(i.err)
-	}
-	return i.meta, i.archive, nil
-}
-
-func (i *fakeBackups) List() ([]metadata.Metadata, error) {
-	if i.err != nil {
-		return nil, errors.Trace(i.err)
-	}
-	return []metadata.Metadata{*i.meta}, nil
-}
-
-func (i *fakeBackups) Remove(string) error {
-	if i.err != nil {
-		return errors.Trace(i.err)
-	}
-	return nil
-}
-
-func (i *fakeBackups) Restore(io.ReadCloser, *metadata.Metadata, string, instance.Id) error {
-	if i.err != nil {
-		return errors.Trace(i.err)
-	}
-	return nil
-}
-
-=======
->>>>>>> 8eef9927
 type backupsSuite struct {
 	testing.JujuConnSuite
 	resources  *common.Resources
