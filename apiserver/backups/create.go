// Copyright 2014 Canonical Ltd.
// Licensed under the AGPLv3, see LICENCE file for details.

package backups

import (
	"github.com/juju/errors"

	"github.com/juju/juju/apiserver/params"
<<<<<<< HEAD
	"github.com/juju/juju/state"
	"github.com/juju/juju/state/backups/db"
=======
	"github.com/juju/juju/state/backups"
>>>>>>> 8eef9927
)

// Create is the API method that requests juju to create a new backup
// of its state.  It returns the metadata for that backup.
func (a *API) Create(args params.BackupsCreateArgs) (p params.BackupsMetadataResult, err error) {
	backupsMethods, closer := newBackups(a.st)
	defer closer.Close()

<<<<<<< HEAD
	dbInfo, err := db.NewDBBackupInfo(a.st)
=======
	dbInfo, err := backups.NewDBBackupInfo(a.st)
>>>>>>> 8eef9927
	if err != nil {
		return p, errors.Trace(err)
	}

	// TODO(ericsnow) lp-1389362
	// The machine ID needs to be introspected from the API server, likely
	// through a Resource.
	const machineID = "0"

	meta, err := backups.NewMetadataState(a.st, machineID)
	if err != nil {
		return p, errors.Trace(err)
	}
	meta.Notes = args.Notes

	err = backupsMethods.Create(meta, a.paths, dbInfo)
	if err != nil {
		return p, errors.Trace(err)
	}

	p.UpdateFromMetadata(meta)

	return p, nil
}<|MERGE_RESOLUTION|>--- conflicted
+++ resolved
@@ -7,12 +7,7 @@
 	"github.com/juju/errors"
 
 	"github.com/juju/juju/apiserver/params"
-<<<<<<< HEAD
-	"github.com/juju/juju/state"
-	"github.com/juju/juju/state/backups/db"
-=======
 	"github.com/juju/juju/state/backups"
->>>>>>> 8eef9927
 )
 
 // Create is the API method that requests juju to create a new backup
@@ -21,11 +16,7 @@
 	backupsMethods, closer := newBackups(a.st)
 	defer closer.Close()
 
-<<<<<<< HEAD
-	dbInfo, err := db.NewDBBackupInfo(a.st)
-=======
 	dbInfo, err := backups.NewDBBackupInfo(a.st)
->>>>>>> 8eef9927
 	if err != nil {
 		return p, errors.Trace(err)
 	}
