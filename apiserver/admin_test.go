--- conflicted
+++ resolved
@@ -623,7 +623,8 @@
 		return errors.New("Login not allowed")
 	}
 	checker := func(c *gc.C, loginErr error, _ *api.State) {
-		c.Assert(loginErr, gc.ErrorMatches, "Login not allowed")
+		// error is wrapped in API server
+		c.Assert(loginErr, gc.ErrorMatches, ".*login failed - maintenance in progress.*")
 	}
 	s.checkLoginWithValidator(c, validator, checker)
 }
@@ -640,13 +641,13 @@
 		c.Assert(err, gc.IsNil)
 
 		err = st.APICall("Client", 0, "", "DestroyEnvironment", nil, nil)
-		c.Assert(err, gc.ErrorMatches, "upgrade in progress - Juju functionality is limited")
+		c.Assert(err, gc.ErrorMatches, ".*upgrade in progress - Juju functionality is limited.*")
 	}
 	s.checkLoginWithValidator(c, validator, checker)
 }
 
 func (s *loginSuite) TestFailedLoginDuringMaintenance(c *gc.C) {
-	validator := func(params.Creds) error {
+	validator := func(params.LoginRequest) error {
 		return errors.New("something")
 	}
 	info, cleanup := s.setupServerWithValidator(c, validator)
@@ -656,7 +657,7 @@
 		st := s.openAPIWithoutLogin(c, info)
 		defer st.Close()
 		err := st.Login(tag.String(), "dummy-secret", "nonce")
-		c.Assert(err, gc.ErrorMatches, "login failed - maintenance in progress")
+		c.Assert(err, gc.ErrorMatches, ".*login failed - maintenance in progress.*")
 	}
 	checkLogin(names.NewUserTag("definitelywontexist"))
 	checkLogin(names.NewMachineTag("99999"))
@@ -715,10 +716,7 @@
 	}
 }
 
-<<<<<<< HEAD
-func (s *loginV0Suite) TestLoginReportsAvailableFacadeVersions(c *gc.C) {
-=======
-func (s *loginSuite) openAPIWithoutLogin(c *gc.C, info *api.Info) *api.State {
+func (s *baseLoginSuite) openAPIWithoutLogin(c *gc.C, info *api.Info) *api.State {
 	info.Tag = nil
 	info.Password = ""
 	st, err := api.Open(info, fastDialOpts)
@@ -726,8 +724,7 @@
 	return st
 }
 
-func (s *loginSuite) TestLoginReportsAvailableFacadeVersions(c *gc.C) {
->>>>>>> 2c0ff10e
+func (s *loginV0Suite) TestLoginReportsAvailableFacadeVersions(c *gc.C) {
 	info, cleanup := s.setupServer(c)
 	defer cleanup()
 	st, err := api.Open(info, fastDialOpts)
