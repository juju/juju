--- conflicted
+++ resolved
@@ -167,18 +167,10 @@
 	password := "password"
 	u := f.MakeUser(c, &factory.UserParams{Password: password, Disabled: true})
 
-<<<<<<< HEAD
-	_, err := apiclient.NewClient(st, coretesting.NoopLogger{}).Status([]string{})
+	_, err := apiclient.NewClient(st, coretesting.NoopLogger{}).Status(nil)
 	c.Assert(err, gc.NotNil)
 	c.Check(errors.Is(err, errors.NotImplemented), jc.IsTrue)
 	c.Check(strings.Contains(err.Error(), `unknown facade type "Client"`), jc.IsTrue)
-=======
-	_, err := apiclient.NewClient(st, coretesting.NoopLogger{}).Status(nil)
-	c.Assert(errors.Cause(err), gc.DeepEquals, &rpc.RequestError{
-		Message: `unknown object type "Client"`,
-		Code:    "not implemented",
-	})
->>>>>>> cfe48455
 
 	// Since these are user login tests, the nonce is empty.
 	err = st.Login(u.Tag(), password, "", nil)
@@ -187,18 +179,10 @@
 		Code:    "unauthorized access",
 	})
 
-<<<<<<< HEAD
-	_, err = apiclient.NewClient(st, coretesting.NoopLogger{}).Status([]string{})
+	_, err = apiclient.NewClient(st, coretesting.NoopLogger{}).Status(nil)
 	c.Assert(err, gc.NotNil)
 	c.Check(errors.Is(err, errors.NotImplemented), jc.IsTrue)
 	c.Check(strings.Contains(err.Error(), `unknown facade type "Client"`), jc.IsTrue)
-=======
-	_, err = apiclient.NewClient(st, coretesting.NoopLogger{}).Status(nil)
-	c.Assert(errors.Cause(err), gc.DeepEquals, &rpc.RequestError{
-		Message: `unknown object type "Client"`,
-		Code:    "not implemented",
-	})
->>>>>>> cfe48455
 }
 
 func (s *loginSuite) TestLoginAsDeletedUser(c *gc.C) {
@@ -209,18 +193,10 @@
 	password := "password"
 	u := f.MakeUser(c, &factory.UserParams{Password: password})
 
-<<<<<<< HEAD
-	_, err := apiclient.NewClient(st, coretesting.NoopLogger{}).Status([]string{})
+	_, err := apiclient.NewClient(st, coretesting.NoopLogger{}).Status(nil)
 	c.Assert(err, gc.NotNil)
 	c.Check(errors.Is(err, errors.NotImplemented), jc.IsTrue)
 	c.Check(strings.Contains(err.Error(), `unknown facade type "Client"`), jc.IsTrue)
-=======
-	_, err := apiclient.NewClient(st, coretesting.NoopLogger{}).Status(nil)
-	c.Assert(errors.Cause(err), gc.DeepEquals, &rpc.RequestError{
-		Message: `unknown object type "Client"`,
-		Code:    "not implemented",
-	})
->>>>>>> cfe48455
 
 	err = s.ControllerModel(c).State().RemoveUser(u.UserTag())
 	c.Assert(err, jc.ErrorIsNil)
@@ -232,18 +208,10 @@
 		Code:    "unauthorized access",
 	})
 
-<<<<<<< HEAD
-	_, err = apiclient.NewClient(st, coretesting.NoopLogger{}).Status([]string{})
+	_, err = apiclient.NewClient(st, coretesting.NoopLogger{}).Status(nil)
 	c.Assert(err, gc.NotNil)
 	c.Check(errors.Is(err, errors.NotImplemented), jc.IsTrue)
 	c.Check(strings.Contains(err.Error(), `unknown facade type "Client"`), jc.IsTrue)
-=======
-	_, err = apiclient.NewClient(st, coretesting.NoopLogger{}).Status(nil)
-	c.Assert(errors.Cause(err), gc.DeepEquals, &rpc.RequestError{
-		Message: `unknown object type "Client"`,
-		Code:    "not implemented",
-	})
->>>>>>> cfe48455
 }
 
 func (s *loginSuite) setupManagementSpace(c *gc.C) *state.Space {
