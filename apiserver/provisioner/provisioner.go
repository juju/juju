// Copyright 2012, 2013 Canonical Ltd.
// Licensed under the AGPLv3, see LICENCE file for details.

package provisioner

import (
	"time"

	"github.com/juju/errors"
	"github.com/juju/loggo"
	"github.com/juju/utils/set"
	"gopkg.in/juju/names.v2"

	"github.com/juju/juju/apiserver/common"
	"github.com/juju/juju/apiserver/common/networkingcommon"
	"github.com/juju/juju/apiserver/common/storagecommon"
	"github.com/juju/juju/apiserver/facade"
	"github.com/juju/juju/apiserver/params"
	"github.com/juju/juju/constraints"
	"github.com/juju/juju/container"
	"github.com/juju/juju/environs"
	"github.com/juju/juju/instance"
	"github.com/juju/juju/network"
	"github.com/juju/juju/state"
	"github.com/juju/juju/state/stateenvirons"
	"github.com/juju/juju/state/watcher"
	"github.com/juju/juju/status"
	"github.com/juju/juju/storage"
	"github.com/juju/juju/storage/poolmanager"
)

var logger = loggo.GetLogger("juju.apiserver.provisioner")

func init() {
	common.RegisterStandardFacade("Provisioner", 3, NewProvisionerAPI)
}

// ProvisionerAPI provides access to the Provisioner API facade.
type ProvisionerAPI struct {
	*common.ControllerConfigAPI
	*common.Remover
	*common.StatusSetter
	*common.StatusGetter
	*common.DeadEnsurer
	*common.PasswordChanger
	*common.LifeGetter
	*common.StateAddresser
	*common.APIAddresser
	*common.ModelWatcher
	*common.ModelMachinesWatcher
	*common.InstanceIdGetter
	*common.ToolsFinder
	*common.ToolsGetter

	st                      *state.State
	resources               facade.Resources
	authorizer              facade.Authorizer
	storageProviderRegistry storage.ProviderRegistry
	storagePoolManager      poolmanager.PoolManager
	configGetter            environs.EnvironConfigGetter
	getAuthFunc             common.GetAuthFunc
	getCanModify            common.GetAuthFunc
}

// NewProvisionerAPI creates a new server-side ProvisionerAPI facade.
func NewProvisionerAPI(st *state.State, resources facade.Resources, authorizer facade.Authorizer) (*ProvisionerAPI, error) {
	if !authorizer.AuthMachineAgent() && !authorizer.AuthModelManager() {
		return nil, common.ErrPerm
	}
	getAuthFunc := func() (common.AuthFunc, error) {
		isModelManager := authorizer.AuthModelManager()
		isMachineAgent := authorizer.AuthMachineAgent()
		authEntityTag := authorizer.GetAuthTag()

		return func(tag names.Tag) bool {
			if isMachineAgent && tag == authEntityTag {
				// A machine agent can always access its own machine.
				return true
			}
			switch tag := tag.(type) {
			case names.MachineTag:
				parentId := state.ParentId(tag.Id())
				if parentId == "" {
					// All top-level machines are accessible by the
					// environment manager.
					return isModelManager
				}
				// All containers with the authenticated machine as a
				// parent are accessible by it.
				// TODO(dfc) sometimes authEntity tag is nil, which is fine because nil is
				// only equal to nil, but it suggests someone is passing an authorizer
				// with a nil tag.
				return isMachineAgent && names.NewMachineTag(parentId) == authEntityTag
			default:
				return false
			}
		}, nil
	}
	getCanModify := func() (common.AuthFunc, error) {
		return authorizer.AuthOwner, nil
	}
	getAuthOwner := func() (common.AuthFunc, error) {
		return authorizer.AuthOwner, nil
	}
	model, err := st.Model()
	if err != nil {
		return nil, err
	}
	configGetter := stateenvirons.EnvironConfigGetter{st}
	env, err := environs.GetEnviron(configGetter, environs.New)
	if err != nil {
		return nil, err
	}
	urlGetter := common.NewToolsURLGetter(model.UUID(), st)
	storageProviderRegistry := stateenvirons.NewStorageProviderRegistry(env)
	return &ProvisionerAPI{
		Remover:                 common.NewRemover(st, false, getAuthFunc),
		StatusSetter:            common.NewStatusSetter(st, getAuthFunc),
		StatusGetter:            common.NewStatusGetter(st, getAuthFunc),
		DeadEnsurer:             common.NewDeadEnsurer(st, getAuthFunc),
		PasswordChanger:         common.NewPasswordChanger(st, getAuthFunc),
		LifeGetter:              common.NewLifeGetter(st, getAuthFunc),
		StateAddresser:          common.NewStateAddresser(st),
		APIAddresser:            common.NewAPIAddresser(st, resources),
		ModelWatcher:            common.NewModelWatcher(st, resources, authorizer),
		ModelMachinesWatcher:    common.NewModelMachinesWatcher(st, resources, authorizer),
		ControllerConfigAPI:     common.NewControllerConfig(st),
		InstanceIdGetter:        common.NewInstanceIdGetter(st, getAuthFunc),
		ToolsFinder:             common.NewToolsFinder(configGetter, st, urlGetter),
		ToolsGetter:             common.NewToolsGetter(st, configGetter, st, urlGetter, getAuthOwner),
		st:                      st,
		resources:               resources,
		authorizer:              authorizer,
		configGetter:            configGetter,
		storageProviderRegistry: storageProviderRegistry,
		storagePoolManager:      poolmanager.New(state.NewStateSettings(st), storageProviderRegistry),
		getAuthFunc:             getAuthFunc,
		getCanModify:            getCanModify,
	}, nil
}

func (p *ProvisionerAPI) getMachine(canAccess common.AuthFunc, tag names.MachineTag) (*state.Machine, error) {
	if !canAccess(tag) {
		return nil, common.ErrPerm
	}
	entity, err := p.st.FindEntity(tag)
	if err != nil {
		return nil, err
	}
	// The authorization function guarantees that the tag represents a
	// machine.
	return entity.(*state.Machine), nil
}

func (p *ProvisionerAPI) watchOneMachineContainers(arg params.WatchContainer) (params.StringsWatchResult, error) {
	nothing := params.StringsWatchResult{}
	canAccess, err := p.getAuthFunc()
	if err != nil {
		return nothing, common.ErrPerm
	}
	tag, err := names.ParseMachineTag(arg.MachineTag)
	if err != nil {
		return nothing, common.ErrPerm
	}
	if !canAccess(tag) {
		return nothing, common.ErrPerm
	}
	machine, err := p.st.Machine(tag.Id())
	if err != nil {
		return nothing, err
	}
	var watch state.StringsWatcher
	if arg.ContainerType != "" {
		watch = machine.WatchContainers(instance.ContainerType(arg.ContainerType))
	} else {
		watch = machine.WatchAllContainers()
	}
	// Consume the initial event and forward it to the result.
	if changes, ok := <-watch.Changes(); ok {
		return params.StringsWatchResult{
			StringsWatcherId: p.resources.Register(watch),
			Changes:          changes,
		}, nil
	}
	return nothing, watcher.EnsureErr(watch)
}

// WatchContainers starts a StringsWatcher to watch containers deployed to
// any machine passed in args.
func (p *ProvisionerAPI) WatchContainers(args params.WatchContainers) (params.StringsWatchResults, error) {
	result := params.StringsWatchResults{
		Results: make([]params.StringsWatchResult, len(args.Params)),
	}
	for i, arg := range args.Params {
		watcherResult, err := p.watchOneMachineContainers(arg)
		result.Results[i] = watcherResult
		result.Results[i].Error = common.ServerError(err)
	}
	return result, nil
}

// WatchAllContainers starts a StringsWatcher to watch all containers deployed to
// any machine passed in args.
func (p *ProvisionerAPI) WatchAllContainers(args params.WatchContainers) (params.StringsWatchResults, error) {
	return p.WatchContainers(args)
}

// SetSupportedContainers updates the list of containers supported by the machines passed in args.
func (p *ProvisionerAPI) SetSupportedContainers(args params.MachineContainersParams) (params.ErrorResults, error) {
	result := params.ErrorResults{
		Results: make([]params.ErrorResult, len(args.Params)),
	}

	canAccess, err := p.getAuthFunc()
	if err != nil {
		return result, err
	}
	for i, arg := range args.Params {
		tag, err := names.ParseMachineTag(arg.MachineTag)
		if err != nil {
			result.Results[i].Error = common.ServerError(common.ErrPerm)
			continue
		}
		machine, err := p.getMachine(canAccess, tag)
		if err != nil {
			result.Results[i].Error = common.ServerError(err)
			continue
		}
		if len(arg.ContainerTypes) == 0 {
			err = machine.SupportsNoContainers()
		} else {
			err = machine.SetSupportedContainers(arg.ContainerTypes)
		}
		if err != nil {
			result.Results[i].Error = common.ServerError(err)
		}
	}
	return result, nil
}

// ContainerManagerConfig returns information from the environment config that is
// needed for configuring the container manager.
func (p *ProvisionerAPI) ContainerManagerConfig(args params.ContainerManagerConfigParams) (params.ContainerManagerConfig, error) {
	var result params.ContainerManagerConfig
	cfg := make(map[string]string)
	cfg[container.ConfigModelUUID] = p.st.ModelUUID()

	switch args.Type {
	case instance.LXD:
		// TODO(jam): DefaultMTU needs to be handled here
		// TODO(jam): Do we want to handle ImageStream here, or do we
		// hide it from them? (all cached images must come from the
		// same image stream?)
	}

	result.ManagerConfig = cfg
	return result, nil
}

// ContainerConfig returns information from the environment config that is
// needed for container cloud-init.
func (p *ProvisionerAPI) ContainerConfig() (params.ContainerConfig, error) {
	result := params.ContainerConfig{}
	config, err := p.st.ModelConfig()
	if err != nil {
		return result, err
	}

	result.UpdateBehavior = &params.UpdateBehavior{
		config.EnableOSRefreshUpdate(),
		config.EnableOSUpgrade(),
	}
	result.ProviderType = config.Type()
	result.AuthorizedKeys = config.AuthorizedKeys()
	result.SSLHostnameVerification = config.SSLHostnameVerification()
	result.Proxy = config.ProxySettings()
	result.AptProxy = config.AptProxySettings()
	result.AptMirror = config.AptMirror()

	return result, nil
}

// MachinesWithTransientErrors returns status data for machines with provisioning
// errors which are transient.
func (p *ProvisionerAPI) MachinesWithTransientErrors() (params.StatusResults, error) {
	var results params.StatusResults
	canAccessFunc, err := p.getAuthFunc()
	if err != nil {
		return results, err
	}
	// TODO (wallyworld) - add state.State API for more efficient machines query
	machines, err := p.st.AllMachines()
	if err != nil {
		return results, err
	}
	for _, machine := range machines {
		if !canAccessFunc(machine.Tag()) {
			continue
		}
		if _, provisionedErr := machine.InstanceId(); provisionedErr == nil {
			// Machine may have been provisioned but machiner hasn't set the
			// status to Started yet.
			continue
		}
		var result params.StatusResult
		statusInfo, err := machine.Status()
		if err != nil {
			continue
		}
		result.Status = statusInfo.Status.String()
		result.Info = statusInfo.Message
		result.Data = statusInfo.Data
		if statusInfo.Status != status.Error {
			continue
		}
		// Transient errors are marked as such in the status data.
		if transient, ok := result.Data["transient"].(bool); !ok || !transient {
			continue
		}
		result.Id = machine.Id()
		result.Life = params.Life(machine.Life().String())
		results.Results = append(results.Results, result)
	}
	return results, nil
}

// Series returns the deployed series for each given machine entity.
func (p *ProvisionerAPI) Series(args params.Entities) (params.StringResults, error) {
	result := params.StringResults{
		Results: make([]params.StringResult, len(args.Entities)),
	}
	canAccess, err := p.getAuthFunc()
	if err != nil {
		return result, err
	}
	for i, entity := range args.Entities {
		tag, err := names.ParseMachineTag(entity.Tag)
		if err != nil {
			result.Results[i].Error = common.ServerError(common.ErrPerm)
			continue
		}
		machine, err := p.getMachine(canAccess, tag)
		if err == nil {
			result.Results[i].Result = machine.Series()
		}
		result.Results[i].Error = common.ServerError(err)
	}
	return result, nil
}

// DistributionGroup returns, for each given machine entity,
// a slice of instance.Ids that belong to the same distribution
// group as that machine. This information may be used to
// distribute instances for high availability.
func (p *ProvisionerAPI) DistributionGroup(args params.Entities) (params.DistributionGroupResults, error) {
	result := params.DistributionGroupResults{
		Results: make([]params.DistributionGroupResult, len(args.Entities)),
	}
	canAccess, err := p.getAuthFunc()
	if err != nil {
		return result, err
	}
	for i, entity := range args.Entities {
		tag, err := names.ParseMachineTag(entity.Tag)
		if err != nil {
			result.Results[i].Error = common.ServerError(common.ErrPerm)
			continue
		}
		machine, err := p.getMachine(canAccess, tag)
		if err == nil {
			// If the machine is an environment manager, return
			// environment manager instances. Otherwise, return
			// instances with services in common with the machine
			// being provisioned.
			if machine.IsManager() {
				result.Results[i].Result, err = environManagerInstances(p.st)
			} else {
				result.Results[i].Result, err = commonServiceInstances(p.st, machine)
			}
		}
		result.Results[i].Error = common.ServerError(err)
	}
	return result, nil
}

// environManagerInstances returns all environ manager instances.
func environManagerInstances(st *state.State) ([]instance.Id, error) {
	info, err := st.ControllerInfo()
	if err != nil {
		return nil, err
	}
	instances := make([]instance.Id, 0, len(info.MachineIds))
	for _, id := range info.MachineIds {
		machine, err := st.Machine(id)
		if err != nil {
			return nil, err
		}
		instanceId, err := machine.InstanceId()
		if err == nil {
			instances = append(instances, instanceId)
		} else if !errors.IsNotProvisioned(err) {
			return nil, err
		}
	}
	return instances, nil
}

// commonServiceInstances returns instances with
// services in common with the specified machine.
func commonServiceInstances(st *state.State, m *state.Machine) ([]instance.Id, error) {
	units, err := m.Units()
	if err != nil {
		return nil, err
	}
	instanceIdSet := make(set.Strings)
	for _, unit := range units {
		if !unit.IsPrincipal() {
			continue
		}
		instanceIds, err := state.ServiceInstances(st, unit.ApplicationName())
		if err != nil {
			return nil, err
		}
		for _, instanceId := range instanceIds {
			instanceIdSet.Add(string(instanceId))
		}
	}
	instanceIds := make([]instance.Id, instanceIdSet.Size())
	// Sort values to simplify testing.
	for i, instanceId := range instanceIdSet.SortedValues() {
		instanceIds[i] = instance.Id(instanceId)
	}
	return instanceIds, nil
}

// Constraints returns the constraints for each given machine entity.
func (p *ProvisionerAPI) Constraints(args params.Entities) (params.ConstraintsResults, error) {
	result := params.ConstraintsResults{
		Results: make([]params.ConstraintsResult, len(args.Entities)),
	}
	canAccess, err := p.getAuthFunc()
	if err != nil {
		return result, err
	}
	for i, entity := range args.Entities {
		tag, err := names.ParseMachineTag(entity.Tag)
		if err != nil {
			result.Results[i].Error = common.ServerError(common.ErrPerm)
			continue
		}
		machine, err := p.getMachine(canAccess, tag)
		if err == nil {
			var cons constraints.Value
			cons, err = machine.Constraints()
			if err == nil {
				result.Results[i].Constraints = cons
			}
		}
		result.Results[i].Error = common.ServerError(err)
	}
	return result, nil
}

// SetInstanceInfo sets the provider specific machine id, nonce,
// metadata and network info for each given machine. Once set, the
// instance id cannot be changed.
func (p *ProvisionerAPI) SetInstanceInfo(args params.InstancesInfo) (params.ErrorResults, error) {
	result := params.ErrorResults{
		Results: make([]params.ErrorResult, len(args.Machines)),
	}
	canAccess, err := p.getAuthFunc()
	if err != nil {
		return result, err
	}
	setInstanceInfo := func(arg params.InstanceInfo) error {
		tag, err := names.ParseMachineTag(arg.Tag)
		if err != nil {
			return common.ErrPerm
		}
		machine, err := p.getMachine(canAccess, tag)
		if err != nil {
			return err
		}
		volumes, err := storagecommon.VolumesToState(arg.Volumes)
		if err != nil {
			return err
		}
		volumeAttachments, err := storagecommon.VolumeAttachmentInfosToState(arg.VolumeAttachments)
		if err != nil {
			return err
		}

		devicesArgs, devicesAddrs := networkingcommon.NetworkConfigsToStateArgs(arg.NetworkConfig)

		err = machine.SetInstanceInfo(
			arg.InstanceId, arg.Nonce, arg.Characteristics,
			devicesArgs, devicesAddrs,
			volumes, volumeAttachments,
		)
		if err != nil {
			return errors.Annotatef(err, "cannot record provisioning info for %q", arg.InstanceId)
		}
		return nil
	}
	for i, arg := range args.Machines {
		err := setInstanceInfo(arg)
		result.Results[i].Error = common.ServerError(err)
	}
	return result, nil
}

// WatchMachineErrorRetry returns a NotifyWatcher that notifies when
// the provisioner should retry provisioning machines with transient errors.
func (p *ProvisionerAPI) WatchMachineErrorRetry() (params.NotifyWatchResult, error) {
	result := params.NotifyWatchResult{}
	if !p.authorizer.AuthModelManager() {
		return result, common.ErrPerm
	}
	watch := newWatchMachineErrorRetry()
	// Consume any initial event and forward it to the result.
	if _, ok := <-watch.Changes(); ok {
		result.NotifyWatcherId = p.resources.Register(watch)
	} else {
		return result, watcher.EnsureErr(watch)
	}
	return result, nil
}

// ReleaseContainerAddresses finds addresses allocated to a container and marks
// them as Dead, to be released and removed. It accepts container tags as
// arguments.
func (p *ProvisionerAPI) ReleaseContainerAddresses(args params.Entities) (params.ErrorResults, error) {
	result := params.ErrorResults{
		Results: make([]params.ErrorResult, len(args.Entities)),
	}

	canAccess, err := p.getAuthFunc()
	if err != nil {
		logger.Errorf("failed to get an authorisation function: %v", err)
		return result, errors.Trace(err)
	}
	// Loop over the passed container tags.
	for i, entity := range args.Entities {
		tag, err := names.ParseMachineTag(entity.Tag)
		if err != nil {
			logger.Warningf("failed to parse machine tag %q: %v", entity.Tag, err)
			result.Results[i].Error = common.ServerError(common.ErrPerm)
			continue
		}

		// The auth function (canAccess) checks that the machine is a
		// top level machine (we filter those out next) or that the
		// machine has the host as a parent.
		container, err := p.getMachine(canAccess, tag)
		if err != nil {
			logger.Warningf("failed to get machine %q: %v", tag, err)
			result.Results[i].Error = common.ServerError(err)
			continue
		} else if !container.IsContainer() {
			err = errors.Errorf("cannot mark addresses for removal for %q: not a container", tag)
			result.Results[i].Error = common.ServerError(err)
			continue
		}

		// TODO(dimitern): Release those via the provider once we have
		// Environ.ReleaseContainerAddresses. See LP bug http://pad.lv/1585878
		err = container.RemoveAllAddresses()
		if err != nil {
			logger.Warningf("failed to remove container %q addresses: %v", tag, err)
			result.Results[i].Error = common.ServerError(err)
			continue
		}
	}

	return result, nil
}

// PrepareContainerInterfaceInfo allocates an address and returns information to
// configure networking for a container. It accepts container tags as arguments.
func (p *ProvisionerAPI) PrepareContainerInterfaceInfo(args params.Entities) (
	params.MachineNetworkConfigResults,
	error,
) {
	return p.prepareOrGetContainerInterfaceInfo(args, false)
}

// GetContainerInterfaceInfo returns information to configure networking for a
// container. It accepts container tags as arguments.
func (p *ProvisionerAPI) GetContainerInterfaceInfo(args params.Entities) (
	params.MachineNetworkConfigResults,
	error,
) {
	return p.prepareOrGetContainerInterfaceInfo(args, true)
}

// perContainerHandler is the interface we need to trigger processing on
// every container passed in as a list of things to process.
type perContainerHandler interface {
	// ProcessOneContainer is called once we've assured ourselves that all of
	// the access permissions are correct and the container is ready to be
	// processed.
	// netEnv is the Environment you are working, idx is the index for this
	// container (used for deciding where to store results), host is the
	// machine that is hosting the container.
	// Any errors that are returned from ProcessOneContainer will be turned
	// into ServerError and handed to SetError
	ProcessOneContainer(netEnv environs.NetworkingEnviron, idx int, host, container *state.Machine) error
	// SetError will be called whenever there is a problem with the a given
	// request. Generally this just does result.Results[i].Error = error
	// but the Result type is opaque so we can't do it ourselves.
	SetError(resultIndex int, err *params.Error)
}

func (p *ProvisionerAPI) processEachContainer(args params.Entities, handler perContainerHandler) error {
	netEnviron, hostMachine, canAccess, err := p.prepareContainerAccessEnvironment()
	if err != nil {
		// Overall error
		return errors.Trace(err)
	}
	_, err = hostMachine.InstanceId()
	if errors.IsNotProvisioned(err) {
		err = errors.NotProvisionedf("cannot prepare container network config: host machine %q", hostMachine)
		return err
	} else if err != nil {
		return errors.Trace(err)
	}

	for i, entity := range args.Entities {
		machineTag, err := names.ParseMachineTag(entity.Tag)
		if err != nil {
			handler.SetError(i, common.ServerError(err))
			continue
		}
		// The auth function (canAccess) checks that the machine is a
		// top level machine (we filter those out next) or that the
		// machine has the host as a parent.
		container, err := p.getMachine(canAccess, machineTag)
		if err != nil {
			handler.SetError(i, common.ServerError(err))
			continue
		} else if !container.IsContainer() {
			err = errors.Errorf("cannot prepare network config for %q: not a container", machineTag)
			handler.SetError(i, common.ServerError(err))
			continue
		}

		if err := handler.ProcessOneContainer(netEnviron, i, hostMachine, container); err != nil {
			handler.SetError(i, common.ServerError(err))
			continue
		}
	}
	return nil
}

type prepareOrGetContext struct {
	result   params.MachineNetworkConfigResults
	maintain bool
}

func (ctx *prepareOrGetContext) SetError(idx int, err *params.Error) {
	ctx.result.Results[idx].Error = err
}

func (ctx *prepareOrGetContext) ProcessOneContainer(netEnv environs.NetworkingEnviron, idx int, host, container *state.Machine) error {
	containerId, err := container.InstanceId()
	if ctx.maintain {
		if err == nil {
			// Since we want to configure and create NICs on the
			// container before it starts, it must also be not
			// provisioned yet.
			return errors.Errorf("container %q already provisioned as %q", container, containerId)
		}
	}
	// The only error we allow is NotProvisioned
	if err != nil && !errors.IsNotProvisioned(err) {
		return err
	}

<<<<<<< HEAD
		// XXX(jam): this looks to be the point where we need to know the collection
		// of endpoint bindings and space constraints for this container
		// By the time we've gotten here, we've probably already done the work for
		// StartInstance to have EndpointBindings described, but that information
		// hasn't been passed back to us.
		if err := hostMachine.SetContainerLinkLayerDevices(container); err != nil {
			result.Results[i].Error = common.ServerError(err)
			continue
		}
=======
	if err := host.SetContainerLinkLayerDevices(container); err != nil {
		return err
	}

	containerDevices, err := container.AllLinkLayerDevices()
	if err != nil {
		return err
	}
>>>>>>> ac136697

	preparedInfo := make([]network.InterfaceInfo, len(containerDevices))
	for j, device := range containerDevices {
		parentDevice, err := device.ParentDevice()
		if err != nil || parentDevice == nil {
			return errors.Errorf(
				"cannot get parent %q of container device %q: %v",
				device.ParentName(), device.Name(), err,
			)
		}
		parentAddrs, err := parentDevice.Addresses()
		if err != nil {
			return err
		}

		info := network.InterfaceInfo{
			InterfaceName:       device.Name(),
			MACAddress:          device.MACAddress(),
			ConfigType:          network.ConfigManual,
			InterfaceType:       network.InterfaceType(device.Type()),
			NoAutoStart:         !device.IsAutoStart(),
			Disabled:            !device.IsUp(),
			MTU:                 int(device.MTU()),
			ParentInterfaceName: parentDevice.Name(),
		}

		if len(parentAddrs) > 0 {
			logger.Infof("host machine device %q has addresses %v", parentDevice.Name(), parentAddrs)

			firstAddress := parentAddrs[0]
			parentDeviceSubnet, err := firstAddress.Subnet()
			if err != nil {
				return errors.Annotatef(err,
					"cannot get subnet %q used by address %q of host machine device %q",
					firstAddress.SubnetCIDR(), firstAddress.Value(), parentDevice.Name(),
				)
			}
			info.ConfigType = network.ConfigStatic
			info.CIDR = parentDeviceSubnet.CIDR()
			info.ProviderSubnetId = parentDeviceSubnet.ProviderId()
			info.VLANTag = parentDeviceSubnet.VLANTag()
		} else {
			logger.Infof("host machine device %q has no addresses %v", parentDevice.Name(), parentAddrs)
		}

		logger.Tracef("prepared info for container interface %q: %+v", info.InterfaceName, info)
		preparedInfo[j] = info
	}

	hostInstanceId, err := host.InstanceId()
	if err != nil {
		// this should have already been checked in the processEachContainer helper
		return err
	}
	allocatedInfo, err := netEnv.AllocateContainerAddresses(hostInstanceId, container.MachineTag(), preparedInfo)
	if err != nil {
		return err
	}
	logger.Debugf("got allocated info from provider: %+v", allocatedInfo)

	allocatedConfig := networkingcommon.NetworkConfigFromInterfaceInfo(allocatedInfo)
	logger.Tracef("allocated network config: %+v", allocatedConfig)
	ctx.result.Results[idx].Config = allocatedConfig
	return nil
}

func (p *ProvisionerAPI) prepareOrGetContainerInterfaceInfo(args params.Entities, maintain bool) (params.MachineNetworkConfigResults, error) {
	ctx := &prepareOrGetContext{
		result: params.MachineNetworkConfigResults{
			Results: make([]params.MachineNetworkConfigResult, len(args.Entities)),
		},
		maintain: maintain,
	}

	if err := p.processEachContainer(args, ctx); err != nil {
		return ctx.result, errors.Trace(err)
	}
	return ctx.result, nil
}

// prepareContainerAccessEnvironment retrieves the environment, host machine, and access
// for working with containers.
func (p *ProvisionerAPI) prepareContainerAccessEnvironment() (environs.NetworkingEnviron, *state.Machine, common.AuthFunc, error) {
	netEnviron, err := networkingcommon.NetworkingEnvironFromModelConfig(p.configGetter)
	if err != nil {
		return nil, nil, nil, errors.Trace(err)
	}

	canAccess, err := p.getAuthFunc()
	if err != nil {
		return nil, nil, nil, errors.Annotate(err, "cannot authenticate request")
	}
	hostAuthTag := p.authorizer.GetAuthTag()
	if hostAuthTag == nil {
		return nil, nil, nil, errors.Errorf("authenticated entity tag is nil")
	}
	hostTag, err := names.ParseMachineTag(hostAuthTag.String())
	if err != nil {
		return nil, nil, nil, errors.Trace(err)
	}
	host, err := p.getMachine(canAccess, hostTag)
	if err != nil {
		return nil, nil, nil, errors.Trace(err)
	}
	return netEnviron, host, canAccess, nil
}

type hostChangesContext struct {
	result params.HostNetworkChangeResults
}

func (ctx *hostChangesContext) ProcessOneContainer(netEnv environs.NetworkingEnviron, idx int, host, container *state.Machine) error {
	bridges, err := host.FindMissingBridgesForContainer(container)
	if err != nil {
		return err
	}
	for _, bridgeInfo := range bridges {
		ctx.result.Results[idx].NewBridges = append(
			ctx.result.Results[idx].NewBridges,
			params.DeviceBridgeInfo{
				HostDeviceName: bridgeInfo.DeviceName,
				BridgeName:     bridgeInfo.BridgeName,
			})
	}
	return nil
}

func (ctx *hostChangesContext) SetError(idx int, err *params.Error) {
	ctx.result.Results[idx].Error = err
}

// HostChangesForContainers returns the set of changes that need to be done
// to the host machine to prepare it for the containers to be created.
// Pass in a list of the containers that you want the changes for.
func (p *ProvisionerAPI) HostChangesForContainers(args params.Entities) (params.HostNetworkChangeResults, error) {
	ctx := &hostChangesContext{
		result: params.HostNetworkChangeResults{
			Results: make([]params.HostNetworkChange, len(args.Entities)),
		},
	}
	if err := p.processEachContainer(args, ctx); err != nil {
		return ctx.result, errors.Trace(err)
	}
	return ctx.result, nil
}

// InstanceStatus returns the instance status for each given entity.
// Only machine tags are accepted.
func (p *ProvisionerAPI) InstanceStatus(args params.Entities) (params.StatusResults, error) {
	result := params.StatusResults{
		Results: make([]params.StatusResult, len(args.Entities)),
	}
	canAccess, err := p.getAuthFunc()
	if err != nil {
		logger.Errorf("failed to get an authorisation function: %v", err)
		return result, errors.Trace(err)
	}
	for i, arg := range args.Entities {
		mTag, err := names.ParseMachineTag(arg.Tag)
		if err != nil {
			result.Results[i].Error = common.ServerError(err)
			continue
		}
		machine, err := p.getMachine(canAccess, mTag)
		if err == nil {
			var statusInfo status.StatusInfo
			statusInfo, err = machine.InstanceStatus()
			result.Results[i].Status = statusInfo.Status.String()
			result.Results[i].Info = statusInfo.Message
			result.Results[i].Data = statusInfo.Data
			result.Results[i].Since = statusInfo.Since
		}
		result.Results[i].Error = common.ServerError(err)
	}
	return result, nil
}

// SetInstanceStatus updates the instance status for each given
// entity. Only machine tags are accepted.
func (p *ProvisionerAPI) SetInstanceStatus(args params.SetStatus) (params.ErrorResults, error) {
	result := params.ErrorResults{
		Results: make([]params.ErrorResult, len(args.Entities)),
	}
	canAccess, err := p.getAuthFunc()
	if err != nil {
		logger.Errorf("failed to get an authorisation function: %v", err)
		return result, errors.Trace(err)
	}
	for i, arg := range args.Entities {
		mTag, err := names.ParseMachineTag(arg.Tag)
		if err != nil {
			result.Results[i].Error = common.ServerError(err)
			continue
		}
		machine, err := p.getMachine(canAccess, mTag)
		if err == nil {
			// TODO(perrito666) 2016-05-02 lp:1558657
			now := time.Now()
			s := status.StatusInfo{
				Status:  status.Status(arg.Status),
				Message: arg.Info,
				Data:    arg.Data,
				Since:   &now,
			}
			err = machine.SetInstanceStatus(s)
			if status.Status(arg.Status) == status.ProvisioningError {
				s.Status = status.Error
				if err == nil {
					err = machine.SetStatus(s)
				}
			}
		}
		result.Results[i].Error = common.ServerError(err)
	}
	return result, nil
}

// MarkMachinesForRemoval indicates that the specified machines are
// ready to have any provider-level resources cleaned up and then be
// removed.
func (p *ProvisionerAPI) MarkMachinesForRemoval(machines params.Entities) (params.ErrorResults, error) {
	results := make([]params.ErrorResult, len(machines.Entities))
	canAccess, err := p.getAuthFunc()
	if err != nil {
		logger.Errorf("failed to get an authorisation function: %v", err)
		return params.ErrorResults{}, errors.Trace(err)
	}
	for i, machine := range machines.Entities {
		results[i].Error = common.ServerError(p.markOneMachineForRemoval(machine.Tag, canAccess))
	}
	return params.ErrorResults{Results: results}, nil
}

func (p *ProvisionerAPI) markOneMachineForRemoval(machineTag string, canAccess common.AuthFunc) error {
	mTag, err := names.ParseMachineTag(machineTag)
	if err != nil {
		return errors.Trace(err)
	}
	machine, err := p.getMachine(canAccess, mTag)
	if err != nil {
		return errors.Trace(err)
	}
	return machine.MarkForRemoval()
}

func (p *ProvisionerAPI) SetObservedNetworkConfig(args params.SetMachineNetworkConfig) error {
	m, err := p.getMachineForSettingNetworkConfig(args.Tag)
	if err != nil {
		return errors.Trace(err)
	}
	if m.IsContainer() {
		return nil
	}
	observedConfig := args.Config
	logger.Tracef("observed network config of machine %q: %+v", m.Id(), observedConfig)
	if len(observedConfig) == 0 {
		logger.Infof("not updating machine network config: no observed network config found")
		return nil
	}

	providerConfig, err := p.getOneMachineProviderNetworkConfig(m)
	if errors.IsNotProvisioned(err) {
		logger.Infof("not updating provider network config: %v", err)
		return nil
	}
	if err != nil {
		return errors.Trace(err)
	}
	if len(providerConfig) == 0 {
		logger.Infof("not updating machine network config: no provider network config found")
		return nil
	}

	mergedConfig := networkingcommon.MergeProviderAndObservedNetworkConfigs(providerConfig, observedConfig)
	logger.Tracef("merged observed and provider network config: %+v", mergedConfig)

	return p.setOneMachineNetworkConfig(m, mergedConfig)
}

func (p *ProvisionerAPI) getMachineForSettingNetworkConfig(machineTag string) (*state.Machine, error) {
	canModify, err := p.getCanModify()
	if err != nil {
		return nil, errors.Trace(err)
	}

	tag, err := names.ParseMachineTag(machineTag)
	if err != nil {
		return nil, errors.Trace(err)
	}
	if !canModify(tag) {
		return nil, errors.Trace(common.ErrPerm)
	}

	canAccess, err := p.getAuthFunc()
	if err != nil {
		return nil, err
	}

	m, err := p.getMachine(canAccess, tag)
	if errors.IsNotFound(err) {
		return nil, errors.Trace(common.ErrPerm)
	} else if err != nil {
		return nil, errors.Trace(err)
	}

	if m.IsContainer() {
		logger.Warningf("not updating network config for container %q", m.Id())
	}

	return m, nil
}

func (p *ProvisionerAPI) setOneMachineNetworkConfig(m *state.Machine, networkConfig []params.NetworkConfig) error {
	devicesArgs, devicesAddrs := networkingcommon.NetworkConfigsToStateArgs(networkConfig)

	logger.Debugf("setting devices: %+v", devicesArgs)
	if err := m.SetParentLinkLayerDevicesBeforeTheirChildren(devicesArgs); err != nil {
		return errors.Trace(err)
	}

	logger.Debugf("setting addresses: %+v", devicesAddrs)
	if err := m.SetDevicesAddressesIdempotently(devicesAddrs); err != nil {
		return errors.Trace(err)
	}

	logger.Debugf("updated machine %q network config", m.Id())
	return nil
}

func (p *ProvisionerAPI) getOneMachineProviderNetworkConfig(m *state.Machine) ([]params.NetworkConfig, error) {
	instId, err := m.InstanceId()
	if err != nil {
		return nil, errors.Trace(err)
	}

	netEnviron, err := networkingcommon.NetworkingEnvironFromModelConfig(
		stateenvirons.EnvironConfigGetter{p.st},
	)
	if errors.IsNotSupported(err) {
		logger.Infof("not updating provider network config: %v", err)
		return nil, nil
	} else if err != nil {
		return nil, errors.Annotate(err, "cannot get provider network config")
	}

	interfaceInfos, err := netEnviron.NetworkInterfaces(instId)
	if err != nil {
		return nil, errors.Annotatef(err, "cannot get network interfaces of %q", instId)
	}
	if len(interfaceInfos) == 0 {
		logger.Infof("not updating provider network config: no interfaces returned")
		return nil, nil
	}

	providerConfig := networkingcommon.NetworkConfigFromInterfaceInfo(interfaceInfos)
	logger.Tracef("provider network config instance %q: %+v", instId, providerConfig)

	return providerConfig, nil
}

func (p *ProvisionerAPI) SetHostMachineNetworkConfig(args params.SetMachineNetworkConfig) error {
	return p.SetObservedNetworkConfig(args)
}<|MERGE_RESOLUTION|>--- conflicted
+++ resolved
@@ -676,17 +676,6 @@
 		return err
 	}
 
-<<<<<<< HEAD
-		// XXX(jam): this looks to be the point where we need to know the collection
-		// of endpoint bindings and space constraints for this container
-		// By the time we've gotten here, we've probably already done the work for
-		// StartInstance to have EndpointBindings described, but that information
-		// hasn't been passed back to us.
-		if err := hostMachine.SetContainerLinkLayerDevices(container); err != nil {
-			result.Results[i].Error = common.ServerError(err)
-			continue
-		}
-=======
 	if err := host.SetContainerLinkLayerDevices(container); err != nil {
 		return err
 	}
@@ -695,7 +684,6 @@
 	if err != nil {
 		return err
 	}
->>>>>>> ac136697
 
 	preparedInfo := make([]network.InterfaceInfo, len(containerDevices))
 	for j, device := range containerDevices {
