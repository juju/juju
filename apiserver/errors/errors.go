--- conflicted
+++ resolved
@@ -49,41 +49,12 @@
 }
 
 var singletonErrorCodes = map[errors.ConstError]string{
-<<<<<<< HEAD
-	stateerrors.ErrCannotEnterScopeYet: params.CodeCannotEnterScopeYet,
-	stateerrors.ErrCannotEnterScope:    params.CodeCannotEnterScope,
-	stateerrors.ErrUnitHasSubordinates: params.CodeUnitHasSubordinates,
-	stateerrors.ErrDead:                params.CodeDead,
-	jujutxn.ErrExcessiveContention:     params.CodeExcessiveContention, // TODO(dqlite): remove jujutxn.ErrExcessiveContention from api errors
-	leadership.ErrClaimDenied:          params.CodeLeadershipClaimDenied,
-	lease.ErrClaimDenied:               params.CodeLeaseClaimDenied,
-	ErrBadId:                           params.CodeNotFound,
-	ErrBadCreds:                        params.CodeUnauthorized,
-	ErrNoCreds:                         params.CodeNoCreds,
-	ErrLoginExpired:                    params.CodeLoginExpired,
-	ErrPerm:                            params.CodeUnauthorized,
-	ErrNotLoggedIn:                     params.CodeUnauthorized,
-	ErrUnknownWatcher:                  params.CodeNotFound,
-	ErrStoppedWatcher:                  params.CodeStopped,
-	ErrTryAgain:                        params.CodeTryAgain,
-	ErrActionNotAvailable:              params.CodeActionNotAvailable,
-}
-
-func singletonCode(err error) (string, bool) {
-	switch e := err.(type) {
-	case errors.ConstError:
-		code, ok := singletonErrorCodes[e]
-		return code, ok
-	default:
-		return "", false
-	}
-=======
 	stateerrors.ErrCannotEnterScopeYet:           params.CodeCannotEnterScopeYet,
 	stateerrors.ErrCannotEnterScope:              params.CodeCannotEnterScope,
 	stateerrors.ErrUnitHasSubordinates:           params.CodeUnitHasSubordinates,
 	stateerrors.ErrDead:                          params.CodeDead,
 	stateerrors.ErrApplicationShouldNotHaveUnits: params.CodeAppShouldNotHaveUnits,
-	txn.ErrExcessiveContention:                   params.CodeExcessiveContention,
+	jujutxn.ErrExcessiveContention:               params.CodeExcessiveContention, // TODO(dqlite): remove jujutxn.ErrExcessiveContention from api errors
 	leadership.ErrClaimDenied:                    params.CodeLeadershipClaimDenied,
 	lease.ErrClaimDenied:                         params.CodeLeaseClaimDenied,
 	ErrBadId:                                     params.CodeNotFound,
@@ -104,7 +75,6 @@
 		return code, ok
 	}
 	return "", false
->>>>>>> d465c93f
 }
 
 func singletonError(err error) (bool, error) {
