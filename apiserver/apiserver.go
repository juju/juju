// Copyright 2013 Canonical Ltd.
// Licensed under the AGPLv3, see LICENCE file for details.

package apiserver

import (
	"context"
	"fmt"
	"io"
	"net/http"
	"net/url"
	"os"
	"path"
	"path/filepath"
	"strconv"
	"strings"
	"sync"
	"sync/atomic"
	"time"

	"github.com/juju/clock"
	"github.com/juju/errors"
	"github.com/juju/names/v6"
	"github.com/juju/pubsub/v2"
	"github.com/juju/ratelimit"
	"github.com/prometheus/client_golang/prometheus"
	"gopkg.in/tomb.v2"

	"github.com/juju/juju/apiserver/apiserverhttp"
	"github.com/juju/juju/apiserver/authentication"
	"github.com/juju/juju/apiserver/authentication/jwt"
	"github.com/juju/juju/apiserver/authentication/macaroon"
	"github.com/juju/juju/apiserver/common"
	"github.com/juju/juju/apiserver/common/apihttp"
	"github.com/juju/juju/apiserver/common/crossmodel"
	apiservererrors "github.com/juju/juju/apiserver/errors"
	"github.com/juju/juju/apiserver/facade"
	"github.com/juju/juju/apiserver/httpcontext"
	"github.com/juju/juju/apiserver/internal/handlers/objects"
	handlerspubsub "github.com/juju/juju/apiserver/internal/handlers/pubsub"
	handlersresources "github.com/juju/juju/apiserver/internal/handlers/resources"
	resourcesdownload "github.com/juju/juju/apiserver/internal/handlers/resources/download"
	"github.com/juju/juju/apiserver/logsink"
	"github.com/juju/juju/apiserver/observer"
	"github.com/juju/juju/apiserver/stateauthenticator"
	"github.com/juju/juju/apiserver/websocket"
	"github.com/juju/juju/controller"
	"github.com/juju/juju/core/auditlog"
	"github.com/juju/juju/core/changestream"
	"github.com/juju/juju/core/database"
	"github.com/juju/juju/core/lease"
	corelogger "github.com/juju/juju/core/logger"
	"github.com/juju/juju/core/model"
	"github.com/juju/juju/core/objectstore"
	coreresource "github.com/juju/juju/core/resource"
	coretrace "github.com/juju/juju/core/trace"
	coreunit "github.com/juju/juju/core/unit"
	internalerrors "github.com/juju/juju/internal/errors"
	internallogger "github.com/juju/juju/internal/logger"
	controllermsg "github.com/juju/juju/internal/pubsub/controller"
	"github.com/juju/juju/internal/resource"
	resourcecharmhub "github.com/juju/juju/internal/resource/charmhub"
	"github.com/juju/juju/internal/services"
	"github.com/juju/juju/internal/worker/trace"
	"github.com/juju/juju/rpc"
	"github.com/juju/juju/rpc/jsoncodec"
	"github.com/juju/juju/state"
)

var logger = internallogger.GetLogger("juju.apiserver")

var defaultHTTPMethods = []string{"GET", "POST", "HEAD", "PUT", "DELETE", "OPTIONS"}

// Server holds the server side of the API.
type Server struct {
	tomb      tomb.Tomb
	clock     clock.Clock
	pingClock clock.Clock
	wg        sync.WaitGroup

	shared *sharedServerContext

	// tag of the machine where the API server is running.
	tag     names.Tag
	dataDir string
	logDir  string
	facades *facade.Registry

	localMacaroonAuthenticator macaroon.LocalMacaroonAuthenticator
	jwtAuthenticator           jwt.Authenticator

	httpAuthenticators  []authentication.HTTPAuthenticator
	loginAuthenticators []authentication.LoginAuthenticator

	offerAuthCtxt    *crossmodel.AuthContext
	lastConnectionID uint64
	newObserver      observer.ObserverFactory
	allowModelAccess bool
	// TODO(debug-log) - move into logSink
	logSinkWriter          io.WriteCloser
	logsinkRateLimitConfig logsink.RateLimitConfig
	logSink                corelogger.ModelLogger
	getAuditConfig         func() auditlog.Config
	upgradeComplete        func() bool
	mux                    *apiserverhttp.Mux
	metricsCollector       *Collector
	execEmbeddedCommand    ExecEmbeddedCommandFunc

	// mu guards the fields below it.
	mu sync.Mutex

	// healthStatus is returned from the health endpoint.
	healthStatus string

	// publicDNSName_ holds the value that will be returned in
	// LoginResult.PublicDNSName. Currently this is set once and does
	// not change but in the future it may change when a server
	// certificate is explicitly set, hence it's here guarded by the
	// mutex.
	publicDNSName_ string

	// agentRateLimitMax and agentRateLimitRate are values used to create
	// the token bucket that ratelimits the agent connections. These values
	// come from controller config, and can be updated on the fly to adjust
	// the rate limiting.
	agentRateLimitMax  int
	agentRateLimitRate time.Duration
	agentRateLimit     *ratelimit.Bucket

	// resourceLock is used to limit the number of
	// concurrent resource downloads to units.
	resourceLock resource.ResourceDownloadLock

	// registerIntrospectionHandlers is a function that will
	// call a function with (path, http.Handler) tuples. This
	// is to support registering the handlers underneath the
	// "/introspection" prefix.
	registerIntrospectionHandlers func(func(string, http.Handler))
}

// ServerConfig holds parameters required to set up an API server.
type ServerConfig struct {
	Clock     clock.Clock
	PingClock clock.Clock
	Tag       names.Tag
	DataDir   string
	LogDir    string
	Hub       *pubsub.StructuredHub
	Mux       *apiserverhttp.Mux

	// ControllerUUID is the controller unique identifier.
	ControllerUUID string

	// ControllerModelUUID is the ID for the controller model.
	ControllerModelUUID model.UUID

	// LocalMacaroonAuthenticator is the request authenticator used for verifying
	// local user macaroons.
	LocalMacaroonAuthenticator macaroon.LocalMacaroonAuthenticator

	// JWTAuthenticator is the request authenticator used for validating jwt
	// tokens when the controller has been bootstrapped with a trusted token
	// provider.
	JWTAuthenticator jwt.Authenticator

	// StatePool is the StatePool used for looking up State
	// to pass to facades. StatePool will not be closed by the
	// server; it is the callers responsibility to close it
	// after the apiserver has exited.
	StatePool *state.StatePool

	// UpgradeComplete is a function that reports whether or not
	// the if the agent running the API server has completed
	// running upgrade steps. This is used by the API server to
	// limit logins during upgrades.
	UpgradeComplete func() bool

	// PublicDNSName is reported to the API clients who connect.
	PublicDNSName string

	// AllowModelAccess holds whether users will be allowed to
	// access models that they have access rights to even when
	// they don't have access to the controller.
	AllowModelAccess bool

	// NewObserver is a function which will return an observer. This
	// is used per-connection to instantiate a new observer to be
	// notified of key events during API requests.
	NewObserver observer.ObserverFactory

	// RegisterIntrospectionHandlers is a function that will
	// call a function with (path, http.Handler) tuples. This
	// is to support registering the handlers underneath the
	// "/introspection" prefix.
	RegisterIntrospectionHandlers func(func(string, http.Handler))

	// LogSinkConfig holds parameters to control the API server's
	// logsink endpoint behaviour. If this is nil, the values from
	// DefaultLogSinkConfig() will be used.
	LogSinkConfig *LogSinkConfig

	// LogSink is used to store log records received from connected agents.
	LogSink corelogger.ModelLogger

	// GetAuditConfig holds a function that returns the current audit
	// logging config. The function may return updated values, so
	// should be called every time a new login is handled.
	GetAuditConfig func() auditlog.Config

	// LeaseManager gives access to leadership and singular claimers
	// and checkers for use in API facades.
	LeaseManager lease.Manager

	// MetricsCollector defines all the metrics to be collected for the
	// apiserver
	MetricsCollector *Collector

	// ExecEmbeddedCommand is a function which creates an embedded Juju CLI instance.
	ExecEmbeddedCommand ExecEmbeddedCommandFunc

	// CharmhubHTTPClient is the HTTP client used for Charmhub API requests.
	CharmhubHTTPClient facade.HTTPClient

	// DomainServicesGetter provides access to the services.
	DomainServicesGetter services.DomainServicesGetter

	// DBGetter returns WatchableDB implementations based on namespace.
	DBGetter changestream.WatchableDBGetter

	// DBDeleter is used to delete databases by namespace.
	DBDeleter database.DBDeleter

	// TracerGetter returns a tracer for the given namespace, this is used
	// for opentelmetry tracing.
	TracerGetter trace.TracerGetter

	// ObjectStoreGetter returns an object store for the given namespace.
	// This is used for retrieving blobs for charms and agents.
	ObjectStoreGetter objectstore.ObjectStoreGetter
}

// Validate validates the API server configuration.
func (c ServerConfig) Validate() error {
	if c.StatePool == nil {
		return errors.NotValidf("missing StatePool")
	}
	if c.Hub == nil {
		return errors.NotValidf("missing Hub")
	}
	if c.Mux == nil {
		return errors.NotValidf("missing Mux")
	}
	if c.ControllerUUID == "" {
		return errors.NotValidf("missing ControllerUUID")
	}
	if c.ControllerModelUUID == "" {
		return errors.NotValidf("missing ControllerModelUUID")
	}
	if c.LocalMacaroonAuthenticator == nil {
		return errors.NotValidf("missing local macaroon authenticator")
	}
	if c.Clock == nil {
		return errors.NotValidf("missing Clock")
	}
	if c.NewObserver == nil {
		return errors.NotValidf("missing NewObserver")
	}
	if c.UpgradeComplete == nil {
		return errors.NotValidf("nil UpgradeComplete")
	}
	if c.GetAuditConfig == nil {
		return errors.NotValidf("missing GetAuditConfig")
	}
	if c.LogSinkConfig != nil {
		if err := c.LogSinkConfig.Validate(); err != nil {
			return errors.Annotate(err, "validating logsink configuration")
		}
	}
	if c.LogSink == nil {
		return errors.NotValidf("nil LogSink")
	}
	if c.MetricsCollector == nil {
		return errors.NotValidf("missing MetricsCollector")
	}
	if c.DBGetter == nil {
		return errors.NotValidf("missing DBGetter")
	}
	if c.DBDeleter == nil {
		return errors.NotValidf("missing DBDeleter")
	}
	if c.DomainServicesGetter == nil {
		return errors.NotValidf("missing DomainServicesGetter")
	}
	if c.TracerGetter == nil {
		return errors.NotValidf("missing TracerGetter")
	}
	if c.ObjectStoreGetter == nil {
		return errors.NotValidf("missing ObjectStoreGetter")
	}
	return nil
}

func (c ServerConfig) pingClock() clock.Clock {
	if c.PingClock == nil {
		return c.Clock
	}
	return c.PingClock
}

// NewServer serves API requests using the given configuration.
func NewServer(ctx context.Context, cfg ServerConfig) (*Server, error) {
	if cfg.LogSinkConfig == nil {
		logSinkConfig := DefaultLogSinkConfig()
		cfg.LogSinkConfig = &logSinkConfig
	}
	if err := cfg.Validate(); err != nil {
		return nil, errors.Trace(err)
	}
	// Important note:
	// Do not manipulate the state within NewServer as the API
	// server needs to run before mongo upgrades have happened and
	// any state manipulation may be relying on features of the
	// database added by upgrades. Here be dragons.
	return newServer(ctx, cfg)
}

const readyTimeout = time.Second * 30

func newServer(ctx context.Context, cfg ServerConfig) (_ *Server, err error) {
	controllerDomainServices, err := cfg.DomainServicesGetter.ServicesForModel(ctx, cfg.ControllerModelUUID)
	if err != nil {
		return nil, errors.Trace(err)
	}
	controllerConfigService := controllerDomainServices.ControllerConfig()
	controllerConfig, err := controllerConfigService.ControllerConfig(ctx)
	if err != nil {
		return nil, errors.Annotate(err, "unable to get controller config")
	}

<<<<<<< HEAD
	httpAuthenticators := []authentication.HTTPAuthenticator{cfg.LocalMacaroonAuthenticator}
	loginAuthenticators := []authentication.LoginAuthenticator{cfg.LocalMacaroonAuthenticator}
	// We only want to add the jwt authenticator if it's not nil.
	if cfg.JWTAuthenticator != nil {
		httpAuthenticators = append([]authentication.HTTPAuthenticator{cfg.JWTAuthenticator}, httpAuthenticators...)
		loginAuthenticators = append([]authentication.LoginAuthenticator{cfg.JWTAuthenticator}, loginAuthenticators...)
	}
=======
	shared, err := newSharedServerContext(sharedServerConfig{
		statePool:           cfg.StatePool,
		controller:          cfg.Controller,
		multiwatcherFactory: cfg.MultiwatcherFactory,
		centralHub:          cfg.Hub,
		presence:            cfg.Presence,
		leaseManager:        cfg.LeaseManager,
		controllerConfig:    controllerConfig,
		logger:              loggo.GetLogger("juju.apiserver"),
		charmhubHTTPClient:  cfg.CharmhubHTTPClient,
		dbGetter:            cfg.DBGetter,
	})
	if err != nil {
		return nil, errors.Trace(err)
	}

	systemState, err = cfg.StatePool.SystemState()
	if err != nil {
		return nil, errors.Trace(err)
	}
	model, err := systemState.Model()
	if err != nil {
		return nil, errors.Trace(err)
	}

	modelConfig, err := model.Config()
	if err != nil {
		return nil, errors.Trace(err)
	}
	loggingOutputs, _ := modelConfig.LoggingOutput()

	httpAuthenticators := []authentication.HTTPAuthenticator{cfg.LocalMacaroonAuthenticator, cfg.JWTAuthenticator}
	loginAuthenticators := []authentication.LoginAuthenticator{cfg.LocalMacaroonAuthenticator, cfg.JWTAuthenticator}
>>>>>>> 648f9ea1

	shared, err := newSharedServerContext(sharedServerConfig{
		statePool:            cfg.StatePool,
		centralHub:           cfg.Hub,
		leaseManager:         cfg.LeaseManager,
		controllerUUID:       cfg.ControllerUUID,
		controllerModelUUID:  cfg.ControllerModelUUID,
		controllerConfig:     controllerConfig,
		logger:               internallogger.GetLogger("juju.apiserver"),
		charmhubHTTPClient:   cfg.CharmhubHTTPClient,
		dbGetter:             cfg.DBGetter,
		dbDeleter:            cfg.DBDeleter,
		domainServicesGetter: cfg.DomainServicesGetter,
		tracerGetter:         cfg.TracerGetter,
		objectStoreGetter:    cfg.ObjectStoreGetter,
		machineTag:           cfg.Tag,
		dataDir:              cfg.DataDir,
		logDir:               cfg.LogDir,
	})
	if err != nil {
		return nil, errors.Trace(err)
	}

	srv := &Server{
		clock:                         cfg.Clock,
		pingClock:                     cfg.pingClock(),
		newObserver:                   cfg.NewObserver,
		shared:                        shared,
		tag:                           cfg.Tag,
		dataDir:                       cfg.DataDir,
		logDir:                        cfg.LogDir,
		upgradeComplete:               cfg.UpgradeComplete,
		facades:                       AllFacades(),
		mux:                           cfg.Mux,
		localMacaroonAuthenticator:    cfg.LocalMacaroonAuthenticator,
		jwtAuthenticator:              cfg.JWTAuthenticator,
		httpAuthenticators:            httpAuthenticators,
		loginAuthenticators:           loginAuthenticators,
		allowModelAccess:              cfg.AllowModelAccess,
		publicDNSName_:                cfg.PublicDNSName,
		registerIntrospectionHandlers: cfg.RegisterIntrospectionHandlers,
		logsinkRateLimitConfig: logsink.RateLimitConfig{
			Refill: cfg.LogSinkConfig.RateLimitRefill,
			Burst:  cfg.LogSinkConfig.RateLimitBurst,
			Clock:  cfg.Clock,
		},
		getAuditConfig:      cfg.GetAuditConfig,
		logSink:             cfg.LogSink,
		metricsCollector:    cfg.MetricsCollector,
		execEmbeddedCommand: cfg.ExecEmbeddedCommand,

		healthStatus: "starting",
	}
	srv.updateAgentRateLimiter(controllerConfig)
	if err := srv.updateResourceDownloadLimiters(controllerConfig); err != nil {
		return nil, errors.Trace(err)
	}

	// We are able to get the current controller config before subscribing to changes
	// because the changes are only ever published in response to an API call,
	// and we know that we can't make any API calls until the server has started.
	unsubscribeControllerConfig, err := cfg.Hub.Subscribe(
		controllermsg.ConfigChanged,
		func(topic string, data controllermsg.ConfigChangedMessage, err error) {
			if err != nil {
				logger.Criticalf(context.TODO(), "programming error in %s message data: %v", topic, err)
				return
			}

			srv.updateAgentRateLimiter(data.Config)

			// If the update fails, there is nothing else we can do but log the
			// error. The server will continue to run with the old limits.
			if err := srv.updateResourceDownloadLimiters(data.Config); err != nil {
				logger.Errorf(context.TODO(), "failed to update resource download limiters: %v", err)
				return
			}
		})
	if err != nil {
		logger.Criticalf(context.TODO(), "programming error in subscribe function: %v", err)
		return nil, errors.Trace(err)
	}

	macaroonService := controllerDomainServices.Macaroon()

	// The auth context for authenticating access to application offers.
	srv.offerAuthCtxt, err = newOfferAuthContext(
		ctx, cfg.StatePool, cfg.Clock,
		controllerDomainServices.Access(),
		controllerDomainServices.ModelInfo(),
		controllerConfigService, macaroonService,
	)
	if err != nil {
		unsubscribeControllerConfig()
		return nil, fmt.Errorf("creating offer auth context: %w", err)
	}

	systemState, err := cfg.StatePool.SystemState()
	if err != nil {
		return nil, errors.Trace(err)
	}
	model, err := systemState.Model()
	if err != nil {
		return nil, errors.Trace(err)
	}
	if model.Type() == state.ModelTypeCAAS {
		// CAAS controller writes log to stdout. We should ensure that we don't
		// close the logSinkWriter when we stopping the tomb, otherwise we get
		// no output to stdout anymore.
		srv.logSinkWriter = nonCloseableWriter{
			WriteCloser: os.Stdout,
		}
	} else {
		srv.logSinkWriter, err = logsink.NewFileWriter(
			filepath.Join(srv.logDir, "logsink.log"),
			controllerConfig.AgentLogfileMaxSizeMB(),
			controllerConfig.AgentLogfileMaxBackups(),
		)
		if err != nil {
			return nil, errors.Annotate(err, "creating logsink writer")
		}
	}

	ready := make(chan struct{})
	srv.tomb.Go(func() error {
		defer srv.logSink.Close()
		defer srv.logSinkWriter.Close()
		defer srv.shared.Close()
		defer unsubscribeControllerConfig()
		return srv.loop(ready)
	})

	// Don't return until all handlers have been registered.
	select {
	case <-ready:
	case <-srv.clock.After(readyTimeout):
		return nil, errors.New("loop never signalled ready")
	}

	return srv, nil
}

// nonCloseableWriter ensures that we never close the underlying writer. If the
// underlying writer is os.stdout and we close that, then nothing will be
// written until a new instance of the program is launched.
type nonCloseableWriter struct {
	io.WriteCloser
}

// Close does not do anything in this instance.
func (nonCloseableWriter) Close() error {
	return nil
}

// Report is shown in the juju_engine_report.
func (srv *Server) Report() map[string]interface{} {
	srv.mu.Lock()
	defer srv.mu.Unlock()
	result := map[string]interface{}{
		"agent-ratelimit-max":  srv.agentRateLimitMax,
		"agent-ratelimit-rate": srv.agentRateLimitRate,
	}

	if srv.publicDNSName_ != "" {
		result["public-dns-name"] = srv.publicDNSName_
	}
	return result
}

// Dead returns a channel that signals when the server has exited.
func (srv *Server) Dead() <-chan struct{} {
	return srv.tomb.Dead()
}

// Stop stops the server and returns when all running requests
// have completed.
func (srv *Server) Stop() error {
	srv.tomb.Kill(nil)
	return srv.tomb.Wait()
}

// Kill implements worker.Worker.Kill.
func (srv *Server) Kill() {
	srv.tomb.Kill(nil)
}

// Wait implements worker.Worker.Wait.
func (srv *Server) Wait() error {
	return srv.tomb.Wait()
}

func (srv *Server) updateAgentRateLimiter(cfg controller.Config) {
	srv.mu.Lock()
	defer srv.mu.Unlock()
	srv.agentRateLimitMax = cfg.AgentRateLimitMax()
	srv.agentRateLimitRate = cfg.AgentRateLimitRate()
	if srv.agentRateLimitMax > 0 {
		srv.agentRateLimit = ratelimit.NewBucketWithClock(
			srv.agentRateLimitRate, int64(srv.agentRateLimitMax), rateClock{Clock: srv.clock})
	} else {
		srv.agentRateLimit = nil
	}
}

func (srv *Server) updateResourceDownloadLimiters(cfg controller.Config) error {
	srv.mu.Lock()
	defer srv.mu.Unlock()
	globalLimit := cfg.ControllerResourceDownloadLimit()
	appLimit := cfg.ApplicationResourceDownloadLimit()

	var err error
	srv.resourceLock, err = resource.NewResourceDownloadLimiter(globalLimit, appLimit)
	if err != nil {
		return errors.Trace(err)
	}

	return nil
}

func (srv *Server) getResourceDownloadLimiter() resource.ResourceDownloadLock {
	srv.mu.Lock()
	defer srv.mu.Unlock()
	return srv.resourceLock
}

type rateClock struct {
	clock.Clock
}

func (rateClock) Sleep(time.Duration) {
	// no-op, we don't sleep.
}

func (srv *Server) getAgentToken() error {
	srv.mu.Lock()
	defer srv.mu.Unlock()
	// agentRateLimit is nil if rate limiting is disabled.
	if srv.agentRateLimit == nil {
		return nil
	}

	// Try to take one token, but don't wait any time for it.
	if _, ok := srv.agentRateLimit.TakeMaxDuration(1, 0); !ok {
		return apiservererrors.ErrTryAgain
	}
	return nil
}

// logsinkMetricsCollectorWrapper defines a wrapper for exposing the essentials
// for the logsink api handler to interact with the metrics collector.
type logsinkMetricsCollectorWrapper struct {
	collector *Collector
}

func (w logsinkMetricsCollectorWrapper) TotalConnections() prometheus.Counter {
	return w.collector.TotalConnections
}

func (w logsinkMetricsCollectorWrapper) Connections() prometheus.Gauge {
	return w.collector.APIConnections.WithLabelValues("logsink")
}

func (w logsinkMetricsCollectorWrapper) PingFailureCount(modelUUID string) prometheus.Counter {
	return w.collector.PingFailureCount.WithLabelValues(modelUUID, "logsink")
}

func (w logsinkMetricsCollectorWrapper) LogWriteCount(modelUUID, state string) prometheus.Counter {
	return w.collector.LogWriteCount.WithLabelValues(modelUUID, state)
}

func (w logsinkMetricsCollectorWrapper) LogReadCount(modelUUID, state string) prometheus.Counter {
	return w.collector.LogReadCount.WithLabelValues(modelUUID, state)
}

// httpRequestRecorderWrapper defines a wrapper from exposing the
// essentials for the http request recorder.
type httpRequestRecorderWrapper struct {
	collector *Collector
	modelUUID string
}

// Record an outgoing request which produced an http.Response.
func (w httpRequestRecorderWrapper) Record(method string, url *url.URL, res *http.Response, rtt time.Duration) {
	// Note: Do not log url.Path as REST queries _can_ include the name of the
	// entities (charms, architectures, etc).
	w.collector.TotalRequests.WithLabelValues(w.modelUUID, url.Host, strconv.FormatInt(int64(res.StatusCode), 10)).Inc()
	if res.StatusCode >= 400 {
		w.collector.TotalRequestErrors.WithLabelValues(w.modelUUID, url.Host).Inc()
	}
	w.collector.TotalRequestsDuration.WithLabelValues(w.modelUUID, url.Host).Observe(rtt.Seconds())
}

// RecordError records an outgoing request that returned back an error.
func (w httpRequestRecorderWrapper) RecordError(method string, url *url.URL, err error) {
	// Note: Do not log url.Path as REST queries _can_ include the name of the
	// entities (charms, architectures, etc).
	w.collector.TotalRequests.WithLabelValues(w.modelUUID, url.Host, "unknown").Inc()
	w.collector.TotalRequestErrors.WithLabelValues(w.modelUUID, url.Host).Inc()
}

// loop is the main loop for the server.
func (srv *Server) loop(ready chan struct{}) error {
	// for pat based handlers, they are matched in-order of being
	// registered, first match wins. So more specific ones have to be
	// registered first.
	endpoints, err := srv.endpoints()
	if err != nil {
		return errors.Trace(err)
	}
	for _, ep := range endpoints {
		_ = srv.mux.AddHandler(ep.Method, ep.Pattern, ep.Handler)
		defer srv.mux.RemoveHandler(ep.Method, ep.Pattern)
		if ep.Method == "GET" {
			_ = srv.mux.AddHandler("HEAD", ep.Pattern, ep.Handler)
			defer srv.mux.RemoveHandler("HEAD", ep.Pattern)
		}
	}

	close(ready)
	srv.mu.Lock()
	srv.healthStatus = "running"
	srv.mu.Unlock()

	<-srv.tomb.Dying()

	srv.mu.Lock()
	srv.healthStatus = "stopping"
	srv.mu.Unlock()

	srv.wg.Wait() // wait for any outstanding requests to complete.
	return tomb.ErrDying
}

const (
	modelRoutePrefix         = "/model/:modeluuid"
	charmsObjectsRoutePrefix = "/model-:modeluuid/charms/:object"
	objectsRoutePrefix       = "/model-:modeluuid/objects/:object"
	migrateResourcesPrefix   = "/migrate/resources"
)

func (srv *Server) endpoints() ([]apihttp.Endpoint, error) {
	type handler struct {
		pattern         string
		methods         []string
		handler         http.Handler
		unauthenticated bool
		authorizer      authentication.Authorizer
		tracked         bool
		noModelUUID     bool
	}

	var endpoints []apihttp.Endpoint
	systemState, err := srv.shared.statePool.SystemState()
	if err != nil {
		return nil, errors.Trace(err)
	}
	controllerModelUUID := systemState.ModelUUID()

	httpAuthenticator := authentication.HTTPStrategicAuthenticator(srv.httpAuthenticators)

	addHandler := func(handler handler) {
		methods := handler.methods
		if methods == nil {
			methods = defaultHTTPMethods
		}
		h := handler.handler
		if handler.tracked {
			h = srv.trackRequests(h)
		}
		if !handler.unauthenticated {
			h = &httpcontext.AuthHandler{
				NextHandler:   h,
				Authenticator: httpAuthenticator,
				Authorizer:    handler.authorizer,
			}
		}
		if !handler.noModelUUID {
			if strings.HasPrefix(handler.pattern, modelRoutePrefix) {
				h = &httpcontext.QueryModelHandler{
					Handler: h,
					Query:   ":modeluuid",
				}
			} else if strings.HasPrefix(handler.pattern, charmsObjectsRoutePrefix) ||
				strings.HasPrefix(handler.pattern, objectsRoutePrefix) {
				h = &httpcontext.BucketModelHandler{
					Handler: h,
					Query:   ":modeluuid",
				}
			} else {
				h = &httpcontext.ControllerModelHandler{
					Handler:             h,
					ControllerModelUUID: controllerModelUUID,
				}
			}
		}
		for _, method := range methods {
			endpoints = append(endpoints, apihttp.Endpoint{
				Pattern: handler.pattern,
				Method:  method,
				Handler: h,
			})
		}
	}

	httpCtxt := httpContext{srv: srv}
	mainAPIHandler := srv.monitoredHandler(http.HandlerFunc(srv.apiHandler), "api")
	healthHandler := srv.monitoredHandler(http.HandlerFunc(srv.healthHandler), "health")
	embeddedCLIHandler := srv.monitoredHandler(newEmbeddedCLIHandler(httpCtxt), "logstream")
	debugLogHandler := srv.monitoredHandler(newDebugLogTailerHandler(
		httpCtxt,
		httpAuthenticator,
		tagKindAuthorizer{
			names.MachineTagKind,
			names.ControllerAgentTagKind,
			names.UserTagKind,
			names.ApplicationTagKind,
		},
		srv.logDir,
	), "log")
	pubsubHandler := handlerspubsub.NewPubSubHandler(httpCtxt.stop(), srv.shared.centralHub)
	logSinkHandler := logsink.NewHTTPHandler(
		newAgentLogWriteCloserFunc(httpCtxt, srv.logSinkWriter, srv.logSink),
		httpCtxt.stop(),
		&srv.logsinkRateLimitConfig,
		logsinkMetricsCollectorWrapper{collector: srv.metricsCollector},
		controllerModelUUID,
	)
	logSinkAuthorizer := tagKindAuthorizer(stateauthenticator.AgentTags)
	logTransferHandler := logsink.NewHTTPHandler(
		// We don't need to save the migrated logs
		// to a logfile as well as to the DB.
		newMigrationLogWriteCloserFunc(httpCtxt, srv.logSink),
		httpCtxt.stop(),
		nil, // no rate-limiting
		logsinkMetricsCollectorWrapper{collector: srv.metricsCollector},
		controllerModelUUID,
	)

	charmsObjectsAuthorizer := tagKindAuthorizer{names.UserTagKind}
	modelObjectsCharmsHTTPHandler := srv.monitoredHandler(objects.NewObjectsCharmHTTPHandler(
		&stateGetter{authFunc: httpCtxt.stateForRequestAuthenticatedUser},
		&applicationServiceGetter{ctxt: httpCtxt},
		objects.CharmURLFromLocator,
	), "charms")
	modelObjectsHTTPHandler := srv.monitoredHandler(objects.NewObjectsHTTPHandler(
		&objectStoreServiceGetter{ctxt: httpCtxt},
	), "objects")

	modelToolsUploadHandler := srv.monitoredHandler(&toolsUploadHandler{
		ctxt:          httpCtxt,
		stateAuthFunc: httpCtxt.stateForRequestAuthenticatedUser,
	}, "tools")
	modelToolsUploadAuthorizer := tagKindAuthorizer{names.UserTagKind}
	modelToolsDownloadHandler := srv.monitoredHandler(newToolsDownloadHandler(httpCtxt), "tools")

	resourceAuthFunc := func(req *http.Request, tagKinds ...string) (names.Tag, error) {
		_, entity, err := httpCtxt.stateForRequestAuthenticatedTag(req, tagKinds...)
		if err != nil {
			return nil, errors.Trace(err)
		}

		return entity.Tag(), nil
	}
	resourceChangeAllowedFunc := func(ctx context.Context) error {
		serviceFactory, err := httpCtxt.domainServicesForRequest(ctx)
		if err != nil {
			return errors.Trace(err)
		}

		blockChecker := common.NewBlockChecker(serviceFactory.BlockCommand())
		if err := blockChecker.ChangeAllowed(ctx); err != nil {
			return errors.Trace(err)
		}
		return nil
	}
	resourcesHandler := srv.monitoredHandler(handlersresources.NewResourceHandler(
		resourceAuthFunc,
		resourceChangeAllowedFunc,
		&resourceServiceGetter{ctxt: httpCtxt},
		resourcesdownload.NewDownloader(logger.Child("resourcedownloader"), resourcesdownload.DefaultFileSystem()),
		logger,
	), "applications")
	unitResourceNewOpenerFunc := resourceOpenerGetter(func(req *http.Request, tagKinds ...string) (coreresource.Opener, error) {
		st, _, err := httpCtxt.stateForRequestAuthenticatedTag(req, tagKinds...)
		if err != nil {
			return nil, errors.Trace(err)
		}

		tagStr := req.URL.Query().Get(":unit")
		tag, err := names.ParseUnitTag(tagStr)
		if err != nil {
			return nil, errors.Trace(err)
		}
		unitName, err := coreunit.NewName(tag.Id())
		if err != nil {
			return nil, errors.Trace(err)
		}

		domainServices, err := httpCtxt.domainServicesForRequest(req.Context())
		if err != nil {
			return nil, errors.Trace(errors.Annotate(err, "cannot get domain services for unit resource request"))
		}
		args := resource.ResourceOpenerArgs{
			State:              st.State,
			ApplicationService: domainServices.Application(),
			ResourceService:    domainServices.Resource(),
			CharmhubClientGetter: resourcecharmhub.NewCharmHubOpener(
				domainServices.Config(),
			),
		}

		opener, err := resource.NewResourceOpenerForUnit(
			req.Context(),
			args,
			srv.getResourceDownloadLimiter,
			unitName,
		)
		if err != nil {
			return nil, errors.Trace(err)
		}
		return opener, nil
	})
	unitResourcesHandler := srv.monitoredHandler(handlersresources.NewUnitResourcesHandler(
		unitResourceNewOpenerFunc,
		logger,
	), "units")

	controllerAdminAuthorizer := controllerAdminAuthorizer{
		controllerTag: systemState.ControllerTag(),
	}

	migrateObjectsCharmsHTTPHandler := srv.monitoredHandler(objects.NewObjectsCharmHTTPHandler(
		&stateGetter{authFunc: httpCtxt.stateForMigrationImporting},
		&migratingObjectsApplicationServiceGetter{ctxt: httpCtxt},
		objects.CharmURLFromLocatorDuringMigration,
	), "charms")
	migrateToolsUploadHandler := srv.monitoredHandler(&toolsUploadHandler{
		ctxt:          httpCtxt,
		stateAuthFunc: httpCtxt.stateForMigrationImporting,
	}, "tools")
	resourcesMigrationUploadHandler := srv.monitoredHandler(handlersresources.NewResourceMigrationUploadHandler(
		&migratingResourceServiceGetter{ctxt: httpCtxt},
		logger,
	), "applications")
	registerHandler := srv.monitoredHandler(&registerUserHandler{
		ctxt: httpCtxt,
	}, "register")

	// HTTP handler for application offer macaroon authentication.
	addOfferAuthHandlers(srv.offerAuthCtxt, srv.mux)

	handlers := []handler{{
		// This handler is model specific even though it only
		// ever makes sense for a controller because the API
		// caller that is handed to the worker that is forwarding
		// the messages between controllers is bound to the
		// /model/:modeluuid namespace.
		pattern:    modelRoutePrefix + "/pubsub",
		handler:    pubsubHandler,
		tracked:    true,
		authorizer: controllerAuthorizer{},
	}, {
		pattern: modelRoutePrefix + "/log",
		handler: debugLogHandler,
		tracked: true,
		// The authentication is handled within the debugLogHandler in order
		// for discharge required errors to be handled correctly.
		unauthenticated: true,
	}, {
		pattern:    modelRoutePrefix + "/logsink",
		handler:    logSinkHandler,
		tracked:    true,
		authorizer: logSinkAuthorizer,
	}, {
		pattern:         modelRoutePrefix + "/api",
		handler:         mainAPIHandler,
		tracked:         true,
		unauthenticated: true,
	}, {
		pattern:         modelRoutePrefix + "/commands",
		handler:         embeddedCLIHandler,
		tracked:         true,
		unauthenticated: true,
	}, {
		pattern:    modelRoutePrefix + "/tools",
		handler:    modelToolsUploadHandler,
		authorizer: modelToolsUploadAuthorizer,
	}, {
		pattern:         modelRoutePrefix + "/tools/:version",
		handler:         modelToolsDownloadHandler,
		unauthenticated: true,
	}, {
		pattern: modelRoutePrefix + "/applications/:application/resources/:resource",
		handler: resourcesHandler,
	}, {
		pattern: modelRoutePrefix + "/units/:unit/resources/:resource",
		handler: unitResourcesHandler,
	}, {
		pattern:    "/migrate/charms/:object",
		handler:    migrateObjectsCharmsHTTPHandler,
		authorizer: controllerAdminAuthorizer,
	}, {
		pattern:    "/migrate/tools",
		handler:    migrateToolsUploadHandler,
		authorizer: controllerAdminAuthorizer,
	}, {
		pattern:    migrateResourcesPrefix,
		handler:    resourcesMigrationUploadHandler,
		authorizer: controllerAdminAuthorizer,
	}, {
		pattern:    "/migrate/logtransfer",
		handler:    logTransferHandler,
		tracked:    true,
		authorizer: controllerAdminAuthorizer,
	}, {
		pattern:         "/api",
		handler:         mainAPIHandler,
		tracked:         true,
		unauthenticated: true,
		noModelUUID:     true,
	}, {
		pattern:         "/commands",
		handler:         embeddedCLIHandler,
		unauthenticated: true,
		noModelUUID:     true,
	}, {
		// Serve the API at / for backward compatibility. Note that the
		// pat muxer special-cases / so that it does not serve all
		// possible endpoints, but only / itself.
		pattern:         "/",
		handler:         mainAPIHandler,
		tracked:         true,
		unauthenticated: true,
		noModelUUID:     true,
	}, {
		pattern:         "/health",
		methods:         []string{"GET"},
		handler:         healthHandler,
		unauthenticated: true,
		noModelUUID:     true,
	}, {
		pattern:         "/register",
		handler:         registerHandler,
		unauthenticated: true,
	}, {
		pattern:    "/tools",
		handler:    modelToolsUploadHandler,
		authorizer: modelToolsUploadAuthorizer,
	}, {
		pattern:         "/tools/:version",
		handler:         modelToolsDownloadHandler,
		unauthenticated: true,
	}, {
		pattern: "/log",
		handler: debugLogHandler,
		tracked: true,
		// The authentication is handled within the debugLogHandler in order
		// for discharge required errors to be handled correctly.
		unauthenticated: true,
	}, {
		pattern: charmsObjectsRoutePrefix,
		methods: []string{"GET"},
		handler: modelObjectsCharmsHTTPHandler,
	}, {
		pattern:    charmsObjectsRoutePrefix,
		methods:    []string{"PUT"},
		handler:    modelObjectsCharmsHTTPHandler,
		authorizer: charmsObjectsAuthorizer,
	}, {
		pattern: objectsRoutePrefix,
		methods: []string{"GET"},
		handler: modelObjectsHTTPHandler,
	}}
	if srv.registerIntrospectionHandlers != nil {
		add := func(subpath string, h http.Handler) {
			handlers = append(handlers, handler{
				pattern: path.Join("/introspection/", subpath),
				handler: srv.monitoredHandler(introspectionHandler{httpCtxt, h}, "introspection"),
			})
		}
		srv.registerIntrospectionHandlers(add)
	}

	// Construct endpoints from handler structs.
	for _, handler := range handlers {
		addHandler(handler)
	}

	return endpoints, nil
}

// trackRequests wraps a http.Handler, incrementing and decrementing
// the apiserver's WaitGroup and blocking request when the apiserver
// is shutting down.
//
// Note: It is only safe to use trackRequests with API handlers which
// are interruptible (i.e. they pay attention to the apiserver tomb)
// or are guaranteed to be short-lived. If it's used with long running
// API handlers which don't watch the apiserver's tomb, apiserver
// shutdown will be blocked until the API handler returns.
func (srv *Server) trackRequests(handler http.Handler) http.Handler {
	return http.HandlerFunc(func(w http.ResponseWriter, r *http.Request) {
		// Care must be taken to not increment the waitgroup count
		// after the listener has closed.
		//
		// First we check to see if the tomb has not yet been killed
		// because the closure of the listener depends on the tomb being
		// killed to trigger the defer block in srv.run.
		select {
		case <-srv.tomb.Dying():
			// This request was accepted before the listener was closed
			// but after the tomb was killed. As we're in the process of
			// shutting down, do not consider this request as in progress,
			// just send a 503 and return.
			http.Error(w, "apiserver shutdown in progress", http.StatusServiceUnavailable)
		default:
			// If we get here then the tomb was not killed therefore the
			// listener is still open. It is safe to increment the
			// wg counter as wg.Wait in srv.run has not yet been called.
			srv.wg.Add(1)
			defer srv.wg.Done()
			handler.ServeHTTP(w, r)
		}
	})
}

func (srv *Server) healthHandler(w http.ResponseWriter, req *http.Request) {
	srv.mu.Lock()
	status := srv.healthStatus
	srv.mu.Unlock()
	if status != "running" {
		w.WriteHeader(http.StatusServiceUnavailable)
	}

	fmt.Fprintf(w, "%s\n", status)
}

func (srv *Server) apiHandler(w http.ResponseWriter, req *http.Request) {
	connectionID := atomic.AddUint64(&srv.lastConnectionID, 1)

	apiObserver := srv.newObserver()
	apiObserver.Join(req.Context(), req, connectionID)
	defer apiObserver.Leave(req.Context())

	websocket.Serve(w, req, func(conn *websocket.Conn) {
		modelUUID, modelOnlyLogin := httpcontext.RequestModelUUID(req.Context())

		// If the modelUUID wasn't present in the request, then this is
		// considered a controller-only login.
		controllerOnlyLogin := !modelOnlyLogin

		// If the request is for the controller model, then we need to
		// resolve the modelUUID to the controller model.
		resolvedModelUUID := model.UUID(modelUUID)
		if controllerOnlyLogin {
			resolvedModelUUID = srv.shared.controllerModelUUID
		}

		// Put the modelUUID into the context for the request. This will
		// allow the peeling of the modelUUID from the request to be
		// deferred to the facade methods.
		ctx := model.WithContextModelUUID(req.Context(), resolvedModelUUID)

		logger.Tracef(context.TODO(), "got a request for model %q", modelUUID)
		if err := srv.serveConn(
			srv.tomb.Context(ctx),
			conn,
			resolvedModelUUID,
			controllerOnlyLogin,
			connectionID,
			apiObserver,
			req.Host,
		); err != nil {
			logger.Errorf(context.TODO(), "error serving RPCs: %v", err)
		}
	})
}

func (srv *Server) serveConn(
	ctx context.Context,
	wsConn *websocket.Conn,
	modelUUID model.UUID,
	controllerOnlyLogin bool,
	connectionID uint64,
	apiObserver observer.Observer,
	host string,
) error {
	codec := jsoncodec.NewWebsocket(wsConn.Conn)
	recorderFactory := observer.NewRecorderFactory(apiObserver, nil, observer.NoCaptureArgs)
	conn := rpc.NewConn(codec, recorderFactory)

	tracer, err := srv.shared.tracerGetter.GetTracer(
		ctx,
		coretrace.Namespace("apiserver", modelUUID.String()),
	)
	if err != nil {
		logger.Infof(context.TODO(), "failed to get tracer for model %q: %v", modelUUID, err)
		tracer = coretrace.NoopTracer{}
	}

	// Grab the object store for the model.
	objectStore, err := srv.shared.objectStoreGetter.GetObjectStore(ctx, modelUUID.String())
	if err != nil {
		return errors.Annotatef(err, "getting object store for model %q", modelUUID)
	}

	// Grab the object store for the controller, this is primarily used for
	// the agent tools.
	controllerObjectStore, err := srv.shared.objectStoreGetter.GetObjectStore(ctx, database.ControllerNS)
	if err != nil {
		return errors.Annotatef(err, "getting controller object store")
	}

	domainServices, err := srv.shared.domainServicesGetter.ServicesForModel(ctx, modelUUID)
	if err != nil {
		return errors.Annotatef(err, "getting domain services for model %q", modelUUID)
	}

	var handler *apiHandler
	var stateClosing <-chan struct{}
	st, err := srv.shared.statePool.Get(modelUUID.String())
	if err == nil {
		defer st.Release()
		stateClosing = st.Removing()
		handler, err = newAPIHandler(
			ctx,
			srv,
			st.State,
			conn,
			domainServices,
			srv.shared.domainServicesGetter,
			tracer,
			objectStore,
			srv.shared.objectStoreGetter,
			controllerObjectStore,
			modelUUID,
			controllerOnlyLogin,
			connectionID,
			host,
		)
	}
	if errors.Is(err, errors.NotFound) {
		err = fmt.Errorf("%w: %q", apiservererrors.UnknownModelError, modelUUID)
	}

	if err != nil {
		conn.ServeRoot(&errRoot{err: errors.Trace(err)}, recorderFactory, serverError)
	} else {
		// Set up the admin apis used to accept logins and direct
		// requests to the relevant business facade.
		// There may be more than one since we need a new API each
		// time login changes in a non-backwards compatible way.
		adminAPIs := make(map[int]interface{})
		for apiVersion, factory := range adminAPIFactories {
			adminAPIs[apiVersion] = factory(srv, handler, apiObserver)
		}
		conn.ServeRoot(newAdminRoot(handler, adminAPIs), recorderFactory, serverError)
	}
	conn.Start(ctx)
	select {
	case <-conn.Dead():
	case <-srv.tomb.Dying():
	case <-stateClosing:
	}
	return conn.Close()
}

// publicDNSName returns the current public hostname.
func (srv *Server) publicDNSName() string {
	srv.mu.Lock()
	defer srv.mu.Unlock()
	return srv.publicDNSName_
}

// GetAuditConfig returns a copy of the current audit logging
// configuration.
func (srv *Server) GetAuditConfig() auditlog.Config {
	// Delegates to the getter passed in.
	return srv.getAuditConfig()
}

// GetCentralHub returns the central hub for the server.
func (srv *Server) GetCentralHub() *pubsub.StructuredHub {
	return srv.shared.centralHub.(*pubsub.StructuredHub)
}

func serverError(err error) error {
	return apiservererrors.ServerError(err)
}

// monitoredHandler wraps an HTTP handler for tracking metrics with given label.
// It increments and decrements connection counters for monitoring purposes.
func (srv *Server) monitoredHandler(handler http.Handler, label string) http.Handler {
	return http.HandlerFunc(func(w http.ResponseWriter, r *http.Request) {
		srv.metricsCollector.TotalConnections.Inc()
		gauge := srv.metricsCollector.APIConnections.WithLabelValues(label)
		gauge.Inc()
		defer gauge.Dec()
		handler.ServeHTTP(w, r)
	})
}

type stateGetter struct {
	authFunc func(*http.Request) (*state.PooledState, error)
}

func (s *stateGetter) GetState(r *http.Request) (objects.ModelState, error) {
	st, err := s.authFunc(r)
	if err != nil {
		return nil, internalerrors.Capture(err)
	}
	return &stateGetterModel{
		pooledState: st,
		st:          st.State,
	}, nil
}

type stateGetterModel struct {
	pooledState *state.PooledState
	st          *state.State
}

func (s *stateGetterModel) Model() (objects.Model, error) {
	return s.st.Model()
}

func (s *stateGetterModel) Release() bool {
	return s.pooledState.Release()
}

type applicationServiceGetter struct {
	ctxt httpContext
}

func (a *applicationServiceGetter) Application(r *http.Request) (objects.ApplicationService, error) {
	domainServices, err := a.ctxt.domainServicesForRequest(r.Context())
	if err != nil {
		return nil, internalerrors.Capture(err)
	}

	return domainServices.Application(), nil
}

type migratingObjectsApplicationServiceGetter struct {
	ctxt httpContext
}

func (a *migratingObjectsApplicationServiceGetter) Application(r *http.Request) (objects.ApplicationService, error) {
	domainServices, err := a.ctxt.domainServicesDuringMigrationForRequest(r)
	if err != nil {
		return nil, internalerrors.Capture(err)
	}
	return domainServices.Application(), nil
}

type objectStoreServiceGetter struct {
	ctxt httpContext
}

func (a *objectStoreServiceGetter) ObjectStore(r *http.Request) (objects.ObjectStoreService, error) {
	objectStore, err := a.ctxt.objectStoreForRequest(r.Context())
	if err != nil {
		return nil, internalerrors.Capture(err)
	}

	return objectStore, nil
}

type resourceServiceGetter struct {
	ctxt httpContext
}

func (a *resourceServiceGetter) Resource(r *http.Request) (handlersresources.ResourceService, error) {
	domainServices, err := a.ctxt.domainServicesForRequest(r.Context())
	if err != nil {
		return nil, errors.Trace(err)
	}

	return domainServices.Resource(), nil
}

type migratingResourceServiceGetter struct {
	ctxt httpContext
}

func (a *migratingResourceServiceGetter) Resource(r *http.Request) (handlersresources.ResourceService, error) {
	domainServices, err := a.ctxt.domainServicesDuringMigrationForRequest(r)
	if err != nil {
		return nil, internalerrors.Capture(err)
	}
	return domainServices.Resource(), nil
}

type resourceOpenerGetter func(r *http.Request, tagKinds ...string) (coreresource.Opener, error)

func (rog resourceOpenerGetter) Opener(r *http.Request, tagKinds ...string) (coreresource.Opener, error) {
	return rog(r, tagKinds...)
}<|MERGE_RESOLUTION|>--- conflicted
+++ resolved
@@ -337,49 +337,8 @@
 		return nil, errors.Annotate(err, "unable to get controller config")
 	}
 
-<<<<<<< HEAD
-	httpAuthenticators := []authentication.HTTPAuthenticator{cfg.LocalMacaroonAuthenticator}
-	loginAuthenticators := []authentication.LoginAuthenticator{cfg.LocalMacaroonAuthenticator}
-	// We only want to add the jwt authenticator if it's not nil.
-	if cfg.JWTAuthenticator != nil {
-		httpAuthenticators = append([]authentication.HTTPAuthenticator{cfg.JWTAuthenticator}, httpAuthenticators...)
-		loginAuthenticators = append([]authentication.LoginAuthenticator{cfg.JWTAuthenticator}, loginAuthenticators...)
-	}
-=======
-	shared, err := newSharedServerContext(sharedServerConfig{
-		statePool:           cfg.StatePool,
-		controller:          cfg.Controller,
-		multiwatcherFactory: cfg.MultiwatcherFactory,
-		centralHub:          cfg.Hub,
-		presence:            cfg.Presence,
-		leaseManager:        cfg.LeaseManager,
-		controllerConfig:    controllerConfig,
-		logger:              loggo.GetLogger("juju.apiserver"),
-		charmhubHTTPClient:  cfg.CharmhubHTTPClient,
-		dbGetter:            cfg.DBGetter,
-	})
-	if err != nil {
-		return nil, errors.Trace(err)
-	}
-
-	systemState, err = cfg.StatePool.SystemState()
-	if err != nil {
-		return nil, errors.Trace(err)
-	}
-	model, err := systemState.Model()
-	if err != nil {
-		return nil, errors.Trace(err)
-	}
-
-	modelConfig, err := model.Config()
-	if err != nil {
-		return nil, errors.Trace(err)
-	}
-	loggingOutputs, _ := modelConfig.LoggingOutput()
-
 	httpAuthenticators := []authentication.HTTPAuthenticator{cfg.LocalMacaroonAuthenticator, cfg.JWTAuthenticator}
 	loginAuthenticators := []authentication.LoginAuthenticator{cfg.LocalMacaroonAuthenticator, cfg.JWTAuthenticator}
->>>>>>> 648f9ea1
 
 	shared, err := newSharedServerContext(sharedServerConfig{
 		statePool:            cfg.StatePool,
