// Copyright 2013 Canonical Ltd.
// Licensed under the AGPLv3, see LICENCE file for details.

package apiserver

import (
	"context"
	"fmt"
	"io"
	"net/http"
	"net/url"
	"os"
	"path"
	"path/filepath"
	"strconv"
	"strings"
	"sync"
	"sync/atomic"
	"time"

	"github.com/juju/clock"
	"github.com/juju/errors"
	"github.com/juju/names/v5"
	"github.com/juju/pubsub/v2"
	"github.com/juju/ratelimit"
	"github.com/prometheus/client_golang/prometheus"
	"gopkg.in/tomb.v2"

	"github.com/juju/juju/apiserver/apiserverhttp"
	"github.com/juju/juju/apiserver/authentication"
	"github.com/juju/juju/apiserver/authentication/jwt"
	"github.com/juju/juju/apiserver/authentication/macaroon"
	"github.com/juju/juju/apiserver/common"
	"github.com/juju/juju/apiserver/common/apihttp"
	"github.com/juju/juju/apiserver/common/crossmodel"
	apiservererrors "github.com/juju/juju/apiserver/errors"
	"github.com/juju/juju/apiserver/facade"
	"github.com/juju/juju/apiserver/httpcontext"
	"github.com/juju/juju/apiserver/logsink"
	"github.com/juju/juju/apiserver/observer"
	"github.com/juju/juju/apiserver/stateauthenticator"
	"github.com/juju/juju/apiserver/websocket"
	"github.com/juju/juju/controller"
	"github.com/juju/juju/core/auditlog"
	"github.com/juju/juju/core/changestream"
	"github.com/juju/juju/core/database"
	"github.com/juju/juju/core/lease"
	corelogger "github.com/juju/juju/core/logger"
	"github.com/juju/juju/core/model"
	"github.com/juju/juju/core/objectstore"
	"github.com/juju/juju/core/presence"
	"github.com/juju/juju/core/resources"
	coretrace "github.com/juju/juju/core/trace"
	internallogger "github.com/juju/juju/internal/logger"
	controllermsg "github.com/juju/juju/internal/pubsub/controller"
	"github.com/juju/juju/internal/resource"
	"github.com/juju/juju/internal/services"
	"github.com/juju/juju/internal/worker/trace"
	"github.com/juju/juju/rpc"
	"github.com/juju/juju/rpc/jsoncodec"
	"github.com/juju/juju/state"
)

var logger = internallogger.GetLogger("juju.apiserver")

var defaultHTTPMethods = []string{"GET", "POST", "HEAD", "PUT", "DELETE", "OPTIONS"}

// Server holds the server side of the API.
type Server struct {
	tomb      tomb.Tomb
	clock     clock.Clock
	pingClock clock.Clock
	wg        sync.WaitGroup

	shared *sharedServerContext

	// tag of the machine where the API server is running.
	tag     names.Tag
	dataDir string
	logDir  string
	facades *facade.Registry

	localMacaroonAuthenticator macaroon.LocalMacaroonAuthenticator
	jwtAuthenticator           jwt.Authenticator

	httpAuthenticators  []authentication.HTTPAuthenticator
	loginAuthenticators []authentication.LoginAuthenticator

	offerAuthCtxt    *crossmodel.AuthContext
	lastConnectionID uint64
	newObserver      observer.ObserverFactory
	allowModelAccess bool
	// TODO(debug-log) - move into logSink
	logSinkWriter          io.WriteCloser
	logsinkRateLimitConfig logsink.RateLimitConfig
	logSink                corelogger.ModelLogger
	getAuditConfig         func() auditlog.Config
	upgradeComplete        func() bool
	mux                    *apiserverhttp.Mux
	metricsCollector       *Collector
	execEmbeddedCommand    ExecEmbeddedCommandFunc

	// mu guards the fields below it.
	mu sync.Mutex

	// healthStatus is returned from the health endpoint.
	healthStatus string

	// publicDNSName_ holds the value that will be returned in
	// LoginResult.PublicDNSName. Currently this is set once and does
	// not change but in the future it may change when a server
	// certificate is explicitly set, hence it's here guarded by the
	// mutex.
	publicDNSName_ string

	// agentRateLimitMax and agentRateLimitRate are values used to create
	// the token bucket that ratelimits the agent connections. These values
	// come from controller config, and can be updated on the fly to adjust
	// the rate limiting.
	agentRateLimitMax  int
	agentRateLimitRate time.Duration
	agentRateLimit     *ratelimit.Bucket

	// resourceLock is used to limit the number of
	// concurrent resource downloads to units.
	resourceLock resource.ResourceDownloadLock

	// registerIntrospectionHandlers is a function that will
	// call a function with (path, http.Handler) tuples. This
	// is to support registering the handlers underneath the
	// "/introspection" prefix.
	registerIntrospectionHandlers func(func(string, http.Handler))
}

// ServerConfig holds parameters required to set up an API server.
type ServerConfig struct {
	Clock     clock.Clock
	PingClock clock.Clock
	Tag       names.Tag
	DataDir   string
	LogDir    string
	Hub       *pubsub.StructuredHub
	Presence  presence.Recorder
	Mux       *apiserverhttp.Mux

	// ControllerUUID is the controller unique identifier.
	ControllerUUID string

	// ControllerModelUUID is the ID for the controller model.
	ControllerModelUUID model.UUID

	// LocalMacaroonAuthenticator is the request authenticator used for verifying
	// local user macaroons.
	LocalMacaroonAuthenticator macaroon.LocalMacaroonAuthenticator

	// JWTAuthenticator is the request authenticator used for validating jwt
	// tokens when the controller has been bootstrapped with a trusted token
	// provider.
	JWTAuthenticator jwt.Authenticator

	// StatePool is the StatePool used for looking up State
	// to pass to facades. StatePool will not be closed by the
	// server; it is the callers responsibility to close it
	// after the apiserver has exited.
	StatePool *state.StatePool

	// UpgradeComplete is a function that reports whether or not
	// the if the agent running the API server has completed
	// running upgrade steps. This is used by the API server to
	// limit logins during upgrades.
	UpgradeComplete func() bool

	// PublicDNSName is reported to the API clients who connect.
	PublicDNSName string

	// AllowModelAccess holds whether users will be allowed to
	// access models that they have access rights to even when
	// they don't have access to the controller.
	AllowModelAccess bool

	// NewObserver is a function which will return an observer. This
	// is used per-connection to instantiate a new observer to be
	// notified of key events during API requests.
	NewObserver observer.ObserverFactory

	// RegisterIntrospectionHandlers is a function that will
	// call a function with (path, http.Handler) tuples. This
	// is to support registering the handlers underneath the
	// "/introspection" prefix.
	RegisterIntrospectionHandlers func(func(string, http.Handler))

	// LogSinkConfig holds parameters to control the API server's
	// logsink endpoint behaviour. If this is nil, the values from
	// DefaultLogSinkConfig() will be used.
	LogSinkConfig *LogSinkConfig

	// LogSink is used to store log records received from connected agents.
	LogSink corelogger.ModelLogger

	// GetAuditConfig holds a function that returns the current audit
	// logging config. The function may return updated values, so
	// should be called every time a new login is handled.
	GetAuditConfig func() auditlog.Config

	// LeaseManager gives access to leadership and singular claimers
	// and checkers for use in API facades.
	LeaseManager lease.Manager

	// MetricsCollector defines all the metrics to be collected for the
	// apiserver
	MetricsCollector *Collector

	// ExecEmbeddedCommand is a function which creates an embedded Juju CLI instance.
	ExecEmbeddedCommand ExecEmbeddedCommandFunc

	// CharmhubHTTPClient is the HTTP client used for Charmhub API requests.
	CharmhubHTTPClient facade.HTTPClient

	// DomainServicesGetter provides access to the services.
	DomainServicesGetter services.DomainServicesGetter

	// DBGetter returns WatchableDB implementations based on namespace.
	DBGetter changestream.WatchableDBGetter

	// DBDeleter is used to delete databases by namespace.
	DBDeleter database.DBDeleter

	// TracerGetter returns a tracer for the given namespace, this is used
	// for opentelmetry tracing.
	TracerGetter trace.TracerGetter

	// ObjectStoreGetter returns an object store for the given namespace.
	// This is used for retrieving blobs for charms and agents.
	ObjectStoreGetter objectstore.ObjectStoreGetter
}

// Validate validates the API server configuration.
func (c ServerConfig) Validate() error {
	if c.StatePool == nil {
		return errors.NotValidf("missing StatePool")
	}
	if c.Hub == nil {
		return errors.NotValidf("missing Hub")
	}
	if c.Presence == nil {
		return errors.NotValidf("missing Presence")
	}
	if c.Mux == nil {
		return errors.NotValidf("missing Mux")
	}
	if c.ControllerUUID == "" {
		return errors.NotValidf("missing ControllerUUID")
	}
	if c.ControllerModelUUID == "" {
		return errors.NotValidf("missing ControllerModelUUID")
	}
	if c.LocalMacaroonAuthenticator == nil {
		return errors.NotValidf("missing local macaroon authenticator")
	}
	if c.Clock == nil {
		return errors.NotValidf("missing Clock")
	}
	if c.NewObserver == nil {
		return errors.NotValidf("missing NewObserver")
	}
	if c.UpgradeComplete == nil {
		return errors.NotValidf("nil UpgradeComplete")
	}
	if c.GetAuditConfig == nil {
		return errors.NotValidf("missing GetAuditConfig")
	}
	if c.LogSinkConfig != nil {
		if err := c.LogSinkConfig.Validate(); err != nil {
			return errors.Annotate(err, "validating logsink configuration")
		}
	}
	if c.LogSink == nil {
		return errors.NotValidf("nil LogSink")
	}
	if c.MetricsCollector == nil {
		return errors.NotValidf("missing MetricsCollector")
	}
	if c.DBGetter == nil {
		return errors.NotValidf("missing DBGetter")
	}
	if c.DBDeleter == nil {
		return errors.NotValidf("missing DBDeleter")
	}
	if c.DomainServicesGetter == nil {
		return errors.NotValidf("missing DomainServicesGetter")
	}
	if c.TracerGetter == nil {
		return errors.NotValidf("missing TracerGetter")
	}
	if c.ObjectStoreGetter == nil {
		return errors.NotValidf("missing ObjectStoreGetter")
	}
	return nil
}

func (c ServerConfig) pingClock() clock.Clock {
	if c.PingClock == nil {
		return c.Clock
	}
	return c.PingClock
}

// NewServer serves API requests using the given configuration.
func NewServer(ctx context.Context, cfg ServerConfig) (*Server, error) {
	if cfg.LogSinkConfig == nil {
		logSinkConfig := DefaultLogSinkConfig()
		cfg.LogSinkConfig = &logSinkConfig
	}
	if err := cfg.Validate(); err != nil {
		return nil, errors.Trace(err)
	}
	// Important note:
	// Do not manipulate the state within NewServer as the API
	// server needs to run before mongo upgrades have happened and
	// any state manipulation may be relying on features of the
	// database added by upgrades. Here be dragons.
	return newServer(ctx, cfg)
}

const readyTimeout = time.Second * 30

func newServer(ctx context.Context, cfg ServerConfig) (_ *Server, err error) {
	controllerDomainServices := cfg.DomainServicesGetter.ServicesForModel(cfg.ControllerModelUUID)
	controllerConfigService := controllerDomainServices.ControllerConfig()
	controllerConfig, err := controllerConfigService.ControllerConfig(ctx)
	if err != nil {
		return nil, errors.Annotate(err, "unable to get controller config")
	}

	httpAuthenticators := []authentication.HTTPAuthenticator{cfg.LocalMacaroonAuthenticator}
	loginAuthenticators := []authentication.LoginAuthenticator{cfg.LocalMacaroonAuthenticator}
	// We only want to add the jwt authenticator if it's not nil.
	if cfg.JWTAuthenticator != nil {
		httpAuthenticators = append([]authentication.HTTPAuthenticator{cfg.JWTAuthenticator}, httpAuthenticators...)
		loginAuthenticators = append([]authentication.LoginAuthenticator{cfg.JWTAuthenticator}, loginAuthenticators...)
	}

	shared, err := newSharedServerContext(sharedServerConfig{
		statePool:            cfg.StatePool,
		centralHub:           cfg.Hub,
		presence:             cfg.Presence,
		leaseManager:         cfg.LeaseManager,
		controllerUUID:       cfg.ControllerUUID,
		controllerModelUUID:  cfg.ControllerModelUUID,
		controllerConfig:     controllerConfig,
		logger:               internallogger.GetLogger("juju.apiserver"),
		charmhubHTTPClient:   cfg.CharmhubHTTPClient,
		dbGetter:             cfg.DBGetter,
		dbDeleter:            cfg.DBDeleter,
		domainServicesGetter: cfg.DomainServicesGetter,
		tracerGetter:         cfg.TracerGetter,
		objectStoreGetter:    cfg.ObjectStoreGetter,
		machineTag:           cfg.Tag,
		dataDir:              cfg.DataDir,
		logDir:               cfg.LogDir,
	})
	if err != nil {
		return nil, errors.Trace(err)
	}

	srv := &Server{
		clock:                         cfg.Clock,
		pingClock:                     cfg.pingClock(),
		newObserver:                   cfg.NewObserver,
		shared:                        shared,
		tag:                           cfg.Tag,
		dataDir:                       cfg.DataDir,
		logDir:                        cfg.LogDir,
		upgradeComplete:               cfg.UpgradeComplete,
		facades:                       AllFacades(),
		mux:                           cfg.Mux,
		localMacaroonAuthenticator:    cfg.LocalMacaroonAuthenticator,
		jwtAuthenticator:              cfg.JWTAuthenticator,
		httpAuthenticators:            httpAuthenticators,
		loginAuthenticators:           loginAuthenticators,
		allowModelAccess:              cfg.AllowModelAccess,
		publicDNSName_:                cfg.PublicDNSName,
		registerIntrospectionHandlers: cfg.RegisterIntrospectionHandlers,
		logsinkRateLimitConfig: logsink.RateLimitConfig{
			Refill: cfg.LogSinkConfig.RateLimitRefill,
			Burst:  cfg.LogSinkConfig.RateLimitBurst,
			Clock:  cfg.Clock,
		},
		getAuditConfig:      cfg.GetAuditConfig,
		logSink:             cfg.LogSink,
		metricsCollector:    cfg.MetricsCollector,
		execEmbeddedCommand: cfg.ExecEmbeddedCommand,

		healthStatus: "starting",
	}
	srv.updateAgentRateLimiter(controllerConfig)
	srv.updateResourceDownloadLimiters(controllerConfig)

	// We are able to get the current controller config before subscribing to changes
	// because the changes are only ever published in response to an API call,
	// and we know that we can't make any API calls until the server has started.
	unsubscribeControllerConfig, err := cfg.Hub.Subscribe(
		controllermsg.ConfigChanged,
		func(topic string, data controllermsg.ConfigChangedMessage, err error) {
			if err != nil {
				logger.Criticalf("programming error in %s message data: %v", topic, err)
				return
			}
			srv.updateAgentRateLimiter(data.Config)
			srv.updateResourceDownloadLimiters(data.Config)
		})
	if err != nil {
		logger.Criticalf("programming error in subscribe function: %v", err)
		return nil, errors.Trace(err)
	}

	macaroonService := controllerDomainServices.Macaroon()

	// The auth context for authenticating access to application offers.
	srv.offerAuthCtxt, err = newOfferAuthContext(
		ctx, cfg.StatePool,
		controllerDomainServices.Access(),
		controllerDomainServices.ModelInfo(),
		controllerConfigService, macaroonService,
	)
	if err != nil {
		unsubscribeControllerConfig()
		return nil, fmt.Errorf("creating offer auth context: %w", err)
	}

	systemState, err := cfg.StatePool.SystemState()
	if err != nil {
		return nil, errors.Trace(err)
	}
	model, err := systemState.Model()
	if err != nil {
		return nil, errors.Trace(err)
	}
	if model.Type() == state.ModelTypeCAAS {
		// CAAS controller writes log to stdout. We should ensure that we don't
		// close the logSinkWriter when we stopping the tomb, otherwise we get
		// no output to stdout anymore.
		srv.logSinkWriter = nonCloseableWriter{
			WriteCloser: os.Stdout,
		}
	} else {
		srv.logSinkWriter, err = logsink.NewFileWriter(
			filepath.Join(srv.logDir, "logsink.log"),
			controllerConfig.AgentLogfileMaxSizeMB(),
			controllerConfig.AgentLogfileMaxBackups(),
		)
		if err != nil {
			return nil, errors.Annotate(err, "creating logsink writer")
		}
	}

	ready := make(chan struct{})
	srv.tomb.Go(func() error {
		defer srv.logSink.Close()
		defer srv.logSinkWriter.Close()
		defer srv.shared.Close()
		defer unsubscribeControllerConfig()
		return srv.loop(ready)
	})

	// Don't return until all handlers have been registered.
	select {
	case <-ready:
	case <-srv.clock.After(readyTimeout):
		return nil, errors.New("loop never signalled ready")
	}

	return srv, nil
}

// nonCloseableWriter ensures that we never close the underlying writer. If the
// underlying writer is os.stdout and we close that, then nothing will be
// written until a new instance of the program is launched.
type nonCloseableWriter struct {
	io.WriteCloser
}

// Close does not do anything in this instance.
func (nonCloseableWriter) Close() error {
	return nil
}

// Report is shown in the juju_engine_report.
func (srv *Server) Report() map[string]interface{} {
	srv.mu.Lock()
	defer srv.mu.Unlock()
	result := map[string]interface{}{
		"agent-ratelimit-max":  srv.agentRateLimitMax,
		"agent-ratelimit-rate": srv.agentRateLimitRate,
	}

	if srv.publicDNSName_ != "" {
		result["public-dns-name"] = srv.publicDNSName_
	}
	return result
}

// Dead returns a channel that signals when the server has exited.
func (srv *Server) Dead() <-chan struct{} {
	return srv.tomb.Dead()
}

// Stop stops the server and returns when all running requests
// have completed.
func (srv *Server) Stop() error {
	srv.tomb.Kill(nil)
	return srv.tomb.Wait()
}

// Kill implements worker.Worker.Kill.
func (srv *Server) Kill() {
	srv.tomb.Kill(nil)
}

// Wait implements worker.Worker.Wait.
func (srv *Server) Wait() error {
	return srv.tomb.Wait()
}

func (srv *Server) updateAgentRateLimiter(cfg controller.Config) {
	srv.mu.Lock()
	defer srv.mu.Unlock()
	srv.agentRateLimitMax = cfg.AgentRateLimitMax()
	srv.agentRateLimitRate = cfg.AgentRateLimitRate()
	if srv.agentRateLimitMax > 0 {
		srv.agentRateLimit = ratelimit.NewBucketWithClock(
			srv.agentRateLimitRate, int64(srv.agentRateLimitMax), rateClock{srv.clock})
	} else {
		srv.agentRateLimit = nil
	}
}

func (srv *Server) updateResourceDownloadLimiters(cfg controller.Config) {
	srv.mu.Lock()
	defer srv.mu.Unlock()
	globalLimit := cfg.ControllerResourceDownloadLimit()
	appLimit := cfg.ApplicationResourceDownloadLimit()
	srv.resourceLock = resource.NewResourceDownloadLimiter(globalLimit, appLimit)
}

func (srv *Server) getResourceDownloadLimiter() resource.ResourceDownloadLock {
	srv.mu.Lock()
	defer srv.mu.Unlock()
	return srv.resourceLock
}

type rateClock struct {
	clock.Clock
}

func (rateClock) Sleep(time.Duration) {
	// no-op, we don't sleep.
}

func (srv *Server) getAgentToken() error {
	srv.mu.Lock()
	defer srv.mu.Unlock()
	// agentRateLimit is nil if rate limiting is disabled.
	if srv.agentRateLimit == nil {
		return nil
	}

	// Try to take one token, but don't wait any time for it.
	if _, ok := srv.agentRateLimit.TakeMaxDuration(1, 0); !ok {
		return apiservererrors.ErrTryAgain
	}
	return nil
}

// logsinkMetricsCollectorWrapper defines a wrapper for exposing the essentials
// for the logsink api handler to interact with the metrics collector.
type logsinkMetricsCollectorWrapper struct {
	collector *Collector
}

func (w logsinkMetricsCollectorWrapper) TotalConnections() prometheus.Counter {
	return w.collector.TotalConnections
}

func (w logsinkMetricsCollectorWrapper) Connections() prometheus.Gauge {
	return w.collector.APIConnections.WithLabelValues("logsink")
}

func (w logsinkMetricsCollectorWrapper) PingFailureCount(modelUUID string) prometheus.Counter {
	return w.collector.PingFailureCount.WithLabelValues(modelUUID, "logsink")
}

func (w logsinkMetricsCollectorWrapper) LogWriteCount(modelUUID, state string) prometheus.Counter {
	return w.collector.LogWriteCount.WithLabelValues(modelUUID, state)
}

func (w logsinkMetricsCollectorWrapper) LogReadCount(modelUUID, state string) prometheus.Counter {
	return w.collector.LogReadCount.WithLabelValues(modelUUID, state)
}

// httpRequestRecorderWrapper defines a wrapper from exposing the
// essentials for the http request recorder.
type httpRequestRecorderWrapper struct {
	collector *Collector
	modelUUID string
}

// Record an outgoing request which produced an http.Response.
func (w httpRequestRecorderWrapper) Record(method string, url *url.URL, res *http.Response, rtt time.Duration) {
	// Note: Do not log url.Path as REST queries _can_ include the name of the
	// entities (charms, architectures, etc).
	w.collector.TotalRequests.WithLabelValues(w.modelUUID, url.Host, strconv.FormatInt(int64(res.StatusCode), 10)).Inc()
	if res.StatusCode >= 400 {
		w.collector.TotalRequestErrors.WithLabelValues(w.modelUUID, url.Host).Inc()
	}
	w.collector.TotalRequestsDuration.WithLabelValues(w.modelUUID, url.Host).Observe(rtt.Seconds())
}

// RecordError records an outgoing request that returned back an error.
func (w httpRequestRecorderWrapper) RecordError(method string, url *url.URL, err error) {
	// Note: Do not log url.Path as REST queries _can_ include the name of the
	// entities (charms, architectures, etc).
	w.collector.TotalRequests.WithLabelValues(w.modelUUID, url.Host, "unknown").Inc()
	w.collector.TotalRequestErrors.WithLabelValues(w.modelUUID, url.Host).Inc()
}

// loop is the main loop for the server.
func (srv *Server) loop(ready chan struct{}) error {
	// for pat based handlers, they are matched in-order of being
	// registered, first match wins. So more specific ones have to be
	// registered first.
	endpoints, err := srv.endpoints()
	if err != nil {
		return errors.Trace(err)
	}
	for _, ep := range endpoints {
		_ = srv.mux.AddHandler(ep.Method, ep.Pattern, ep.Handler)
		defer srv.mux.RemoveHandler(ep.Method, ep.Pattern)
		if ep.Method == "GET" {
			_ = srv.mux.AddHandler("HEAD", ep.Pattern, ep.Handler)
			defer srv.mux.RemoveHandler("HEAD", ep.Pattern)
		}
	}

	close(ready)
	srv.mu.Lock()
	srv.healthStatus = "running"
	srv.mu.Unlock()

	<-srv.tomb.Dying()

	srv.mu.Lock()
	srv.healthStatus = "stopping"
	srv.mu.Unlock()

	srv.wg.Wait() // wait for any outstanding requests to complete.
	return tomb.ErrDying
}

const (
	modelRoutePrefix         = "/model/:modeluuid"
	charmsObjectsRoutePrefix = "/model-:modeluuid/charms/:object"
)

func (srv *Server) endpoints() ([]apihttp.Endpoint, error) {
	type handler struct {
		pattern         string
		methods         []string
		handler         http.Handler
		unauthenticated bool
		authorizer      authentication.Authorizer
		tracked         bool
		noModelUUID     bool
	}

	var endpoints []apihttp.Endpoint
	systemState, err := srv.shared.statePool.SystemState()
	if err != nil {
		return nil, errors.Trace(err)
	}
	controllerModelUUID := systemState.ModelUUID()

	httpAuthenticator := authentication.HTTPStrategicAuthenticator(srv.httpAuthenticators)

	addHandler := func(handler handler) {
		methods := handler.methods
		if methods == nil {
			methods = defaultHTTPMethods
		}
		h := handler.handler
		if handler.tracked {
			h = srv.trackRequests(h)
		}
		if !handler.unauthenticated {
			h = &httpcontext.AuthHandler{
				NextHandler:   h,
				Authenticator: httpAuthenticator,
				Authorizer:    handler.authorizer,
			}
		}
		if !handler.noModelUUID {
			if strings.HasPrefix(handler.pattern, modelRoutePrefix) {
				h = &httpcontext.QueryModelHandler{
					Handler: h,
					Query:   ":modeluuid",
				}
			} else if strings.HasPrefix(handler.pattern, charmsObjectsRoutePrefix) {
				h = &httpcontext.BucketModelHandler{
					Handler: h,
					Query:   ":modeluuid",
				}
			} else {
				h = &httpcontext.ControllerModelHandler{
					Handler:             h,
					ControllerModelUUID: controllerModelUUID,
				}
			}
		}
		for _, method := range methods {
			endpoints = append(endpoints, apihttp.Endpoint{
				Pattern: handler.pattern,
				Method:  method,
				Handler: h,
			})
		}
	}

	httpCtxt := httpContext{srv: srv}
<<<<<<< HEAD
	mainAPIHandler := http.HandlerFunc(srv.apiHandler)
	healthHandler := http.HandlerFunc(srv.healthHandler)
	embeddedCLIHandler := newEmbeddedCLIHandler(httpCtxt)
	debugLogHandler := newDebugLogTailerHandler(
=======
	mainAPIHandler := srv.monitoredHandler(http.HandlerFunc(srv.apiHandler), "api")
	healthHandler := srv.monitoredHandler(http.HandlerFunc(srv.healthHandler), "health")
	logStreamHandler := srv.monitoredHandler(newLogStreamEndpointHandler(httpCtxt), "logstream")
	embeddedCLIHandler := srv.monitoredHandler(newEmbeddedCLIHandler(httpCtxt), "commands")
	debugLogHandler := srv.monitoredHandler(newDebugLogDBHandler(
>>>>>>> 39606003
		httpCtxt,
		httpAuthenticator,
		tagKindAuthorizer{
			names.MachineTagKind,
			names.ControllerAgentTagKind,
			names.UserTagKind,
			names.ApplicationTagKind,
		},
<<<<<<< HEAD
		srv.logDir,
	)
	pubsubHandler := newPubSubHandler(httpCtxt, srv.shared.centralHub)
=======
	), "log")
	pubsubHandler := srv.monitoredHandler(newPubSubHandler(httpCtxt, srv.shared.centralHub), "pubsub")
>>>>>>> 39606003
	logSinkHandler := logsink.NewHTTPHandler(
		newAgentLogWriteCloserFunc(httpCtxt, srv.logSinkWriter, srv.logSink),
		httpCtxt.stop(),
		&srv.logsinkRateLimitConfig,
		logsinkMetricsCollectorWrapper{collector: srv.metricsCollector},
		controllerModelUUID,
	)
	logSinkAuthorizer := tagKindAuthorizer(stateauthenticator.AgentTags)
	logTransferHandler := logsink.NewHTTPHandler(
		// We don't need to save the migrated logs
		// to a logfile as well as to the DB.
		newMigrationLogWriteCloserFunc(httpCtxt, srv.logSink),
		httpCtxt.stop(),
		nil, // no rate-limiting
		logsinkMetricsCollectorWrapper{collector: srv.metricsCollector},
		controllerModelUUID,
	)
<<<<<<< HEAD
=======
	modelRestHandler := &modelRestHandler{
		ctxt:    httpCtxt,
		dataDir: srv.dataDir,
	}
	modelRestServer := srv.monitoredHandler(&RestHTTPHandler{
		GetHandler: modelRestHandler.ServeGet,
	}, "rest")
>>>>>>> 39606003
	modelCharmsHandler := &charmsHandler{
		ctxt:              httpCtxt,
		dataDir:           srv.dataDir,
		stateAuthFunc:     httpCtxt.stateForRequestAuthenticatedUser,
		objectStoreGetter: srv.shared.objectStoreGetter,
		logger:            logger.Child("charms-handler"),
	}
<<<<<<< HEAD
	modelCharmsHTTPHandler := &charmsHTTPHandler{
		getHandler: modelCharmsHandler.ServeGet,
	}
	charmsObjectsAuthorizer := tagKindAuthorizer{names.UserTagKind}

	modelObjectsCharmsHTTPHandler := &objectsCharmHTTPHandler{
		ctxt:              httpCtxt,
		stateAuthFunc:     httpCtxt.stateForRequestAuthenticatedUser,
		objectStoreGetter: srv.shared.objectStoreGetter,
	}
=======
	modelCharmsHTTPHandler := srv.monitoredHandler(&CharmsHTTPHandler{
		PostHandler: modelCharmsHandler.ServePost,
		GetHandler:  modelCharmsHandler.ServeGet,
	}, "charms")
	modelCharmsUploadAuthorizer := tagKindAuthorizer{names.UserTagKind}

	modelObjectsCharmsHandler := &objectsCharmHandler{
		ctxt:          httpCtxt,
		stateAuthFunc: httpCtxt.stateForRequestAuthenticatedUser,
	}
	modelObjectsCharmsHTTPHandler := srv.monitoredHandler(&objectsCharmHTTPHandler{
		GetHandler:          modelObjectsCharmsHandler.ServeGet,
		PutHandler:          modelObjectsCharmsHandler.ServePut,
		LegacyCharmsHandler: modelCharmsHTTPHandler,
	}, "charms")
>>>>>>> 39606003

	modelToolsUploadHandler := srv.monitoredHandler(&toolsUploadHandler{
		ctxt:          httpCtxt,
		stateAuthFunc: httpCtxt.stateForRequestAuthenticatedUser,
	}, "tools")
	modelToolsUploadAuthorizer := tagKindAuthorizer{names.UserTagKind}
	modelToolsDownloadHandler := srv.monitoredHandler(newToolsDownloadHandler(httpCtxt), "tools")
	resourcesHandler := srv.monitoredHandler(&ResourcesHandler{
		StateAuthFunc: func(req *http.Request, tagKinds ...string) (ResourcesBackend, state.PoolHelper, names.Tag,
			error) {
			st, entity, err := httpCtxt.stateForRequestAuthenticatedTag(req, tagKinds...)
			if err != nil {
				return nil, nil, nil, errors.Trace(err)
			}

			store, err := httpCtxt.objectStoreForRequest(req.Context())
			if err != nil {
				return nil, nil, nil, errors.Trace(err)
			}
			rst := st.Resources(store)
			return rst, st, entity.Tag(), nil
		},
		ChangeAllowedFunc: func(ctx context.Context) error {
			serviceFactory, err := httpCtxt.domainServicesForRequest(ctx)
			if err != nil {
				return errors.Trace(err)
			}

			blockChecker := common.NewBlockChecker(serviceFactory.BlockCommand())
			if err := blockChecker.ChangeAllowed(ctx); err != nil {
				return errors.Trace(err)
			}
			return nil
		},
	}, "applications")
	unitResourcesHandler := srv.monitoredHandler(&UnitResourcesHandler{
		NewOpener: func(req *http.Request, tagKinds ...string) (resources.Opener, state.PoolHelper, error) {
			st, _, err := httpCtxt.stateForRequestAuthenticatedTag(req, tagKinds...)
			if err != nil {
				return nil, nil, errors.Trace(err)
			}
			store, err := httpCtxt.objectStoreForRequest(req.Context())
			if err != nil {
				return nil, nil, errors.Trace(err)
			}

			tagStr := req.URL.Query().Get(":unit")
			tag, err := names.ParseUnitTag(tagStr)
			if err != nil {
				return nil, nil, errors.Trace(err)
			}
			domainServices, err := httpCtxt.domainServicesForRequest(req.Context())
			if err != nil {
				return nil, nil, errors.Trace(errors.Annotate(err, "cannot get domain services for unit resource request"))
			}

			args := resource.ResourceOpenerArgs{
				State:              st.State,
				ModelConfigService: domainServices.Config(),
				Store:              store,
			}
			opener, err := resource.NewResourceOpener(args, srv.getResourceDownloadLimiter, tag.Id())
			if err != nil {
				return nil, nil, errors.Trace(err)
			}
			return opener, st, nil
		},
	}, "units")

	controllerAdminAuthorizer := controllerAdminAuthorizer{
		controllerTag: systemState.ControllerTag(),
	}
<<<<<<< HEAD
	migrateObjectsCharmsHTTPHandler := &objectsCharmHTTPHandler{
		ctxt:              httpCtxt,
		stateAuthFunc:     httpCtxt.stateForMigrationImporting,
		objectStoreGetter: srv.shared.objectStoreGetter,
	}
	migrateToolsUploadHandler := &toolsUploadHandler{
=======
	migrateCharmsHandler := &charmsHandler{
		ctxt:          httpCtxt,
		dataDir:       srv.dataDir,
		stateAuthFunc: httpCtxt.stateForMigrationImporting,
	}
	migrateCharmsHTTPHandler := &CharmsHTTPHandler{
		PostHandler: migrateCharmsHandler.ServePost,
		GetHandler:  migrateCharmsHandler.ServeUnsupported,
	}
	migrateObjectsCharmsHandler := &objectsCharmHandler{
		ctxt:          httpCtxt,
		stateAuthFunc: httpCtxt.stateForMigrationImporting,
	}
	migrateObjectsCharmsHTTPHandler := srv.monitoredHandler(&objectsCharmHTTPHandler{
		PutHandler:          migrateObjectsCharmsHandler.ServePut,
		GetHandler:          migrateObjectsCharmsHandler.ServeUnsupported,
		LegacyCharmsHandler: migrateCharmsHTTPHandler,
	}, "charms")
	migrateToolsUploadHandler := srv.monitoredHandler(&toolsUploadHandler{
>>>>>>> 39606003
		ctxt:          httpCtxt,
		stateAuthFunc: httpCtxt.stateForMigrationImporting,
	}, "tools")
	resourcesMigrationUploadHandler := srv.monitoredHandler(&resourcesMigrationUploadHandler{
		ctxt:          httpCtxt,
		stateAuthFunc: httpCtxt.stateForMigrationImporting,
<<<<<<< HEAD
		objectStore:   httpCtxt.objectStoreForRequest,
	}
	registerHandler := &registerUserHandler{
		ctxt: httpCtxt,
	}
=======
	}, "resources")
	backupHandler := srv.monitoredHandler(&backupHandler{ctxt: httpCtxt}, "backups")
	registerHandler := srv.monitoredHandler(&registerUserHandler{ctxt: httpCtxt}, "register")
>>>>>>> 39606003

	// HTTP handler for application offer macaroon authentication.
	addOfferAuthHandlers(srv.offerAuthCtxt, srv.mux)

	handlers := []handler{{
		// This handler is model specific even though it only
		// ever makes sense for a controller because the API
		// caller that is handed to the worker that is forwarding
		// the messages between controllers is bound to the
		// /model/:modeluuid namespace.
		pattern:    modelRoutePrefix + "/pubsub",
		handler:    pubsubHandler,
		tracked:    true,
		authorizer: controllerAuthorizer{},
	}, {
		pattern: modelRoutePrefix + "/log",
		handler: debugLogHandler,
		tracked: true,
		// The authentication is handled within the debugLogHandler in order
		// for discharge required errors to be handled correctly.
		unauthenticated: true,
	}, {
		pattern:    modelRoutePrefix + "/logsink",
		handler:    logSinkHandler,
		tracked:    true,
		authorizer: logSinkAuthorizer,
	}, {
		pattern:         modelRoutePrefix + "/api",
		handler:         mainAPIHandler,
		tracked:         true,
		unauthenticated: true,
	}, {
		pattern:         modelRoutePrefix + "/commands",
		handler:         embeddedCLIHandler,
		tracked:         true,
		unauthenticated: true,
	}, {
		// GET /charms has no authorizer
		pattern: modelRoutePrefix + "/charms",
		methods: []string{"GET"},
		handler: modelCharmsHTTPHandler,
	}, {
		pattern:    modelRoutePrefix + "/tools",
		handler:    modelToolsUploadHandler,
		authorizer: modelToolsUploadAuthorizer,
	}, {
		pattern:         modelRoutePrefix + "/tools/:version",
		handler:         modelToolsDownloadHandler,
		unauthenticated: true,
	}, {
		pattern: modelRoutePrefix + "/applications/:application/resources/:resource",
		handler: resourcesHandler,
	}, {
		pattern: modelRoutePrefix + "/units/:unit/resources/:resource",
		handler: unitResourcesHandler,
	}, {
<<<<<<< HEAD
=======
		pattern:    modelRoutePrefix + "/backups",
		handler:    backupHandler,
		authorizer: controllerAdminAuthorizer,
	}, {
		// Legacy migration endpoint. Used by Juju 3.3 and prior
		pattern:    "/migrate/charms",
		handler:    srv.monitoredHandler(migrateCharmsHTTPHandler, "charms"),
		authorizer: controllerAdminAuthorizer,
	}, {
>>>>>>> 39606003
		pattern:    "/migrate/charms/:object",
		handler:    migrateObjectsCharmsHTTPHandler,
		authorizer: controllerAdminAuthorizer,
	}, {
		pattern:    "/migrate/tools",
		handler:    migrateToolsUploadHandler,
		authorizer: controllerAdminAuthorizer,
	}, {
		pattern:    "/migrate/resources",
		handler:    resourcesMigrationUploadHandler,
		authorizer: controllerAdminAuthorizer,
	}, {
		pattern:    "/migrate/logtransfer",
		handler:    logTransferHandler,
		tracked:    true,
		authorizer: controllerAdminAuthorizer,
	}, {
		pattern:         "/api",
		handler:         mainAPIHandler,
		tracked:         true,
		unauthenticated: true,
		noModelUUID:     true,
	}, {
		pattern:         "/commands",
		handler:         embeddedCLIHandler,
		unauthenticated: true,
		noModelUUID:     true,
	}, {
		// Serve the API at / for backward compatibility. Note that the
		// pat muxer special-cases / so that it does not serve all
		// possible endpoints, but only / itself.
		pattern:         "/",
		handler:         mainAPIHandler,
		tracked:         true,
		unauthenticated: true,
		noModelUUID:     true,
	}, {
		pattern:         "/health",
		methods:         []string{"GET"},
		handler:         healthHandler,
		unauthenticated: true,
		noModelUUID:     true,
	}, {
		pattern:         "/register",
		handler:         registerHandler,
		unauthenticated: true,
	}, {
		pattern:    "/tools",
		handler:    modelToolsUploadHandler,
		authorizer: modelToolsUploadAuthorizer,
	}, {
		pattern:         "/tools/:version",
		handler:         modelToolsDownloadHandler,
		unauthenticated: true,
	}, {
		pattern: "/log",
		handler: debugLogHandler,
		tracked: true,
		// The authentication is handled within the debugLogHandler in order
		// for discharge required errors to be handled correctly.
		unauthenticated: true,
	}, {
		pattern: charmsObjectsRoutePrefix,
		methods: []string{"GET"},
		handler: modelObjectsCharmsHTTPHandler,
	}, {
		pattern:    charmsObjectsRoutePrefix,
		methods:    []string{"PUT"},
		handler:    modelObjectsCharmsHTTPHandler,
		authorizer: charmsObjectsAuthorizer,
	}}
	if srv.registerIntrospectionHandlers != nil {
		add := func(subpath string, h http.Handler) {
			handlers = append(handlers, handler{
				pattern: path.Join("/introspection/", subpath),
				handler: srv.monitoredHandler(introspectionHandler{httpCtxt, h}, "introspection"),
			})
		}
		srv.registerIntrospectionHandlers(add)
	}

	// Construct endpoints from handler structs.
	for _, handler := range handlers {
		addHandler(handler)
	}

	return endpoints, nil
}

// trackRequests wraps a http.Handler, incrementing and decrementing
// the apiserver's WaitGroup and blocking request when the apiserver
// is shutting down.
//
// Note: It is only safe to use trackRequests with API handlers which
// are interruptible (i.e. they pay attention to the apiserver tomb)
// or are guaranteed to be short-lived. If it's used with long running
// API handlers which don't watch the apiserver's tomb, apiserver
// shutdown will be blocked until the API handler returns.
func (srv *Server) trackRequests(handler http.Handler) http.Handler {
	return http.HandlerFunc(func(w http.ResponseWriter, r *http.Request) {
		// Care must be taken to not increment the waitgroup count
		// after the listener has closed.
		//
		// First we check to see if the tomb has not yet been killed
		// because the closure of the listener depends on the tomb being
		// killed to trigger the defer block in srv.run.
		select {
		case <-srv.tomb.Dying():
			// This request was accepted before the listener was closed
			// but after the tomb was killed. As we're in the process of
			// shutting down, do not consider this request as in progress,
			// just send a 503 and return.
			http.Error(w, "apiserver shutdown in progress", http.StatusServiceUnavailable)
		default:
			// If we get here then the tomb was not killed therefore the
			// listener is still open. It is safe to increment the
			// wg counter as wg.Wait in srv.run has not yet been called.
			srv.wg.Add(1)
			defer srv.wg.Done()
			handler.ServeHTTP(w, r)
		}
	})
}

func (srv *Server) healthHandler(w http.ResponseWriter, req *http.Request) {
	srv.mu.Lock()
	status := srv.healthStatus
	srv.mu.Unlock()
	if status != "running" {
		w.WriteHeader(http.StatusServiceUnavailable)
	}

	fmt.Fprintf(w, "%s\n", status)
}

func (srv *Server) apiHandler(w http.ResponseWriter, req *http.Request) {
	connectionID := atomic.AddUint64(&srv.lastConnectionID, 1)

	apiObserver := srv.newObserver()
	apiObserver.Join(req, connectionID)
	defer apiObserver.Leave()

	websocket.Serve(w, req, func(conn *websocket.Conn) {
		modelUUID, modelOnlyLogin := httpcontext.RequestModelUUID(req.Context())

		// If the modelUUID wasn't present in the request, then this is
		// considered a controller-only login.
		controllerOnlyLogin := !modelOnlyLogin

		// If the request is for the controller model, then we need to
		// resolve the modelUUID to the controller model.
		resolvedModelUUID := model.UUID(modelUUID)
		if controllerOnlyLogin {
			resolvedModelUUID = srv.shared.controllerModelUUID
		}

		// Put the modelUUID into the context for the request. This will
		// allow the peeling of the modelUUID from the request to be
		// deferred to the facade methods.
		ctx := model.WithContextModelUUID(req.Context(), resolvedModelUUID)

		logger.Tracef("got a request for model %q", modelUUID)
		if err := srv.serveConn(
			srv.tomb.Context(ctx),
			conn,
			resolvedModelUUID,
			controllerOnlyLogin,
			connectionID,
			apiObserver,
			req.Host,
		); err != nil {
			logger.Errorf("error serving RPCs: %v", err)
		}
	})
}

func (srv *Server) serveConn(
	ctx context.Context,
	wsConn *websocket.Conn,
	modelUUID model.UUID,
	controllerOnlyLogin bool,
	connectionID uint64,
	apiObserver observer.Observer,
	host string,
) error {
	codec := jsoncodec.NewWebsocket(wsConn.Conn)
	recorderFactory := observer.NewRecorderFactory(apiObserver, nil, observer.NoCaptureArgs)
	conn := rpc.NewConn(codec, recorderFactory)

	tracer, err := srv.shared.tracerGetter.GetTracer(
		ctx,
		coretrace.Namespace("apiserver", modelUUID.String()),
	)
	if err != nil {
		logger.Infof("failed to get tracer for model %q: %v", modelUUID, err)
		tracer = coretrace.NoopTracer{}
	}

	// Grab the object store for the model.
	objectStore, err := srv.shared.objectStoreGetter.GetObjectStore(ctx, modelUUID.String())
	if err != nil {
		return errors.Annotatef(err, "getting object store for model %q", modelUUID)
	}

	// Grab the object store for the controller, this is primarily used for
	// the agent tools.
	controllerObjectStore, err := srv.shared.objectStoreGetter.GetObjectStore(ctx, database.ControllerNS)
	if err != nil {
		return errors.Annotatef(err, "getting controller object store")
	}

	domainServices := srv.shared.domainServicesGetter.ServicesForModel(modelUUID)

	var handler *apiHandler
	var stateClosing <-chan struct{}
	st, err := srv.shared.statePool.Get(modelUUID.String())
	if err == nil {
		defer st.Release()
		stateClosing = st.Removing()
		handler, err = newAPIHandler(
			ctx,
			srv,
			st.State,
			conn,
			domainServices,
			srv.shared.domainServicesGetter,
			tracer,
			objectStore,
			srv.shared.objectStoreGetter,
			controllerObjectStore,
			modelUUID,
			controllerOnlyLogin,
			connectionID,
			host,
		)
	}
	if errors.Is(err, errors.NotFound) {
		err = fmt.Errorf("%w: %q", apiservererrors.UnknownModelError, modelUUID)
	}

	if err != nil {
		conn.ServeRoot(&errRoot{err: errors.Trace(err)}, recorderFactory, serverError)
	} else {
		// Set up the admin apis used to accept logins and direct
		// requests to the relevant business facade.
		// There may be more than one since we need a new API each
		// time login changes in a non-backwards compatible way.
		adminAPIs := make(map[int]interface{})
		for apiVersion, factory := range adminAPIFactories {
			adminAPIs[apiVersion] = factory(srv, handler, apiObserver)
		}
		conn.ServeRoot(newAdminRoot(handler, adminAPIs), recorderFactory, serverError)
	}
	conn.Start(ctx)
	select {
	case <-conn.Dead():
	case <-srv.tomb.Dying():
	case <-stateClosing:
	}
	return conn.Close()
}

// publicDNSName returns the current public hostname.
func (srv *Server) publicDNSName() string {
	srv.mu.Lock()
	defer srv.mu.Unlock()
	return srv.publicDNSName_
}

// GetAuditConfig returns a copy of the current audit logging
// configuration.
func (srv *Server) GetAuditConfig() auditlog.Config {
	// Delegates to the getter passed in.
	return srv.getAuditConfig()
}

<<<<<<< HEAD
func serverError(err error) error {
	return apiservererrors.ServerError(err)
=======
// monitoredHandler wraps an HTTP handler for tracking metrics with given label.
// It increments and decrements connection counters for monitoring purposes.
func (srv *Server) monitoredHandler(handler http.Handler, label string) http.Handler {
	return http.HandlerFunc(func(w http.ResponseWriter, r *http.Request) {
		srv.metricsCollector.TotalConnections.Inc()
		gauge := srv.metricsCollector.APIConnections.WithLabelValues(label)
		gauge.Inc()
		defer gauge.Dec()
		handler.ServeHTTP(w, r)
	})
>>>>>>> 39606003
}<|MERGE_RESOLUTION|>--- conflicted
+++ resolved
@@ -726,18 +726,10 @@
 	}
 
 	httpCtxt := httpContext{srv: srv}
-<<<<<<< HEAD
-	mainAPIHandler := http.HandlerFunc(srv.apiHandler)
-	healthHandler := http.HandlerFunc(srv.healthHandler)
-	embeddedCLIHandler := newEmbeddedCLIHandler(httpCtxt)
-	debugLogHandler := newDebugLogTailerHandler(
-=======
 	mainAPIHandler := srv.monitoredHandler(http.HandlerFunc(srv.apiHandler), "api")
 	healthHandler := srv.monitoredHandler(http.HandlerFunc(srv.healthHandler), "health")
-	logStreamHandler := srv.monitoredHandler(newLogStreamEndpointHandler(httpCtxt), "logstream")
 	embeddedCLIHandler := srv.monitoredHandler(newEmbeddedCLIHandler(httpCtxt), "commands")
-	debugLogHandler := srv.monitoredHandler(newDebugLogDBHandler(
->>>>>>> 39606003
+	debugLogHandler := srv.monitoredHandler(newDebugLogTailerHandler(
 		httpCtxt,
 		httpAuthenticator,
 		tagKindAuthorizer{
@@ -746,14 +738,9 @@
 			names.UserTagKind,
 			names.ApplicationTagKind,
 		},
-<<<<<<< HEAD
 		srv.logDir,
-	)
-	pubsubHandler := newPubSubHandler(httpCtxt, srv.shared.centralHub)
-=======
 	), "log")
 	pubsubHandler := srv.monitoredHandler(newPubSubHandler(httpCtxt, srv.shared.centralHub), "pubsub")
->>>>>>> 39606003
 	logSinkHandler := logsink.NewHTTPHandler(
 		newAgentLogWriteCloserFunc(httpCtxt, srv.logSinkWriter, srv.logSink),
 		httpCtxt.stop(),
@@ -771,16 +758,6 @@
 		logsinkMetricsCollectorWrapper{collector: srv.metricsCollector},
 		controllerModelUUID,
 	)
-<<<<<<< HEAD
-=======
-	modelRestHandler := &modelRestHandler{
-		ctxt:    httpCtxt,
-		dataDir: srv.dataDir,
-	}
-	modelRestServer := srv.monitoredHandler(&RestHTTPHandler{
-		GetHandler: modelRestHandler.ServeGet,
-	}, "rest")
->>>>>>> 39606003
 	modelCharmsHandler := &charmsHandler{
 		ctxt:              httpCtxt,
 		dataDir:           srv.dataDir,
@@ -788,34 +765,16 @@
 		objectStoreGetter: srv.shared.objectStoreGetter,
 		logger:            logger.Child("charms-handler"),
 	}
-<<<<<<< HEAD
-	modelCharmsHTTPHandler := &charmsHTTPHandler{
+	modelCharmsHTTPHandler := srv.monitoredHandler(&charmsHTTPHandler{
 		getHandler: modelCharmsHandler.ServeGet,
-	}
+	}, "charms")
 	charmsObjectsAuthorizer := tagKindAuthorizer{names.UserTagKind}
 
-	modelObjectsCharmsHTTPHandler := &objectsCharmHTTPHandler{
+	modelObjectsCharmsHTTPHandler := srv.monitoredHandler(&objectsCharmHTTPHandler{
 		ctxt:              httpCtxt,
 		stateAuthFunc:     httpCtxt.stateForRequestAuthenticatedUser,
 		objectStoreGetter: srv.shared.objectStoreGetter,
-	}
-=======
-	modelCharmsHTTPHandler := srv.monitoredHandler(&CharmsHTTPHandler{
-		PostHandler: modelCharmsHandler.ServePost,
-		GetHandler:  modelCharmsHandler.ServeGet,
 	}, "charms")
-	modelCharmsUploadAuthorizer := tagKindAuthorizer{names.UserTagKind}
-
-	modelObjectsCharmsHandler := &objectsCharmHandler{
-		ctxt:          httpCtxt,
-		stateAuthFunc: httpCtxt.stateForRequestAuthenticatedUser,
-	}
-	modelObjectsCharmsHTTPHandler := srv.monitoredHandler(&objectsCharmHTTPHandler{
-		GetHandler:          modelObjectsCharmsHandler.ServeGet,
-		PutHandler:          modelObjectsCharmsHandler.ServePut,
-		LegacyCharmsHandler: modelCharmsHTTPHandler,
-	}, "charms")
->>>>>>> 39606003
 
 	modelToolsUploadHandler := srv.monitoredHandler(&toolsUploadHandler{
 		ctxt:          httpCtxt,
@@ -888,51 +847,23 @@
 	controllerAdminAuthorizer := controllerAdminAuthorizer{
 		controllerTag: systemState.ControllerTag(),
 	}
-<<<<<<< HEAD
-	migrateObjectsCharmsHTTPHandler := &objectsCharmHTTPHandler{
+	migrateObjectsCharmsHTTPHandler := srv.monitoredHandler(&objectsCharmHTTPHandler{
 		ctxt:              httpCtxt,
 		stateAuthFunc:     httpCtxt.stateForMigrationImporting,
 		objectStoreGetter: srv.shared.objectStoreGetter,
-	}
-	migrateToolsUploadHandler := &toolsUploadHandler{
-=======
-	migrateCharmsHandler := &charmsHandler{
-		ctxt:          httpCtxt,
-		dataDir:       srv.dataDir,
-		stateAuthFunc: httpCtxt.stateForMigrationImporting,
-	}
-	migrateCharmsHTTPHandler := &CharmsHTTPHandler{
-		PostHandler: migrateCharmsHandler.ServePost,
-		GetHandler:  migrateCharmsHandler.ServeUnsupported,
-	}
-	migrateObjectsCharmsHandler := &objectsCharmHandler{
-		ctxt:          httpCtxt,
-		stateAuthFunc: httpCtxt.stateForMigrationImporting,
-	}
-	migrateObjectsCharmsHTTPHandler := srv.monitoredHandler(&objectsCharmHTTPHandler{
-		PutHandler:          migrateObjectsCharmsHandler.ServePut,
-		GetHandler:          migrateObjectsCharmsHandler.ServeUnsupported,
-		LegacyCharmsHandler: migrateCharmsHTTPHandler,
 	}, "charms")
 	migrateToolsUploadHandler := srv.monitoredHandler(&toolsUploadHandler{
->>>>>>> 39606003
 		ctxt:          httpCtxt,
 		stateAuthFunc: httpCtxt.stateForMigrationImporting,
 	}, "tools")
 	resourcesMigrationUploadHandler := srv.monitoredHandler(&resourcesMigrationUploadHandler{
 		ctxt:          httpCtxt,
 		stateAuthFunc: httpCtxt.stateForMigrationImporting,
-<<<<<<< HEAD
 		objectStore:   httpCtxt.objectStoreForRequest,
-	}
+	}, "resources")
 	registerHandler := &registerUserHandler{
 		ctxt: httpCtxt,
 	}
-=======
-	}, "resources")
-	backupHandler := srv.monitoredHandler(&backupHandler{ctxt: httpCtxt}, "backups")
-	registerHandler := srv.monitoredHandler(&registerUserHandler{ctxt: httpCtxt}, "register")
->>>>>>> 39606003
 
 	// HTTP handler for application offer macaroon authentication.
 	addOfferAuthHandlers(srv.offerAuthCtxt, srv.mux)
@@ -989,18 +920,6 @@
 		pattern: modelRoutePrefix + "/units/:unit/resources/:resource",
 		handler: unitResourcesHandler,
 	}, {
-<<<<<<< HEAD
-=======
-		pattern:    modelRoutePrefix + "/backups",
-		handler:    backupHandler,
-		authorizer: controllerAdminAuthorizer,
-	}, {
-		// Legacy migration endpoint. Used by Juju 3.3 and prior
-		pattern:    "/migrate/charms",
-		handler:    srv.monitoredHandler(migrateCharmsHTTPHandler, "charms"),
-		authorizer: controllerAdminAuthorizer,
-	}, {
->>>>>>> 39606003
 		pattern:    "/migrate/charms/:object",
 		handler:    migrateObjectsCharmsHTTPHandler,
 		authorizer: controllerAdminAuthorizer,
@@ -1277,10 +1196,10 @@
 	return srv.getAuditConfig()
 }
 
-<<<<<<< HEAD
 func serverError(err error) error {
 	return apiservererrors.ServerError(err)
-=======
+}
+
 // monitoredHandler wraps an HTTP handler for tracking metrics with given label.
 // It increments and decrements connection counters for monitoring purposes.
 func (srv *Server) monitoredHandler(handler http.Handler, label string) http.Handler {
@@ -1291,5 +1210,4 @@
 		defer gauge.Dec()
 		handler.ServeHTTP(w, r)
 	})
->>>>>>> 39606003
 }