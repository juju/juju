--- conflicted
+++ resolved
@@ -748,15 +748,9 @@
 		controllerModelUUID,
 	)
 	modelRestHandler := &modelRestHandler{
-<<<<<<< HEAD
 		ctxt:              httpCtxt,
 		dataDir:           srv.dataDir,
 		objectStoreGetter: srv.shared.objectStoreGetter,
-		stateAuthFunc:     httpCtxt.stateForRequestAuthenticatedUser,
-=======
-		ctxt:    httpCtxt,
-		dataDir: srv.dataDir,
->>>>>>> b16a7028
 	}
 	modelRestServer := &RestHTTPHandler{
 		GetHandler: modelRestHandler.ServeGet,
@@ -793,16 +787,12 @@
 			if err != nil {
 				return nil, nil, nil, errors.Trace(err)
 			}
-<<<<<<< HEAD
+
 			store, err := httpCtxt.objectStoreForRequest(req)
 			if err != nil {
 				return nil, nil, nil, errors.Trace(err)
 			}
 			rst := st.Resources(store)
-=======
-
-			rst := st.Resources()
->>>>>>> b16a7028
 			return rst, st, entity.Tag(), nil
 		},
 		ChangeAllowedFunc: func(req *http.Request) error {
@@ -825,14 +815,11 @@
 			if err != nil {
 				return nil, nil, errors.Trace(err)
 			}
-<<<<<<< HEAD
 			store, err := httpCtxt.objectStoreForRequest(req)
 			if err != nil {
 				return nil, nil, errors.Trace(err)
 			}
-=======
-
->>>>>>> b16a7028
+
 			tagStr := req.URL.Query().Get(":unit")
 			tag, err := names.ParseUnitTag(tagStr)
 			if err != nil {
