// Copyright 2012-2014 Canonical Ltd.
// Licensed under the AGPLv3, see LICENCE file for details.

package charms_test

import (
	"context"
	"fmt"
	"net/url"

	"github.com/juju/charm/v11"
	"github.com/juju/errors"
	"github.com/juju/loggo"
	"github.com/juju/names/v4"
	jc "github.com/juju/testing/checkers"
	"go.uber.org/mock/gomock"
	gc "gopkg.in/check.v1"

	"github.com/juju/juju/apiserver/facade"
	"github.com/juju/juju/apiserver/facade/facadetest"
	apiservermocks "github.com/juju/juju/apiserver/facade/mocks"
	"github.com/juju/juju/apiserver/facades/client/charms"
	"github.com/juju/juju/apiserver/facades/client/charms/interfaces"
	charmsinterfaces "github.com/juju/juju/apiserver/facades/client/charms/interfaces"
	"github.com/juju/juju/apiserver/facades/client/charms/mocks"
	"github.com/juju/juju/apiserver/facades/client/charms/services"
	apiservertesting "github.com/juju/juju/apiserver/testing"
	"github.com/juju/juju/core/arch"
	corecharm "github.com/juju/juju/core/charm"
	"github.com/juju/juju/core/constraints"
	"github.com/juju/juju/core/instance"
	jujutesting "github.com/juju/juju/juju/testing"
	"github.com/juju/juju/rpc/params"
	"github.com/juju/juju/state"
	"github.com/juju/juju/testing/factory"
)

type charmsSuite struct {
	// TODO(anastasiamac) mock to remove ApiServerSuite
	jujutesting.ApiServerSuite
	api  *charms.API
	auth facade.Authorizer
}

var _ = gc.Suite(&charmsSuite{})

func (s *charmsSuite) SetUpTest(c *gc.C) {
	s.ApiServerSuite.SetUpTest(c)

	s.auth = apiservertesting.FakeAuthorizer{
		Tag:        jujutesting.AdminUser,
		Controller: true,
	}

	var err error
	s.api, err = charms.NewFacade(facadetest.Context{
		Auth_:  s.auth,
		State_: s.ControllerModel(c).State(),
	})
	c.Assert(err, jc.ErrorIsNil)
}

func (s *charmsSuite) TestMeteredCharmInfo(c *gc.C) {
	f, release := s.NewFactory(c, s.ControllerModelUUID())
	defer release()
	meteredCharm := f.MakeCharm(
		c, &factory.CharmParams{Name: "metered", URL: "ch:amd64/xenial/metered"})
<<<<<<< HEAD
	info, err := s.api.CharmInfo(context.Background(), params.CharmURL{
		URL: meteredCharm.String(),
=======
	info, err := s.api.CharmInfo(params.CharmURL{
		URL: meteredCharm.URL(),
>>>>>>> 3e561add
	})
	c.Assert(err, jc.ErrorIsNil)
	expected := &params.CharmMetrics{
		Plan: params.CharmPlan{
			Required: true,
		},
		Metrics: map[string]params.CharmMetric{
			"pings": {
				Type:        "gauge",
				Description: "Description of the metric."},
			"pongs": {
				Type:        "gauge",
				Description: "Description of the metric."},
			"juju-units": {
				Type:        "",
				Description: ""}}}
	c.Assert(info.Metrics, jc.DeepEquals, expected)
}

func (s *charmsSuite) TestListCharmsNoFilter(c *gc.C) {
	s.assertListCharms(c, []string{"dummy"}, []string{}, []string{"local:quantal/dummy-1"})
}

func (s *charmsSuite) TestListCharmsWithFilterMatchingNone(c *gc.C) {
	s.assertListCharms(c, []string{"dummy"}, []string{"notdummy"}, []string{})
}

func (s *charmsSuite) TestListCharmsFilteredOnly(c *gc.C) {
	s.assertListCharms(c, []string{"dummy", "wordpress"}, []string{"dummy"}, []string{"local:quantal/dummy-1"})
}

func (s *charmsSuite) assertListCharms(c *gc.C, someCharms, args, expected []string) {
	f, release := s.NewFactory(c, s.ControllerModelUUID())
	defer release()
	for _, aCharm := range someCharms {
		f.MakeCharm(c, &factory.CharmParams{
			Name: aCharm, URL: fmt.Sprintf("local:quantal/%s-1", aCharm),
		})
	}
	found, err := s.api.List(context.Background(), params.CharmsList{Names: args})
	c.Assert(err, jc.ErrorIsNil)
	c.Check(found.CharmURLs, gc.HasLen, len(expected))
	c.Check(found.CharmURLs, jc.DeepEquals, expected)
}

func (s *charmsSuite) TestIsMeteredFalse(c *gc.C) {
<<<<<<< HEAD
	f, release := s.NewFactory(c, s.ControllerModelUUID())
	defer release()
	charm := f.MakeCharm(c, &factory.CharmParams{Name: "wordpress"})
	metered, err := s.api.IsMetered(context.Background(), params.CharmURL{
		URL: charm.String(),
=======
	charm := s.Factory.MakeCharm(c, &factory.CharmParams{Name: "wordpress"})
	metered, err := s.api.IsMetered(params.CharmURL{
		URL: charm.URL(),
>>>>>>> 3e561add
	})
	c.Assert(err, jc.ErrorIsNil)
	c.Assert(metered.Metered, jc.IsFalse)
}

func (s *charmsSuite) TestIsMeteredTrue(c *gc.C) {
<<<<<<< HEAD
	f, release := s.NewFactory(c, s.ControllerModelUUID())
	defer release()
	meteredCharm := f.MakeCharm(c, &factory.CharmParams{Name: "metered", URL: "ch:amd64/quantal/metered"})
	metered, err := s.api.IsMetered(context.Background(), params.CharmURL{
		URL: meteredCharm.String(),
=======
	meteredCharm := s.Factory.MakeCharm(c, &factory.CharmParams{Name: "metered", URL: "ch:amd64/quantal/metered"})
	metered, err := s.api.IsMetered(params.CharmURL{
		URL: meteredCharm.URL(),
>>>>>>> 3e561add
	})
	c.Assert(err, jc.ErrorIsNil)
	c.Assert(metered.Metered, jc.IsTrue)
}

type charmsMockSuite struct {
	model        *mocks.MockBackendModel
	state        *mocks.MockBackendState
	authorizer   *apiservermocks.MockAuthorizer
	repoFactory  *mocks.MockRepositoryFactory
	repository   *mocks.MockRepository
	charmArchive *mocks.MockCharmArchive
	downloader   *mocks.MockDownloader
	application  *mocks.MockApplication
	unit         *mocks.MockUnit
	unit2        *mocks.MockUnit
	machine      *mocks.MockMachine
	machine2     *mocks.MockMachine
}

var _ = gc.Suite(&charmsMockSuite{})

func (s *charmsMockSuite) TestResolveCharms(c *gc.C) {
	defer s.setupMocks(c).Finish()
	s.expectResolveWithPreferredChannel(3, nil)
	api := s.api(c)

	curl := "ch:testme"
	seriesCurl := "ch:amd64/focal/testme"

	edgeOrigin := params.CharmOrigin{
		Source:       corecharm.CharmHub.String(),
		Type:         "charm",
		Risk:         "edge",
		Architecture: "amd64",
	}
	stableOrigin := params.CharmOrigin{
		Source:       corecharm.CharmHub.String(),
		Type:         "charm",
		Risk:         "stable",
		Architecture: "amd64",
	}

	args := params.ResolveCharmsWithChannel{
		Resolve: []params.ResolveCharmWithChannel{
			{Reference: curl, Origin: params.CharmOrigin{
				Source:       corecharm.CharmHub.String(),
				Architecture: "amd64",
			}},
			{Reference: curl, Origin: stableOrigin},
			{Reference: seriesCurl, Origin: edgeOrigin},
		},
	}

	expected := []params.ResolveCharmWithChannelResult{
		{
			URL:    curl,
			Origin: stableOrigin,
			SupportedBases: []params.Base{
				{Name: "ubuntu", Channel: "18.04"},
				{Name: "ubuntu", Channel: "20.04"},
				{Name: "ubuntu", Channel: "16.04"},
			},
		}, {
			URL:    curl,
			Origin: stableOrigin,
			SupportedBases: []params.Base{
				{Name: "ubuntu", Channel: "18.04"},
				{Name: "ubuntu", Channel: "20.04"},
				{Name: "ubuntu", Channel: "16.04"},
			},
		},
		{
			URL:    seriesCurl,
			Origin: edgeOrigin,
			SupportedBases: []params.Base{
				{Name: "ubuntu", Channel: "18.04"},
				{Name: "ubuntu", Channel: "20.04"},
				{Name: "ubuntu", Channel: "16.04"},
			},
		},
	}
	result, err := api.ResolveCharms(context.Background(), args)
	c.Assert(err, jc.ErrorIsNil)
	c.Assert(result.Results, gc.HasLen, 3)
	c.Assert(result.Results, jc.DeepEquals, expected)
}

func (s *charmsMockSuite) TestResolveCharmsUnknownSchema(c *gc.C) {
	defer s.setupMocks(c).Finish()
	api := s.api(c)

	curl, err := charm.ParseURL("local:testme")
	c.Assert(err, jc.ErrorIsNil)
	args := params.ResolveCharmsWithChannel{
		Resolve: []params.ResolveCharmWithChannel{{Reference: curl.String()}},
	}

	result, err := api.ResolveCharms(context.Background(), args)
	c.Assert(err, jc.ErrorIsNil)
	c.Assert(result.Results, gc.HasLen, 1)
	c.Assert(result.Results[0].Error, gc.ErrorMatches, `unknown schema for charm URL "local:testme"`)
}

func (s *charmsMockSuite) TestResolveCharmNoDefinedSeries(c *gc.C) {
	defer s.setupMocks(c).Finish()
	s.expectResolveWithPreferredChannelNoSeries()
	api := s.api(c)

	seriesCurl := "ch:focal/testme"

	edgeOrigin := params.CharmOrigin{
		Source:       corecharm.CharmHub.String(),
		Type:         "charm",
		Risk:         "edge",
		Architecture: "amd64",
	}

	args := params.ResolveCharmsWithChannel{
		Resolve: []params.ResolveCharmWithChannel{
			{Reference: seriesCurl, Origin: edgeOrigin},
		},
	}

	expected := []params.ResolveCharmWithChannelResult{{
		URL:            seriesCurl,
		Origin:         edgeOrigin,
		SupportedBases: []params.Base{{Name: "ubuntu", Channel: "20.04/stable"}},
	}}
	result, err := api.ResolveCharms(context.Background(), args)
	c.Assert(err, jc.ErrorIsNil)
	c.Assert(result.Results, gc.HasLen, 1)
	c.Assert(result.Results, jc.DeepEquals, expected)
}

func (s *charmsMockSuite) TestResolveCharmV6(c *gc.C) {
	defer s.setupMocks(c).Finish()
	s.expectResolveWithPreferredChannel(3, nil)
	apiv6 := charms.APIv6{
		&charms.APIv7{
			API: s.api(c),
		},
	}

	curl := "ch:testme"
	seriesCurl := "ch:amd64/focal/testme"

	edgeOrigin := params.CharmOrigin{
		Source:       corecharm.CharmHub.String(),
		Type:         "charm",
		Risk:         "edge",
		Architecture: "amd64",
	}
	stableOrigin := params.CharmOrigin{
		Source:       corecharm.CharmHub.String(),
		Type:         "charm",
		Risk:         "stable",
		Architecture: "amd64",
	}

	args := params.ResolveCharmsWithChannel{
		Resolve: []params.ResolveCharmWithChannel{
			{Reference: curl, Origin: params.CharmOrigin{
				Source:       corecharm.CharmHub.String(),
				Architecture: "amd64",
			}},
			{Reference: curl, Origin: stableOrigin},
			{Reference: seriesCurl, Origin: edgeOrigin},
		},
	}

	expected := []params.ResolveCharmWithChannelResultV6{
		{
			URL:             curl,
			Origin:          stableOrigin,
			SupportedSeries: []string{"bionic", "focal", "xenial"},
		}, {
			URL:             curl,
			Origin:          stableOrigin,
			SupportedSeries: []string{"bionic", "focal", "xenial"},
		},
		{
			URL:             seriesCurl,
			Origin:          edgeOrigin,
			SupportedSeries: []string{"bionic", "focal", "xenial"},
		},
	}
	result, err := apiv6.ResolveCharms(context.Background(), args)
	c.Assert(err, jc.ErrorIsNil)
	c.Assert(result.Results, gc.HasLen, 3)
	c.Assert(result.Results, jc.DeepEquals, expected)
}

func (s *charmsMockSuite) TestAddCharmWithLocalSource(c *gc.C) {
	defer s.setupMocks(c).Finish()
	api := s.api(c)

	curl := "local:testme"
	args := params.AddCharmWithOrigin{
		URL: curl,
		Origin: params.CharmOrigin{
			Source: "local",
		},
		Force: false,
	}
<<<<<<< HEAD
	_, err = api.AddCharm(context.Background(), args)
=======
	_, err := api.AddCharm(args)
>>>>>>> 3e561add
	c.Assert(err, gc.ErrorMatches, `unknown schema for charm URL "local:testme"`)
}

func (s *charmsMockSuite) TestAddCharmCharmhub(c *gc.C) {
	// Charmhub charms are downloaded asynchronously
	defer s.setupMocks(c).Finish()

	curl, err := charm.ParseURL("chtest")
	c.Assert(err, jc.ErrorIsNil)

	requestedOrigin := corecharm.Origin{
		Source: "charm-hub",
		Channel: &charm.Channel{
			Risk: "edge",
		},
		Platform: corecharm.Platform{
			OS:      "ubuntu",
			Channel: "20.04",
		},
	}
	resolvedOrigin := corecharm.Origin{
		Source: "charm-hub",
		Channel: &charm.Channel{
			Risk: "stable",
		},
		Platform: corecharm.Platform{
			OS:      "ubuntu",
			Channel: "20.04",
		},
	}

	s.state.EXPECT().Charm(curl.String()).Return(nil, errors.NotFoundf("%q", curl))
	s.repoFactory.EXPECT().GetCharmRepository(gomock.Any()).Return(s.repository, nil)

	expMeta := new(charm.Meta)
	expManifest := new(charm.Manifest)
	expConfig := new(charm.Config)
	s.repository.EXPECT().GetEssentialMetadata(corecharm.MetadataRequest{
		CharmURL: curl,
		Origin:   requestedOrigin,
	}).Return([]corecharm.EssentialMetadata{
		{
			Meta:           expMeta,
			Manifest:       expManifest,
			Config:         expConfig,
			ResolvedOrigin: resolvedOrigin,
		},
	}, nil)

	s.state.EXPECT().AddCharmMetadata(gomock.Any()).DoAndReturn(
		func(ci state.CharmInfo) (*state.Charm, error) {
			c.Assert(ci.ID, gc.DeepEquals, curl.String())
			// Check that the essential metadata matches what
			// the repository returned. We use pointer checks here.
			c.Assert(ci.Charm.Meta(), gc.Equals, expMeta)
			c.Assert(ci.Charm.Manifest(), gc.Equals, expManifest)
			c.Assert(ci.Charm.Config(), gc.Equals, expConfig)
			return nil, nil
		},
	)

	api := s.api(c)

	args := params.AddCharmWithOrigin{
		URL: curl.String(),
		Origin: params.CharmOrigin{
			Source: "charm-hub",
			Base:   params.Base{Name: "ubuntu", Channel: "20.04/stable"},
			Risk:   "edge",
		},
	}
	obtained, err := api.AddCharm(context.Background(), args)
	c.Assert(err, jc.ErrorIsNil)
	c.Assert(obtained, gc.DeepEquals, params.CharmOriginResult{
		Origin: params.CharmOrigin{
			Source: "charm-hub",
			Base:   params.Base{Name: "ubuntu", Channel: "20.04/stable"},
			Risk:   "stable",
		},
	})
}

func (s *charmsMockSuite) TestQueueAsyncCharmDownloadResolvesAgainOriginForAlreadyDownloadedCharm(c *gc.C) {
	defer s.setupMocks(c).Finish()

	curl, err := charm.ParseURL("chtest")
	c.Assert(err, jc.ErrorIsNil)
	resURL, err := url.Parse(curl.String())
	c.Assert(err, jc.ErrorIsNil)

	resolvedOrigin := corecharm.Origin{
		Source: "charm-hub",
		Channel: &charm.Channel{
			Risk: "stable",
		},
		Platform: corecharm.Platform{
			OS:      "ubuntu",
			Channel: "20.04",
		},
	}

	s.state.EXPECT().Charm(curl.String()).Return(nil, nil) // a nil error indicates that the charm doc already exists
	s.repoFactory.EXPECT().GetCharmRepository(gomock.Any()).Return(s.repository, nil)
	s.repository.EXPECT().GetDownloadURL(curl, gomock.Any()).Return(resURL, resolvedOrigin, nil)

	api := s.api(c)

	args := params.AddCharmWithOrigin{
		URL: curl.String(),
		Origin: params.CharmOrigin{
			Source: "charm-hub",
			Risk:   "edge",
			Base:   params.Base{Name: "ubuntu", Channel: "20.04/stable"},
		},
		Force: false,
	}
	obtained, err := api.AddCharm(context.Background(), args)
	c.Assert(err, jc.ErrorIsNil)
	c.Assert(obtained, gc.DeepEquals, params.CharmOriginResult{
		Origin: params.CharmOrigin{
			Source: "charm-hub",
			Risk:   "stable",
			Base:   params.Base{Name: "ubuntu", Channel: "20.04/stable"},
		},
	}, gc.Commentf("expected to get back the origin recorded by the application"))
}

func (s *charmsMockSuite) TestCheckCharmPlacementWithSubordinate(c *gc.C) {
	appName := "winnie"

	curl := "ch:poo"

	defer s.setupMocks(c).Finish()
	s.expectSubordinateApplication(appName)

	api := s.api(c)

	args := params.ApplicationCharmPlacements{
		Placements: []params.ApplicationCharmPlacement{{
			Application: appName,
			CharmURL:    curl,
		}},
	}

	result, err := api.CheckCharmPlacement(context.Background(), args)
	c.Assert(err, jc.ErrorIsNil)
	c.Assert(result.OneError(), jc.ErrorIsNil)
}

func (s *charmsMockSuite) TestCheckCharmPlacementWithConstraintArch(c *gc.C) {
	arch := arch.DefaultArchitecture
	appName := "winnie"

	curl := "ch:poo"

	defer s.setupMocks(c).Finish()
	s.expectApplication(appName)
	s.expectApplicationConstraints(constraints.Value{Arch: &arch})

	api := s.api(c)

	args := params.ApplicationCharmPlacements{
		Placements: []params.ApplicationCharmPlacement{{
			Application: appName,
			CharmURL:    curl,
		}},
	}

	result, err := api.CheckCharmPlacement(context.Background(), args)
	c.Assert(err, jc.ErrorIsNil)
	c.Assert(result.OneError(), jc.ErrorIsNil)
}

func (s *charmsMockSuite) TestCheckCharmPlacementWithNoConstraintArch(c *gc.C) {
	appName := "winnie"

	curl := "ch:poo"

	defer s.setupMocks(c).Finish()
	s.expectApplication(appName)
	s.expectApplicationConstraints(constraints.Value{})
	s.expectAllUnits()
	s.expectUnitMachineID()
	s.expectMachine()
	s.expectMachineConstraints(constraints.Value{})
	s.expectHardwareCharacteristics()

	api := s.api(c)

	args := params.ApplicationCharmPlacements{
		Placements: []params.ApplicationCharmPlacement{{
			Application: appName,
			CharmURL:    curl,
		}},
	}

	result, err := api.CheckCharmPlacement(context.Background(), args)
	c.Assert(err, jc.ErrorIsNil)
	c.Assert(result.OneError(), jc.ErrorIsNil)
}

func (s *charmsMockSuite) TestCheckCharmPlacementWithNoConstraintArchMachine(c *gc.C) {
	arch := arch.DefaultArchitecture
	appName := "winnie"

	curl := "ch:poo"

	defer s.setupMocks(c).Finish()
	s.expectApplication(appName)
	s.expectApplicationConstraints(constraints.Value{})
	s.expectAllUnits()
	s.expectUnitMachineID()
	s.expectMachine()
	s.expectMachineConstraints(constraints.Value{Arch: &arch})

	api := s.api(c)

	args := params.ApplicationCharmPlacements{
		Placements: []params.ApplicationCharmPlacement{{
			Application: appName,
			CharmURL:    curl,
		}},
	}

	result, err := api.CheckCharmPlacement(context.Background(), args)
	c.Assert(err, jc.ErrorIsNil)
	c.Assert(result.OneError(), jc.ErrorIsNil)
}

func (s *charmsMockSuite) TestCheckCharmPlacementWithNoConstraintArchAndHardwareArch(c *gc.C) {
	appName := "winnie"

	curl := "ch:poo"

	defer s.setupMocks(c).Finish()
	s.expectApplication(appName)
	s.expectApplicationConstraints(constraints.Value{})
	s.expectAllUnits()
	s.expectUnitMachineID()
	s.expectMachine()
	s.expectMachineConstraints(constraints.Value{})
	s.expectEmptyHardwareCharacteristics()

	api := s.api(c)

	args := params.ApplicationCharmPlacements{
		Placements: []params.ApplicationCharmPlacement{{
			Application: appName,
			CharmURL:    curl,
		}},
	}

	result, err := api.CheckCharmPlacement(context.Background(), args)
	c.Assert(err, jc.ErrorIsNil)
	c.Assert(result.OneError(), jc.ErrorIsNil)
}

func (s *charmsMockSuite) TestCheckCharmPlacementWithHeterogeneous(c *gc.C) {
	appName := "winnie"

	curl := "ch:poo"

	defer s.setupMocks(c).Finish()
	s.expectApplication(appName)
	s.expectApplicationConstraints(constraints.Value{})
	s.expectHeterogeneousUnits()

	s.expectUnitMachineID()
	s.expectMachine()
	s.expectMachineConstraints(constraints.Value{})
	s.expectHardwareCharacteristics()

	s.expectUnit2MachineID()
	s.expectMachine2()
	s.expectMachineConstraints2(constraints.Value{})
	s.expectHardwareCharacteristics2()

	api := s.api(c)

	args := params.ApplicationCharmPlacements{
		Placements: []params.ApplicationCharmPlacement{{
			Application: appName,
			CharmURL:    curl,
		}},
	}

	result, err := api.CheckCharmPlacement(context.Background(), args)
	c.Assert(err, jc.ErrorIsNil)
	c.Assert(result.OneError(), gc.ErrorMatches, "charm can not be placed in a heterogeneous environment")
}

func (s *charmsMockSuite) api(c *gc.C) *charms.API {
	api, err := charms.NewCharmsAPI(
		s.authorizer,
		s.state,
		s.model,
		nil,
		s.repoFactory,
		func(services.CharmDownloaderConfig) (charmsinterfaces.Downloader, error) {
			return s.downloader, nil
		},
		loggo.GetLogger("juju.apiserver.charms"),
	)
	c.Assert(err, jc.ErrorIsNil)
	return api
}

func (s *charmsMockSuite) setupMocks(c *gc.C) *gomock.Controller {
	ctrl := gomock.NewController(c)

	s.authorizer = apiservermocks.NewMockAuthorizer(ctrl)
	s.authorizer.EXPECT().HasPermission(gomock.Any(), gomock.Any()).Return(nil).AnyTimes()

	s.model = mocks.NewMockBackendModel(ctrl)
	s.model.EXPECT().ModelTag().Return(names.NewModelTag("deadbeef-abcd-4fd2-967d-db9663db7bea")).AnyTimes()

	s.state = mocks.NewMockBackendState(ctrl)
	s.state.EXPECT().ControllerTag().Return(names.NewControllerTag("deadbeef-abcd-dead-beef-db9663db7b42")).AnyTimes()
	s.state.EXPECT().ModelUUID().Return("deadbeef-abcd-dead-beef-db9663db7b42").AnyTimes()

	s.repoFactory = mocks.NewMockRepositoryFactory(ctrl)
	s.repository = mocks.NewMockRepository(ctrl)
	s.charmArchive = mocks.NewMockCharmArchive(ctrl)
	s.downloader = mocks.NewMockDownloader(ctrl)

	s.application = mocks.NewMockApplication(ctrl)
	s.unit = mocks.NewMockUnit(ctrl)
	s.unit2 = mocks.NewMockUnit(ctrl)
	s.machine = mocks.NewMockMachine(ctrl)
	s.machine2 = mocks.NewMockMachine(ctrl)

	return ctrl
}

func (s *charmsMockSuite) expectResolveWithPreferredChannel(times int, err error) {
	s.repoFactory.EXPECT().GetCharmRepository(gomock.Any()).Return(s.repository, nil).Times(times)
	s.repository.EXPECT().ResolveWithPreferredChannel(
		gomock.AssignableToTypeOf(&charm.URL{}),
		gomock.AssignableToTypeOf(corecharm.Origin{}),
	).DoAndReturn(
		// Ensure the same curl that is provided, is returned.
		func(curl *charm.URL, requestedOrigin corecharm.Origin) (*charm.URL, corecharm.Origin, []corecharm.Platform, error) {
			resolvedOrigin := requestedOrigin
			resolvedOrigin.Type = "charm"

			if requestedOrigin.Channel == nil || requestedOrigin.Channel.Risk == "" {
				if requestedOrigin.Channel == nil {
					resolvedOrigin.Channel = new(charm.Channel)
				}

				resolvedOrigin.Channel.Risk = "stable"
			}
			bases := []corecharm.Platform{
				{OS: "ubuntu", Channel: "18.04"},
				{OS: "ubuntu", Channel: "20.04"},
				{OS: "ubuntu", Channel: "16.04"},
			}
			return curl, resolvedOrigin, bases, err
		}).Times(times)
}

func (s *charmsMockSuite) expectResolveWithPreferredChannelNoSeries() {
	s.repoFactory.EXPECT().GetCharmRepository(gomock.Any()).Return(s.repository, nil)
	s.repository.EXPECT().ResolveWithPreferredChannel(
		gomock.AssignableToTypeOf(&charm.URL{}),
		gomock.AssignableToTypeOf(corecharm.Origin{}),
	).DoAndReturn(
		// Ensure the same curl that is provided, is returned.
		func(curl *charm.URL, requestedOrigin corecharm.Origin) (*charm.URL, corecharm.Origin, []string, error) {
			resolvedOrigin := requestedOrigin
			resolvedOrigin.Type = "charm"

			if requestedOrigin.Channel == nil || requestedOrigin.Channel.Risk == "" {
				if requestedOrigin.Channel == nil {
					resolvedOrigin.Channel = new(charm.Channel)
				}

				resolvedOrigin.Channel.Risk = "stable"
			}

			return curl, resolvedOrigin, []string{}, nil
		})
}

func (s *charmsMockSuite) expectApplication(name string) {
	s.state.EXPECT().Application(name).Return(s.application, nil)
	s.application.EXPECT().IsPrincipal().Return(true)
}

func (s *charmsMockSuite) expectSubordinateApplication(name string) {
	s.state.EXPECT().Application(name).Return(s.application, nil)
	s.application.EXPECT().IsPrincipal().Return(false)
}

func (s *charmsMockSuite) expectApplicationConstraints(cons constraints.Value) {
	s.application.EXPECT().Constraints().Return(cons, nil)
}

func (s *charmsMockSuite) expectAllUnits() {
	s.application.EXPECT().AllUnits().Return([]interfaces.Unit{s.unit}, nil)
}

func (s *charmsMockSuite) expectHeterogeneousUnits() {
	s.application.EXPECT().AllUnits().Return([]interfaces.Unit{
		s.unit,
		s.unit2,
	}, nil)
}

func (s *charmsMockSuite) expectUnitMachineID() {
	s.unit.EXPECT().AssignedMachineId().Return("winnie-poo", nil)
}

func (s *charmsMockSuite) expectUnit2MachineID() {
	s.unit2.EXPECT().AssignedMachineId().Return("piglet", nil)
}

func (s *charmsMockSuite) expectMachine() {
	s.state.EXPECT().Machine("winnie-poo").Return(s.machine, nil)
}

func (s *charmsMockSuite) expectMachine2() {
	s.state.EXPECT().Machine("piglet").Return(s.machine2, nil)
}

func (s *charmsMockSuite) expectMachineConstraints(cons constraints.Value) {
	s.machine.EXPECT().Constraints().Return(cons, nil)
}

func (s *charmsMockSuite) expectHardwareCharacteristics() {
	arch := arch.DefaultArchitecture
	s.machine.EXPECT().HardwareCharacteristics().Return(&instance.HardwareCharacteristics{
		Arch: &arch,
	}, nil)
}

func (s *charmsMockSuite) expectEmptyHardwareCharacteristics() {
	s.machine.EXPECT().HardwareCharacteristics().Return(&instance.HardwareCharacteristics{}, nil)
}

func (s *charmsMockSuite) expectHardwareCharacteristics2() {
	arch := "arm64"
	s.machine2.EXPECT().HardwareCharacteristics().Return(&instance.HardwareCharacteristics{
		Arch: &arch,
	}, nil)
}

func (s *charmsMockSuite) expectMachineConstraints2(cons constraints.Value) {
	s.machine2.EXPECT().Constraints().Return(cons, nil)
}<|MERGE_RESOLUTION|>--- conflicted
+++ resolved
@@ -65,13 +65,8 @@
 	defer release()
 	meteredCharm := f.MakeCharm(
 		c, &factory.CharmParams{Name: "metered", URL: "ch:amd64/xenial/metered"})
-<<<<<<< HEAD
 	info, err := s.api.CharmInfo(context.Background(), params.CharmURL{
-		URL: meteredCharm.String(),
-=======
-	info, err := s.api.CharmInfo(params.CharmURL{
 		URL: meteredCharm.URL(),
->>>>>>> 3e561add
 	})
 	c.Assert(err, jc.ErrorIsNil)
 	expected := &params.CharmMetrics{
@@ -118,34 +113,22 @@
 }
 
 func (s *charmsSuite) TestIsMeteredFalse(c *gc.C) {
-<<<<<<< HEAD
 	f, release := s.NewFactory(c, s.ControllerModelUUID())
 	defer release()
 	charm := f.MakeCharm(c, &factory.CharmParams{Name: "wordpress"})
 	metered, err := s.api.IsMetered(context.Background(), params.CharmURL{
-		URL: charm.String(),
-=======
-	charm := s.Factory.MakeCharm(c, &factory.CharmParams{Name: "wordpress"})
-	metered, err := s.api.IsMetered(params.CharmURL{
 		URL: charm.URL(),
->>>>>>> 3e561add
 	})
 	c.Assert(err, jc.ErrorIsNil)
 	c.Assert(metered.Metered, jc.IsFalse)
 }
 
 func (s *charmsSuite) TestIsMeteredTrue(c *gc.C) {
-<<<<<<< HEAD
 	f, release := s.NewFactory(c, s.ControllerModelUUID())
 	defer release()
 	meteredCharm := f.MakeCharm(c, &factory.CharmParams{Name: "metered", URL: "ch:amd64/quantal/metered"})
 	metered, err := s.api.IsMetered(context.Background(), params.CharmURL{
-		URL: meteredCharm.String(),
-=======
-	meteredCharm := s.Factory.MakeCharm(c, &factory.CharmParams{Name: "metered", URL: "ch:amd64/quantal/metered"})
-	metered, err := s.api.IsMetered(params.CharmURL{
 		URL: meteredCharm.URL(),
->>>>>>> 3e561add
 	})
 	c.Assert(err, jc.ErrorIsNil)
 	c.Assert(metered.Metered, jc.IsTrue)
@@ -351,11 +334,7 @@
 		},
 		Force: false,
 	}
-<<<<<<< HEAD
-	_, err = api.AddCharm(context.Background(), args)
-=======
-	_, err := api.AddCharm(args)
->>>>>>> 3e561add
+	_, err := api.AddCharm(context.Background(), args)
 	c.Assert(err, gc.ErrorMatches, `unknown schema for charm URL "local:testme"`)
 }
 
