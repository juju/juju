--- conflicted
+++ resolved
@@ -72,11 +72,7 @@
 }
 
 // Offer makes application endpoints available for consumption at a specified URL.
-<<<<<<< HEAD
 func (api *OffersAPIv5) Offer(ctx context.Context, all params.AddApplicationOffers) (params.ErrorResults, error) {
-=======
-func (api *OffersAPIv5) Offer(all params.AddApplicationOffers) (params.ErrorResults, error) {
->>>>>>> a9027ae6
 	// Although this API is offering adding offers in bulk, we only want to
 	// support adding one offer at a time. This is because we're jumping into
 	// other models using the state pool, in the context of a model facade.
@@ -94,77 +90,14 @@
 		return params.ErrorResults{}, errors.Errorf("expected exactly one offer, got %d", numOffers)
 	}
 
-<<<<<<< HEAD
-	result := make([]params.ErrorResult, numOffers)
-=======
 	handleErr := func(err error) params.ErrorResults {
 		return params.ErrorResults{Results: []params.ErrorResult{{
 			Error: apiservererrors.ServerError(err),
 		}}}
 	}
->>>>>>> a9027ae6
 
 	apiUser := api.Authorizer.GetAuthTag().(names.UserTag)
 
-<<<<<<< HEAD
-		modelUUID := model.UUID(modelTag.Id())
-
-		if err := api.checkAdmin(ctx, apiUser, modelUUID, backend); err != nil {
-			result[i].Error = apiservererrors.ServerError(err)
-			continue
-		}
-
-		owner := apiUser
-		// The V4 version of the api includes the offer owner in the params.
-		if one.OwnerTag != "" {
-			var err error
-			if owner, err = names.ParseUserTag(one.OwnerTag); err != nil {
-				result[i].Error = apiservererrors.ServerError(err)
-				continue
-			}
-		}
-
-		modelDomainServices := api.modelDomainServicesGetter.DomainServicesForModel(modelUUID)
-		applicationOfferParams, err := api.makeAddOfferArgsFromParams(ctx, owner, modelDomainServices.Application(), one)
-		if err != nil {
-			result[i].Error = apiservererrors.ServerError(err)
-			continue
-		}
-
-		offerBackend := api.GetApplicationOffers(backend)
-		if _, err = offerBackend.ApplicationOffer(applicationOfferParams.OfferName); err == nil {
-			_, err = offerBackend.UpdateOffer(applicationOfferParams)
-		} else {
-			var addedOffer *jujucrossmodel.ApplicationOffer
-			addedOffer, err = offerBackend.AddOffer(applicationOfferParams)
-			if err != nil {
-				result[i].Error = apiservererrors.ServerError(err)
-				continue
-			}
-
-			// TODO(aflynn50): New offer permissions are handled here as there
-			// is no cross model relations service yet. These should be handled
-			// there once its created.
-			offerTag := names.NewApplicationOfferTag(addedOffer.OfferUUID)
-			// Ensure the owner has admin access to the offer.
-			err = api.createOfferPermission(ctx, offerTag, permission.AdminAccess, owner)
-			if err != nil {
-				result[i].Error = apiservererrors.ServerError(errors.Annotate(err, "granting admin permission to the offer owner"))
-				continue
-			}
-			// Add in any read access permissions.
-			for _, readerName := range applicationOfferParams.HasRead {
-				readerTag := names.NewUserTag(readerName)
-				err = api.createOfferPermission(ctx, offerTag, permission.ReadAccess, readerTag)
-				if err != nil {
-					result[i].Error = apiservererrors.ServerError(errors.Annotatef(err, "granting read permission to %q", readerName))
-					break
-				}
-			}
-			if result[i].Error != nil {
-				continue
-			}
-=======
 	one := all.Offers[0]
 	modelTag, err := names.ParseModelTag(one.ModelTag)
 	if err != nil {
@@ -177,7 +110,9 @@
 	}
 	defer releaser()
 
-	if err := api.checkAdmin(apiUser, backend); err != nil {
+	modelUUID := model.UUID(modelTag.Id())
+
+	if err := api.checkAdmin(ctx, apiUser, modelUUID, backend); err != nil {
 		return handleErr(err), nil
 	}
 
@@ -187,10 +122,11 @@
 		var err error
 		if owner, err = names.ParseUserTag(one.OwnerTag); err != nil {
 			return handleErr(err), nil
->>>>>>> a9027ae6
-		}
-	}
-	applicationOfferParams, err := api.makeAddOfferArgsFromParams(owner, backend, one)
+		}
+	}
+
+	modelDomainServices := api.modelDomainServicesGetter.DomainServicesForModel(modelUUID)
+	applicationOfferParams, err := api.makeAddOfferArgsFromParams(ctx, owner, modelDomainServices.Application(), one)
 	if err != nil {
 		return handleErr(err), nil
 	}
@@ -198,8 +134,33 @@
 	offerBackend := api.GetApplicationOffers(backend)
 	if _, err = offerBackend.ApplicationOffer(applicationOfferParams.OfferName); err == nil {
 		_, err = offerBackend.UpdateOffer(applicationOfferParams)
+		if err != nil {
+			return handleErr(err), nil
+		}
 	} else {
-		_, err = offerBackend.AddOffer(applicationOfferParams)
+		var addedOffer *jujucrossmodel.ApplicationOffer
+		addedOffer, err = offerBackend.AddOffer(applicationOfferParams)
+		if err != nil {
+			return handleErr(err), nil
+		}
+
+		// TODO(aflynn50): New offer permissions are handled here as there
+		// is no cross model relations service yet. These should be handled
+		// there once its created.
+		offerTag := names.NewApplicationOfferTag(addedOffer.OfferUUID)
+		// Ensure the owner has admin access to the offer.
+		err = api.createOfferPermission(ctx, offerTag, permission.AdminAccess, owner)
+		if err != nil {
+			return handleErr(err), nil
+		}
+		// Add in any read access permissions.
+		for _, readerName := range applicationOfferParams.HasRead {
+			readerTag := names.NewUserTag(readerName)
+			err = api.createOfferPermission(ctx, offerTag, permission.ReadAccess, readerTag)
+			if err != nil {
+				return handleErr(err), nil
+			}
+		}
 	}
 	return handleErr(err), nil
 }
