// Copyright 2016 Canonical Ltd.
// Licensed under the AGPLv3, see LICENCE file for details.

// Package sshclient implements the API endpoint required for Juju
// clients that wish to make SSH connections to Juju managed machines.
package sshclient

import (
	"github.com/juju/errors"
	"github.com/juju/names/v4"

	apiservererrors "github.com/juju/juju/apiserver/errors"
	"github.com/juju/juju/apiserver/facade"
	"github.com/juju/juju/core/leadership"
	"github.com/juju/juju/core/network"
	"github.com/juju/juju/core/permission"
	"github.com/juju/juju/environs"
	"github.com/juju/juju/environs/context"
	"github.com/juju/juju/rpc/params"
)

// Facade implements the API required by the sshclient worker.
type Facade struct {
	backend     Backend
	authorizer  facade.Authorizer
	callContext context.ProviderCallContext

	leadershipReader leadership.Reader
}

<<<<<<< HEAD
func NewFacade(ctx facade.Context) (*Facade, error) {
	st := ctx.State()
	m, err := st.Model()
	if err != nil {
		return nil, errors.Trace(err)
	}
	leadershipReader, err := ctx.LeadershipReader(m.UUID())
	if err != nil {
		return nil, errors.Trace(err)
	}
	return internalFacade(
		&backend{st, stateenvirons.EnvironConfigGetter{Model: m}, m.ModelTag()},
		leadershipReader,
		ctx.Auth(),
		context.CallContext(st))
=======
type FacadeV2 struct {
	*Facade
>>>>>>> 756ae5bb
}

func internalFacade(backend Backend, leadershipReader leadership.Reader, auth facade.Authorizer, callCtx context.ProviderCallContext) (*Facade, error) {
	if !auth.AuthClient() {
		return nil, apiservererrors.ErrPerm
	}

	return &Facade{backend: backend, authorizer: auth, callContext: callCtx, leadershipReader: leadershipReader}, nil
}

func (facade *Facade) checkIsModelAdmin() error {
	isModelAdmin, err := facade.authorizer.HasPermission(permission.AdminAccess, facade.backend.ModelTag())
	if err != nil {
		return errors.Trace(err)
	}
	if !isModelAdmin {
		return apiservererrors.ErrPerm
	}
	return nil
}

// PublicAddress reports the preferred public network address for one
// or more entities. Machines and units are supported.
func (facade *Facade) PublicAddress(args params.Entities) (params.SSHAddressResults, error) {
	if err := facade.checkIsModelAdmin(); err != nil {
		return params.SSHAddressResults{}, errors.Trace(err)
	}

	getter := func(m SSHMachine) (network.SpaceAddress, error) { return m.PublicAddress() }
	return facade.getAddressPerEntity(args, getter)
}

// PrivateAddress reports the preferred private network address for one or
// more entities. Machines and units are supported.
func (facade *Facade) PrivateAddress(args params.Entities) (params.SSHAddressResults, error) {
	if err := facade.checkIsModelAdmin(); err != nil {
		return params.SSHAddressResults{}, errors.Trace(err)
	}

	getter := func(m SSHMachine) (network.SpaceAddress, error) { return m.PrivateAddress() }
	return facade.getAddressPerEntity(args, getter)
}

// AllAddresses reports all addresses that might have SSH listening for each given
// entity in args. Machines and units are supported as entity types.
// TODO(wpk): 2017-05-17 This is a temporary solution, we should not fetch environ here
// but get the addresses from state. We will be changing it since we want to have space-aware
// SSH settings.
func (facade *Facade) AllAddresses(args params.Entities) (params.SSHAddressesResults, error) {
	if err := facade.checkIsModelAdmin(); err != nil {
		return params.SSHAddressesResults{}, errors.Trace(err)
	}
	env, err := environs.GetEnviron(facade.backend, environs.New)
	if err != nil {
		return params.SSHAddressesResults{}, errors.Annotate(err, "opening environment")
	}

	environ, supportsNetworking := environs.SupportsNetworking(env)
	getter := func(m SSHMachine) ([]network.SpaceAddress, error) {
		devicesAddresses, err := m.AllDeviceSpaceAddresses()
		if err != nil {
			return nil, errors.Trace(err)
		}
		legacyAddresses := m.Addresses()
		devicesAddresses = append(devicesAddresses, legacyAddresses...)

		// Make the list unique
		addressMap := make(map[string]bool)
		var uniqueAddresses []network.SpaceAddress
		for _, address := range devicesAddresses {
			if !addressMap[address.Value] {
				addressMap[address.Value] = true
				uniqueAddresses = append(uniqueAddresses, address)
			}
		}

		if supportsNetworking {
			return environ.SSHAddresses(facade.callContext, uniqueAddresses)
		} else {
			return uniqueAddresses, nil
		}
	}

	return facade.getAllEntityAddresses(args, getter)
}

func (facade *Facade) getAllEntityAddresses(args params.Entities, getter func(SSHMachine) ([]network.SpaceAddress, error)) (
	params.SSHAddressesResults, error,
) {
	out := params.SSHAddressesResults{
		Results: make([]params.SSHAddressesResult, len(args.Entities)),
	}
	for i, entity := range args.Entities {
		machine, err := facade.backend.GetMachineForEntity(entity.Tag)
		if err != nil {
			out.Results[i].Error = apiservererrors.ServerError(err)
		} else {
			addresses, err := getter(machine)
			if err != nil {
				out.Results[i].Error = apiservererrors.ServerError(err)
				continue
			}

			out.Results[i].Addresses = make([]string, len(addresses))
			for j := range addresses {
				out.Results[i].Addresses[j] = addresses[j].Value
			}
		}
	}
	return out, nil
}

func (facade *Facade) getAddressPerEntity(args params.Entities, addressGetter func(SSHMachine) (network.SpaceAddress, error)) (
	params.SSHAddressResults, error,
) {
	out := params.SSHAddressResults{
		Results: make([]params.SSHAddressResult, len(args.Entities)),
	}

	getter := func(m SSHMachine) ([]network.SpaceAddress, error) {
		address, err := addressGetter(m)
		if err != nil {
			return nil, errors.Trace(err)
		}
		return []network.SpaceAddress{address}, nil
	}

	fullResults, err := facade.getAllEntityAddresses(args, getter)
	if err != nil {
		return params.SSHAddressResults{}, errors.Trace(err)
	}

	for i, result := range fullResults.Results {
		if result.Error != nil {
			out.Results[i].Error = result.Error
		} else {
			out.Results[i].Address = result.Addresses[0]
		}
	}

	return out, nil
}

// PublicKeys returns the public SSH hosts for one or more
// entities. Machines and units are supported.
func (facade *Facade) PublicKeys(args params.Entities) (params.SSHPublicKeysResults, error) {
	if err := facade.checkIsModelAdmin(); err != nil {
		return params.SSHPublicKeysResults{}, errors.Trace(err)
	}

	out := params.SSHPublicKeysResults{
		Results: make([]params.SSHPublicKeysResult, len(args.Entities)),
	}
	for i, entity := range args.Entities {
		machine, err := facade.backend.GetMachineForEntity(entity.Tag)
		if err != nil {
			out.Results[i].Error = apiservererrors.ServerError(err)
		} else {
			keys, err := facade.backend.GetSSHHostKeys(machine.MachineTag())
			if err != nil {
				out.Results[i].Error = apiservererrors.ServerError(err)
			} else {
				out.Results[i].PublicKeys = []string(keys)
			}
		}
	}
	return out, nil
}

// Proxy returns whether SSH connections should be proxied through the
// controller hosts for the model associated with the API connection.
func (facade *Facade) Proxy() (params.SSHProxyResult, error) {
	if err := facade.checkIsModelAdmin(); err != nil {
		return params.SSHProxyResult{}, errors.Trace(err)
	}
	config, err := facade.backend.ModelConfig()
	if err != nil {
		return params.SSHProxyResult{}, err
	}
	return params.SSHProxyResult{UseProxy: config.ProxySSH()}, nil
}

// Leader returns the unit name of the leader for the given application.
func (facade *Facade) Leader(entity params.Entity) (params.StringResult, error) {
	result := params.StringResult{}
	application, err := names.ParseApplicationTag(entity.Tag)
	if err != nil {
		return result, err
	}
	leaders, err := facade.leadershipReader.Leaders()
	if err != nil {
		return result, errors.Annotate(err, "could not fetch leaders")
	}
	var ok bool
	result.Result, ok = leaders[application.Name]
	if !ok || result.Result == "" {
		result.Error = apiservererrors.ServerError(errors.NotFoundf("leader for %s", entity.Tag))
	}
	return result, nil
}<|MERGE_RESOLUTION|>--- conflicted
+++ resolved
@@ -28,28 +28,6 @@
 	leadershipReader leadership.Reader
 }
 
-<<<<<<< HEAD
-func NewFacade(ctx facade.Context) (*Facade, error) {
-	st := ctx.State()
-	m, err := st.Model()
-	if err != nil {
-		return nil, errors.Trace(err)
-	}
-	leadershipReader, err := ctx.LeadershipReader(m.UUID())
-	if err != nil {
-		return nil, errors.Trace(err)
-	}
-	return internalFacade(
-		&backend{st, stateenvirons.EnvironConfigGetter{Model: m}, m.ModelTag()},
-		leadershipReader,
-		ctx.Auth(),
-		context.CallContext(st))
-=======
-type FacadeV2 struct {
-	*Facade
->>>>>>> 756ae5bb
-}
-
 func internalFacade(backend Backend, leadershipReader leadership.Reader, auth facade.Authorizer, callCtx context.ProviderCallContext) (*Facade, error) {
 	if !auth.AuthClient() {
 		return nil, apiservererrors.ErrPerm
