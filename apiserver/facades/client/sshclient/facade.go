--- conflicted
+++ resolved
@@ -80,7 +80,6 @@
 	return facade.authorizer.HasPermission(permission.AdminAccess, facade.backend.ModelTag())
 }
 
-<<<<<<< HEAD
 func (facade *Facade) checkIsModelReader() error {
 	// Check if superuser, if it's not a missing perm error, the user may have
 	// a lower level of permission (Write, Read) for the model.
@@ -94,7 +93,8 @@
 	}
 
 	return facade.authorizer.HasPermission(permission.ReadAccess, facade.backend.ModelTag())
-=======
+}
+
 // VirtualHostname is not implemented in v4.
 func (f *FacadeV4) VirtualHostname(_, _, _ struct{}) {}
 
@@ -113,7 +113,6 @@
 	return params.SSHAddressResult{
 		Address: virtualHostname,
 	}, nil
->>>>>>> f7ead0ff
 }
 
 // PublicAddress reports the preferred public network address for one
@@ -342,7 +341,6 @@
 	return broker.GetSecretToken(k8sprovider.ExecRBACResourceName)
 }
 
-<<<<<<< HEAD
 // PublicHostKeyForTarget returns the host key for the target entity. In addition, it also returns
 // the jump server's host key.
 func (facade *Facade) PublicHostKeyForTarget(arg params.SSHHostKeyRequestArg) params.SSHHostKeyResult {
@@ -395,7 +393,8 @@
 	res.JumpServerHostKey = jumpHostKey
 
 	return res
-=======
+}
+
 // getVirtualHostnameForEntity returns the virtual hostname for the given entity. It parses the tag string to
 // evaluate if the entity is a machine or a unit. If the entity is a unit, it also takes an optional container
 // name which is used to construct the virtual hostname.
@@ -429,5 +428,4 @@
 		return "", errors.Errorf("unsupported entity: %q", tagString)
 	}
 	return info.String(), nil
->>>>>>> f7ead0ff
 }