// Copyright 2015 Canonical Ltd.
// Licensed under the AGPLv3, see LICENCE file for details.

package machinemanager_test

import (
	"sort"
	"strconv"
	"strings"
	"time"

	"github.com/golang/mock/gomock"
	"github.com/juju/charm/v9"
	"github.com/juju/errors"
	"github.com/juju/names/v4"
	"github.com/juju/testing"
	jc "github.com/juju/testing/checkers"
	gc "gopkg.in/check.v1"

	"github.com/juju/juju/apiserver/common"
	"github.com/juju/juju/apiserver/common/storagecommon"
	apiservererrors "github.com/juju/juju/apiserver/errors"
	"github.com/juju/juju/apiserver/facades/client/machinemanager"
	"github.com/juju/juju/apiserver/facades/client/machinemanager/mocks"
	apiservertesting "github.com/juju/juju/apiserver/testing"
	"github.com/juju/juju/core/instance"
	"github.com/juju/juju/core/model"
	"github.com/juju/juju/core/network"
	"github.com/juju/juju/core/os"
	"github.com/juju/juju/core/series"
	"github.com/juju/juju/core/status"
	"github.com/juju/juju/environs/config"
	"github.com/juju/juju/environs/context"
	"github.com/juju/juju/provider/dummy"
	"github.com/juju/juju/rpc/params"
	"github.com/juju/juju/state"
	"github.com/juju/juju/state/binarystorage"
	stateerrors "github.com/juju/juju/state/errors"
	"github.com/juju/juju/storage"
	coretesting "github.com/juju/juju/testing"
)

var _ = gc.Suite(&MachineManagerSuite{})

type MachineManagerSuite struct {
	authorizer  *apiservertesting.FakeAuthorizer
	callContext context.ProviderCallContext
}

func (s *MachineManagerSuite) SetUpTest(c *gc.C) {
	s.authorizer = &apiservertesting.FakeAuthorizer{Tag: names.NewUserTag("admin")}
	s.callContext = context.NewEmptyCloudCallContext()
}

func (s *MachineManagerSuite) TestNewMachineManagerAPINonClient(c *gc.C) {
	tag := names.NewUnitTag("mysql/0")
	s.authorizer = &apiservertesting.FakeAuthorizer{Tag: tag}
	_, err := machinemanager.NewMachineManagerAPI(
		nil,
		nil,
		nil,
		machinemanager.ModelAuthorizer{
			Authorizer: s.authorizer,
			ModelTag:   names.ModelTag{},
		},
		s.callContext,
		common.NewResources(),
		nil,
		nil,
	)
	c.Assert(err, gc.ErrorMatches, "permission denied")
}

var _ = gc.Suite(&AddMachineManagerSuite{})

type AddMachineManagerSuite struct {
	authorizer    *apiservertesting.FakeAuthorizer
	st            *mocks.MockBackend
	storageAccess *mocks.MockStorageInterface
	pool          *mocks.MockPool
	api           *machinemanager.MachineManagerAPI
	model         *mocks.MockModel

	callContext context.ProviderCallContext
}

func (s *AddMachineManagerSuite) SetUpTest(c *gc.C) {
	s.authorizer = &apiservertesting.FakeAuthorizer{Tag: names.NewUserTag("admin")}
	s.callContext = context.NewEmptyCloudCallContext()
}

func (s *AddMachineManagerSuite) setup(c *gc.C) *gomock.Controller {
	ctrl := gomock.NewController(c)

	s.pool = mocks.NewMockPool(ctrl)
	s.model = mocks.NewMockModel(ctrl)

	s.st = mocks.NewMockBackend(ctrl)
	s.storageAccess = mocks.NewMockStorageInterface(ctrl)
	s.st.EXPECT().GetBlockForType(state.ChangeBlock).Return(nil, false, nil).AnyTimes()

	var err error
	s.api, err = machinemanager.NewMachineManagerAPI(s.st,
		s.storageAccess,
		s.pool,
		machinemanager.ModelAuthorizer{
			Authorizer: s.authorizer,
		},
		s.callContext,
		common.NewResources(),
		nil,
		nil,
	)
	c.Assert(err, jc.ErrorIsNil)

	return ctrl
}

func (s *AddMachineManagerSuite) TestAddMachines(c *gc.C) {
	defer s.setup(c).Finish()

	apiParams := make([]params.AddMachineParams, 2)
	for i := range apiParams {
		apiParams[i] = params.AddMachineParams{
			Series: "trusty",
			Jobs:   []model.MachineJob{model.JobHostUnits},
		}
	}
	apiParams[0].Disks = []storage.Constraints{{Size: 1, Count: 2}, {Size: 2, Count: 1}}
	apiParams[1].Disks = []storage.Constraints{{Size: 1, Count: 2, Pool: "three"}}

	s.st.EXPECT().AddOneMachine(state.MachineTemplate{
		Series: "trusty",
		Jobs:   []state.MachineJob{state.JobHostUnits},
		Volumes: []state.HostVolumeParams{
			{
				Volume:     state.VolumeParams{Pool: "", Size: 1},
				Attachment: state.VolumeAttachmentParams{ReadOnly: false},
			},
			{
				Volume:     state.VolumeParams{Pool: "", Size: 1},
				Attachment: state.VolumeAttachmentParams{ReadOnly: false},
			},
			{
				Volume:     state.VolumeParams{Pool: "", Size: 2},
				Attachment: state.VolumeAttachmentParams{ReadOnly: false},
			},
		},
	}).Return(&state.Machine{}, nil)
	s.st.EXPECT().AddOneMachine(state.MachineTemplate{
		Series: "trusty",
		Jobs:   []state.MachineJob{state.JobHostUnits},
		Volumes: []state.HostVolumeParams{
			{
				Volume:     state.VolumeParams{Pool: "three", Size: 1},
				Attachment: state.VolumeAttachmentParams{ReadOnly: false},
			},
			{
				Volume:     state.VolumeParams{Pool: "three", Size: 1},
				Attachment: state.VolumeAttachmentParams{ReadOnly: false},
			},
		},
	}).Return(&state.Machine{}, nil)

	machines, err := s.api.AddMachines(params.AddMachines{MachineParams: apiParams})
	c.Assert(err, jc.ErrorIsNil)
	c.Assert(machines.Machines, gc.HasLen, 2)
}

func (s *AddMachineManagerSuite) TestAddMachinesStateError(c *gc.C) {
	defer s.setup(c).Finish()

	s.st.EXPECT().AddOneMachine(gomock.Any()).Return(&state.Machine{}, errors.New("boom"))

	results, err := s.api.AddMachines(params.AddMachines{
		MachineParams: []params.AddMachineParams{{
			Series: "trusty",
		}},
	})
	c.Assert(err, jc.ErrorIsNil)
	c.Assert(results, gc.DeepEquals, params.AddMachinesResults{
		Machines: []params.AddMachinesResult{{
			Error: &params.Error{Message: "boom", Code: ""},
		}},
	})
}

<<<<<<< HEAD
func (s *MachineManagerSuite) assertMachinesDestroyed(c *gc.C, in []string, out params.DestroyMachineResults, expectedCalls ...string) {
	results, err := s.api.DestroyMachineWithParams(params.DestroyMachinesParams{
		MachineTags: in,
	})
	c.Assert(err, jc.ErrorIsNil)
=======
var _ = gc.Suite(&DestroyMachineManagerSuite{})

type DestroyMachineManagerSuite struct {
	testing.CleanupSuite
	authorizer    *apiservertesting.FakeAuthorizer
	st            *mocks.MockBackend
	storageAccess *mocks.MockStorageInterface
	leadership    *mocks.MockLeadership
	api           *machinemanager.MachineManagerAPI
}

func (s *DestroyMachineManagerSuite) SetUpTest(c *gc.C) {
	s.CleanupSuite.SetUpTest(c)
	s.authorizer = &apiservertesting.FakeAuthorizer{Tag: names.NewUserTag("admin")}
	s.PatchValue(&machinemanager.ClassifyDetachedStorage, mockedClassifyDetachedStorage)
}

func (s *DestroyMachineManagerSuite) setup(c *gc.C) *gomock.Controller {
	ctrl := gomock.NewController(c)

	s.st = mocks.NewMockBackend(ctrl)
	s.st.EXPECT().GetBlockForType(state.RemoveBlock).Return(nil, false, nil).AnyTimes()
	s.st.EXPECT().GetBlockForType(state.ChangeBlock).Return(nil, false, nil).AnyTimes()

	s.storageAccess = mocks.NewMockStorageInterface(ctrl)
	s.storageAccess.EXPECT().VolumeAccess().Return(nil).AnyTimes()
	s.storageAccess.EXPECT().FilesystemAccess().Return(nil).AnyTimes()

	s.leadership = mocks.NewMockLeadership(ctrl)

	var err error
	s.api, err = machinemanager.NewMachineManagerAPI(s.st,
		s.storageAccess,
		nil,
		machinemanager.ModelAuthorizer{
			Authorizer: s.authorizer,
		},
		nil,
		nil,
		s.leadership,
		nil,
	)
	c.Assert(err, jc.ErrorIsNil)

	return ctrl
}

func (s *DestroyMachineManagerSuite) apiV4() machinemanager.MachineManagerAPIV4 {
	return machinemanager.MachineManagerAPIV4{
		MachineManagerAPIV5: &machinemanager.MachineManagerAPIV5{
			MachineManagerAPIV6: &machinemanager.MachineManagerAPIV6{
				MachineManagerAPIV7: &machinemanager.MachineManagerAPIV7{
					MachineManagerAPI: s.api,
				},
			},
		},
	}
}

func (s *DestroyMachineManagerSuite) expectUnpinAppLeaders(id string) {
	machineTag := names.NewMachineTag(id)

	s.leadership.EXPECT().GetMachineApplicationNames(id).Return([]string{"foo-app-1"}, nil)
	s.leadership.EXPECT().UnpinApplicationLeadersByName(machineTag, []string{"foo-app-1"}).Return(params.PinApplicationsResults{}, nil)
}

func (s *DestroyMachineManagerSuite) expectDestroyMachine(ctrl *gomock.Controller, units []machinemanager.Unit, containers []string, attemptDestroy, keep, force bool) *mocks.MockMachine {
	machine := mocks.NewMockMachine(ctrl)
	if keep {
		machine.EXPECT().SetKeepInstance(true).Return(nil)
	}

	machine.EXPECT().Containers().Return(containers, nil)

	if units == nil {
		units = []machinemanager.Unit{
			s.expectDestroyUnit(ctrl, "foo/0", true, nil),
			s.expectDestroyUnit(ctrl, "foo/1", false, nil),
			s.expectDestroyUnit(ctrl, "foo/2", false, nil),
		}
	}
	machine.EXPECT().Units().Return(units, nil)

	if attemptDestroy {
		if force {
			machine.EXPECT().ForceDestroy(gomock.Any()).Return(nil)
		} else {
			if len(containers) > 0 {
				machine.EXPECT().Destroy().Return(stateerrors.NewHasContainersError("0", containers))
			} else if len(units) > 0 {
				machine.EXPECT().Destroy().Return(stateerrors.NewHasAssignedUnitsError("0", []string{"foo/0", "foo/1", "foo/2"}))
			} else {
				machine.EXPECT().Destroy().Return(nil)
			}
		}
	}
	return machine
}

func (s *DestroyMachineManagerSuite) expectDestroyUnit(ctrl *gomock.Controller, name string, hasStorage bool, retrievalErr error) *mocks.MockUnit {
	unitTag := names.NewUnitTag(name)
	unit := mocks.NewMockUnit(ctrl)
	unit.EXPECT().UnitTag().Return(unitTag).AnyTimes()
	if retrievalErr != nil {
		s.storageAccess.EXPECT().UnitStorageAttachments(unitTag).Return(nil, retrievalErr)
	} else if !hasStorage {
		s.storageAccess.EXPECT().UnitStorageAttachments(unitTag).Return([]state.StorageAttachment{}, nil)
	} else {
		s.storageAccess.EXPECT().UnitStorageAttachments(unitTag).Return([]state.StorageAttachment{
			s.expectDestroyStorage(ctrl, "disks/0", true),
			s.expectDestroyStorage(ctrl, "disks/1", false),
		}, nil)
	}
	return unit
}

func (s *DestroyMachineManagerSuite) expectDestroyStorage(ctrl *gomock.Controller, id string, detachable bool) *mocks.MockStorageAttachment {
	storageInstanceTag := names.NewStorageTag(id)
	storageAttachment := mocks.NewMockStorageAttachment(ctrl)
	storageAttachment.EXPECT().StorageInstance().Return(storageInstanceTag)

	storageInstance := mocks.NewMockStorageInstance(ctrl)
	storageInstance.EXPECT().StorageTag().Return(storageInstanceTag).AnyTimes()
	s.storageAccess.EXPECT().StorageInstance(storageInstanceTag).Return(storageInstance, nil)

	return storageAttachment
}

func (s *DestroyMachineManagerSuite) TestDestroyMachine(c *gc.C) {
	ctrl := s.setup(c)
	defer ctrl.Finish()

	s.expectUnpinAppLeaders("0")

	machine0 := s.expectDestroyMachine(ctrl, []machinemanager.Unit{}, nil, true, false, false)
	s.st.EXPECT().Machine("0").Return(machine0, nil)

	results, err := s.api.DestroyMachine(params.Entities{
		Entities: []params.Entity{{Tag: "machine-0"}},
	})
	c.Assert(err, jc.ErrorIsNil)
	c.Assert(results, jc.DeepEquals, params.DestroyMachineResults{
		Results: []params.DestroyMachineResult{{
			Info: &params.DestroyMachineInfo{
				MachineId: "0",
			},
		}},
	})
}

func (s *DestroyMachineManagerSuite) TestDestroyMachineWithUnits(c *gc.C) {
	ctrl := s.setup(c)
	defer ctrl.Finish()

	s.leadership.EXPECT().GetMachineApplicationNames("0").Return([]string{"foo-app-1"}, nil)

	machine0 := s.expectDestroyMachine(ctrl, nil, nil, true, false, false)
	s.st.EXPECT().Machine("0").Return(machine0, nil)

	results, err := s.api.DestroyMachine(params.Entities{
		Entities: []params.Entity{{Tag: "machine-0"}},
	})
	c.Assert(err, jc.ErrorIsNil)
	c.Assert(results, jc.DeepEquals, params.DestroyMachineResults{
		Results: []params.DestroyMachineResult{{
			Error: apiservererrors.ServerError(stateerrors.NewHasAssignedUnitsError("0", []string{"foo/0", "foo/1", "foo/2"})),
		}},
	})
}

func (s *DestroyMachineManagerSuite) TestForceDestroyMachine(c *gc.C) {
	ctrl := s.setup(c)
	defer ctrl.Finish()

	s.expectUnpinAppLeaders("0")

	machine0 := s.expectDestroyMachine(ctrl, nil, nil, true, false, true)
	s.st.EXPECT().Machine("0").Return(machine0, nil)

	results, err := s.api.ForceDestroyMachine(params.Entities{
		Entities: []params.Entity{{Tag: "machine-0"}},
	})
	c.Assert(err, jc.ErrorIsNil)
	c.Assert(results, jc.DeepEquals, params.DestroyMachineResults{
		Results: []params.DestroyMachineResult{{
			Info: &params.DestroyMachineInfo{
				MachineId: "0",
				DestroyedUnits: []params.Entity{
					{"unit-foo-0"},
					{"unit-foo-1"},
					{"unit-foo-2"},
				},
				DetachedStorage: []params.Entity{
					{"storage-disks-0"},
				},
				DestroyedStorage: []params.Entity{
					{"storage-disks-1"},
				},
			},
		}},
	})
}

func (s *DestroyMachineManagerSuite) TestDestroyMachineFailedAllStorageRetrieval(c *gc.C) {
	ctrl := s.setup(c)
	defer ctrl.Finish()
>>>>>>> 03b2095b

	units := []machinemanager.Unit{
		s.expectDestroyUnit(ctrl, "foo/0", false, errors.New("kaboom")),
		s.expectDestroyUnit(ctrl, "foo/1", false, errors.New("kaboom")),
		s.expectDestroyUnit(ctrl, "foo/2", false, errors.New("kaboom")),
	}
	machine0 := s.expectDestroyMachine(ctrl, units, nil, false, false, false)
	s.st.EXPECT().Machine("0").Return(machine0, nil)

	results, err := s.api.DestroyMachine(params.Entities{[]params.Entity{{Tag: "machine-0"}}})
	c.Assert(err, jc.ErrorIsNil)
	c.Assert(results, jc.DeepEquals, params.DestroyMachineResults{
		Results: []params.DestroyMachineResult{{
			Error: apiservererrors.ServerError(errors.New("getting storage for unit foo/0: kaboom\ngetting storage for unit foo/1: kaboom\ngetting storage for unit foo/2: kaboom")),
		}},
	})
}

func (s *DestroyMachineManagerSuite) TestDestroyMachineFailedSomeUnitStorageRetrieval(c *gc.C) {
	ctrl := s.setup(c)
	defer ctrl.Finish()

	units := []machinemanager.Unit{
		s.expectDestroyUnit(ctrl, "foo/0", false, nil),
		s.expectDestroyUnit(ctrl, "foo/1", false, errors.New("kaboom")),
		s.expectDestroyUnit(ctrl, "foo/2", false, nil),
	}
<<<<<<< HEAD
	s.assertMachinesDestroyed(c,
		[]string{"machine-0"},
		params.DestroyMachineResults{
			Results: []params.DestroyMachineResult{{
				Error: apiservererrors.ServerError(errors.New("getting storage for unit foo/0: kaboom\ngetting storage for unit foo/1: kaboom\ngetting storage for unit foo/2: kaboom")),
			}},
		},
		"GetBlockForType",
		"GetBlockForType",
		"Machine",
		"UnitStorageAttachments",
		"UnitStorageAttachments",
		"UnitStorageAttachments",
	)
}

func (s *MachineManagerSuite) TestDestroyMachineFailedAllStorageClassification(c *gc.C) {
	defer s.setup(c).Finish()

	s.st.machines["0"] = &mockMachine{}
	s.st.SetErrors(
		errors.New("boom"),
	)
	s.assertMachinesDestroyed(c,
		[]string{"machine-0"},
		params.DestroyMachineResults{
			Results: []params.DestroyMachineResult{{
				Error: apiservererrors.ServerError(errors.New("classifying storage for destruction for unit foo/0: boom")),
			}},
		},
		"GetBlockForType",
		"GetBlockForType",
		"Machine",
		"UnitStorageAttachments",
		"StorageInstance",
		"StorageInstance",
		"VolumeAccess",
		"FilesystemAccess",
		"StorageInstanceVolume",
		"UnitStorageAttachments",
		"VolumeAccess",
		"FilesystemAccess",
		"UnitStorageAttachments",
		"VolumeAccess",
		"FilesystemAccess",
	)
=======
	machine0 := s.expectDestroyMachine(ctrl, units, nil, false, false, false)
	s.st.EXPECT().Machine("0").Return(machine0, nil)

	results, err := s.api.DestroyMachine(params.Entities{[]params.Entity{{Tag: "machine-0"}}})
	c.Assert(err, jc.ErrorIsNil)
	c.Assert(results, jc.DeepEquals, params.DestroyMachineResults{
		Results: []params.DestroyMachineResult{{
			Error: apiservererrors.ServerError(errors.New("getting storage for unit foo/1: kaboom")),
		}},
	})
>>>>>>> 03b2095b
}

func (s *DestroyMachineManagerSuite) TestDestroyMachineFailedSomeStorageRetrievalManyMachines(c *gc.C) {
	ctrl := s.setup(c)
	defer ctrl.Finish()

	s.expectUnpinAppLeaders("1")

	units0 := []machinemanager.Unit{
		s.expectDestroyUnit(ctrl, "foo/1", false, errors.New("kaboom")),
	}
	machine0 := s.expectDestroyMachine(ctrl, units0, nil, false, false, false)
	s.st.EXPECT().Machine("0").Return(machine0, nil)

	units1 := []machinemanager.Unit{}
	machine1 := s.expectDestroyMachine(ctrl, units1, nil, true, false, false)
	s.st.EXPECT().Machine("1").Return(machine1, nil)

	results, err := s.api.DestroyMachine(params.Entities{[]params.Entity{
		{Tag: "machine-0"},
		{Tag: "machine-1"},
	}})
	c.Assert(err, jc.ErrorIsNil)

<<<<<<< HEAD
	s.assertMachinesDestroyed(c,
		[]string{"machine-0"},
		params.DestroyMachineResults{
			Results: []params.DestroyMachineResult{{
				Error: apiservererrors.ServerError(errors.New("getting storage for unit foo/1: kaboom")),
=======
	c.Assert(results, jc.DeepEquals, params.DestroyMachineResults{
		Results: []params.DestroyMachineResult{
			{Error: apiservererrors.ServerError(errors.New("getting storage for unit foo/1: kaboom"))},
			{Info: &params.DestroyMachineInfo{
				MachineId: "1",
>>>>>>> 03b2095b
			}},
		},
	})
}

func (s *DestroyMachineManagerSuite) TestForceDestroyMachineFailedSomeStorageRetrievalManyMachines(c *gc.C) {
	ctrl := s.setup(c)
	defer ctrl.Finish()

	s.expectUnpinAppLeaders("0")
	s.expectUnpinAppLeaders("1")

	units0 := []machinemanager.Unit{
		s.expectDestroyUnit(ctrl, "foo/1", false, errors.New("kaboom")),
	}
	machine0 := s.expectDestroyMachine(ctrl, units0, nil, true, false, true)
	s.st.EXPECT().Machine("0").Return(machine0, nil)

	units1 := []machinemanager.Unit{
		s.expectDestroyUnit(ctrl, "bar/0", true, nil),
	}
	machine1 := s.expectDestroyMachine(ctrl, units1, nil, true, false, true)
	s.st.EXPECT().Machine("1").Return(machine1, nil)

<<<<<<< HEAD
	s.assertMachinesDestroyed(c,
		[]string{"machine-0", "machine-1"},
		params.DestroyMachineResults{
			Results: []params.DestroyMachineResult{
				{Error: apiservererrors.ServerError(errors.New("getting storage for unit foo/1: kaboom"))},
				{Info: &params.DestroyMachineInfo{
					MachineId: "1",
					DestroyedUnits: []params.Entity{
						{"unit-bar-0"},
					},
					DetachedStorage: []params.Entity{
						{"storage-disks-0"},
					},
				}},
			},
=======
	results, err := s.api.ForceDestroyMachine(params.Entities{[]params.Entity{
		{Tag: "machine-0"},
		{Tag: "machine-1"},
	}})
	c.Assert(err, jc.ErrorIsNil)

	c.Assert(results, jc.DeepEquals, params.DestroyMachineResults{
		Results: []params.DestroyMachineResult{
			{Info: &params.DestroyMachineInfo{
				MachineId: "0",
				DestroyedUnits: []params.Entity{
					{"unit-foo-1"},
				},
			}},
			{Info: &params.DestroyMachineInfo{
				MachineId: "1",
				DestroyedUnits: []params.Entity{
					{"unit-bar-0"},
				},
				DetachedStorage: []params.Entity{
					{"storage-disks-0"},
				},
				DestroyedStorage: []params.Entity{
					{"storage-disks-1"},
				},
			}},
>>>>>>> 03b2095b
		},
	})
}

<<<<<<< HEAD
func (s *MachineManagerSuite) assertDestroyMachineWithParams(c *gc.C, in params.DestroyMachinesParams, out params.DestroyMachineResults) {
	s.st.machines["0"] = &mockMachine{}
	results, err := s.api.DestroyMachineWithParams(in)
	c.Assert(err, jc.ErrorIsNil)
	m, err := s.st.Machine("0")
	c.Assert(err, jc.ErrorIsNil)
	c.Assert(m.(*mockMachine).keep, jc.IsTrue)
	c.Assert(results, jc.DeepEquals, out)
}

func (s *MachineManagerSuite) TestDestroyMachineWithParamsNoWait(c *gc.C) {
	defer s.setup(c).Finish()
=======
func (s *DestroyMachineManagerSuite) TestDestroyMachineWithParamsV4(c *gc.C) {
	ctrl := s.setup(c)
	defer ctrl.Finish()

	s.expectUnpinAppLeaders("0")

	machine0 := s.expectDestroyMachine(ctrl, nil, nil, true, true, true)
	s.st.EXPECT().Machine("0").Return(machine0, nil)

	apiV4 := s.apiV4()
	results, err := apiV4.DestroyMachineWithParams(params.DestroyMachinesParams{
		Keep:        true,
		Force:       true,
		MachineTags: []string{"machine-0"},
	})
	c.Assert(err, jc.ErrorIsNil)
	c.Assert(results, jc.DeepEquals, params.DestroyMachineResults{
		Results: []params.DestroyMachineResult{{
			Info: &params.DestroyMachineInfo{
				MachineId: "0",
				DestroyedUnits: []params.Entity{
					{"unit-foo-0"},
					{"unit-foo-1"},
					{"unit-foo-2"},
				},
				DetachedStorage: []params.Entity{
					{"storage-disks-0"},
				},
				DestroyedStorage: []params.Entity{
					{"storage-disks-1"},
				},
			},
		}},
	})
}

func (s *DestroyMachineManagerSuite) TestDestroyMachineWithParamsNoWait(c *gc.C) {
	ctrl := s.setup(c)
	defer ctrl.Finish()
>>>>>>> 03b2095b

	s.expectUnpinAppLeaders("0")

	machine0 := s.expectDestroyMachine(ctrl, nil, nil, true, true, true)
	s.st.EXPECT().Machine("0").Return(machine0, nil)

	noWait := 0 * time.Second
	results, err := s.api.DestroyMachineWithParams(params.DestroyMachinesParams{
		Keep:        true,
		Force:       true,
		MachineTags: []string{"machine-0"},
		MaxWait:     &noWait,
	})
	c.Assert(err, jc.ErrorIsNil)
	c.Assert(results, jc.DeepEquals, params.DestroyMachineResults{
		Results: []params.DestroyMachineResult{{
			Info: &params.DestroyMachineInfo{
				MachineId: "0",
				DestroyedUnits: []params.Entity{
					{"unit-foo-0"},
					{"unit-foo-1"},
					{"unit-foo-2"},
				},
				DetachedStorage: []params.Entity{
					{"storage-disks-0"},
				},
				DestroyedStorage: []params.Entity{
					{"storage-disks-1"},
				},
			},
		}},
	})
}

func (s *DestroyMachineManagerSuite) TestDestroyMachineWithParamsNilWait(c *gc.C) {
	ctrl := s.setup(c)
	defer ctrl.Finish()

	s.expectUnpinAppLeaders("0")

	machine0 := s.expectDestroyMachine(ctrl, nil, nil, true, true, true)
	s.st.EXPECT().Machine("0").Return(machine0, nil)

	results, err := s.api.DestroyMachineWithParams(params.DestroyMachinesParams{
		Keep:        true,
		Force:       true,
		MachineTags: []string{"machine-0"},
		// This will use max wait of system default for delay between cleanup operations.
	})
	c.Assert(err, jc.ErrorIsNil)
	c.Assert(results, jc.DeepEquals, params.DestroyMachineResults{
		Results: []params.DestroyMachineResult{{
			Info: &params.DestroyMachineInfo{
				MachineId: "0",
				DestroyedUnits: []params.Entity{
					{"unit-foo-0"},
					{"unit-foo-1"},
					{"unit-foo-2"},
				},
				DetachedStorage: []params.Entity{
					{"storage-disks-0"},
				},
				DestroyedStorage: []params.Entity{
					{"storage-disks-1"},
				},
			},
		}},
	})
}

func (s *DestroyMachineManagerSuite) TestDestroyMachineWithContainers(c *gc.C) {
	ctrl := s.setup(c)
	defer ctrl.Finish()

	s.leadership.EXPECT().GetMachineApplicationNames("0").Return([]string{"foo-app-1"}, nil)

	machine0 := s.expectDestroyMachine(ctrl, nil, []string{"0/lxd/0"}, true, false, false)
	s.st.EXPECT().Machine("0").Return(machine0, nil)

	results, err := s.api.DestroyMachineWithParams(params.DestroyMachinesParams{
		Force:       false,
		MachineTags: []string{"machine-0"},
	})
	c.Assert(err, jc.ErrorIsNil)
	c.Assert(results, jc.DeepEquals, params.DestroyMachineResults{
		Results: []params.DestroyMachineResult{{
			Error: apiservererrors.ServerError(stateerrors.NewHasContainersError("0", []string{"0/lxd/0"})),
		}},
	})
}

func (s *DestroyMachineManagerSuite) TestDestroyMachineWithContainersWithForce(c *gc.C) {
	ctrl := s.setup(c)
	defer ctrl.Finish()

	s.expectUnpinAppLeaders("0")

	s.expectUnpinAppLeaders("0/lxd/0")

	machine0 := s.expectDestroyMachine(ctrl, nil, []string{"0/lxd/0"}, true, false, true)
	s.st.EXPECT().Machine("0").Return(machine0, nil)
	container0 := s.expectDestroyMachine(ctrl, nil, nil, true, false, true)
	s.st.EXPECT().Machine("0/lxd/0").Return(container0, nil)

	results, err := s.api.DestroyMachineWithParams(params.DestroyMachinesParams{
		Force:       true,
		MachineTags: []string{"machine-0"},
	})
	c.Assert(err, jc.ErrorIsNil)
	c.Assert(results, jc.DeepEquals, params.DestroyMachineResults{
		Results: []params.DestroyMachineResult{{
			Info: &params.DestroyMachineInfo{
				MachineId: "0",
				DestroyedUnits: []params.Entity{
					{"unit-foo-0"},
					{"unit-foo-1"},
					{"unit-foo-2"},
				},
				DetachedStorage: []params.Entity{
					{"storage-disks-0"},
				},
				DestroyedStorage: []params.Entity{
					{"storage-disks-1"},
				},
				DestroyedContainers: []params.DestroyMachineResult{{
					Info: &params.DestroyMachineInfo{
						MachineId: "0/lxd/0",
						DestroyedUnits: []params.Entity{
							{"unit-foo-0"},
							{"unit-foo-1"},
							{"unit-foo-2"},
						},
						DetachedStorage: []params.Entity{
							{"storage-disks-0"},
						},
						DestroyedStorage: []params.Entity{
							{"storage-disks-1"},
						},
					},
				}},
			},
		}},
	})
}

// Alternate placing storage instaces in detached, then destroyed
func mockedClassifyDetachedStorage(
	_ storagecommon.VolumeAccess,
	_ storagecommon.FilesystemAccess,
	storage []state.StorageInstance,
) ([]params.Entity, []params.Entity, error) {
	destroyed := make([]params.Entity, 0)
	detached := make([]params.Entity, 0)
	for i, stor := range storage {
		if i%2 == 0 {
			detached = append(detached, params.Entity{stor.StorageTag().String()})
		} else {
			destroyed = append(destroyed, params.Entity{stor.StorageTag().String()})
		}
	}
	return destroyed, detached, nil
}

var _ = gc.Suite(&ProvisioningMachineManagerSuite{})

type ProvisioningMachineManagerSuite struct {
	authorizer *apiservertesting.FakeAuthorizer
	st         *mocks.MockBackend
	ctrlSt     *mocks.MockControllerBackend
	pool       *mocks.MockPool
	model      *mocks.MockModel
	api        *machinemanager.MachineManagerAPI

	callContext context.ProviderCallContext
}

func (s *ProvisioningMachineManagerSuite) SetUpTest(c *gc.C) {
	s.authorizer = &apiservertesting.FakeAuthorizer{Tag: names.NewUserTag("admin")}
	s.callContext = context.NewEmptyCloudCallContext()
}

func (s *ProvisioningMachineManagerSuite) setup(c *gc.C) *gomock.Controller {
	ctrl := gomock.NewController(c)

	s.st = mocks.NewMockBackend(ctrl)

	s.ctrlSt = mocks.NewMockControllerBackend(ctrl)
	s.ctrlSt.EXPECT().ControllerConfig().Return(coretesting.FakeControllerConfig(), nil).AnyTimes()
	s.ctrlSt.EXPECT().ControllerTag().Return(coretesting.ControllerTag).AnyTimes()

	s.pool = mocks.NewMockPool(ctrl)
	s.pool.EXPECT().SystemState().Return(s.ctrlSt, nil)

	s.model = mocks.NewMockModel(ctrl)
	s.model.EXPECT().UUID().Return("uuid").AnyTimes()
	s.model.EXPECT().ModelTag().Return(coretesting.ModelTag).AnyTimes()
	s.st.EXPECT().Model().Return(s.model, nil).AnyTimes()

	var err error
	s.api, err = machinemanager.NewMachineManagerAPI(s.st,
		nil,
		s.pool,
		machinemanager.ModelAuthorizer{
			Authorizer: s.authorizer,
		},
		s.callContext,
		common.NewResources(),
		nil,
		nil,
	)
	c.Assert(err, jc.ErrorIsNil)
	return ctrl
}

func (s *ProvisioningMachineManagerSuite) expectProvisioningMachine(ctrl *gomock.Controller) *mocks.MockMachine {
	machine := mocks.NewMockMachine(ctrl)
	machine.EXPECT().Series().Return("focal").AnyTimes()
	machine.EXPECT().Tag().Return(names.NewMachineTag("0")).AnyTimes()
	arch := "amd64"
	machine.EXPECT().HardwareCharacteristics().Return(&instance.HardwareCharacteristics{Arch: &arch}, nil)
	machine.EXPECT().SetPassword(gomock.Any()).Return(nil)

	return machine
}

func (s *ProvisioningMachineManagerSuite) expectProvisioningStorageCloser(ctrl *gomock.Controller) *mocks.MockStorageCloser {
	storageCloser := mocks.NewMockStorageCloser(ctrl)
	storageCloser.EXPECT().AllMetadata().Return([]binarystorage.Metadata{{
		Version: "2.6.6-ubuntu-amd64",
	}}, nil)
	storageCloser.EXPECT().Close().Return(nil)

	return storageCloser
}

func (s *ProvisioningMachineManagerSuite) TestProvisioningScript(c *gc.C) {
	ctrl := s.setup(c)
	defer ctrl.Finish()

	s.model.EXPECT().Config().Return(config.New(config.UseDefaults, dummy.SampleConfig().Merge(coretesting.Attrs{
		"agent-version":            "2.6.6",
		"enable-os-upgrade":        true,
		"enable-os-refresh-update": true,
	}))).Times(2)

	machine0 := s.expectProvisioningMachine(ctrl)
	s.st.EXPECT().Machine("0").Return(machine0, nil)

	storageCloser := s.expectProvisioningStorageCloser(ctrl)
	s.st.EXPECT().ToolsStorage().Return(storageCloser, nil)

	s.ctrlSt.EXPECT().APIHostPortsForAgents().Return([]network.SpaceHostPorts{{{
		SpaceAddress: network.NewSpaceAddress("0.2.4.6", network.WithScope(network.ScopeCloudLocal)),
		NetPort:      1,
	}}}, nil).Times(2)

	result, err := s.api.ProvisioningScript(params.ProvisioningScriptParams{
		MachineId: "0",
		Nonce:     "nonce",
	})
	c.Assert(err, jc.ErrorIsNil)
	scriptLines := strings.Split(result.Script, "\n")
	provisioningScriptLines := strings.Split(result.Script, "\n")
	c.Assert(scriptLines, gc.HasLen, len(provisioningScriptLines))
	for i, line := range scriptLines {
		if strings.Contains(line, "oldpassword") {
			continue
		}
		c.Assert(line, gc.Equals, provisioningScriptLines[i])
	}
}

func (s *ProvisioningMachineManagerSuite) TestProvisioningScriptDisablePackageCommands(c *gc.C) {
	ctrl := s.setup(c)
	defer ctrl.Finish()

	s.model.EXPECT().Config().Return(config.New(config.UseDefaults, dummy.SampleConfig().Merge(coretesting.Attrs{
		"agent-version":            "2.6.6",
		"enable-os-upgrade":        false,
		"enable-os-refresh-update": false,
	}))).Times(2)

	machine0 := s.expectProvisioningMachine(ctrl)
	s.st.EXPECT().Machine("0").Return(machine0, nil)

	storageCloser := s.expectProvisioningStorageCloser(ctrl)
	s.st.EXPECT().ToolsStorage().Return(storageCloser, nil)

	s.ctrlSt.EXPECT().APIHostPortsForAgents().Return([]network.SpaceHostPorts{{{
		SpaceAddress: network.NewSpaceAddress("0.2.4.6", network.WithScope(network.ScopeCloudLocal)),
		NetPort:      1,
	}}}, nil).Times(2)

	result, err := s.api.ProvisioningScript(params.ProvisioningScriptParams{
		MachineId: "0",
		Nonce:     "nonce",
	})
	c.Assert(err, jc.ErrorIsNil)
	c.Assert(result.Script, gc.Not(jc.Contains), "apt-get update")
	c.Assert(result.Script, gc.Not(jc.Contains), "apt-get upgrade")
}

type UpgradeSeriesMachineManagerSuite struct{}

func (s *UpgradeSeriesMachineManagerSuite) expectValidateMachine(ctrl *gomock.Controller, series string, isManager, isLockedForSeriesUpgrade bool) *mocks.MockMachine {
	machine := mocks.NewMockMachine(ctrl)
	machine.EXPECT().Tag().Return(names.NewMachineTag("0")).AnyTimes()
	machine.EXPECT().Series().Return(series).AnyTimes()
	machine.EXPECT().Id().Return("0").AnyTimes()

	machine.EXPECT().IsManager().Return(isManager)
	if isManager {
		return machine
	}
	machine.EXPECT().IsLockedForSeriesUpgrade().Return(isLockedForSeriesUpgrade, nil)
	if isLockedForSeriesUpgrade {
		machine.EXPECT().UpgradeSeriesStatus().Return(model.UpgradeSeriesNotStarted, nil)
		return machine
	}

	return machine
}

<<<<<<< HEAD
func (s *MachineManagerSuite) TestUpgradeSeriesValidateOK(c *gc.C) {
	defer s.setup(c).Finish()
=======
func (s *UpgradeSeriesMachineManagerSuite) expectValidateApplicationOnMachine(ctrl *gomock.Controller) *mocks.MockApplication {
	app := mocks.NewMockApplication(ctrl)
	ch := mocks.NewMockCharm(ctrl)
	ch.EXPECT().Manifest().Return(&charm.Manifest{}).AnyTimes()
	ch.EXPECT().Meta().Return(&charm.Meta{Series: []string{"xenial"}}).AnyTimes()
	app.EXPECT().Charm().Return(ch, true, nil)
	app.EXPECT().CharmOrigin().Return(&state.CharmOrigin{})

	return app
}

var _ = gc.Suite(&UpgradeSeriesValidateMachineManagerSuite{})

type UpgradeSeriesValidateMachineManagerSuite struct {
	*UpgradeSeriesMachineManagerSuite
	authorizer *apiservertesting.FakeAuthorizer
	st         *mocks.MockBackend
	api        *machinemanager.MachineManagerAPI

	callContext context.ProviderCallContext
}

func (s *UpgradeSeriesValidateMachineManagerSuite) SetUpTest(c *gc.C) {
	s.authorizer = &apiservertesting.FakeAuthorizer{Tag: names.NewUserTag("admin")}
	s.callContext = context.NewEmptyCloudCallContext()
}

func (s *UpgradeSeriesValidateMachineManagerSuite) setup(c *gc.C) *gomock.Controller {
	ctrl := gomock.NewController(c)

	s.st = mocks.NewMockBackend(ctrl)

	var err error
	s.api, err = machinemanager.NewMachineManagerAPI(s.st,
		nil,
		nil,
		machinemanager.ModelAuthorizer{
			Authorizer: s.authorizer,
		},
		s.callContext,
		common.NewResources(),
		nil,
		nil,
	)
	c.Assert(err, jc.ErrorIsNil)

	return ctrl
}

func (s *UpgradeSeriesValidateMachineManagerSuite) expectValidateUnit(ctrl *gomock.Controller, unitName string, unitAgentState, unitState status.Status) *mocks.MockUnit {
	unitTag := names.NewUnitTag(unitName)
	unit := mocks.NewMockUnit(ctrl)
	unit.EXPECT().Name().Return(unitTag.String()).AnyTimes()
	unit.EXPECT().AgentStatus().Return(status.StatusInfo{Status: unitAgentState}, nil)
	if unitAgentState != status.Executing && unitAgentState != status.Error {
		unit.EXPECT().Status().Return(status.StatusInfo{Status: unitState}, nil)
		if unitState != status.Executing && unitState != status.Error {
			unit.EXPECT().UnitTag().Return(unitTag)
		}
	}
	return unit
}

func (s *UpgradeSeriesValidateMachineManagerSuite) TestUpgradeSeriesValidateOK(c *gc.C) {
	ctrl := s.setup(c)
	defer ctrl.Finish()

	machine0 := s.expectValidateMachine(ctrl, "trusty", false, false)
	s.st.EXPECT().Machine("0").Return(machine0, nil)

	machine0.EXPECT().ApplicationNames().Return([]string{"foo"}, nil)
	app := s.expectValidateApplicationOnMachine(ctrl)
	s.st.EXPECT().Application("foo").Return(app, nil)
>>>>>>> 03b2095b

	machine0.EXPECT().Units().Return([]machinemanager.Unit{
		s.expectValidateUnit(ctrl, "foo/0", status.Idle, status.Idle),
		s.expectValidateUnit(ctrl, "foo/1", status.Idle, status.Idle),
		s.expectValidateUnit(ctrl, "foo/2", status.Idle, status.Idle),
	}, nil)

	args := params.UpdateSeriesArgs{
		Args: []params.UpdateSeriesArg{{
			Entity: params.Entity{Tag: names.NewMachineTag("0").String()},
			Series: "xenial",
		}},
	}
	results, err := s.api.UpgradeSeriesValidate(args)
	c.Assert(err, jc.ErrorIsNil)

	result := results.Results[0]
	c.Assert(result.Error, gc.IsNil)
	c.Assert(result.UnitNames, gc.DeepEquals, []string{"foo/0", "foo/1", "foo/2"})
}

func (s *UpgradeSeriesValidateMachineManagerSuite) TestUpgradeSeriesValidateIsControllerError(c *gc.C) {
	ctrl := s.setup(c)
	defer ctrl.Finish()

	machine0 := s.expectValidateMachine(ctrl, "trusty", true, false)
	s.st.EXPECT().Machine("0").Return(machine0, nil)

<<<<<<< HEAD
	s.setupUpgradeSeries(c)
=======
>>>>>>> 03b2095b
	args := params.UpdateSeriesArgs{
		Args: []params.UpdateSeriesArg{{
			Entity: params.Entity{Tag: names.NewMachineTag("0").String()},
		}},
	}
	results, err := s.api.UpgradeSeriesValidate(args)
	c.Assert(err, jc.ErrorIsNil)

	c.Assert(results.Results[0].Error, gc.ErrorMatches,
		"machine-0 is a controller and cannot be targeted for series upgrade")
}

func (s *UpgradeSeriesValidateMachineManagerSuite) TestUpgradeSeriesValidateIsLockedForSeriesUpgradeError(c *gc.C) {
	ctrl := s.setup(c)
	defer ctrl.Finish()

	machine0 := s.expectValidateMachine(ctrl, "trusty", false, true)
	s.st.EXPECT().Machine("0").Return(machine0, nil)

<<<<<<< HEAD
	s.setupUpgradeSeries(c)
=======
>>>>>>> 03b2095b
	args := params.UpdateSeriesArgs{
		Args: []params.UpdateSeriesArg{{
			Entity: params.Entity{Tag: names.NewMachineTag("0").String()},
		}},
	}
	results, err := s.api.UpgradeSeriesValidate(args)
	c.Assert(err, jc.ErrorIsNil)

	c.Assert(results.Results[0].Error, gc.ErrorMatches,
		`upgrade series lock found for "0"; series upgrade is in the "not started" state`)
}

func (s *UpgradeSeriesValidateMachineManagerSuite) TestUpgradeSeriesValidateNoSeriesError(c *gc.C) {
	ctrl := s.setup(c)
	defer ctrl.Finish()

	machine0 := s.expectValidateMachine(ctrl, "trusty", false, false)
	s.st.EXPECT().Machine("0").Return(machine0, nil)

<<<<<<< HEAD
	s.setupUpgradeSeries(c)
=======
>>>>>>> 03b2095b
	args := params.UpdateSeriesArgs{
		Args: []params.UpdateSeriesArg{{
			Entity: params.Entity{Tag: names.NewMachineTag("0").String()},
		}},
	}
	results, err := s.api.UpgradeSeriesValidate(args)
	c.Assert(err, jc.ErrorIsNil)

	c.Assert(results.Results[0].Error, gc.ErrorMatches, "series missing from args")
}

func (s *UpgradeSeriesValidateMachineManagerSuite) TestUpgradeSeriesValidateNotFromUbuntuError(c *gc.C) {
	ctrl := s.setup(c)
	defer ctrl.Finish()

	machine0 := s.expectValidateMachine(ctrl, "centos7", false, false)
	s.st.EXPECT().Machine("0").Return(machine0, nil)

<<<<<<< HEAD
	s.setupUpgradeSeries(c)
=======
>>>>>>> 03b2095b
	args := params.UpdateSeriesArgs{
		Args: []params.UpdateSeriesArg{{
			Entity: params.Entity{Tag: names.NewMachineTag("0").String()},
			Series: "bionic",
		}},
	}

	results, err := s.api.UpgradeSeriesValidate(args)
	c.Assert(err, jc.ErrorIsNil)
	c.Assert(results.Results[0].Error, gc.ErrorMatches,
		"machine-0 is running CentOS and is not valid for Ubuntu series upgrade")
}

func (s *UpgradeSeriesValidateMachineManagerSuite) TestUpgradeSeriesValidateNotToUbuntuError(c *gc.C) {
	ctrl := s.setup(c)
	defer ctrl.Finish()

	machine0 := s.expectValidateMachine(ctrl, "trusty", false, false)
	s.st.EXPECT().Machine("0").Return(machine0, nil)

<<<<<<< HEAD
	s.setupUpgradeSeries(c)
=======
>>>>>>> 03b2095b
	args := params.UpdateSeriesArgs{
		Args: []params.UpdateSeriesArg{{
			Entity: params.Entity{Tag: names.NewMachineTag("0").String()},
			Series: "centos7",
		}},
	}

	results, err := s.api.UpgradeSeriesValidate(args)
	c.Assert(err, jc.ErrorIsNil)
	c.Assert(results.Results[0].Error, gc.ErrorMatches,
		`series "centos7" is from OS "CentOS" and is not a valid upgrade target`)
}

func (s *UpgradeSeriesValidateMachineManagerSuite) TestUpgradeSeriesValidateAlreadyRunningSeriesError(c *gc.C) {
	ctrl := s.setup(c)
	defer ctrl.Finish()

	machine0 := s.expectValidateMachine(ctrl, "trusty", false, false)
	s.st.EXPECT().Machine("0").Return(machine0, nil)

<<<<<<< HEAD
	s.setupUpgradeSeries(c)
=======
>>>>>>> 03b2095b
	args := params.UpdateSeriesArgs{
		Args: []params.UpdateSeriesArg{{
			Entity: params.Entity{Tag: names.NewMachineTag("0").String()},
			Series: "trusty",
		}},
	}

	results, err := s.api.UpgradeSeriesValidate(args)
	c.Assert(err, jc.ErrorIsNil)
	c.Assert(results.Results[0].Error, gc.ErrorMatches, "machine-0 is already running series trusty")
}

func (s *UpgradeSeriesValidateMachineManagerSuite) TestUpgradeSeriesValidateOlderSeriesError(c *gc.C) {
	ctrl := s.setup(c)
	defer ctrl.Finish()

	machine0 := s.expectValidateMachine(ctrl, "trusty", false, false)
	s.st.EXPECT().Machine("0").Return(machine0, nil)

<<<<<<< HEAD
	s.setupUpgradeSeries(c)
=======
>>>>>>> 03b2095b
	args := params.UpdateSeriesArgs{
		Args: []params.UpdateSeriesArg{{
			Entity: params.Entity{Tag: names.NewMachineTag("0").String()},
			Series: "precise",
		}},
	}

	results, err := s.api.UpgradeSeriesValidate(args)
	c.Assert(err, jc.ErrorIsNil)
	c.Assert(results.Results[0].Error, gc.ErrorMatches,
		"machine machine-0 is running trusty which is a newer series than precise.")
}

func (s *UpgradeSeriesValidateMachineManagerSuite) TestUpgradeSeriesValidateUnitNotIdleError(c *gc.C) {
	ctrl := s.setup(c)
	defer ctrl.Finish()

	machine0 := s.expectValidateMachine(ctrl, "trusty", false, false)
	s.st.EXPECT().Machine("0").Return(machine0, nil)

	machine0.EXPECT().ApplicationNames().Return([]string{"foo"}, nil)
	app := s.expectValidateApplicationOnMachine(ctrl)
	s.st.EXPECT().Application("foo").Return(app, nil)

	machine0.EXPECT().Units().Return([]machinemanager.Unit{
		s.expectValidateUnit(ctrl, "foo/0", status.Executing, status.Active),
		mocks.NewMockUnit(ctrl),
	}, nil)

	args := params.UpdateSeriesArgs{
		Args: []params.UpdateSeriesArg{{
			Entity: params.Entity{Tag: names.NewMachineTag("0").String()},
			Series: "xenial",
		}},
	}
	results, err := s.api.UpgradeSeriesValidate(args)
	c.Assert(err, jc.ErrorIsNil)
	c.Assert(results.Results[0].Error, gc.ErrorMatches,
		"unit unit-foo-0 is not ready to start a series upgrade; its agent status is: \"executing\" ")
}

func (s *UpgradeSeriesValidateMachineManagerSuite) TestUpgradeSeriesValidateUnitStatusError(c *gc.C) {
	ctrl := s.setup(c)
	defer ctrl.Finish()

	machine0 := s.expectValidateMachine(ctrl, "trusty", false, false)
	s.st.EXPECT().Machine("0").Return(machine0, nil)

	machine0.EXPECT().ApplicationNames().Return([]string{"foo"}, nil)
	app := s.expectValidateApplicationOnMachine(ctrl)
	s.st.EXPECT().Application("foo").Return(app, nil)

	machine0.EXPECT().Units().Return([]machinemanager.Unit{
		s.expectValidateUnit(ctrl, "foo/0", status.Idle, status.Error),
		mocks.NewMockUnit(ctrl),
	}, nil)

	args := params.UpdateSeriesArgs{
		Args: []params.UpdateSeriesArg{{
			Entity: params.Entity{Tag: names.NewMachineTag("0").String()},
			Series: "xenial",
		}},
	}
	results, err := s.api.UpgradeSeriesValidate(args)
	c.Assert(err, jc.ErrorIsNil)
	c.Assert(results.Results[0].Error, gc.ErrorMatches,
		"unit unit-foo-[0-2] is not ready to start a series upgrade; its status is: \"error\" ")
}

var _ = gc.Suite(&UpgradeSeriesPrepareMachineManagerSuite{})

type UpgradeSeriesPrepareMachineManagerSuite struct {
	*UpgradeSeriesMachineManagerSuite
	authorizer *apiservertesting.FakeAuthorizer
	st         *mocks.MockBackend
	api        *machinemanager.MachineManagerAPI

<<<<<<< HEAD
	machineTag := names.NewMachineTag("0")
	result, err := s.api.UpgradeSeriesPrepare(
		params.UpdateSeriesArg{
			Entity: params.Entity{
				Tag: machineTag.String()},
			Series: "xenial",
		},
	)
	c.Assert(err, jc.ErrorIsNil)
	c.Assert(result.Error, gc.IsNil)
=======
	callContext context.ProviderCallContext
}
>>>>>>> 03b2095b

func (s *UpgradeSeriesPrepareMachineManagerSuite) SetUpTest(c *gc.C) {
	s.authorizer = &apiservertesting.FakeAuthorizer{Tag: names.NewUserTag("admin")}
	s.callContext = context.NewEmptyCloudCallContext()
}

func (s *UpgradeSeriesPrepareMachineManagerSuite) setup(c *gc.C) *gomock.Controller {
	ctrl := gomock.NewController(c)

<<<<<<< HEAD
	machineTag := names.NewMachineTag("76")
	result, err := s.api.UpgradeSeriesPrepare(
		params.UpdateSeriesArg{
			Entity: params.Entity{
				Tag: machineTag.String()},
			Series: "trusty",
		},
=======
	s.st = mocks.NewMockBackend(ctrl)
	s.st.EXPECT().GetBlockForType(state.ChangeBlock).Return(nil, false, nil).AnyTimes()

	var err error
	s.api, err = machinemanager.NewMachineManagerAPI(s.st,
		nil,
		nil,
		machinemanager.ModelAuthorizer{
			Authorizer: s.authorizer,
		},
		s.callContext,
		common.NewResources(),
		nil,
		nil,
>>>>>>> 03b2095b
	)
	c.Assert(err, jc.ErrorIsNil)

	return ctrl
}

func (s *UpgradeSeriesPrepareMachineManagerSuite) expectPrepareMachine(ctrl *gomock.Controller, upgradeSeriesErr error) *mocks.MockMachine {
	machine := s.expectValidateMachine(ctrl, "trusty", false, false)

	machine.EXPECT().Units().Return([]machinemanager.Unit{
		s.expectPrepareUnit(ctrl, "foo/0"),
		s.expectPrepareUnit(ctrl, "foo/1"),
		s.expectPrepareUnit(ctrl, "foo/2"),
	}, nil)

	machine.EXPECT().CreateUpgradeSeriesLock([]string{"foo/0", "foo/1", "foo/2"}, "xenial")

	machine.EXPECT().ApplicationNames().Return([]string{"foo"}, nil)
	app := s.expectValidateApplicationOnMachine(ctrl)
	s.st.EXPECT().Application("foo").Return(app, nil)

	machine.EXPECT().SetUpgradeSeriesStatus(
		model.UpgradeSeriesPrepareStarted,
		"started upgrade series from \"trusty\" to \"xenial\"",
	).Return(upgradeSeriesErr)

	if upgradeSeriesErr != nil {
		machine.EXPECT().RemoveUpgradeSeriesLock().Return(nil)
	}

	return machine
}

func (s *UpgradeSeriesPrepareMachineManagerSuite) expectPrepareUnit(ctrl *gomock.Controller, unitName string) *mocks.MockUnit {
	unit := mocks.NewMockUnit(ctrl)
	unit.EXPECT().UnitTag().Return(names.NewUnitTag(unitName))

	return unit
}

func (s *UpgradeSeriesPrepareMachineManagerSuite) TestUpgradeSeriesPrepare(c *gc.C) {
	ctrl := s.setup(c)
	defer ctrl.Finish()

	machine0 := s.expectPrepareMachine(ctrl, nil)
	s.st.EXPECT().Machine("0").Return(machine0, nil)

	machineTag := names.NewMachineTag("0")
	result, err := s.api.UpgradeSeriesPrepare(
		params.UpdateSeriesArg{
			Entity: params.Entity{
				Tag: machineTag.String()},
			Series: "xenial",
		},
	)
	c.Assert(err, jc.ErrorIsNil)
	c.Assert(result.Error, gc.IsNil)
}

func (s *UpgradeSeriesPrepareMachineManagerSuite) TestUpgradeSeriesPrepareMachineNotFound(c *gc.C) {
	defer s.setup(c).Finish()

<<<<<<< HEAD
=======
	s.st.EXPECT().Machine("76").Return(nil, errors.NotFoundf("machine 76"))

	machineTag := names.NewMachineTag("76")
	result, err := s.api.UpgradeSeriesPrepare(
		params.UpdateSeriesArg{
			Entity: params.Entity{
				Tag: machineTag.String()},
			Series: "trusty",
		},
	)
	c.Assert(err, jc.ErrorIsNil)
	c.Assert(result.Error, gc.ErrorMatches, "machine 76 not found")
}

func (s *UpgradeSeriesPrepareMachineManagerSuite) TestUpgradeSeriesPrepareNotMachineTag(c *gc.C) {
>>>>>>> 03b2095b
	unitTag := names.NewUnitTag("mysql/0")
	result, err := s.api.UpgradeSeriesPrepare(
		params.UpdateSeriesArg{
			Entity: params.Entity{
				Tag: unitTag.String()},
			Series: "trusty",
		},
	)
	c.Assert(err, jc.ErrorIsNil)
	c.Assert(result.Error, gc.ErrorMatches, "\"unit-mysql-0\" is not a valid machine tag")
}

func (s *UpgradeSeriesPrepareMachineManagerSuite) setAPIUser(c *gc.C, user names.UserTag) {
	s.authorizer.Tag = user
	mm, err := machinemanager.NewMachineManagerAPI(s.st,
		nil,
		nil,
		machinemanager.ModelAuthorizer{
			Authorizer: s.authorizer,
		},
		s.callContext,
		common.NewResources(),
		nil,
		nil,
	)
	c.Assert(err, jc.ErrorIsNil)
	s.api = mm
}

func (s *UpgradeSeriesPrepareMachineManagerSuite) TestUpgradeSeriesPreparePermissionDenied(c *gc.C) {
	user := names.NewUserTag("fred")
	s.setAPIUser(c, user)
	machineTag := names.NewMachineTag("0")
	_, err := s.api.UpgradeSeriesPrepare(
		params.UpdateSeriesArg{
			Entity: params.Entity{
				Tag: machineTag.String()},
			Series: "xenial",
		},
	)
	c.Assert(err, gc.ErrorMatches, "permission denied")
}

<<<<<<< HEAD
func (s *MachineManagerSuite) TestUpgradeSeriesPrepareBlockedChanges(c *gc.C) {
	defer s.setup(c).Finish()

	s.st.blockMsg = "TestUpgradeSeriesPrepareBlockedChanges"
	s.st.block = state.ChangeBlock
	_, err := s.api.UpgradeSeriesPrepare(
		params.UpdateSeriesArg{
			Entity: params.Entity{
				Tag: names.NewMachineTag("0").String()},
			Series: "xenial",
		},
	)
	c.Assert(params.IsCodeOperationBlocked(err), jc.IsTrue, gc.Commentf("error: %#v", err))
	c.Assert(errors.Cause(err), jc.DeepEquals, &params.Error{
		Message: "TestUpgradeSeriesPrepareBlockedChanges",
		Code:    "operation is blocked",
	})
}

func (s *MachineManagerSuite) TestUpgradeSeriesPrepareNoSeries(c *gc.C) {
	defer s.setup(c).Finish()

=======
func (s *UpgradeSeriesPrepareMachineManagerSuite) TestUpgradeSeriesPrepareNoSeries(c *gc.C) {
>>>>>>> 03b2095b
	result, err := s.api.UpgradeSeriesPrepare(
		params.UpdateSeriesArg{
			Entity: params.Entity{Tag: names.NewMachineTag("0").String()},
		},
	)
	c.Assert(err, jc.ErrorIsNil)
	c.Assert(result, jc.DeepEquals, params.ErrorResult{
		Error: &params.Error{
			Code:    params.CodeBadRequest,
			Message: `series missing from args`,
		},
	})
}

func (s *UpgradeSeriesPrepareMachineManagerSuite) TestUpgradeSeriesPrepareIncompatibleSeries(c *gc.C) {
	ctrl := s.setup(c)
	defer ctrl.Finish()

	machine0 := s.expectPrepareMachine(ctrl, apiservererrors.NewErrIncompatibleSeries([]string{"yakkety", "zesty"}, "xenial", "TestCharm"))
	s.st.EXPECT().Machine("0").Return(machine0, nil)

<<<<<<< HEAD
	s.setupUpgradeSeries(c)
	s.st.machines["0"].SetErrors(apiservererrors.NewErrIncompatibleSeries([]string{"yakkety", "zesty"}, "xenial", "TestCharm"))
=======
>>>>>>> 03b2095b
	result, err := s.api.UpgradeSeriesPrepare(
		params.UpdateSeriesArg{
			Entity: params.Entity{Tag: names.NewMachineTag("0").String()},
			Series: "xenial",
			Force:  false,
		},
	)
	c.Assert(err, jc.ErrorIsNil)
	c.Assert(result, jc.DeepEquals, params.ErrorResult{
		Error: &params.Error{
			Code:    params.CodeIncompatibleSeries,
			Message: "series \"xenial\" not supported by charm \"TestCharm\", supported series are: yakkety, zesty",
		},
	})
}

func (s *UpgradeSeriesPrepareMachineManagerSuite) TestUpgradeSeriesPrepareRemoveLockAfterFail(c *gc.C) {
	// TODO managed upgrade series
}

var _ = gc.Suite(&UpgradeSeriesCompleteMachineManagerSuite{})

type UpgradeSeriesCompleteMachineManagerSuite struct {
	authorizer *apiservertesting.FakeAuthorizer
	st         *mocks.MockBackend
	api        *machinemanager.MachineManagerAPI

	callContext context.ProviderCallContext
}

func (s *UpgradeSeriesCompleteMachineManagerSuite) SetUpTest(c *gc.C) {
	s.authorizer = &apiservertesting.FakeAuthorizer{Tag: names.NewUserTag("admin")}
	s.callContext = context.NewEmptyCloudCallContext()
}

func (s *UpgradeSeriesCompleteMachineManagerSuite) setup(c *gc.C) *gomock.Controller {
	ctrl := gomock.NewController(c)

	s.st = mocks.NewMockBackend(ctrl)
	s.st.EXPECT().GetBlockForType(state.ChangeBlock).Return(nil, false, nil).AnyTimes()
	s.st.EXPECT().GetBlockForType(state.ChangeBlock).Return(nil, false, nil).AnyTimes()

	var err error
	s.api, err = machinemanager.NewMachineManagerAPI(s.st,
		nil,
		nil,
		machinemanager.ModelAuthorizer{
			Authorizer: s.authorizer,
		},
		s.callContext,
		common.NewResources(),
		nil,
		nil,
	)
	c.Assert(err, jc.ErrorIsNil)

	return ctrl
}

func (s *UpgradeSeriesCompleteMachineManagerSuite) TestUpgradeSeriesComplete(c *gc.C) {
	ctrl := s.setup(c)
	defer ctrl.Finish()

<<<<<<< HEAD
	s.setupUpgradeSeries(c)
=======
	machine0 := mocks.NewMockMachine(ctrl)
	machine0.EXPECT().CompleteUpgradeSeries().Return(nil)
	s.st.EXPECT().Machine("0").Return(machine0, nil)

>>>>>>> 03b2095b
	_, err := s.api.UpgradeSeriesComplete(
		params.UpdateSeriesArg{
			Entity: params.Entity{Tag: names.NewMachineTag("0").String()},
		},
	)
	c.Assert(err, jc.ErrorIsNil)
}

var _ = gc.Suite(&IsSeriesLessThanMachineManagerSuite{})

type IsSeriesLessThanMachineManagerSuite struct{}

// TestIsSeriesLessThan tests a validation method which is not very complicated
// but complex enough to warrant being exported from an export test package for
// testing.
func (s *IsSeriesLessThanMachineManagerSuite) TestIsSeriesLessThan(c *gc.C) {
	workloadSeries, err := series.AllWorkloadSeries("", "")
	c.Assert(err, jc.ErrorIsNil)
	ss := workloadSeries.Values()

	// Group series by OS and check the list for
	// each OS separately.
	seriesByOS := make(map[os.OSType][]string)
	for _, ser := range ss {
		seriesOS, err := series.GetOSFromSeries(ser)
		c.Assert(err, jc.ErrorIsNil)
		seriesList := seriesByOS[seriesOS]
		seriesList = append(seriesList, ser)
		seriesByOS[seriesOS] = seriesList
	}

	for seriesOS, seriesList := range seriesByOS {
		c.Logf("checking series for %v", seriesOS)
		s.assertSeriesLessThan(c, seriesList)
	}
}

func (s *IsSeriesLessThanMachineManagerSuite) assertSeriesLessThan(c *gc.C, seriesList []string) {
	// get the series versions
	vs := make([]string, 0, len(seriesList))
	for _, ser := range seriesList {
		ver, err := series.SeriesVersion(ser)
		c.Assert(err, jc.ErrorIsNil)
		vs = append(vs, ver)
	}

	// sort the values, so the lexicographical order is determined
	sort.Slice(vs, func(i, j int) bool {
		v1 := vs[i]
		v2 := vs[j]
		v1Int, err1 := strconv.Atoi(v1)
		v2Int, err2 := strconv.Atoi(v2)
		if err1 == nil && err2 == nil {
			return v1Int < v2Int
		}
		return v1 < v2
	})

	// check that the IsSeriesLessThan works for all supported series
	for i := range vs {

		// We need both the series and the next series in the list. So
		// we provide a check here to prevent going out of bounds.
		if i+1 > len(vs)-1 {
			break
		}

		// get the series for the specified version
		s1, err := series.VersionSeries(vs[i])
		c.Assert(err, jc.ErrorIsNil)
		s2, err := series.VersionSeries(vs[i+1])
		c.Assert(err, jc.ErrorIsNil)

		isLessThan, err := machinemanager.IsSeriesLessThan(s1, s2)
		c.Assert(err, jc.ErrorIsNil)
		c.Assert(isLessThan, jc.IsTrue)
	}
<<<<<<< HEAD
}

type mockState struct {
	jtesting.Stub
	machinemanager.Backend
	calls            int
	machineTemplates []state.MachineTemplate
	machines         map[string]*mockMachine
	applications     map[string]*mockApplication
	err              error
	blockMsg         string
	block            state.BlockType

	disableOSUpgrade bool
	disableOSRefresh bool

	unitStorageAttachmentsF func(tag names.UnitTag) ([]state.StorageAttachment, error)
}

func (st *mockState) ControllerTag() names.ControllerTag {
	return coretesting.ControllerTag
}

func (st *mockState) ControllerConfig() (controller.Config, error) {
	return coretesting.FakeControllerConfig(), nil
}

func (st *mockState) APIHostPortsForAgents() ([]network.SpaceHostPorts, error) {
	return []network.SpaceHostPorts{{{
		SpaceAddress: network.NewSpaceAddress("0.2.4.6", network.WithScope(network.ScopeCloudLocal)),
		NetPort:      1,
	}}}, nil
}

func (st *mockState) ToolsStorage() (binarystorage.StorageCloser, error) {
	return &mockToolsStorage{}, nil
}

type mockToolsStorage struct {
	binarystorage.StorageCloser
}

func (*mockToolsStorage) Close() error {
	return nil
}

func (*mockToolsStorage) AllMetadata() ([]binarystorage.Metadata, error) {
	return []binarystorage.Metadata{{
		Version: "2.6.6-ubuntu-amd64",
	}}, nil
}

type mockVolumeAccess struct {
	storagecommon.VolumeAccess
	*mockState
}

func (st *mockVolumeAccess) StorageInstanceVolume(tag names.StorageTag) (state.Volume, error) {
	st.MethodCall(st, "StorageInstanceVolume", tag)
	if err := st.NextErr(); err != nil {
		return nil, errors.Trace(err)
	}
	return &mockVolume{
		detachable: tag.Id() == "disks/0",
	}, nil
}

type mockFilesystemAccess struct {
	storagecommon.FilesystemAccess
	*mockState
}

func (st *mockFilesystemAccess) StorageInstanceFilesystem(tag names.StorageTag) (state.Filesystem, error) {
	st.MethodCall(st, "StorageInstanceFilesystem", tag)
	if err := st.NextErr(); err != nil {
		return nil, errors.Trace(err)
	}
	return nil, nil
}

func (st *mockState) VolumeAccess() storagecommon.VolumeAccess {
	st.MethodCall(st, "VolumeAccess")
	return &mockVolumeAccess{mockState: st}
}

func (st *mockState) FilesystemAccess() storagecommon.FilesystemAccess {
	st.MethodCall(st, "FilesystemAccess")
	return &mockFilesystemAccess{mockState: st}
}

func (st *mockState) AddOneMachine(template state.MachineTemplate) (*state.Machine, error) {
	st.MethodCall(st, "AddOneMachine", template)
	st.calls++
	st.machineTemplates = append(st.machineTemplates, template)
	m := state.Machine{}
	return &m, st.err
}

func (st *mockState) GetBlockForType(t state.BlockType) (state.Block, bool, error) {
	st.MethodCall(st, "GetBlockForType", t)
	if st.block == t {
		return &mockBlock{t: t, m: st.blockMsg}, true, nil
	} else {
		return nil, false, nil
	}
}

func (st *mockState) ModelTag() names.ModelTag {
	st.MethodCall(st, "ModelTag")
	return names.NewModelTag("deadbeef-2f18-4fd2-967d-db9663db7bea")
}

func (st *mockState) Model() (machinemanager.Model, error) {
	st.MethodCall(st, "Model")
	return &mockModel{
		disableOSUpgrade: st.disableOSUpgrade,
		disableOSRefresh: st.disableOSRefresh,
	}, nil
}

func (st *mockState) CloudCredential(tag names.CloudCredentialTag) (state.Credential, error) {
	st.MethodCall(st, "CloudCredential", tag)
	return state.Credential{}, nil
}

func (st *mockState) Cloud(s string) (cloud.Cloud, error) {
	st.MethodCall(st, "Cloud", s)
	return cloud.Cloud{}, nil
}

func (st *mockState) Machine(id string) (machinemanager.Machine, error) {
	st.MethodCall(st, "Machine", id)
	if m, ok := st.machines[id]; !ok {
		return nil, errors.NotFoundf("machine %v", id)
	} else {
		return m, nil
	}
}

func (st *mockState) Application(id string) (machinemanager.Application, error) {
	st.MethodCall(st, "Application", id)
	if a, ok := st.applications[id]; !ok {
		return nil, errors.NotFoundf("application %s", id)
	} else {
		return a, nil
	}
}

func (st *mockState) StorageInstance(tag names.StorageTag) (state.StorageInstance, error) {
	st.MethodCall(st, "StorageInstance", tag)
	return &mockStorage{
		tag:  tag,
		kind: state.StorageKindBlock,
	}, nil
}

func (st *mockState) UnitStorageAttachments(tag names.UnitTag) ([]state.StorageAttachment, error) {
	st.MethodCall(st, "UnitStorageAttachments", tag)
	return st.unitStorageAttachmentsF(tag)
}

type mockBlock struct {
	state.Block
	t state.BlockType
	m string
}

func (st *mockBlock) Id() string {
	return "id"
}

func (st *mockBlock) Tag() (names.Tag, error) {
	return names.ParseTag("machine-1")
}

func (st *mockBlock) Type() state.BlockType {
	return state.ChangeBlock
}

func (st *mockBlock) Message() string {
	return st.m
}

func (st *mockBlock) ModelUUID() string {
	return "uuid"
}

type mockMachine struct {
	jtesting.Stub
	machinemanager.Machine

	id                       string
	keep                     bool
	series                   string
	units                    []string
	containers               []string
	unitAgentState           status.Status
	unitState                status.Status
	isManager                bool
	isLockedForSeriesUpgrade bool

	unitsF func() ([]machinemanager.Unit, error)
}

func (m *mockMachine) Id() string {
	m.MethodCall(m, "Id")
	return m.id
}

func (m *mockMachine) Tag() names.Tag {
	m.MethodCall(m, "Tag")
	return names.NewMachineTag(m.id)
}

func (m *mockMachine) Destroy() error {
	m.MethodCall(m, "Destroy")
	if len(m.containers) > 0 {
		return stateerrors.NewHasContainersError(m.id, m.containers)
	}
	if len(m.units) > 0 {
		return stateerrors.NewHasAssignedUnitsError(m.id, m.units)
	}
	return nil
}

func (m *mockMachine) ForceDestroy(maxWait time.Duration) error {
	m.MethodCall(m, "ForceDestroy", maxWait)
	return nil
}

func (m *mockMachine) Principals() []string {
	m.MethodCall(m, "Principals")
	return m.units
}

func (m *mockMachine) SetKeepInstance(keep bool) error {
	m.MethodCall(m, "SetKeepInstance", keep)
	m.keep = keep
	return nil
}

func (m *mockMachine) Series() string {
	m.MethodCall(m, "Release")
	return m.series
}

func (m *mockMachine) Containers() ([]string, error) {
	m.MethodCall(m, "Containers")
	return m.containers, nil
}

func (m *mockMachine) Units() ([]machinemanager.Unit, error) {
	m.MethodCall(m, "Units")
	if m.unitsF != nil {
		return m.unitsF()
	}
	return []machinemanager.Unit{
		&mockUnit{tag: names.NewUnitTag("foo/0"), agentStatus: m.unitAgentState, unitStatus: m.unitState},
		&mockUnit{tag: names.NewUnitTag("foo/1"), agentStatus: m.unitAgentState, unitStatus: m.unitState},
		&mockUnit{tag: names.NewUnitTag("foo/2"), agentStatus: m.unitAgentState, unitStatus: m.unitState},
	}, nil
}

func (m *mockMachine) VerifyUnitsSeries(units []string, series string, force bool) ([]machinemanager.Unit, error) {
	m.MethodCall(m, "VerifyUnitsSeries", units, series, force)
	out := make([]machinemanager.Unit, len(m.units))
	for i, name := range m.units {
		out[i] = &mockUnit{
			tag:         names.NewUnitTag(name),
			agentStatus: m.unitAgentState,
			unitStatus:  m.unitState,
		}
	}
	return out, m.NextErr()
}

func (m *mockMachine) CreateUpgradeSeriesLock(unitTags []string, series string) error {
	m.MethodCall(m, "CreateUpgradeSeriesLock", unitTags, series)
	return m.NextErr()
}

func (m *mockMachine) RemoveUpgradeSeriesLock() error {
	m.MethodCall(m, "RemoveUpgradeSeriesLock")
	return m.NextErr()
}

func (m *mockMachine) CompleteUpgradeSeries() error {
	m.MethodCall(m, "CompleteUpgradeSeries")
	return m.NextErr()
}

func (m *mockMachine) IsManager() bool {
	m.MethodCall(m, "IsManager")
	return m.isManager
}

func (m *mockMachine) IsLockedForSeriesUpgrade() (bool, error) {
	m.MethodCall(m, "IsLockedForSeriesUpgrade")
	return m.isLockedForSeriesUpgrade, nil
}

func (m *mockMachine) UpgradeSeriesStatus() (model.UpgradeSeriesStatus, error) {
	m.MethodCall(m, "UpgradeSeriesStatus")
	return model.UpgradeSeriesNotStarted, nil
}

func (m *mockMachine) SetUpgradeSeriesStatus(status model.UpgradeSeriesStatus, message string) error {
	m.MethodCall(m, "SetUpgradeSeriesStatus", status, message)
	return nil
}

func (m *mockMachine) ApplicationNames() ([]string, error) {
	m.MethodCall(m, "ApplicationNames")
	return []string{"foo"}, nil
}

func (m *mockMachine) HardwareCharacteristics() (*instance.HardwareCharacteristics, error) {
	m.MethodCall(m, "HardwareCharacteristics")
	arch := "amd64"
	return &instance.HardwareCharacteristics{
		Arch: &arch,
	}, nil
}

func (m *mockMachine) SetPassword(p string) error {
	m.MethodCall(m, "SetPassword")
	return nil
}

type mockApplication struct {
	jtesting.Stub
	charm       *mockCharm
	charmOrigin *state.CharmOrigin
}

func (a *mockApplication) Name() string {
	return "foo"
}

func (a *mockApplication) Charm() (machinemanager.Charm, bool, error) {
	a.MethodCall(a, "Charm")
	if a.charm == nil {
		return &mockCharm{}, false, nil
	}
	return a.charm, false, nil
}

func (a *mockApplication) CharmOrigin() *state.CharmOrigin {
	if a.charmOrigin == nil {
		return &state.CharmOrigin{}
	}
	return a.charmOrigin
}

type mockCharm struct {
	jtesting.Stub
	meta *mockMeta
}

func (a *mockCharm) URL() *charm.URL {
	a.MethodCall(a, "URL")
	return nil
}

func (a *mockCharm) Meta() *charm.Meta {
	a.MethodCall(a, "Meta")
	if a.meta == nil {
		return &charm.Meta{Series: []string{"xenial"}}
	}
	return nil
}

func (a *mockCharm) Manifest() *charm.Manifest {
	a.MethodCall(a, "Manifest")
	if a.meta == nil {
		return &charm.Manifest{}
	}
	return nil
}

func (a *mockCharm) String() string {
	a.MethodCall(a, "String")
	return ""
}

type mockMeta struct {
	jtesting.Stub
	series []string
}

func (a *mockMeta) ComputedSeries() []string {
	a.MethodCall(a, "ComputedSeries")
	return a.series
}

type mockUnit struct {
	tag         names.UnitTag
	agentStatus status.Status
	unitStatus  status.Status
}

func (u *mockUnit) UnitTag() names.UnitTag {
	return u.tag
}

func (u *mockUnit) Name() string {
	return u.tag.String()
}

func (u *mockUnit) AgentStatus() (status.StatusInfo, error) {
	return status.StatusInfo{Status: u.agentStatus}, nil
}

func (u *mockUnit) Status() (status.StatusInfo, error) {
	return status.StatusInfo{Status: u.unitStatus}, nil
}

func (u *mockUnit) ApplicationName() string {
	return strings.Split(u.tag.String(), "-")[1]
}

type mockStorage struct {
	state.StorageInstance
	tag  names.StorageTag
	kind state.StorageKind
}

func (a *mockStorage) StorageTag() names.StorageTag {
	return a.tag
}

func (a *mockStorage) Kind() state.StorageKind {
	return a.kind
}

type mockStorageAttachment struct {
	state.StorageAttachment
	unit    names.UnitTag
	storage names.StorageTag
}

func (a *mockStorageAttachment) Unit() names.UnitTag {
	return a.unit
}

func (a *mockStorageAttachment) StorageInstance() names.StorageTag {
	return a.storage
}

type mockVolume struct {
	state.Volume
	detachable bool
}

func (v *mockVolume) Detachable() bool {
	return v.detachable
=======
>>>>>>> 03b2095b
}<|MERGE_RESOLUTION|>--- conflicted
+++ resolved
@@ -185,13 +185,6 @@
 	})
 }
 
-<<<<<<< HEAD
-func (s *MachineManagerSuite) assertMachinesDestroyed(c *gc.C, in []string, out params.DestroyMachineResults, expectedCalls ...string) {
-	results, err := s.api.DestroyMachineWithParams(params.DestroyMachinesParams{
-		MachineTags: in,
-	})
-	c.Assert(err, jc.ErrorIsNil)
-=======
 var _ = gc.Suite(&DestroyMachineManagerSuite{})
 
 type DestroyMachineManagerSuite struct {
@@ -237,18 +230,6 @@
 	c.Assert(err, jc.ErrorIsNil)
 
 	return ctrl
-}
-
-func (s *DestroyMachineManagerSuite) apiV4() machinemanager.MachineManagerAPIV4 {
-	return machinemanager.MachineManagerAPIV4{
-		MachineManagerAPIV5: &machinemanager.MachineManagerAPIV5{
-			MachineManagerAPIV6: &machinemanager.MachineManagerAPIV6{
-				MachineManagerAPIV7: &machinemanager.MachineManagerAPIV7{
-					MachineManagerAPI: s.api,
-				},
-			},
-		},
-	}
 }
 
 func (s *DestroyMachineManagerSuite) expectUnpinAppLeaders(id string) {
@@ -320,85 +301,9 @@
 	return storageAttachment
 }
 
-func (s *DestroyMachineManagerSuite) TestDestroyMachine(c *gc.C) {
-	ctrl := s.setup(c)
-	defer ctrl.Finish()
-
-	s.expectUnpinAppLeaders("0")
-
-	machine0 := s.expectDestroyMachine(ctrl, []machinemanager.Unit{}, nil, true, false, false)
-	s.st.EXPECT().Machine("0").Return(machine0, nil)
-
-	results, err := s.api.DestroyMachine(params.Entities{
-		Entities: []params.Entity{{Tag: "machine-0"}},
-	})
-	c.Assert(err, jc.ErrorIsNil)
-	c.Assert(results, jc.DeepEquals, params.DestroyMachineResults{
-		Results: []params.DestroyMachineResult{{
-			Info: &params.DestroyMachineInfo{
-				MachineId: "0",
-			},
-		}},
-	})
-}
-
-func (s *DestroyMachineManagerSuite) TestDestroyMachineWithUnits(c *gc.C) {
-	ctrl := s.setup(c)
-	defer ctrl.Finish()
-
-	s.leadership.EXPECT().GetMachineApplicationNames("0").Return([]string{"foo-app-1"}, nil)
-
-	machine0 := s.expectDestroyMachine(ctrl, nil, nil, true, false, false)
-	s.st.EXPECT().Machine("0").Return(machine0, nil)
-
-	results, err := s.api.DestroyMachine(params.Entities{
-		Entities: []params.Entity{{Tag: "machine-0"}},
-	})
-	c.Assert(err, jc.ErrorIsNil)
-	c.Assert(results, jc.DeepEquals, params.DestroyMachineResults{
-		Results: []params.DestroyMachineResult{{
-			Error: apiservererrors.ServerError(stateerrors.NewHasAssignedUnitsError("0", []string{"foo/0", "foo/1", "foo/2"})),
-		}},
-	})
-}
-
-func (s *DestroyMachineManagerSuite) TestForceDestroyMachine(c *gc.C) {
-	ctrl := s.setup(c)
-	defer ctrl.Finish()
-
-	s.expectUnpinAppLeaders("0")
-
-	machine0 := s.expectDestroyMachine(ctrl, nil, nil, true, false, true)
-	s.st.EXPECT().Machine("0").Return(machine0, nil)
-
-	results, err := s.api.ForceDestroyMachine(params.Entities{
-		Entities: []params.Entity{{Tag: "machine-0"}},
-	})
-	c.Assert(err, jc.ErrorIsNil)
-	c.Assert(results, jc.DeepEquals, params.DestroyMachineResults{
-		Results: []params.DestroyMachineResult{{
-			Info: &params.DestroyMachineInfo{
-				MachineId: "0",
-				DestroyedUnits: []params.Entity{
-					{"unit-foo-0"},
-					{"unit-foo-1"},
-					{"unit-foo-2"},
-				},
-				DetachedStorage: []params.Entity{
-					{"storage-disks-0"},
-				},
-				DestroyedStorage: []params.Entity{
-					{"storage-disks-1"},
-				},
-			},
-		}},
-	})
-}
-
 func (s *DestroyMachineManagerSuite) TestDestroyMachineFailedAllStorageRetrieval(c *gc.C) {
 	ctrl := s.setup(c)
 	defer ctrl.Finish()
->>>>>>> 03b2095b
 
 	units := []machinemanager.Unit{
 		s.expectDestroyUnit(ctrl, "foo/0", false, errors.New("kaboom")),
@@ -408,7 +313,12 @@
 	machine0 := s.expectDestroyMachine(ctrl, units, nil, false, false, false)
 	s.st.EXPECT().Machine("0").Return(machine0, nil)
 
-	results, err := s.api.DestroyMachine(params.Entities{[]params.Entity{{Tag: "machine-0"}}})
+	noWait := 0 * time.Second
+	results, err := s.api.DestroyMachineWithParams(params.DestroyMachinesParams{
+		Keep:        true,
+		MachineTags: []string{"machine-0"},
+		MaxWait:     &noWait,
+	})
 	c.Assert(err, jc.ErrorIsNil)
 	c.Assert(results, jc.DeepEquals, params.DestroyMachineResults{
 		Results: []params.DestroyMachineResult{{
@@ -426,65 +336,21 @@
 		s.expectDestroyUnit(ctrl, "foo/1", false, errors.New("kaboom")),
 		s.expectDestroyUnit(ctrl, "foo/2", false, nil),
 	}
-<<<<<<< HEAD
-	s.assertMachinesDestroyed(c,
-		[]string{"machine-0"},
-		params.DestroyMachineResults{
-			Results: []params.DestroyMachineResult{{
-				Error: apiservererrors.ServerError(errors.New("getting storage for unit foo/0: kaboom\ngetting storage for unit foo/1: kaboom\ngetting storage for unit foo/2: kaboom")),
-			}},
-		},
-		"GetBlockForType",
-		"GetBlockForType",
-		"Machine",
-		"UnitStorageAttachments",
-		"UnitStorageAttachments",
-		"UnitStorageAttachments",
-	)
-}
-
-func (s *MachineManagerSuite) TestDestroyMachineFailedAllStorageClassification(c *gc.C) {
-	defer s.setup(c).Finish()
-
-	s.st.machines["0"] = &mockMachine{}
-	s.st.SetErrors(
-		errors.New("boom"),
-	)
-	s.assertMachinesDestroyed(c,
-		[]string{"machine-0"},
-		params.DestroyMachineResults{
-			Results: []params.DestroyMachineResult{{
-				Error: apiservererrors.ServerError(errors.New("classifying storage for destruction for unit foo/0: boom")),
-			}},
-		},
-		"GetBlockForType",
-		"GetBlockForType",
-		"Machine",
-		"UnitStorageAttachments",
-		"StorageInstance",
-		"StorageInstance",
-		"VolumeAccess",
-		"FilesystemAccess",
-		"StorageInstanceVolume",
-		"UnitStorageAttachments",
-		"VolumeAccess",
-		"FilesystemAccess",
-		"UnitStorageAttachments",
-		"VolumeAccess",
-		"FilesystemAccess",
-	)
-=======
 	machine0 := s.expectDestroyMachine(ctrl, units, nil, false, false, false)
 	s.st.EXPECT().Machine("0").Return(machine0, nil)
 
-	results, err := s.api.DestroyMachine(params.Entities{[]params.Entity{{Tag: "machine-0"}}})
+	noWait := 0 * time.Second
+	results, err := s.api.DestroyMachineWithParams(params.DestroyMachinesParams{
+		Keep:        true,
+		MachineTags: []string{"machine-0"},
+		MaxWait:     &noWait,
+	})
 	c.Assert(err, jc.ErrorIsNil)
 	c.Assert(results, jc.DeepEquals, params.DestroyMachineResults{
 		Results: []params.DestroyMachineResult{{
 			Error: apiservererrors.ServerError(errors.New("getting storage for unit foo/1: kaboom")),
 		}},
 	})
->>>>>>> 03b2095b
 }
 
 func (s *DestroyMachineManagerSuite) TestDestroyMachineFailedSomeStorageRetrievalManyMachines(c *gc.C) {
@@ -503,25 +369,19 @@
 	machine1 := s.expectDestroyMachine(ctrl, units1, nil, true, false, false)
 	s.st.EXPECT().Machine("1").Return(machine1, nil)
 
-	results, err := s.api.DestroyMachine(params.Entities{[]params.Entity{
-		{Tag: "machine-0"},
-		{Tag: "machine-1"},
-	}})
-	c.Assert(err, jc.ErrorIsNil)
-
-<<<<<<< HEAD
-	s.assertMachinesDestroyed(c,
-		[]string{"machine-0"},
-		params.DestroyMachineResults{
-			Results: []params.DestroyMachineResult{{
-				Error: apiservererrors.ServerError(errors.New("getting storage for unit foo/1: kaboom")),
-=======
+	noWait := 0 * time.Second
+	results, err := s.api.DestroyMachineWithParams(params.DestroyMachinesParams{
+		Keep:        true,
+		MachineTags: []string{"machine-0", "machine-1"},
+		MaxWait:     &noWait,
+	})
+	c.Assert(err, jc.ErrorIsNil)
+
 	c.Assert(results, jc.DeepEquals, params.DestroyMachineResults{
 		Results: []params.DestroyMachineResult{
 			{Error: apiservererrors.ServerError(errors.New("getting storage for unit foo/1: kaboom"))},
 			{Info: &params.DestroyMachineInfo{
 				MachineId: "1",
->>>>>>> 03b2095b
 			}},
 		},
 	})
@@ -546,27 +406,12 @@
 	machine1 := s.expectDestroyMachine(ctrl, units1, nil, true, false, true)
 	s.st.EXPECT().Machine("1").Return(machine1, nil)
 
-<<<<<<< HEAD
-	s.assertMachinesDestroyed(c,
-		[]string{"machine-0", "machine-1"},
-		params.DestroyMachineResults{
-			Results: []params.DestroyMachineResult{
-				{Error: apiservererrors.ServerError(errors.New("getting storage for unit foo/1: kaboom"))},
-				{Info: &params.DestroyMachineInfo{
-					MachineId: "1",
-					DestroyedUnits: []params.Entity{
-						{"unit-bar-0"},
-					},
-					DetachedStorage: []params.Entity{
-						{"storage-disks-0"},
-					},
-				}},
-			},
-=======
-	results, err := s.api.ForceDestroyMachine(params.Entities{[]params.Entity{
-		{Tag: "machine-0"},
-		{Tag: "machine-1"},
-	}})
+	noWait := 0 * time.Second
+	results, err := s.api.DestroyMachineWithParams(params.DestroyMachinesParams{
+		Keep:        true,
+		MachineTags: []string{"machine-0", "machine-1"},
+		MaxWait:     &noWait,
+	})
 	c.Assert(err, jc.ErrorIsNil)
 
 	c.Assert(results, jc.DeepEquals, params.DestroyMachineResults{
@@ -589,65 +434,13 @@
 					{"storage-disks-1"},
 				},
 			}},
->>>>>>> 03b2095b
-		},
-	})
-}
-
-<<<<<<< HEAD
-func (s *MachineManagerSuite) assertDestroyMachineWithParams(c *gc.C, in params.DestroyMachinesParams, out params.DestroyMachineResults) {
-	s.st.machines["0"] = &mockMachine{}
-	results, err := s.api.DestroyMachineWithParams(in)
-	c.Assert(err, jc.ErrorIsNil)
-	m, err := s.st.Machine("0")
-	c.Assert(err, jc.ErrorIsNil)
-	c.Assert(m.(*mockMachine).keep, jc.IsTrue)
-	c.Assert(results, jc.DeepEquals, out)
-}
-
-func (s *MachineManagerSuite) TestDestroyMachineWithParamsNoWait(c *gc.C) {
-	defer s.setup(c).Finish()
-=======
-func (s *DestroyMachineManagerSuite) TestDestroyMachineWithParamsV4(c *gc.C) {
-	ctrl := s.setup(c)
-	defer ctrl.Finish()
-
-	s.expectUnpinAppLeaders("0")
-
-	machine0 := s.expectDestroyMachine(ctrl, nil, nil, true, true, true)
-	s.st.EXPECT().Machine("0").Return(machine0, nil)
-
-	apiV4 := s.apiV4()
-	results, err := apiV4.DestroyMachineWithParams(params.DestroyMachinesParams{
-		Keep:        true,
-		Force:       true,
-		MachineTags: []string{"machine-0"},
-	})
-	c.Assert(err, jc.ErrorIsNil)
-	c.Assert(results, jc.DeepEquals, params.DestroyMachineResults{
-		Results: []params.DestroyMachineResult{{
-			Info: &params.DestroyMachineInfo{
-				MachineId: "0",
-				DestroyedUnits: []params.Entity{
-					{"unit-foo-0"},
-					{"unit-foo-1"},
-					{"unit-foo-2"},
-				},
-				DetachedStorage: []params.Entity{
-					{"storage-disks-0"},
-				},
-				DestroyedStorage: []params.Entity{
-					{"storage-disks-1"},
-				},
-			},
-		}},
+		},
 	})
 }
 
 func (s *DestroyMachineManagerSuite) TestDestroyMachineWithParamsNoWait(c *gc.C) {
 	ctrl := s.setup(c)
 	defer ctrl.Finish()
->>>>>>> 03b2095b
 
 	s.expectUnpinAppLeaders("0")
 
@@ -971,10 +764,6 @@
 	return machine
 }
 
-<<<<<<< HEAD
-func (s *MachineManagerSuite) TestUpgradeSeriesValidateOK(c *gc.C) {
-	defer s.setup(c).Finish()
-=======
 func (s *UpgradeSeriesMachineManagerSuite) expectValidateApplicationOnMachine(ctrl *gomock.Controller) *mocks.MockApplication {
 	app := mocks.NewMockApplication(ctrl)
 	ch := mocks.NewMockCharm(ctrl)
@@ -1048,7 +837,6 @@
 	machine0.EXPECT().ApplicationNames().Return([]string{"foo"}, nil)
 	app := s.expectValidateApplicationOnMachine(ctrl)
 	s.st.EXPECT().Application("foo").Return(app, nil)
->>>>>>> 03b2095b
 
 	machine0.EXPECT().Units().Return([]machinemanager.Unit{
 		s.expectValidateUnit(ctrl, "foo/0", status.Idle, status.Idle),
@@ -1077,10 +865,6 @@
 	machine0 := s.expectValidateMachine(ctrl, "trusty", true, false)
 	s.st.EXPECT().Machine("0").Return(machine0, nil)
 
-<<<<<<< HEAD
-	s.setupUpgradeSeries(c)
-=======
->>>>>>> 03b2095b
 	args := params.UpdateSeriesArgs{
 		Args: []params.UpdateSeriesArg{{
 			Entity: params.Entity{Tag: names.NewMachineTag("0").String()},
@@ -1100,10 +884,6 @@
 	machine0 := s.expectValidateMachine(ctrl, "trusty", false, true)
 	s.st.EXPECT().Machine("0").Return(machine0, nil)
 
-<<<<<<< HEAD
-	s.setupUpgradeSeries(c)
-=======
->>>>>>> 03b2095b
 	args := params.UpdateSeriesArgs{
 		Args: []params.UpdateSeriesArg{{
 			Entity: params.Entity{Tag: names.NewMachineTag("0").String()},
@@ -1123,10 +903,6 @@
 	machine0 := s.expectValidateMachine(ctrl, "trusty", false, false)
 	s.st.EXPECT().Machine("0").Return(machine0, nil)
 
-<<<<<<< HEAD
-	s.setupUpgradeSeries(c)
-=======
->>>>>>> 03b2095b
 	args := params.UpdateSeriesArgs{
 		Args: []params.UpdateSeriesArg{{
 			Entity: params.Entity{Tag: names.NewMachineTag("0").String()},
@@ -1145,10 +921,6 @@
 	machine0 := s.expectValidateMachine(ctrl, "centos7", false, false)
 	s.st.EXPECT().Machine("0").Return(machine0, nil)
 
-<<<<<<< HEAD
-	s.setupUpgradeSeries(c)
-=======
->>>>>>> 03b2095b
 	args := params.UpdateSeriesArgs{
 		Args: []params.UpdateSeriesArg{{
 			Entity: params.Entity{Tag: names.NewMachineTag("0").String()},
@@ -1169,10 +941,6 @@
 	machine0 := s.expectValidateMachine(ctrl, "trusty", false, false)
 	s.st.EXPECT().Machine("0").Return(machine0, nil)
 
-<<<<<<< HEAD
-	s.setupUpgradeSeries(c)
-=======
->>>>>>> 03b2095b
 	args := params.UpdateSeriesArgs{
 		Args: []params.UpdateSeriesArg{{
 			Entity: params.Entity{Tag: names.NewMachineTag("0").String()},
@@ -1193,10 +961,6 @@
 	machine0 := s.expectValidateMachine(ctrl, "trusty", false, false)
 	s.st.EXPECT().Machine("0").Return(machine0, nil)
 
-<<<<<<< HEAD
-	s.setupUpgradeSeries(c)
-=======
->>>>>>> 03b2095b
 	args := params.UpdateSeriesArgs{
 		Args: []params.UpdateSeriesArg{{
 			Entity: params.Entity{Tag: names.NewMachineTag("0").String()},
@@ -1216,10 +980,6 @@
 	machine0 := s.expectValidateMachine(ctrl, "trusty", false, false)
 	s.st.EXPECT().Machine("0").Return(machine0, nil)
 
-<<<<<<< HEAD
-	s.setupUpgradeSeries(c)
-=======
->>>>>>> 03b2095b
 	args := params.UpdateSeriesArgs{
 		Args: []params.UpdateSeriesArg{{
 			Entity: params.Entity{Tag: names.NewMachineTag("0").String()},
@@ -1297,7 +1057,78 @@
 	st         *mocks.MockBackend
 	api        *machinemanager.MachineManagerAPI
 
-<<<<<<< HEAD
+	callContext context.ProviderCallContext
+}
+
+func (s *UpgradeSeriesPrepareMachineManagerSuite) SetUpTest(c *gc.C) {
+	s.authorizer = &apiservertesting.FakeAuthorizer{Tag: names.NewUserTag("admin")}
+	s.callContext = context.NewEmptyCloudCallContext()
+}
+
+func (s *UpgradeSeriesPrepareMachineManagerSuite) setup(c *gc.C) *gomock.Controller {
+	ctrl := gomock.NewController(c)
+
+	s.st = mocks.NewMockBackend(ctrl)
+	s.st.EXPECT().GetBlockForType(state.ChangeBlock).Return(nil, false, nil).AnyTimes()
+
+	var err error
+	s.api, err = machinemanager.NewMachineManagerAPI(s.st,
+		nil,
+		nil,
+		machinemanager.ModelAuthorizer{
+			Authorizer: s.authorizer,
+		},
+		s.callContext,
+		common.NewResources(),
+		nil,
+		nil,
+	)
+	c.Assert(err, jc.ErrorIsNil)
+
+	return ctrl
+}
+
+func (s *UpgradeSeriesPrepareMachineManagerSuite) expectPrepareMachine(ctrl *gomock.Controller, upgradeSeriesErr error) *mocks.MockMachine {
+	machine := s.expectValidateMachine(ctrl, "trusty", false, false)
+
+	machine.EXPECT().Units().Return([]machinemanager.Unit{
+		s.expectPrepareUnit(ctrl, "foo/0"),
+		s.expectPrepareUnit(ctrl, "foo/1"),
+		s.expectPrepareUnit(ctrl, "foo/2"),
+	}, nil)
+
+	machine.EXPECT().CreateUpgradeSeriesLock([]string{"foo/0", "foo/1", "foo/2"}, "xenial")
+
+	machine.EXPECT().ApplicationNames().Return([]string{"foo"}, nil)
+	app := s.expectValidateApplicationOnMachine(ctrl)
+	s.st.EXPECT().Application("foo").Return(app, nil)
+
+	machine.EXPECT().SetUpgradeSeriesStatus(
+		model.UpgradeSeriesPrepareStarted,
+		"started upgrade series from \"trusty\" to \"xenial\"",
+	).Return(upgradeSeriesErr)
+
+	if upgradeSeriesErr != nil {
+		machine.EXPECT().RemoveUpgradeSeriesLock().Return(nil)
+	}
+
+	return machine
+}
+
+func (s *UpgradeSeriesPrepareMachineManagerSuite) expectPrepareUnit(ctrl *gomock.Controller, unitName string) *mocks.MockUnit {
+	unit := mocks.NewMockUnit(ctrl)
+	unit.EXPECT().UnitTag().Return(names.NewUnitTag(unitName))
+
+	return unit
+}
+
+func (s *UpgradeSeriesPrepareMachineManagerSuite) TestUpgradeSeriesPrepare(c *gc.C) {
+	ctrl := s.setup(c)
+	defer ctrl.Finish()
+
+	machine0 := s.expectPrepareMachine(ctrl, nil)
+	s.st.EXPECT().Machine("0").Return(machine0, nil)
+
 	machineTag := names.NewMachineTag("0")
 	result, err := s.api.UpgradeSeriesPrepare(
 		params.UpdateSeriesArg{
@@ -1308,20 +1139,13 @@
 	)
 	c.Assert(err, jc.ErrorIsNil)
 	c.Assert(result.Error, gc.IsNil)
-=======
-	callContext context.ProviderCallContext
-}
->>>>>>> 03b2095b
-
-func (s *UpgradeSeriesPrepareMachineManagerSuite) SetUpTest(c *gc.C) {
-	s.authorizer = &apiservertesting.FakeAuthorizer{Tag: names.NewUserTag("admin")}
-	s.callContext = context.NewEmptyCloudCallContext()
-}
-
-func (s *UpgradeSeriesPrepareMachineManagerSuite) setup(c *gc.C) *gomock.Controller {
-	ctrl := gomock.NewController(c)
-
-<<<<<<< HEAD
+}
+
+func (s *UpgradeSeriesPrepareMachineManagerSuite) TestUpgradeSeriesPrepareMachineNotFound(c *gc.C) {
+	defer s.setup(c).Finish()
+
+	s.st.EXPECT().Machine("76").Return(nil, errors.NotFoundf("machine 76"))
+
 	machineTag := names.NewMachineTag("76")
 	result, err := s.api.UpgradeSeriesPrepare(
 		params.UpdateSeriesArg{
@@ -1329,102 +1153,12 @@
 				Tag: machineTag.String()},
 			Series: "trusty",
 		},
-=======
-	s.st = mocks.NewMockBackend(ctrl)
-	s.st.EXPECT().GetBlockForType(state.ChangeBlock).Return(nil, false, nil).AnyTimes()
-
-	var err error
-	s.api, err = machinemanager.NewMachineManagerAPI(s.st,
-		nil,
-		nil,
-		machinemanager.ModelAuthorizer{
-			Authorizer: s.authorizer,
-		},
-		s.callContext,
-		common.NewResources(),
-		nil,
-		nil,
->>>>>>> 03b2095b
-	)
-	c.Assert(err, jc.ErrorIsNil)
-
-	return ctrl
-}
-
-func (s *UpgradeSeriesPrepareMachineManagerSuite) expectPrepareMachine(ctrl *gomock.Controller, upgradeSeriesErr error) *mocks.MockMachine {
-	machine := s.expectValidateMachine(ctrl, "trusty", false, false)
-
-	machine.EXPECT().Units().Return([]machinemanager.Unit{
-		s.expectPrepareUnit(ctrl, "foo/0"),
-		s.expectPrepareUnit(ctrl, "foo/1"),
-		s.expectPrepareUnit(ctrl, "foo/2"),
-	}, nil)
-
-	machine.EXPECT().CreateUpgradeSeriesLock([]string{"foo/0", "foo/1", "foo/2"}, "xenial")
-
-	machine.EXPECT().ApplicationNames().Return([]string{"foo"}, nil)
-	app := s.expectValidateApplicationOnMachine(ctrl)
-	s.st.EXPECT().Application("foo").Return(app, nil)
-
-	machine.EXPECT().SetUpgradeSeriesStatus(
-		model.UpgradeSeriesPrepareStarted,
-		"started upgrade series from \"trusty\" to \"xenial\"",
-	).Return(upgradeSeriesErr)
-
-	if upgradeSeriesErr != nil {
-		machine.EXPECT().RemoveUpgradeSeriesLock().Return(nil)
-	}
-
-	return machine
-}
-
-func (s *UpgradeSeriesPrepareMachineManagerSuite) expectPrepareUnit(ctrl *gomock.Controller, unitName string) *mocks.MockUnit {
-	unit := mocks.NewMockUnit(ctrl)
-	unit.EXPECT().UnitTag().Return(names.NewUnitTag(unitName))
-
-	return unit
-}
-
-func (s *UpgradeSeriesPrepareMachineManagerSuite) TestUpgradeSeriesPrepare(c *gc.C) {
-	ctrl := s.setup(c)
-	defer ctrl.Finish()
-
-	machine0 := s.expectPrepareMachine(ctrl, nil)
-	s.st.EXPECT().Machine("0").Return(machine0, nil)
-
-	machineTag := names.NewMachineTag("0")
-	result, err := s.api.UpgradeSeriesPrepare(
-		params.UpdateSeriesArg{
-			Entity: params.Entity{
-				Tag: machineTag.String()},
-			Series: "xenial",
-		},
-	)
-	c.Assert(err, jc.ErrorIsNil)
-	c.Assert(result.Error, gc.IsNil)
-}
-
-func (s *UpgradeSeriesPrepareMachineManagerSuite) TestUpgradeSeriesPrepareMachineNotFound(c *gc.C) {
-	defer s.setup(c).Finish()
-
-<<<<<<< HEAD
-=======
-	s.st.EXPECT().Machine("76").Return(nil, errors.NotFoundf("machine 76"))
-
-	machineTag := names.NewMachineTag("76")
-	result, err := s.api.UpgradeSeriesPrepare(
-		params.UpdateSeriesArg{
-			Entity: params.Entity{
-				Tag: machineTag.String()},
-			Series: "trusty",
-		},
 	)
 	c.Assert(err, jc.ErrorIsNil)
 	c.Assert(result.Error, gc.ErrorMatches, "machine 76 not found")
 }
 
 func (s *UpgradeSeriesPrepareMachineManagerSuite) TestUpgradeSeriesPrepareNotMachineTag(c *gc.C) {
->>>>>>> 03b2095b
 	unitTag := names.NewUnitTag("mysql/0")
 	result, err := s.api.UpgradeSeriesPrepare(
 		params.UpdateSeriesArg{
@@ -1468,32 +1202,7 @@
 	c.Assert(err, gc.ErrorMatches, "permission denied")
 }
 
-<<<<<<< HEAD
-func (s *MachineManagerSuite) TestUpgradeSeriesPrepareBlockedChanges(c *gc.C) {
-	defer s.setup(c).Finish()
-
-	s.st.blockMsg = "TestUpgradeSeriesPrepareBlockedChanges"
-	s.st.block = state.ChangeBlock
-	_, err := s.api.UpgradeSeriesPrepare(
-		params.UpdateSeriesArg{
-			Entity: params.Entity{
-				Tag: names.NewMachineTag("0").String()},
-			Series: "xenial",
-		},
-	)
-	c.Assert(params.IsCodeOperationBlocked(err), jc.IsTrue, gc.Commentf("error: %#v", err))
-	c.Assert(errors.Cause(err), jc.DeepEquals, &params.Error{
-		Message: "TestUpgradeSeriesPrepareBlockedChanges",
-		Code:    "operation is blocked",
-	})
-}
-
-func (s *MachineManagerSuite) TestUpgradeSeriesPrepareNoSeries(c *gc.C) {
-	defer s.setup(c).Finish()
-
-=======
 func (s *UpgradeSeriesPrepareMachineManagerSuite) TestUpgradeSeriesPrepareNoSeries(c *gc.C) {
->>>>>>> 03b2095b
 	result, err := s.api.UpgradeSeriesPrepare(
 		params.UpdateSeriesArg{
 			Entity: params.Entity{Tag: names.NewMachineTag("0").String()},
@@ -1515,11 +1224,6 @@
 	machine0 := s.expectPrepareMachine(ctrl, apiservererrors.NewErrIncompatibleSeries([]string{"yakkety", "zesty"}, "xenial", "TestCharm"))
 	s.st.EXPECT().Machine("0").Return(machine0, nil)
 
-<<<<<<< HEAD
-	s.setupUpgradeSeries(c)
-	s.st.machines["0"].SetErrors(apiservererrors.NewErrIncompatibleSeries([]string{"yakkety", "zesty"}, "xenial", "TestCharm"))
-=======
->>>>>>> 03b2095b
 	result, err := s.api.UpgradeSeriesPrepare(
 		params.UpdateSeriesArg{
 			Entity: params.Entity{Tag: names.NewMachineTag("0").String()},
@@ -1583,14 +1287,10 @@
 	ctrl := s.setup(c)
 	defer ctrl.Finish()
 
-<<<<<<< HEAD
-	s.setupUpgradeSeries(c)
-=======
 	machine0 := mocks.NewMockMachine(ctrl)
 	machine0.EXPECT().CompleteUpgradeSeries().Return(nil)
 	s.st.EXPECT().Machine("0").Return(machine0, nil)
 
->>>>>>> 03b2095b
 	_, err := s.api.UpgradeSeriesComplete(
 		params.UpdateSeriesArg{
 			Entity: params.Entity{Tag: names.NewMachineTag("0").String()},
@@ -1668,463 +1368,4 @@
 		c.Assert(err, jc.ErrorIsNil)
 		c.Assert(isLessThan, jc.IsTrue)
 	}
-<<<<<<< HEAD
-}
-
-type mockState struct {
-	jtesting.Stub
-	machinemanager.Backend
-	calls            int
-	machineTemplates []state.MachineTemplate
-	machines         map[string]*mockMachine
-	applications     map[string]*mockApplication
-	err              error
-	blockMsg         string
-	block            state.BlockType
-
-	disableOSUpgrade bool
-	disableOSRefresh bool
-
-	unitStorageAttachmentsF func(tag names.UnitTag) ([]state.StorageAttachment, error)
-}
-
-func (st *mockState) ControllerTag() names.ControllerTag {
-	return coretesting.ControllerTag
-}
-
-func (st *mockState) ControllerConfig() (controller.Config, error) {
-	return coretesting.FakeControllerConfig(), nil
-}
-
-func (st *mockState) APIHostPortsForAgents() ([]network.SpaceHostPorts, error) {
-	return []network.SpaceHostPorts{{{
-		SpaceAddress: network.NewSpaceAddress("0.2.4.6", network.WithScope(network.ScopeCloudLocal)),
-		NetPort:      1,
-	}}}, nil
-}
-
-func (st *mockState) ToolsStorage() (binarystorage.StorageCloser, error) {
-	return &mockToolsStorage{}, nil
-}
-
-type mockToolsStorage struct {
-	binarystorage.StorageCloser
-}
-
-func (*mockToolsStorage) Close() error {
-	return nil
-}
-
-func (*mockToolsStorage) AllMetadata() ([]binarystorage.Metadata, error) {
-	return []binarystorage.Metadata{{
-		Version: "2.6.6-ubuntu-amd64",
-	}}, nil
-}
-
-type mockVolumeAccess struct {
-	storagecommon.VolumeAccess
-	*mockState
-}
-
-func (st *mockVolumeAccess) StorageInstanceVolume(tag names.StorageTag) (state.Volume, error) {
-	st.MethodCall(st, "StorageInstanceVolume", tag)
-	if err := st.NextErr(); err != nil {
-		return nil, errors.Trace(err)
-	}
-	return &mockVolume{
-		detachable: tag.Id() == "disks/0",
-	}, nil
-}
-
-type mockFilesystemAccess struct {
-	storagecommon.FilesystemAccess
-	*mockState
-}
-
-func (st *mockFilesystemAccess) StorageInstanceFilesystem(tag names.StorageTag) (state.Filesystem, error) {
-	st.MethodCall(st, "StorageInstanceFilesystem", tag)
-	if err := st.NextErr(); err != nil {
-		return nil, errors.Trace(err)
-	}
-	return nil, nil
-}
-
-func (st *mockState) VolumeAccess() storagecommon.VolumeAccess {
-	st.MethodCall(st, "VolumeAccess")
-	return &mockVolumeAccess{mockState: st}
-}
-
-func (st *mockState) FilesystemAccess() storagecommon.FilesystemAccess {
-	st.MethodCall(st, "FilesystemAccess")
-	return &mockFilesystemAccess{mockState: st}
-}
-
-func (st *mockState) AddOneMachine(template state.MachineTemplate) (*state.Machine, error) {
-	st.MethodCall(st, "AddOneMachine", template)
-	st.calls++
-	st.machineTemplates = append(st.machineTemplates, template)
-	m := state.Machine{}
-	return &m, st.err
-}
-
-func (st *mockState) GetBlockForType(t state.BlockType) (state.Block, bool, error) {
-	st.MethodCall(st, "GetBlockForType", t)
-	if st.block == t {
-		return &mockBlock{t: t, m: st.blockMsg}, true, nil
-	} else {
-		return nil, false, nil
-	}
-}
-
-func (st *mockState) ModelTag() names.ModelTag {
-	st.MethodCall(st, "ModelTag")
-	return names.NewModelTag("deadbeef-2f18-4fd2-967d-db9663db7bea")
-}
-
-func (st *mockState) Model() (machinemanager.Model, error) {
-	st.MethodCall(st, "Model")
-	return &mockModel{
-		disableOSUpgrade: st.disableOSUpgrade,
-		disableOSRefresh: st.disableOSRefresh,
-	}, nil
-}
-
-func (st *mockState) CloudCredential(tag names.CloudCredentialTag) (state.Credential, error) {
-	st.MethodCall(st, "CloudCredential", tag)
-	return state.Credential{}, nil
-}
-
-func (st *mockState) Cloud(s string) (cloud.Cloud, error) {
-	st.MethodCall(st, "Cloud", s)
-	return cloud.Cloud{}, nil
-}
-
-func (st *mockState) Machine(id string) (machinemanager.Machine, error) {
-	st.MethodCall(st, "Machine", id)
-	if m, ok := st.machines[id]; !ok {
-		return nil, errors.NotFoundf("machine %v", id)
-	} else {
-		return m, nil
-	}
-}
-
-func (st *mockState) Application(id string) (machinemanager.Application, error) {
-	st.MethodCall(st, "Application", id)
-	if a, ok := st.applications[id]; !ok {
-		return nil, errors.NotFoundf("application %s", id)
-	} else {
-		return a, nil
-	}
-}
-
-func (st *mockState) StorageInstance(tag names.StorageTag) (state.StorageInstance, error) {
-	st.MethodCall(st, "StorageInstance", tag)
-	return &mockStorage{
-		tag:  tag,
-		kind: state.StorageKindBlock,
-	}, nil
-}
-
-func (st *mockState) UnitStorageAttachments(tag names.UnitTag) ([]state.StorageAttachment, error) {
-	st.MethodCall(st, "UnitStorageAttachments", tag)
-	return st.unitStorageAttachmentsF(tag)
-}
-
-type mockBlock struct {
-	state.Block
-	t state.BlockType
-	m string
-}
-
-func (st *mockBlock) Id() string {
-	return "id"
-}
-
-func (st *mockBlock) Tag() (names.Tag, error) {
-	return names.ParseTag("machine-1")
-}
-
-func (st *mockBlock) Type() state.BlockType {
-	return state.ChangeBlock
-}
-
-func (st *mockBlock) Message() string {
-	return st.m
-}
-
-func (st *mockBlock) ModelUUID() string {
-	return "uuid"
-}
-
-type mockMachine struct {
-	jtesting.Stub
-	machinemanager.Machine
-
-	id                       string
-	keep                     bool
-	series                   string
-	units                    []string
-	containers               []string
-	unitAgentState           status.Status
-	unitState                status.Status
-	isManager                bool
-	isLockedForSeriesUpgrade bool
-
-	unitsF func() ([]machinemanager.Unit, error)
-}
-
-func (m *mockMachine) Id() string {
-	m.MethodCall(m, "Id")
-	return m.id
-}
-
-func (m *mockMachine) Tag() names.Tag {
-	m.MethodCall(m, "Tag")
-	return names.NewMachineTag(m.id)
-}
-
-func (m *mockMachine) Destroy() error {
-	m.MethodCall(m, "Destroy")
-	if len(m.containers) > 0 {
-		return stateerrors.NewHasContainersError(m.id, m.containers)
-	}
-	if len(m.units) > 0 {
-		return stateerrors.NewHasAssignedUnitsError(m.id, m.units)
-	}
-	return nil
-}
-
-func (m *mockMachine) ForceDestroy(maxWait time.Duration) error {
-	m.MethodCall(m, "ForceDestroy", maxWait)
-	return nil
-}
-
-func (m *mockMachine) Principals() []string {
-	m.MethodCall(m, "Principals")
-	return m.units
-}
-
-func (m *mockMachine) SetKeepInstance(keep bool) error {
-	m.MethodCall(m, "SetKeepInstance", keep)
-	m.keep = keep
-	return nil
-}
-
-func (m *mockMachine) Series() string {
-	m.MethodCall(m, "Release")
-	return m.series
-}
-
-func (m *mockMachine) Containers() ([]string, error) {
-	m.MethodCall(m, "Containers")
-	return m.containers, nil
-}
-
-func (m *mockMachine) Units() ([]machinemanager.Unit, error) {
-	m.MethodCall(m, "Units")
-	if m.unitsF != nil {
-		return m.unitsF()
-	}
-	return []machinemanager.Unit{
-		&mockUnit{tag: names.NewUnitTag("foo/0"), agentStatus: m.unitAgentState, unitStatus: m.unitState},
-		&mockUnit{tag: names.NewUnitTag("foo/1"), agentStatus: m.unitAgentState, unitStatus: m.unitState},
-		&mockUnit{tag: names.NewUnitTag("foo/2"), agentStatus: m.unitAgentState, unitStatus: m.unitState},
-	}, nil
-}
-
-func (m *mockMachine) VerifyUnitsSeries(units []string, series string, force bool) ([]machinemanager.Unit, error) {
-	m.MethodCall(m, "VerifyUnitsSeries", units, series, force)
-	out := make([]machinemanager.Unit, len(m.units))
-	for i, name := range m.units {
-		out[i] = &mockUnit{
-			tag:         names.NewUnitTag(name),
-			agentStatus: m.unitAgentState,
-			unitStatus:  m.unitState,
-		}
-	}
-	return out, m.NextErr()
-}
-
-func (m *mockMachine) CreateUpgradeSeriesLock(unitTags []string, series string) error {
-	m.MethodCall(m, "CreateUpgradeSeriesLock", unitTags, series)
-	return m.NextErr()
-}
-
-func (m *mockMachine) RemoveUpgradeSeriesLock() error {
-	m.MethodCall(m, "RemoveUpgradeSeriesLock")
-	return m.NextErr()
-}
-
-func (m *mockMachine) CompleteUpgradeSeries() error {
-	m.MethodCall(m, "CompleteUpgradeSeries")
-	return m.NextErr()
-}
-
-func (m *mockMachine) IsManager() bool {
-	m.MethodCall(m, "IsManager")
-	return m.isManager
-}
-
-func (m *mockMachine) IsLockedForSeriesUpgrade() (bool, error) {
-	m.MethodCall(m, "IsLockedForSeriesUpgrade")
-	return m.isLockedForSeriesUpgrade, nil
-}
-
-func (m *mockMachine) UpgradeSeriesStatus() (model.UpgradeSeriesStatus, error) {
-	m.MethodCall(m, "UpgradeSeriesStatus")
-	return model.UpgradeSeriesNotStarted, nil
-}
-
-func (m *mockMachine) SetUpgradeSeriesStatus(status model.UpgradeSeriesStatus, message string) error {
-	m.MethodCall(m, "SetUpgradeSeriesStatus", status, message)
-	return nil
-}
-
-func (m *mockMachine) ApplicationNames() ([]string, error) {
-	m.MethodCall(m, "ApplicationNames")
-	return []string{"foo"}, nil
-}
-
-func (m *mockMachine) HardwareCharacteristics() (*instance.HardwareCharacteristics, error) {
-	m.MethodCall(m, "HardwareCharacteristics")
-	arch := "amd64"
-	return &instance.HardwareCharacteristics{
-		Arch: &arch,
-	}, nil
-}
-
-func (m *mockMachine) SetPassword(p string) error {
-	m.MethodCall(m, "SetPassword")
-	return nil
-}
-
-type mockApplication struct {
-	jtesting.Stub
-	charm       *mockCharm
-	charmOrigin *state.CharmOrigin
-}
-
-func (a *mockApplication) Name() string {
-	return "foo"
-}
-
-func (a *mockApplication) Charm() (machinemanager.Charm, bool, error) {
-	a.MethodCall(a, "Charm")
-	if a.charm == nil {
-		return &mockCharm{}, false, nil
-	}
-	return a.charm, false, nil
-}
-
-func (a *mockApplication) CharmOrigin() *state.CharmOrigin {
-	if a.charmOrigin == nil {
-		return &state.CharmOrigin{}
-	}
-	return a.charmOrigin
-}
-
-type mockCharm struct {
-	jtesting.Stub
-	meta *mockMeta
-}
-
-func (a *mockCharm) URL() *charm.URL {
-	a.MethodCall(a, "URL")
-	return nil
-}
-
-func (a *mockCharm) Meta() *charm.Meta {
-	a.MethodCall(a, "Meta")
-	if a.meta == nil {
-		return &charm.Meta{Series: []string{"xenial"}}
-	}
-	return nil
-}
-
-func (a *mockCharm) Manifest() *charm.Manifest {
-	a.MethodCall(a, "Manifest")
-	if a.meta == nil {
-		return &charm.Manifest{}
-	}
-	return nil
-}
-
-func (a *mockCharm) String() string {
-	a.MethodCall(a, "String")
-	return ""
-}
-
-type mockMeta struct {
-	jtesting.Stub
-	series []string
-}
-
-func (a *mockMeta) ComputedSeries() []string {
-	a.MethodCall(a, "ComputedSeries")
-	return a.series
-}
-
-type mockUnit struct {
-	tag         names.UnitTag
-	agentStatus status.Status
-	unitStatus  status.Status
-}
-
-func (u *mockUnit) UnitTag() names.UnitTag {
-	return u.tag
-}
-
-func (u *mockUnit) Name() string {
-	return u.tag.String()
-}
-
-func (u *mockUnit) AgentStatus() (status.StatusInfo, error) {
-	return status.StatusInfo{Status: u.agentStatus}, nil
-}
-
-func (u *mockUnit) Status() (status.StatusInfo, error) {
-	return status.StatusInfo{Status: u.unitStatus}, nil
-}
-
-func (u *mockUnit) ApplicationName() string {
-	return strings.Split(u.tag.String(), "-")[1]
-}
-
-type mockStorage struct {
-	state.StorageInstance
-	tag  names.StorageTag
-	kind state.StorageKind
-}
-
-func (a *mockStorage) StorageTag() names.StorageTag {
-	return a.tag
-}
-
-func (a *mockStorage) Kind() state.StorageKind {
-	return a.kind
-}
-
-type mockStorageAttachment struct {
-	state.StorageAttachment
-	unit    names.UnitTag
-	storage names.StorageTag
-}
-
-func (a *mockStorageAttachment) Unit() names.UnitTag {
-	return a.unit
-}
-
-func (a *mockStorageAttachment) StorageInstance() names.StorageTag {
-	return a.storage
-}
-
-type mockVolume struct {
-	state.Volume
-	detachable bool
-}
-
-func (v *mockVolume) Detachable() bool {
-	return v.detachable
-=======
->>>>>>> 03b2095b
 }