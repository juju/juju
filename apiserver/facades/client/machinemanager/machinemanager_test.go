--- conflicted
+++ resolved
@@ -185,188 +185,174 @@
 	})
 }
 
-<<<<<<< HEAD
-var _ = gc.Suite(&DestroyMachineManagerSuite{})
-
-type DestroyMachineManagerSuite struct {
-	testing.CleanupSuite
-	authorizer    *apiservertesting.FakeAuthorizer
-	st            *mocks.MockBackend
-	storageAccess *mocks.MockStorageInterface
-	leadership    *mocks.MockLeadership
-	api           *machinemanager.MachineManagerAPI
-}
-
-func (s *DestroyMachineManagerSuite) SetUpTest(c *gc.C) {
-	s.CleanupSuite.SetUpTest(c)
-	s.authorizer = &apiservertesting.FakeAuthorizer{Tag: names.NewUserTag("admin")}
-	s.PatchValue(&machinemanager.ClassifyDetachedStorage, mockedClassifyDetachedStorage)
-}
-
-func (s *DestroyMachineManagerSuite) setup(c *gc.C) *gomock.Controller {
-	ctrl := gomock.NewController(c)
-
-	s.st = mocks.NewMockBackend(ctrl)
-	s.st.EXPECT().GetBlockForType(state.RemoveBlock).Return(nil, false, nil).AnyTimes()
-	s.st.EXPECT().GetBlockForType(state.ChangeBlock).Return(nil, false, nil).AnyTimes()
-
-	s.storageAccess = mocks.NewMockStorageInterface(ctrl)
-	s.storageAccess.EXPECT().VolumeAccess().Return(nil).AnyTimes()
-	s.storageAccess.EXPECT().FilesystemAccess().Return(nil).AnyTimes()
-
-	s.leadership = mocks.NewMockLeadership(ctrl)
-
-	var err error
-	s.api, err = machinemanager.NewMachineManagerAPI(s.st,
-		s.storageAccess,
-		nil,
-		machinemanager.ModelAuthorizer{
-			Authorizer: s.authorizer,
-		},
-		nil,
-		nil,
-		s.leadership,
-		nil,
-	)
-	c.Assert(err, jc.ErrorIsNil)
-
-	return ctrl
-}
-
-func (s *DestroyMachineManagerSuite) apiV4() machinemanager.MachineManagerAPIV4 {
-	return machinemanager.MachineManagerAPIV4{
-		MachineManagerAPIV5: &machinemanager.MachineManagerAPIV5{
-			MachineManagerAPIV6: &machinemanager.MachineManagerAPIV6{
-				MachineManagerAPIV7: &machinemanager.MachineManagerAPIV7{
-					MachineManagerAPI: s.api,
-				},
-			},
-		},
-	}
-}
-
-func (s *DestroyMachineManagerSuite) expectUnpinAppLeaders(id string) {
-	machineTag := names.NewMachineTag(id)
-
-	s.leadership.EXPECT().GetMachineApplicationNames(id).Return([]string{"foo-app-1"}, nil)
-	s.leadership.EXPECT().UnpinApplicationLeadersByName(machineTag, []string{"foo-app-1"}).Return(params.PinApplicationsResults{}, nil)
-}
-
-func (s *DestroyMachineManagerSuite) expectDestroyMachine(ctrl *gomock.Controller, units []machinemanager.Unit, containers []string, attemptDestroy, keep, force bool) *mocks.MockMachine {
-	machine := mocks.NewMockMachine(ctrl)
-	if keep {
-		machine.EXPECT().SetKeepInstance(true).Return(nil)
-	}
-
-	machine.EXPECT().Containers().Return(containers, nil)
-
-	if units == nil {
-		units = []machinemanager.Unit{
-			s.expectDestroyUnit(ctrl, "foo/0", true, nil),
-			s.expectDestroyUnit(ctrl, "foo/1", false, nil),
-			s.expectDestroyUnit(ctrl, "foo/2", false, nil),
-		}
-	}
-	machine.EXPECT().Units().Return(units, nil)
-
-	if attemptDestroy {
-		if force {
-			machine.EXPECT().ForceDestroy(gomock.Any()).Return(nil)
-		} else {
-			if len(containers) > 0 {
-				machine.EXPECT().Destroy().Return(stateerrors.NewHasContainersError("0", containers))
-			} else if len(units) > 0 {
-				machine.EXPECT().Destroy().Return(stateerrors.NewHasAssignedUnitsError("0", []string{"foo/0", "foo/1", "foo/2"}))
-			} else {
-				machine.EXPECT().Destroy().Return(nil)
-			}
-		}
-	}
-	return machine
-}
-
-func (s *DestroyMachineManagerSuite) expectDestroyUnit(ctrl *gomock.Controller, name string, hasStorage bool, retrievalErr error) *mocks.MockUnit {
-	unitTag := names.NewUnitTag(name)
-	unit := mocks.NewMockUnit(ctrl)
-	unit.EXPECT().UnitTag().Return(unitTag).AnyTimes()
-	if retrievalErr != nil {
-		s.storageAccess.EXPECT().UnitStorageAttachments(unitTag).Return(nil, retrievalErr)
-	} else if !hasStorage {
-		s.storageAccess.EXPECT().UnitStorageAttachments(unitTag).Return([]state.StorageAttachment{}, nil)
-	} else {
-		s.storageAccess.EXPECT().UnitStorageAttachments(unitTag).Return([]state.StorageAttachment{
-			s.expectDestroyStorage(ctrl, "disks/0", true),
-			s.expectDestroyStorage(ctrl, "disks/1", false),
-		}, nil)
-	}
-	return unit
-}
-
-func (s *DestroyMachineManagerSuite) expectDestroyStorage(ctrl *gomock.Controller, id string, detachable bool) *mocks.MockStorageAttachment {
-	storageInstanceTag := names.NewStorageTag(id)
-	storageAttachment := mocks.NewMockStorageAttachment(ctrl)
-	storageAttachment.EXPECT().StorageInstance().Return(storageInstanceTag)
-
-	storageInstance := mocks.NewMockStorageInstance(ctrl)
-	storageInstance.EXPECT().StorageTag().Return(storageInstanceTag).AnyTimes()
-	s.storageAccess.EXPECT().StorageInstance(storageInstanceTag).Return(storageInstance, nil)
-
-	return storageAttachment
-}
-
-func (s *DestroyMachineManagerSuite) TestDestroyMachine(c *gc.C) {
-	ctrl := s.setup(c)
-	defer ctrl.Finish()
-
-	s.expectUnpinAppLeaders("0")
-
-	machine0 := s.expectDestroyMachine(ctrl, []machinemanager.Unit{}, nil, true, false, false)
-	s.st.EXPECT().Machine("0").Return(machine0, nil)
-
-	results, err := s.api.DestroyMachine(params.Entities{
-		Entities: []params.Entity{{Tag: "machine-0"}},
-	})
+func (s *MachineManagerSuite) assertMachinesDestroyed(c *gc.C, in []string, out params.DestroyMachineResults, expectedCalls ...string) {
+	results, err := s.api.DestroyMachineWithParams(params.DestroyMachinesParams{
+		MachineTags: in,
+	})
+	c.Assert(err, jc.ErrorIsNil)
+
+	units := []machinemanager.Unit{
+		s.expectDestroyUnit(ctrl, "foo/0", false, errors.New("kaboom")),
+		s.expectDestroyUnit(ctrl, "foo/1", false, errors.New("kaboom")),
+		s.expectDestroyUnit(ctrl, "foo/2", false, errors.New("kaboom")),
+	}
+	machine0 := s.expectDestroyMachine(ctrl, units, nil, false, false, false)
+	s.st.EXPECT().Machine("0").Return(machine0, nil)
+
+	results, err := s.api.DestroyMachine(params.Entities{[]params.Entity{{Tag: "machine-0"}}})
 	c.Assert(err, jc.ErrorIsNil)
 	c.Assert(results, jc.DeepEquals, params.DestroyMachineResults{
 		Results: []params.DestroyMachineResult{{
-			Info: &params.DestroyMachineInfo{
-				MachineId: "0",
+			Error: apiservererrors.ServerError(errors.New("getting storage for unit foo/0: kaboom\ngetting storage for unit foo/1: kaboom\ngetting storage for unit foo/2: kaboom")),
+		}},
+	})
+}
+
+func (s *DestroyMachineManagerSuite) TestDestroyMachineFailedSomeUnitStorageRetrieval(c *gc.C) {
+	ctrl := s.setup(c)
+	defer ctrl.Finish()
+
+	units := []machinemanager.Unit{
+		s.expectDestroyUnit(ctrl, "foo/0", false, nil),
+		s.expectDestroyUnit(ctrl, "foo/1", false, errors.New("kaboom")),
+		s.expectDestroyUnit(ctrl, "foo/2", false, nil),
+	}
+	s.assertMachinesDestroyed(c,
+		[]string{"machine-0"},
+		params.DestroyMachineResults{
+			Results: []params.DestroyMachineResult{{
+				Error: apiservererrors.ServerError(errors.New("getting storage for unit foo/0: kaboom\ngetting storage for unit foo/1: kaboom\ngetting storage for unit foo/2: kaboom")),
+			}},
+		},
+		"GetBlockForType",
+		"GetBlockForType",
+		"Machine",
+		"UnitStorageAttachments",
+		"UnitStorageAttachments",
+		"UnitStorageAttachments",
+	)
+}
+
+func (s *MachineManagerSuite) TestDestroyMachineFailedAllStorageClassification(c *gc.C) {
+	defer s.setup(c).Finish()
+
+	s.st.machines["0"] = &mockMachine{}
+	s.st.SetErrors(
+		errors.New("boom"),
+	)
+	s.assertMachinesDestroyed(c,
+		[]string{"machine-0"},
+		params.DestroyMachineResults{
+			Results: []params.DestroyMachineResult{{
+				Error: apiservererrors.ServerError(errors.New("classifying storage for destruction for unit foo/0: boom")),
+			}},
+		},
+		"GetBlockForType",
+		"GetBlockForType",
+		"Machine",
+		"UnitStorageAttachments",
+		"StorageInstance",
+		"StorageInstance",
+		"VolumeAccess",
+		"FilesystemAccess",
+		"StorageInstanceVolume",
+		"UnitStorageAttachments",
+		"VolumeAccess",
+		"FilesystemAccess",
+		"UnitStorageAttachments",
+		"VolumeAccess",
+		"FilesystemAccess",
+	)
+}
+
+func (s *DestroyMachineManagerSuite) TestDestroyMachineFailedSomeStorageRetrievalManyMachines(c *gc.C) {
+	ctrl := s.setup(c)
+	defer ctrl.Finish()
+
+	s.expectUnpinAppLeaders("1")
+
+	units0 := []machinemanager.Unit{
+		s.expectDestroyUnit(ctrl, "foo/1", false, errors.New("kaboom")),
+	}
+	machine0 := s.expectDestroyMachine(ctrl, units0, nil, false, false, false)
+	s.st.EXPECT().Machine("0").Return(machine0, nil)
+
+	units1 := []machinemanager.Unit{}
+	machine1 := s.expectDestroyMachine(ctrl, units1, nil, true, false, false)
+	s.st.EXPECT().Machine("1").Return(machine1, nil)
+
+	results, err := s.api.DestroyMachine(params.Entities{[]params.Entity{
+		{Tag: "machine-0"},
+		{Tag: "machine-1"},
+	}})
+	c.Assert(err, jc.ErrorIsNil)
+
+	s.assertMachinesDestroyed(c,
+		[]string{"machine-0"},
+		params.DestroyMachineResults{
+			Results: []params.DestroyMachineResult{{
+				Error: apiservererrors.ServerError(errors.New("getting storage for unit foo/1: kaboom")),
+			}},
+		},
+	})
+}
+
+func (s *DestroyMachineManagerSuite) TestForceDestroyMachineFailedSomeStorageRetrievalManyMachines(c *gc.C) {
+	ctrl := s.setup(c)
+	defer ctrl.Finish()
+
+	s.expectUnpinAppLeaders("0")
+	s.expectUnpinAppLeaders("1")
+
+	units0 := []machinemanager.Unit{
+		s.expectDestroyUnit(ctrl, "foo/1", false, errors.New("kaboom")),
+	}
+	machine0 := s.expectDestroyMachine(ctrl, units0, nil, false, false, false)
+	s.st.EXPECT().Machine("0").Return(machine0, nil)
+
+	s.assertMachinesDestroyed(c,
+		[]string{"machine-0", "machine-1"},
+		params.DestroyMachineResults{
+			Results: []params.DestroyMachineResult{
+				{Error: apiservererrors.ServerError(errors.New("getting storage for unit foo/1: kaboom"))},
+				{Info: &params.DestroyMachineInfo{
+					MachineId: "1",
+					DestroyedUnits: []params.Entity{
+						{"unit-bar-0"},
+					},
+					DetachedStorage: []params.Entity{
+						{"storage-disks-0"},
+					},
+				}},
 			},
-		}},
-	})
-}
-
-func (s *DestroyMachineManagerSuite) TestDestroyMachineWithUnits(c *gc.C) {
-	ctrl := s.setup(c)
-	defer ctrl.Finish()
-
-	s.leadership.EXPECT().GetMachineApplicationNames("0").Return([]string{"foo-app-1"}, nil)
-
-	machine0 := s.expectDestroyMachine(ctrl, nil, nil, true, false, false)
-	s.st.EXPECT().Machine("0").Return(machine0, nil)
-
-	results, err := s.api.DestroyMachine(params.Entities{
-		Entities: []params.Entity{{Tag: "machine-0"}},
-	})
-	c.Assert(err, jc.ErrorIsNil)
-	c.Assert(results, jc.DeepEquals, params.DestroyMachineResults{
-		Results: []params.DestroyMachineResult{{
-			Error: apiservererrors.ServerError(stateerrors.NewHasAssignedUnitsError("0", []string{"foo/0", "foo/1", "foo/2"})),
-		}},
-	})
-}
-
-func (s *DestroyMachineManagerSuite) TestForceDestroyMachine(c *gc.C) {
-	ctrl := s.setup(c)
-	defer ctrl.Finish()
+		},
+	})
+}
+
+func (s *MachineManagerSuite) assertDestroyMachineWithParams(c *gc.C, in params.DestroyMachinesParams, out params.DestroyMachineResults) {
+	s.st.machines["0"] = &mockMachine{}
+	results, err := s.api.DestroyMachineWithParams(in)
+	c.Assert(err, jc.ErrorIsNil)
+	m, err := s.st.Machine("0")
+	c.Assert(err, jc.ErrorIsNil)
+	c.Assert(m.(*mockMachine).keep, jc.IsTrue)
+	c.Assert(results, jc.DeepEquals, out)
+}
+
+func (s *MachineManagerSuite) TestDestroyMachineWithParamsNoWait(c *gc.C) {
+	defer s.setup(c).Finish()
 
 	s.expectUnpinAppLeaders("0")
 
-	machine0 := s.expectDestroyMachine(ctrl, nil, nil, true, false, true)
-	s.st.EXPECT().Machine("0").Return(machine0, nil)
-
-	results, err := s.api.ForceDestroyMachine(params.Entities{
-		Entities: []params.Entity{{Tag: "machine-0"}},
+	machine0 := s.expectDestroyMachine(ctrl, nil, nil, true, true, true)
+	s.st.EXPECT().Machine("0").Return(machine0, nil)
+
+	noWait := 0 * time.Second
+	results, err := s.api.DestroyMachineWithParams(params.DestroyMachinesParams{
+		Keep:        true,
+		Force:       true,
+		MachineTags: []string{"machine-0"},
+		MaxWait:     &noWait,
 	})
 	c.Assert(err, jc.ErrorIsNil)
 	c.Assert(results, jc.DeepEquals, params.DestroyMachineResults{
@@ -389,250 +375,20 @@
 	})
 }
 
-func (s *DestroyMachineManagerSuite) TestDestroyMachineFailedAllStorageRetrieval(c *gc.C) {
-	ctrl := s.setup(c)
-	defer ctrl.Finish()
-=======
-func (s *MachineManagerSuite) assertMachinesDestroyed(c *gc.C, in []string, out params.DestroyMachineResults, expectedCalls ...string) {
+
+func (s *DestroyMachineManagerSuite) TestDestroyMachineWithParamsNilWait(c *gc.C) {
+	ctrl := s.setup(c)
+	defer ctrl.Finish()
+
+	s.expectUnpinAppLeaders("0")
+
+	machine0 := s.expectDestroyMachine(ctrl, nil, nil, true, true, true)
+	s.st.EXPECT().Machine("0").Return(machine0, nil)
 	results, err := s.api.DestroyMachineWithParams(params.DestroyMachinesParams{
-		MachineTags: in,
-	})
-	c.Assert(err, jc.ErrorIsNil)
->>>>>>> cec34b50
-
-	units := []machinemanager.Unit{
-		s.expectDestroyUnit(ctrl, "foo/0", false, errors.New("kaboom")),
-		s.expectDestroyUnit(ctrl, "foo/1", false, errors.New("kaboom")),
-		s.expectDestroyUnit(ctrl, "foo/2", false, errors.New("kaboom")),
-	}
-	machine0 := s.expectDestroyMachine(ctrl, units, nil, false, false, false)
-	s.st.EXPECT().Machine("0").Return(machine0, nil)
-
-	results, err := s.api.DestroyMachine(params.Entities{[]params.Entity{{Tag: "machine-0"}}})
-	c.Assert(err, jc.ErrorIsNil)
-	c.Assert(results, jc.DeepEquals, params.DestroyMachineResults{
-		Results: []params.DestroyMachineResult{{
-			Error: apiservererrors.ServerError(errors.New("getting storage for unit foo/0: kaboom\ngetting storage for unit foo/1: kaboom\ngetting storage for unit foo/2: kaboom")),
-		}},
-	})
-}
-
-func (s *DestroyMachineManagerSuite) TestDestroyMachineFailedSomeUnitStorageRetrieval(c *gc.C) {
-	ctrl := s.setup(c)
-	defer ctrl.Finish()
-
-	units := []machinemanager.Unit{
-		s.expectDestroyUnit(ctrl, "foo/0", false, nil),
-		s.expectDestroyUnit(ctrl, "foo/1", false, errors.New("kaboom")),
-		s.expectDestroyUnit(ctrl, "foo/2", false, nil),
-	}
-<<<<<<< HEAD
-	machine0 := s.expectDestroyMachine(ctrl, units, nil, false, false, false)
-	s.st.EXPECT().Machine("0").Return(machine0, nil)
-
-	results, err := s.api.DestroyMachine(params.Entities{[]params.Entity{{Tag: "machine-0"}}})
-	c.Assert(err, jc.ErrorIsNil)
-	c.Assert(results, jc.DeepEquals, params.DestroyMachineResults{
-		Results: []params.DestroyMachineResult{{
-			Error: apiservererrors.ServerError(errors.New("getting storage for unit foo/1: kaboom")),
-		}},
-	})
-=======
-	s.assertMachinesDestroyed(c,
-		[]string{"machine-0"},
-		params.DestroyMachineResults{
-			Results: []params.DestroyMachineResult{{
-				Error: apiservererrors.ServerError(errors.New("getting storage for unit foo/0: kaboom\ngetting storage for unit foo/1: kaboom\ngetting storage for unit foo/2: kaboom")),
-			}},
-		},
-		"GetBlockForType",
-		"GetBlockForType",
-		"Machine",
-		"UnitStorageAttachments",
-		"UnitStorageAttachments",
-		"UnitStorageAttachments",
-	)
-}
-
-func (s *MachineManagerSuite) TestDestroyMachineFailedAllStorageClassification(c *gc.C) {
-	defer s.setup(c).Finish()
-
-	s.st.machines["0"] = &mockMachine{}
-	s.st.SetErrors(
-		errors.New("boom"),
-	)
-	s.assertMachinesDestroyed(c,
-		[]string{"machine-0"},
-		params.DestroyMachineResults{
-			Results: []params.DestroyMachineResult{{
-				Error: apiservererrors.ServerError(errors.New("classifying storage for destruction for unit foo/0: boom")),
-			}},
-		},
-		"GetBlockForType",
-		"GetBlockForType",
-		"Machine",
-		"UnitStorageAttachments",
-		"StorageInstance",
-		"StorageInstance",
-		"VolumeAccess",
-		"FilesystemAccess",
-		"StorageInstanceVolume",
-		"UnitStorageAttachments",
-		"VolumeAccess",
-		"FilesystemAccess",
-		"UnitStorageAttachments",
-		"VolumeAccess",
-		"FilesystemAccess",
-	)
->>>>>>> cec34b50
-}
-
-func (s *DestroyMachineManagerSuite) TestDestroyMachineFailedSomeStorageRetrievalManyMachines(c *gc.C) {
-	ctrl := s.setup(c)
-	defer ctrl.Finish()
-
-	s.expectUnpinAppLeaders("1")
-
-	units0 := []machinemanager.Unit{
-		s.expectDestroyUnit(ctrl, "foo/1", false, errors.New("kaboom")),
-	}
-	machine0 := s.expectDestroyMachine(ctrl, units0, nil, false, false, false)
-	s.st.EXPECT().Machine("0").Return(machine0, nil)
-
-	units1 := []machinemanager.Unit{}
-	machine1 := s.expectDestroyMachine(ctrl, units1, nil, true, false, false)
-	s.st.EXPECT().Machine("1").Return(machine1, nil)
-
-	results, err := s.api.DestroyMachine(params.Entities{[]params.Entity{
-		{Tag: "machine-0"},
-		{Tag: "machine-1"},
-	}})
-	c.Assert(err, jc.ErrorIsNil)
-
-<<<<<<< HEAD
-	c.Assert(results, jc.DeepEquals, params.DestroyMachineResults{
-		Results: []params.DestroyMachineResult{
-			{Error: apiservererrors.ServerError(errors.New("getting storage for unit foo/1: kaboom"))},
-			{Info: &params.DestroyMachineInfo{
-				MachineId: "1",
-=======
-	s.assertMachinesDestroyed(c,
-		[]string{"machine-0"},
-		params.DestroyMachineResults{
-			Results: []params.DestroyMachineResult{{
-				Error: apiservererrors.ServerError(errors.New("getting storage for unit foo/1: kaboom")),
->>>>>>> cec34b50
-			}},
-		},
-	})
-}
-
-func (s *DestroyMachineManagerSuite) TestForceDestroyMachineFailedSomeStorageRetrievalManyMachines(c *gc.C) {
-	ctrl := s.setup(c)
-	defer ctrl.Finish()
-
-	s.expectUnpinAppLeaders("0")
-	s.expectUnpinAppLeaders("1")
-
-	units0 := []machinemanager.Unit{
-		s.expectDestroyUnit(ctrl, "foo/1", false, errors.New("kaboom")),
-<<<<<<< HEAD
-	}
-	machine0 := s.expectDestroyMachine(ctrl, units0, nil, true, false, true)
-	s.st.EXPECT().Machine("0").Return(machine0, nil)
-
-	units1 := []machinemanager.Unit{
-		s.expectDestroyUnit(ctrl, "bar/0", true, nil),
-	}
-	machine1 := s.expectDestroyMachine(ctrl, units1, nil, true, false, true)
-	s.st.EXPECT().Machine("1").Return(machine1, nil)
-
-	results, err := s.api.ForceDestroyMachine(params.Entities{[]params.Entity{
-		{Tag: "machine-0"},
-		{Tag: "machine-1"},
-	}})
-	c.Assert(err, jc.ErrorIsNil)
-
-	c.Assert(results, jc.DeepEquals, params.DestroyMachineResults{
-		Results: []params.DestroyMachineResult{
-			{Info: &params.DestroyMachineInfo{
-				MachineId: "0",
-				DestroyedUnits: []params.Entity{
-					{"unit-foo-1"},
-				},
-			}},
-			{Info: &params.DestroyMachineInfo{
-				MachineId: "1",
-				DestroyedUnits: []params.Entity{
-					{"unit-bar-0"},
-				},
-				DetachedStorage: []params.Entity{
-					{"storage-disks-0"},
-				},
-				DestroyedStorage: []params.Entity{
-					{"storage-disks-1"},
-				},
-			}},
-=======
-	}
-	machine0 := s.expectDestroyMachine(ctrl, units0, nil, false, false, false)
-	s.st.EXPECT().Machine("0").Return(machine0, nil)
-
-	s.assertMachinesDestroyed(c,
-		[]string{"machine-0", "machine-1"},
-		params.DestroyMachineResults{
-			Results: []params.DestroyMachineResult{
-				{Error: apiservererrors.ServerError(errors.New("getting storage for unit foo/1: kaboom"))},
-				{Info: &params.DestroyMachineInfo{
-					MachineId: "1",
-					DestroyedUnits: []params.Entity{
-						{"unit-bar-0"},
-					},
-					DetachedStorage: []params.Entity{
-						{"storage-disks-0"},
-					},
-				}},
-			},
->>>>>>> cec34b50
-		},
-	})
-}
-
-<<<<<<< HEAD
-func (s *DestroyMachineManagerSuite) TestDestroyMachineWithParamsV4(c *gc.C) {
-	ctrl := s.setup(c)
-	defer ctrl.Finish()
-=======
-func (s *MachineManagerSuite) assertDestroyMachineWithParams(c *gc.C, in params.DestroyMachinesParams, out params.DestroyMachineResults) {
-	s.st.machines["0"] = &mockMachine{}
-	results, err := s.api.DestroyMachineWithParams(in)
-	c.Assert(err, jc.ErrorIsNil)
-	m, err := s.st.Machine("0")
-	c.Assert(err, jc.ErrorIsNil)
-	c.Assert(m.(*mockMachine).keep, jc.IsTrue)
-	c.Assert(results, jc.DeepEquals, out)
-}
-
-func (s *MachineManagerSuite) TestDestroyMachineWithParamsNoWait(c *gc.C) {
-	defer s.setup(c).Finish()
->>>>>>> cec34b50
-
-	s.expectUnpinAppLeaders("0")
-
-	machine0 := s.expectDestroyMachine(ctrl, nil, nil, true, true, true)
-	s.st.EXPECT().Machine("0").Return(machine0, nil)
-
-<<<<<<< HEAD
-	apiV4 := s.apiV4()
-	results, err := apiV4.DestroyMachineWithParams(params.DestroyMachinesParams{
-=======
-	noWait := 0 * time.Second
-	results, err := s.api.DestroyMachineWithParams(params.DestroyMachinesParams{
->>>>>>> cec34b50
 		Keep:        true,
 		Force:       true,
 		MachineTags: []string{"machine-0"},
-		MaxWait:     &noWait,
+		// This will use max wait of system default for delay between cleanup operations.
 	})
 	c.Assert(err, jc.ErrorIsNil)
 	c.Assert(results, jc.DeepEquals, params.DestroyMachineResults{
@@ -653,94 +409,6 @@
 			},
 		}},
 	})
-}
-
-<<<<<<< HEAD
-func (s *DestroyMachineManagerSuite) TestDestroyMachineWithParamsNoWait(c *gc.C) {
-=======
-func (s *DestroyMachineManagerSuite) TestDestroyMachineWithParamsNilWait(c *gc.C) {
->>>>>>> cec34b50
-	ctrl := s.setup(c)
-	defer ctrl.Finish()
-
-	s.expectUnpinAppLeaders("0")
-
-	machine0 := s.expectDestroyMachine(ctrl, nil, nil, true, true, true)
-	s.st.EXPECT().Machine("0").Return(machine0, nil)
-
-<<<<<<< HEAD
-	noWait := 0 * time.Second
-=======
->>>>>>> cec34b50
-	results, err := s.api.DestroyMachineWithParams(params.DestroyMachinesParams{
-		Keep:        true,
-		Force:       true,
-		MachineTags: []string{"machine-0"},
-<<<<<<< HEAD
-		MaxWait:     &noWait,
-=======
-		// This will use max wait of system default for delay between cleanup operations.
->>>>>>> cec34b50
-	})
-	c.Assert(err, jc.ErrorIsNil)
-	c.Assert(results, jc.DeepEquals, params.DestroyMachineResults{
-		Results: []params.DestroyMachineResult{{
-			Info: &params.DestroyMachineInfo{
-				MachineId: "0",
-				DestroyedUnits: []params.Entity{
-					{"unit-foo-0"},
-					{"unit-foo-1"},
-					{"unit-foo-2"},
-				},
-				DetachedStorage: []params.Entity{
-					{"storage-disks-0"},
-				},
-				DestroyedStorage: []params.Entity{
-					{"storage-disks-1"},
-				},
-			},
-		}},
-<<<<<<< HEAD
-	})
-}
-
-func (s *DestroyMachineManagerSuite) TestDestroyMachineWithParamsNilWait(c *gc.C) {
-	ctrl := s.setup(c)
-	defer ctrl.Finish()
-
-	s.expectUnpinAppLeaders("0")
-
-	machine0 := s.expectDestroyMachine(ctrl, nil, nil, true, true, true)
-	s.st.EXPECT().Machine("0").Return(machine0, nil)
-
-	results, err := s.api.DestroyMachineWithParams(params.DestroyMachinesParams{
-		Keep:        true,
-		Force:       true,
-		MachineTags: []string{"machine-0"},
-		// This will use max wait of system default for delay between cleanup operations.
-	})
-	c.Assert(err, jc.ErrorIsNil)
-	c.Assert(results, jc.DeepEquals, params.DestroyMachineResults{
-		Results: []params.DestroyMachineResult{{
-			Info: &params.DestroyMachineInfo{
-				MachineId: "0",
-				DestroyedUnits: []params.Entity{
-					{"unit-foo-0"},
-					{"unit-foo-1"},
-					{"unit-foo-2"},
-				},
-				DetachedStorage: []params.Entity{
-					{"storage-disks-0"},
-				},
-				DestroyedStorage: []params.Entity{
-					{"storage-disks-1"},
-				},
-			},
-		}},
-	})
-=======
-	})
->>>>>>> cec34b50
 }
 
 func (s *DestroyMachineManagerSuite) TestDestroyMachineWithContainers(c *gc.C) {
@@ -832,123 +500,12 @@
 		} else {
 			destroyed = append(destroyed, params.Entity{stor.StorageTag().String()})
 		}
-<<<<<<< HEAD
 	}
 	return destroyed, detached, nil
 }
 
-var _ = gc.Suite(&ProvisioningMachineManagerSuite{})
-
-type ProvisioningMachineManagerSuite struct {
-	authorizer *apiservertesting.FakeAuthorizer
-	st         *mocks.MockBackend
-	ctrlSt     *mocks.MockControllerBackend
-	pool       *mocks.MockPool
-	model      *mocks.MockModel
-	api        *machinemanager.MachineManagerAPI
-
-	callContext context.ProviderCallContext
-}
-
-func (s *ProvisioningMachineManagerSuite) SetUpTest(c *gc.C) {
-	s.authorizer = &apiservertesting.FakeAuthorizer{Tag: names.NewUserTag("admin")}
-	s.callContext = context.NewEmptyCloudCallContext()
-}
-
-func (s *ProvisioningMachineManagerSuite) setup(c *gc.C) *gomock.Controller {
-	ctrl := gomock.NewController(c)
-
-	s.st = mocks.NewMockBackend(ctrl)
-
-	s.ctrlSt = mocks.NewMockControllerBackend(ctrl)
-	s.ctrlSt.EXPECT().ControllerConfig().Return(coretesting.FakeControllerConfig(), nil).AnyTimes()
-	s.ctrlSt.EXPECT().ControllerTag().Return(coretesting.ControllerTag).AnyTimes()
-
-	s.pool = mocks.NewMockPool(ctrl)
-	s.pool.EXPECT().SystemState().Return(s.ctrlSt, nil)
-
-	s.model = mocks.NewMockModel(ctrl)
-	s.model.EXPECT().UUID().Return("uuid").AnyTimes()
-	s.model.EXPECT().ModelTag().Return(coretesting.ModelTag).AnyTimes()
-	s.st.EXPECT().Model().Return(s.model, nil).AnyTimes()
-
-	var err error
-	s.api, err = machinemanager.NewMachineManagerAPI(s.st,
-		nil,
-		s.pool,
-		machinemanager.ModelAuthorizer{
-			Authorizer: s.authorizer,
-		},
-		s.callContext,
-		common.NewResources(),
-		nil,
-		nil,
-	)
-	c.Assert(err, jc.ErrorIsNil)
-	return ctrl
-}
-
-func (s *ProvisioningMachineManagerSuite) expectProvisioningMachine(ctrl *gomock.Controller) *mocks.MockMachine {
-	machine := mocks.NewMockMachine(ctrl)
-	machine.EXPECT().Series().Return("focal").AnyTimes()
-	machine.EXPECT().Tag().Return(names.NewMachineTag("0")).AnyTimes()
-	arch := "amd64"
-	machine.EXPECT().HardwareCharacteristics().Return(&instance.HardwareCharacteristics{Arch: &arch}, nil)
-	machine.EXPECT().SetPassword(gomock.Any()).Return(nil)
-
-	return machine
-}
-
-func (s *ProvisioningMachineManagerSuite) expectProvisioningStorageCloser(ctrl *gomock.Controller) *mocks.MockStorageCloser {
-	storageCloser := mocks.NewMockStorageCloser(ctrl)
-	storageCloser.EXPECT().AllMetadata().Return([]binarystorage.Metadata{{
-		Version: "2.6.6-ubuntu-amd64",
-	}}, nil)
-	storageCloser.EXPECT().Close().Return(nil)
-
-	return storageCloser
-}
-
-func (s *ProvisioningMachineManagerSuite) TestProvisioningScript(c *gc.C) {
-	ctrl := s.setup(c)
-	defer ctrl.Finish()
-
-	s.model.EXPECT().Config().Return(config.New(config.UseDefaults, dummy.SampleConfig().Merge(coretesting.Attrs{
-		"agent-version":            "2.6.6",
-		"enable-os-upgrade":        true,
-		"enable-os-refresh-update": true,
-	}))).Times(2)
-
-	machine0 := s.expectProvisioningMachine(ctrl)
-	s.st.EXPECT().Machine("0").Return(machine0, nil)
-
-	storageCloser := s.expectProvisioningStorageCloser(ctrl)
-	s.st.EXPECT().ToolsStorage().Return(storageCloser, nil)
-
-	s.ctrlSt.EXPECT().APIHostPortsForAgents().Return([]network.SpaceHostPorts{{{
-		SpaceAddress: network.NewSpaceAddress("0.2.4.6", network.WithScope(network.ScopeCloudLocal)),
-		NetPort:      1,
-	}}}, nil).Times(2)
-
-	result, err := s.api.ProvisioningScript(params.ProvisioningScriptParams{
-		MachineId: "0",
-		Nonce:     "nonce",
-	})
-	c.Assert(err, jc.ErrorIsNil)
-	scriptLines := strings.Split(result.Script, "\n")
-	provisioningScriptLines := strings.Split(result.Script, "\n")
-	c.Assert(scriptLines, gc.HasLen, len(provisioningScriptLines))
-	for i, line := range scriptLines {
-		if strings.Contains(line, "oldpassword") {
-			continue
-		}
-		c.Assert(line, gc.Equals, provisioningScriptLines[i])
-	}
-}
-
-func (s *ProvisioningMachineManagerSuite) TestProvisioningScriptDisablePackageCommands(c *gc.C) {
-	ctrl := s.setup(c)
-	defer ctrl.Finish()
+func (s *MachineManagerSuite) TestUpgradeSeriesValidateOK(c *gc.C) {
+	defer s.setup(c).Finish()
 
 	s.model.EXPECT().Config().Return(config.New(config.UseDefaults, dummy.SampleConfig().Merge(coretesting.Attrs{
 		"agent-version":            "2.6.6",
@@ -988,53 +545,6 @@
 	if isManager {
 		return machine
 	}
-=======
-	}
-	return destroyed, detached, nil
-}
-
-func (s *MachineManagerSuite) TestUpgradeSeriesValidateOK(c *gc.C) {
-	defer s.setup(c).Finish()
-
-	s.model.EXPECT().Config().Return(config.New(config.UseDefaults, dummy.SampleConfig().Merge(coretesting.Attrs{
-		"agent-version":            "2.6.6",
-		"enable-os-upgrade":        false,
-		"enable-os-refresh-update": false,
-	}))).Times(2)
-
-	machine0 := s.expectProvisioningMachine(ctrl)
-	s.st.EXPECT().Machine("0").Return(machine0, nil)
-
-	storageCloser := s.expectProvisioningStorageCloser(ctrl)
-	s.st.EXPECT().ToolsStorage().Return(storageCloser, nil)
-
-	s.ctrlSt.EXPECT().APIHostPortsForAgents().Return([]network.SpaceHostPorts{{{
-		SpaceAddress: network.NewSpaceAddress("0.2.4.6", network.WithScope(network.ScopeCloudLocal)),
-		NetPort:      1,
-	}}}, nil).Times(2)
-
-	result, err := s.api.ProvisioningScript(params.ProvisioningScriptParams{
-		MachineId: "0",
-		Nonce:     "nonce",
-	})
-	c.Assert(err, jc.ErrorIsNil)
-	c.Assert(result.Script, gc.Not(jc.Contains), "apt-get update")
-	c.Assert(result.Script, gc.Not(jc.Contains), "apt-get upgrade")
-}
-
-type UpgradeSeriesMachineManagerSuite struct{}
-
-func (s *UpgradeSeriesMachineManagerSuite) expectValidateMachine(ctrl *gomock.Controller, series string, isManager, isLockedForSeriesUpgrade bool) *mocks.MockMachine {
-	machine := mocks.NewMockMachine(ctrl)
-	machine.EXPECT().Tag().Return(names.NewMachineTag("0")).AnyTimes()
-	machine.EXPECT().Series().Return(series).AnyTimes()
-	machine.EXPECT().Id().Return("0").AnyTimes()
-
-	machine.EXPECT().IsManager().Return(isManager)
-	if isManager {
-		return machine
-	}
->>>>>>> cec34b50
 	machine.EXPECT().IsLockedForSeriesUpgrade().Return(isLockedForSeriesUpgrade, nil)
 	if isLockedForSeriesUpgrade {
 		machine.EXPECT().UpgradeSeriesStatus().Return(model.UpgradeSeriesNotStarted, nil)
@@ -1110,7 +620,6 @@
 func (s *UpgradeSeriesValidateMachineManagerSuite) TestUpgradeSeriesValidateOK(c *gc.C) {
 	ctrl := s.setup(c)
 	defer ctrl.Finish()
-<<<<<<< HEAD
 
 	machine0 := s.expectValidateMachine(ctrl, "trusty", false, false)
 	s.st.EXPECT().Machine("0").Return(machine0, nil)
@@ -1119,16 +628,6 @@
 	app := s.expectValidateApplicationOnMachine(ctrl)
 	s.st.EXPECT().Application("foo").Return(app, nil)
 
-=======
-
-	machine0 := s.expectValidateMachine(ctrl, "trusty", false, false)
-	s.st.EXPECT().Machine("0").Return(machine0, nil)
-
-	machine0.EXPECT().ApplicationNames().Return([]string{"foo"}, nil)
-	app := s.expectValidateApplicationOnMachine(ctrl)
-	s.st.EXPECT().Application("foo").Return(app, nil)
-
->>>>>>> cec34b50
 	machine0.EXPECT().Units().Return([]machinemanager.Unit{
 		s.expectValidateUnit(ctrl, "foo/0", status.Idle, status.Idle),
 		s.expectValidateUnit(ctrl, "foo/1", status.Idle, status.Idle),
@@ -1156,10 +655,7 @@
 	machine0 := s.expectValidateMachine(ctrl, "trusty", true, false)
 	s.st.EXPECT().Machine("0").Return(machine0, nil)
 
-<<<<<<< HEAD
-=======
 	s.setupUpgradeSeries(c)
->>>>>>> cec34b50
 	args := params.UpdateSeriesArgs{
 		Args: []params.UpdateSeriesArg{{
 			Entity: params.Entity{Tag: names.NewMachineTag("0").String()},
@@ -1179,10 +675,7 @@
 	machine0 := s.expectValidateMachine(ctrl, "trusty", false, true)
 	s.st.EXPECT().Machine("0").Return(machine0, nil)
 
-<<<<<<< HEAD
-=======
 	s.setupUpgradeSeries(c)
->>>>>>> cec34b50
 	args := params.UpdateSeriesArgs{
 		Args: []params.UpdateSeriesArg{{
 			Entity: params.Entity{Tag: names.NewMachineTag("0").String()},
@@ -1202,10 +695,7 @@
 	machine0 := s.expectValidateMachine(ctrl, "trusty", false, false)
 	s.st.EXPECT().Machine("0").Return(machine0, nil)
 
-<<<<<<< HEAD
-=======
 	s.setupUpgradeSeries(c)
->>>>>>> cec34b50
 	args := params.UpdateSeriesArgs{
 		Args: []params.UpdateSeriesArg{{
 			Entity: params.Entity{Tag: names.NewMachineTag("0").String()},
@@ -1224,10 +714,7 @@
 	machine0 := s.expectValidateMachine(ctrl, "centos7", false, false)
 	s.st.EXPECT().Machine("0").Return(machine0, nil)
 
-<<<<<<< HEAD
-=======
 	s.setupUpgradeSeries(c)
->>>>>>> cec34b50
 	args := params.UpdateSeriesArgs{
 		Args: []params.UpdateSeriesArg{{
 			Entity: params.Entity{Tag: names.NewMachineTag("0").String()},
@@ -1248,10 +735,7 @@
 	machine0 := s.expectValidateMachine(ctrl, "trusty", false, false)
 	s.st.EXPECT().Machine("0").Return(machine0, nil)
 
-<<<<<<< HEAD
-=======
 	s.setupUpgradeSeries(c)
->>>>>>> cec34b50
 	args := params.UpdateSeriesArgs{
 		Args: []params.UpdateSeriesArg{{
 			Entity: params.Entity{Tag: names.NewMachineTag("0").String()},
@@ -1272,10 +756,7 @@
 	machine0 := s.expectValidateMachine(ctrl, "trusty", false, false)
 	s.st.EXPECT().Machine("0").Return(machine0, nil)
 
-<<<<<<< HEAD
-=======
 	s.setupUpgradeSeries(c)
->>>>>>> cec34b50
 	args := params.UpdateSeriesArgs{
 		Args: []params.UpdateSeriesArg{{
 			Entity: params.Entity{Tag: names.NewMachineTag("0").String()},
@@ -1295,10 +776,7 @@
 	machine0 := s.expectValidateMachine(ctrl, "trusty", false, false)
 	s.st.EXPECT().Machine("0").Return(machine0, nil)
 
-<<<<<<< HEAD
-=======
 	s.setupUpgradeSeries(c)
->>>>>>> cec34b50
 	args := params.UpdateSeriesArgs{
 		Args: []params.UpdateSeriesArg{{
 			Entity: params.Entity{Tag: names.NewMachineTag("0").String()},
@@ -1315,7 +793,6 @@
 func (s *UpgradeSeriesValidateMachineManagerSuite) TestUpgradeSeriesValidateUnitNotIdleError(c *gc.C) {
 	ctrl := s.setup(c)
 	defer ctrl.Finish()
-<<<<<<< HEAD
 
 	machine0 := s.expectValidateMachine(ctrl, "trusty", false, false)
 	s.st.EXPECT().Machine("0").Return(machine0, nil)
@@ -1323,17 +800,7 @@
 	machine0.EXPECT().ApplicationNames().Return([]string{"foo"}, nil)
 	app := s.expectValidateApplicationOnMachine(ctrl)
 	s.st.EXPECT().Application("foo").Return(app, nil)
-
-=======
-
-	machine0 := s.expectValidateMachine(ctrl, "trusty", false, false)
-	s.st.EXPECT().Machine("0").Return(machine0, nil)
-
-	machine0.EXPECT().ApplicationNames().Return([]string{"foo"}, nil)
-	app := s.expectValidateApplicationOnMachine(ctrl)
-	s.st.EXPECT().Application("foo").Return(app, nil)
-
->>>>>>> cec34b50
+  
 	machine0.EXPECT().Units().Return([]machinemanager.Unit{
 		s.expectValidateUnit(ctrl, "foo/0", status.Executing, status.Active),
 		mocks.NewMockUnit(ctrl),
@@ -1354,17 +821,10 @@
 func (s *UpgradeSeriesValidateMachineManagerSuite) TestUpgradeSeriesValidateUnitStatusError(c *gc.C) {
 	ctrl := s.setup(c)
 	defer ctrl.Finish()
-<<<<<<< HEAD
 
 	machine0 := s.expectValidateMachine(ctrl, "trusty", false, false)
 	s.st.EXPECT().Machine("0").Return(machine0, nil)
 
-=======
-
-	machine0 := s.expectValidateMachine(ctrl, "trusty", false, false)
-	s.st.EXPECT().Machine("0").Return(machine0, nil)
-
->>>>>>> cec34b50
 	machine0.EXPECT().ApplicationNames().Return([]string{"foo"}, nil)
 	app := s.expectValidateApplicationOnMachine(ctrl)
 	s.st.EXPECT().Application("foo").Return(app, nil)
@@ -1393,34 +853,6 @@
 	authorizer *apiservertesting.FakeAuthorizer
 	st         *mocks.MockBackend
 	api        *machinemanager.MachineManagerAPI
-<<<<<<< HEAD
-
-	callContext context.ProviderCallContext
-}
-
-func (s *UpgradeSeriesPrepareMachineManagerSuite) SetUpTest(c *gc.C) {
-	s.authorizer = &apiservertesting.FakeAuthorizer{Tag: names.NewUserTag("admin")}
-	s.callContext = context.NewEmptyCloudCallContext()
-}
-
-func (s *UpgradeSeriesPrepareMachineManagerSuite) setup(c *gc.C) *gomock.Controller {
-	ctrl := gomock.NewController(c)
-
-	s.st = mocks.NewMockBackend(ctrl)
-	s.st.EXPECT().GetBlockForType(state.ChangeBlock).Return(nil, false, nil).AnyTimes()
-
-	var err error
-	s.api, err = machinemanager.NewMachineManagerAPI(s.st,
-		nil,
-		nil,
-		machinemanager.ModelAuthorizer{
-			Authorizer: s.authorizer,
-		},
-		s.callContext,
-		common.NewResources(),
-		nil,
-		nil,
-=======
 
 	callContext context.ProviderCallContext
 }
@@ -1516,7 +948,6 @@
 				Tag: machineTag.String()},
 			Series: "trusty",
 		},
->>>>>>> cec34b50
 	)
 	c.Assert(err, jc.ErrorIsNil)
 
@@ -1579,24 +1010,6 @@
 func (s *UpgradeSeriesPrepareMachineManagerSuite) TestUpgradeSeriesPrepareMachineNotFound(c *gc.C) {
 	defer s.setup(c).Finish()
 
-<<<<<<< HEAD
-	s.st.EXPECT().Machine("76").Return(nil, errors.NotFoundf("machine 76"))
-
-	machineTag := names.NewMachineTag("76")
-	result, err := s.api.UpgradeSeriesPrepare(
-		params.UpdateSeriesArg{
-			Entity: params.Entity{
-				Tag: machineTag.String()},
-			Series: "trusty",
-		},
-	)
-	c.Assert(err, jc.ErrorIsNil)
-	c.Assert(result.Error, gc.ErrorMatches, "machine 76 not found")
-}
-
-func (s *UpgradeSeriesPrepareMachineManagerSuite) TestUpgradeSeriesPrepareNotMachineTag(c *gc.C) {
-=======
->>>>>>> cec34b50
 	unitTag := names.NewUnitTag("mysql/0")
 	result, err := s.api.UpgradeSeriesPrepare(
 		params.UpdateSeriesArg{
@@ -1640,9 +1053,6 @@
 	c.Assert(err, gc.ErrorMatches, "permission denied")
 }
 
-<<<<<<< HEAD
-func (s *UpgradeSeriesPrepareMachineManagerSuite) TestUpgradeSeriesPrepareNoSeries(c *gc.C) {
-=======
 func (s *MachineManagerSuite) TestUpgradeSeriesPrepareBlockedChanges(c *gc.C) {
 	defer s.setup(c).Finish()
 
@@ -1665,7 +1075,6 @@
 func (s *MachineManagerSuite) TestUpgradeSeriesPrepareNoSeries(c *gc.C) {
 	defer s.setup(c).Finish()
 
->>>>>>> cec34b50
 	result, err := s.api.UpgradeSeriesPrepare(
 		params.UpdateSeriesArg{
 			Entity: params.Entity{Tag: names.NewMachineTag("0").String()},
@@ -1683,16 +1092,9 @@
 func (s *UpgradeSeriesPrepareMachineManagerSuite) TestUpgradeSeriesPrepareIncompatibleSeries(c *gc.C) {
 	ctrl := s.setup(c)
 	defer ctrl.Finish()
-<<<<<<< HEAD
-
-	machine0 := s.expectPrepareMachine(ctrl, apiservererrors.NewErrIncompatibleSeries([]string{"yakkety", "zesty"}, "xenial", "TestCharm"))
-	s.st.EXPECT().Machine("0").Return(machine0, nil)
-
-=======
 
 	s.setupUpgradeSeries(c)
 	s.st.machines["0"].SetErrors(apiservererrors.NewErrIncompatibleSeries([]string{"yakkety", "zesty"}, "xenial", "TestCharm"))
->>>>>>> cec34b50
 	result, err := s.api.UpgradeSeriesPrepare(
 		params.UpdateSeriesArg{
 			Entity: params.Entity{Tag: names.NewMachineTag("0").String()},
@@ -1714,57 +1116,8 @@
 }
 
 var _ = gc.Suite(&UpgradeSeriesCompleteMachineManagerSuite{})
-<<<<<<< HEAD
-
-type UpgradeSeriesCompleteMachineManagerSuite struct {
-	authorizer *apiservertesting.FakeAuthorizer
-	st         *mocks.MockBackend
-	api        *machinemanager.MachineManagerAPI
-
-	callContext context.ProviderCallContext
-}
-
-func (s *UpgradeSeriesCompleteMachineManagerSuite) SetUpTest(c *gc.C) {
-	s.authorizer = &apiservertesting.FakeAuthorizer{Tag: names.NewUserTag("admin")}
-	s.callContext = context.NewEmptyCloudCallContext()
-}
-
-func (s *UpgradeSeriesCompleteMachineManagerSuite) setup(c *gc.C) *gomock.Controller {
-	ctrl := gomock.NewController(c)
-
-	s.st = mocks.NewMockBackend(ctrl)
-	s.st.EXPECT().GetBlockForType(state.ChangeBlock).Return(nil, false, nil).AnyTimes()
-	s.st.EXPECT().GetBlockForType(state.ChangeBlock).Return(nil, false, nil).AnyTimes()
-
-	var err error
-	s.api, err = machinemanager.NewMachineManagerAPI(s.st,
-		nil,
-		nil,
-		machinemanager.ModelAuthorizer{
-			Authorizer: s.authorizer,
-		},
-		s.callContext,
-		common.NewResources(),
-		nil,
-		nil,
-	)
-	c.Assert(err, jc.ErrorIsNil)
-
-	return ctrl
-}
-
-func (s *UpgradeSeriesCompleteMachineManagerSuite) TestUpgradeSeriesComplete(c *gc.C) {
-	ctrl := s.setup(c)
-	defer ctrl.Finish()
-
-	machine0 := mocks.NewMockMachine(ctrl)
-	machine0.EXPECT().CompleteUpgradeSeries().Return(nil)
-	s.st.EXPECT().Machine("0").Return(machine0, nil)
-
-=======
 
 	s.setupUpgradeSeries(c)
->>>>>>> cec34b50
 	_, err := s.api.UpgradeSeriesComplete(
 		params.UpdateSeriesArg{
 			Entity: params.Entity{Tag: names.NewMachineTag("0").String()},
@@ -1842,8 +1195,6 @@
 		c.Assert(err, jc.ErrorIsNil)
 		c.Assert(isLessThan, jc.IsTrue)
 	}
-<<<<<<< HEAD
-=======
 }
 
 type mockState struct {
@@ -2300,5 +1651,4 @@
 
 func (v *mockVolume) Detachable() bool {
 	return v.detachable
->>>>>>> cec34b50
 }