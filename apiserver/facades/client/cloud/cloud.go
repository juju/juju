// Copyright 2016 Canonical Ltd.
// Licensed under the AGPLv3, see LICENCE file for details.

package cloud

import (
	"context"

	"github.com/juju/errors"
	"github.com/juju/names/v6"

	"github.com/juju/juju/apiserver/authentication"
	"github.com/juju/juju/apiserver/common"
	apiservererrors "github.com/juju/juju/apiserver/errors"
	"github.com/juju/juju/apiserver/facade"
	k8sconstants "github.com/juju/juju/caas/kubernetes/provider/constants"
	"github.com/juju/juju/cloud"
	"github.com/juju/juju/core/credential"
	corelogger "github.com/juju/juju/core/logger"
	"github.com/juju/juju/core/permission"
	"github.com/juju/juju/core/user"
	"github.com/juju/juju/domain/access"
	accesserrors "github.com/juju/juju/domain/access/errors"
	"github.com/juju/juju/domain/credential/service"
	"github.com/juju/juju/environs"
	"github.com/juju/juju/rpc/params"
)

// CloudV7 defines the methods on the cloud API facade, version 7.
type CloudV7 interface {
	AddCloud(ctx context.Context, cloudArgs params.AddCloudArgs) error
	AddCredentials(ctx context.Context, args params.TaggedCredentials) (params.ErrorResults, error)
	Cloud(ctx context.Context, args params.Entities) (params.CloudResults, error)
	Clouds(ctx context.Context) (params.CloudsResult, error)
	Credential(ctx context.Context, args params.Entities) (params.CloudCredentialResults, error)
	CredentialContents(ctx context.Context, credentialArgs params.CloudCredentialArgs) (params.CredentialContentResults, error)
	ModifyCloudAccess(ctx context.Context, args params.ModifyCloudAccessRequest) (params.ErrorResults, error)
	RevokeCredentialsCheckModels(ctx context.Context, args params.RevokeCredentialArgs) (params.ErrorResults, error)
	UpdateCredentialsCheckModels(ctx context.Context, args params.UpdateCredentialArgs) (params.UpdateCredentialResults, error)
	UserCredentials(ctx context.Context, args params.UserClouds) (params.StringsResults, error)
	UpdateCloud(ctx context.Context, cloudArgs params.UpdateCloudArgs) (params.ErrorResults, error)
}

// CloudAPI implements the cloud interface and is the concrete implementation
// of the api end point.
type CloudAPI struct {
	cloudService       CloudService
	cloudAccessService CloudAccessService
	credentialService  CredentialService

	authorizer             facade.Authorizer
	apiUser                names.UserTag
	isAdmin                bool
	getCredentialsAuthFunc common.GetAuthFunc

	controllerTag   names.ControllerTag
	controllerCloud string

	logger corelogger.Logger
}

var (
	_ CloudV7 = (*CloudAPI)(nil)
)

// NewCloudAPI creates a new API server endpoint for managing the controller's
// cloud definition and cloud credentials.
func NewCloudAPI(
	ctx context.Context,
	controllerTag names.ControllerTag,
	controllerCloud string,
	cloudService CloudService,
	cloudAccessService CloudAccessService,
	credentialService CredentialService,
	authorizer facade.Authorizer, logger corelogger.Logger,
) (*CloudAPI, error) {
	if !authorizer.AuthClient() {
		return nil, apiservererrors.ErrPerm
	}

	err := authorizer.HasPermission(ctx, permission.SuperuserAccess, controllerTag)
	if err != nil && !errors.Is(err, errors.NotFound) && !errors.Is(err, authentication.ErrorEntityMissingPermission) {
		return nil, err
	}
	isAdmin := err == nil
	authUser, _ := authorizer.GetAuthTag().(names.UserTag)
	getUserAuthFunc := func() (common.AuthFunc, error) {
		return func(tag names.Tag) bool {
			userTag, ok := tag.(names.UserTag)
			if !ok {
				return false
			}
			return isAdmin || userTag == authUser
		}, nil
	}
	return &CloudAPI{
		controllerTag:          controllerTag,
		controllerCloud:        controllerCloud,
		cloudService:           cloudService,
		cloudAccessService:     cloudAccessService,
		credentialService:      credentialService,
		authorizer:             authorizer,
		getCredentialsAuthFunc: getUserAuthFunc,
		apiUser:                authUser,
		isAdmin:                isAdmin,
		logger:                 logger,
	}, nil
}

func (api *CloudAPI) canAccessCloud(ctx context.Context, cloud string, user user.Name, access permission.Access) (bool, error) {
	id := permission.ID{ObjectType: permission.Cloud, Key: cloud}
	perm, err := api.cloudAccessService.ReadUserAccessLevelForTarget(ctx, user, id)
	if errors.Is(err, errors.NotFound) {
		return false, nil
	}
	if err != nil {
		return false, errors.Trace(err)
	}
	return perm.EqualOrGreaterCloudAccessThan(access), nil
}

// Clouds returns the definitions of all clouds supported by the controller
// that the logged in user can see.
func (api *CloudAPI) Clouds(ctx context.Context) (params.CloudsResult, error) {
	var result params.CloudsResult
	clouds, err := api.cloudService.ListAll(ctx)
	if err != nil {
		return result, err
	}
	err = api.authorizer.HasPermission(ctx, permission.SuperuserAccess, api.controllerTag)
	if err != nil &&
		!errors.Is(err, authentication.ErrorEntityMissingPermission) &&
		!errors.Is(err, errors.NotFound) {
		return result, errors.Trace(err)
	}
	isAdmin := err == nil
	result.Clouds = make(map[string]params.Cloud)
	for _, aCloud := range clouds {
		// Ensure user has permission to see the cloud.
		if !isAdmin {
			canAccess, err := api.canAccessCloud(ctx, aCloud.Name, user.NameFromTag(api.apiUser), permission.AddModelAccess)
			if err != nil {
				return result, err
			}
			if !canAccess {
				continue
			}
		}
		paramsCloud := cloudToParams(aCloud)
		result.Clouds[names.NewCloudTag(aCloud.Name).String()] = paramsCloud
	}
	return result, nil
}

// Cloud returns the cloud definitions for the specified clouds.
func (api *CloudAPI) Cloud(ctx context.Context, args params.Entities) (params.CloudResults, error) {
	results := params.CloudResults{
		Results: make([]params.CloudResult, len(args.Entities)),
	}
	err := api.authorizer.HasPermission(ctx, permission.SuperuserAccess, api.controllerTag)
	if err != nil &&
		!errors.Is(err, authentication.ErrorEntityMissingPermission) &&
		!errors.Is(err, errors.NotFound) {
		return results, errors.Trace(err)
	}
	isAdmin := err == nil
	one := func(arg params.Entity) (*params.Cloud, error) {
		tag, err := names.ParseCloudTag(arg.Tag)
		if err != nil {
			return nil, err
		}
		// Ensure user has permission to see the cloud.
		if !isAdmin {
			canAccess, err := api.canAccessCloud(ctx, tag.Id(), user.NameFromTag(api.apiUser), permission.AddModelAccess)
			if err != nil {
				return nil, err
			}
			if !canAccess {
				return nil, errors.NotFoundf("cloud %q", tag.Id())
			}
		}
		aCloud, err := api.cloudService.Cloud(ctx, tag.Id())
		if err != nil {
			return nil, err
		}
		paramsCloud := cloudToParams(*aCloud)
		return &paramsCloud, nil
	}
	for i, arg := range args.Entities {
		aCloud, err := one(arg)
		if err != nil {
			results.Results[i].Error = apiservererrors.ServerError(err)
		} else {
			results.Results[i].Cloud = aCloud
		}
	}
	return results, nil
}

// CloudInfo returns information about the specified clouds.
func (api *CloudAPI) CloudInfo(ctx context.Context, args params.Entities) (params.CloudInfoResults, error) {
	results := params.CloudInfoResults{
		Results: make([]params.CloudInfoResult, len(args.Entities)),
	}

	oneCloudInfo := func(arg params.Entity) (*params.CloudInfo, error) {
		tag, err := names.ParseCloudTag(arg.Tag)
		if err != nil {
			return nil, errors.Trace(err)
		}
		return api.getCloudInfo(ctx, tag)
	}

	for i, arg := range args.Entities {
		cloudInfo, err := oneCloudInfo(arg)
		if err != nil {
			results.Results[i].Error = apiservererrors.ServerError(err)
			continue
		}
		results.Results[i].Result = cloudInfo
	}
	return results, nil
}

func (api *CloudAPI) getCloudInfo(ctx context.Context, tag names.CloudTag) (*params.CloudInfo, error) {
	err := api.authorizer.HasPermission(ctx, permission.SuperuserAccess, api.controllerTag)
	if err != nil && !errors.Is(err, errors.NotFound) && !errors.Is(err, authentication.ErrorEntityMissingPermission) {
		return nil, errors.Trace(err)
	}
	isAdmin := err == nil
	// If not a controller admin, check for cloud admin.
	if !isAdmin {
		isAdmin, err = api.canAccessCloud(ctx, tag.Id(), user.NameFromTag(api.apiUser), permission.AdminAccess)
		if err != nil && !errors.Is(err, errors.NotFound) {
			return nil, errors.Trace(err)
		}
	}

	aCloud, err := api.cloudService.Cloud(ctx, tag.Id())
	if err != nil {
		return nil, errors.Trace(err)
	}
	info := params.CloudInfo{
		CloudDetails: cloudDetailsToParams(*aCloud),
	}

	cloudUsers, err := api.cloudAccessService.ReadAllUserAccessForTarget(ctx, permission.ID{Key: tag.Id(), ObjectType: permission.Cloud})
	if err != nil {
		return nil, errors.Trace(err)
	}
	for _, perm := range cloudUsers {
		if !isAdmin && api.apiUser.Id() != perm.UserName.Name() {
			// The authenticated user is neither the controller
			// superuser, a cloud administrator, nor a cloud user, so
			// has no business knowing about the cloud user.
			continue
		}
		userInfo := params.CloudUserInfo{
			UserName:    perm.UserName.Name(),
			DisplayName: perm.DisplayName,
			Access:      string(perm.Access),
		}
		info.Users = append(info.Users, userInfo)
	}

	if len(info.Users) == 0 {
		// No users, which means the authenticated user doesn't
		// have access to the cloud.
		return nil, errors.Trace(apiservererrors.ErrPerm)
	}
	return &info, nil
}

// ListCloudInfo returns clouds that the specified user has access to.
// Controller admins (superuser) can list clouds for any user.
// Other users can only ask about their own clouds.
func (api *CloudAPI) ListCloudInfo(ctx context.Context, req params.ListCloudsRequest) (params.ListCloudInfoResults, error) {
	result := params.ListCloudInfoResults{}

	userTag, err := names.ParseUserTag(req.UserTag)
	if err != nil {
		return result, errors.Trace(err)
	}

	allClouds, err := api.cloudService.ListAll(ctx)
	if err != nil {
		return result, errors.Trace(err)
	}
	if req.All && api.isAdmin {
		for _, cld := range allClouds {
			info := &params.ListCloudInfo{
				CloudDetails: cloudDetailsToParams(cld),
				Access:       string(permission.AdminAccess),
			}
			result.Results = append(result.Results, params.ListCloudInfoResult{Result: info})
		}
		return result, nil
	}

	cloudAccess, err := api.cloudAccessService.ReadAllAccessForUserAndObjectType(ctx, user.NameFromTag(userTag), permission.Cloud)
	if err != nil {
		return result, errors.Trace(err)
	}

	cloudsByName := make(map[string]cloud.Cloud)
	for _, cld := range allClouds {
		cloudsByName[cld.Name] = cld
	}

	for _, ca := range cloudAccess {
		cld, ok := cloudsByName[ca.UserName.Name()]
		if !ok {
			continue
		}
		info := &params.ListCloudInfo{
			CloudDetails: cloudDetailsToParams(cld),
			Access:       string(ca.Access),
		}
		result.Results = append(result.Results, params.ListCloudInfoResult{Result: info})
	}
	return result, nil
}

// UserCredentials returns the cloud credentials for a set of users.
func (api *CloudAPI) UserCredentials(ctx context.Context, args params.UserClouds) (params.StringsResults, error) {
	results := params.StringsResults{
		Results: make([]params.StringsResult, len(args.UserClouds)),
	}
	authFunc, err := api.getCredentialsAuthFunc()
	if err != nil {
		return results, err
	}
	for i, arg := range args.UserClouds {
		userTag, err := names.ParseUserTag(arg.UserTag)
		if err != nil {
			results.Results[i].Error = apiservererrors.ServerError(err)
			continue
		}
		if !authFunc(userTag) {
			results.Results[i].Error = apiservererrors.ServerError(apiservererrors.ErrPerm)
			continue
		}
		cloudTag, err := names.ParseCloudTag(arg.CloudTag)
		if err != nil {
			results.Results[i].Error = apiservererrors.ServerError(err)
			continue
		}
		cloudCredentials, err := api.credentialService.CloudCredentialsForOwner(ctx, user.NameFromTag(userTag), cloudTag.Id())
		if err != nil {
			results.Results[i].Error = apiservererrors.ServerError(err)
			continue
		}
		out := make([]string, 0, len(cloudCredentials))
		for tagId := range cloudCredentials {
			if !names.IsValidCloudCredential(tagId) {
				results.Results[i].Error = apiservererrors.ServerError(errors.NotValidf("cloud credential ID %q", tagId))
				continue
			}
			out = append(out, names.NewCloudCredentialTag(tagId).String())
		}
		results.Results[i].Result = out
	}
	return results, nil
}

// AddCredentials adds new credentials.
// In contrast to UpdateCredentials() below, the new credentials can be
// for a cloud that the controller does not manage (this is required
// for CAAS models)
func (api *CloudAPI) AddCredentials(ctx context.Context, args params.TaggedCredentials) (params.ErrorResults, error) {
	results := params.ErrorResults{
		Results: make([]params.ErrorResult, len(args.Credentials)),
	}

	authFunc, err := api.getCredentialsAuthFunc()
	if err != nil {
		return results, err
	}
	for i, arg := range args.Credentials {
		tag, err := names.ParseCloudCredentialTag(arg.Tag)
		if err != nil {
			results.Results[i].Error = apiservererrors.ServerError(err)
			continue
		}
		// NOTE(axw) if we add ACLs for cloud credentials, we'll need
		// to change this auth check.
		if !authFunc(tag.Owner()) {
			results.Results[i].Error = apiservererrors.ServerError(apiservererrors.ErrPerm)
			continue
		}

		in := cloud.NewCredential(
			cloud.AuthType(arg.Credential.AuthType),
			arg.Credential.Attributes,
		)
		if err := api.credentialService.UpdateCloudCredential(ctx, credential.KeyFromTag(tag), in); err != nil {
			results.Results[i].Error = apiservererrors.ServerError(err)
			continue
		}
	}
	return results, nil
}

// UpdateCredentialsCheckModels updates a set of cloud credentials' content.
// If there are any models that are using a credential and these models
// are not going to be visible with updated credential content,
// there will be detailed validation errors per model.  Such model errors are returned
// separately and do not contribute to the overall method error status.
// Controller admins can 'force' an update of the credential
// regardless of whether it is deemed valid or not.
func (api *CloudAPI) UpdateCredentialsCheckModels(ctx context.Context, args params.UpdateCredentialArgs) (params.UpdateCredentialResults, error) {
	if args.Force {
		// Only controller admins can ask for an update to be forced.
		err := api.authorizer.HasPermission(ctx, permission.SuperuserAccess, api.controllerTag)
		if err != nil && !errors.Is(err, errors.NotFound) && !errors.Is(err, authentication.ErrorEntityMissingPermission) {
			return params.UpdateCredentialResults{}, errors.Trace(err)
		}
		if err != nil {
			return params.UpdateCredentialResults{}, errors.Annotatef(apiservererrors.ErrBadRequest, "unexpected force specified")
		}
	}

	authFunc, err := api.getCredentialsAuthFunc()
	if err != nil {
		return params.UpdateCredentialResults{}, err
	}

	results := make([]params.UpdateCredentialResult, len(args.Credentials))
	for i, arg := range args.Credentials {
		results[i].CredentialTag = arg.Tag
		tag, err := names.ParseCloudCredentialTag(arg.Tag)
		if err != nil {
			results[i].Error = apiservererrors.ServerError(err)
			continue
		}
		// NOTE(axw) if we add ACLs for cloud credentials, we'll need
		// to change this auth check.
		if !authFunc(tag.Owner()) {
			results[i].Error = apiservererrors.ServerError(apiservererrors.ErrPerm)
			continue
		}
		in := cloud.NewCredential(
			cloud.AuthType(arg.Credential.AuthType),
			arg.Credential.Attributes,
		)
		modelResults, err := api.credentialService.CheckAndUpdateCredential(ctx, credential.KeyFromTag(tag), in, args.Force)
		results[i].Models = modelResultsToParams(modelResults)
		if err != nil {
			if !args.Force {
				results[i].Error = apiservererrors.ServerError(err)
			}
			continue
		}
	}
	return params.UpdateCredentialResults{Results: results}, nil
}
<<<<<<< HEAD
func modelResultsToParams(modelResults []service.UpdateCredentialModelResult) []params.UpdateCredentialModelResult {
	result := make([]params.UpdateCredentialModelResult, len(modelResults))
	for i, modelResult := range modelResults {
		resultParams := params.UpdateCredentialModelResult{
			ModelUUID: string(modelResult.ModelUUID),
			ModelName: modelResult.ModelName,
		}
		resultParams.Errors = make([]params.ErrorResult, len(modelResult.Errors))
		for j, resultErr := range modelResult.Errors {
			resultParams.Errors[j].Error = apiservererrors.ServerError(resultErr)
		}
		result[i] = resultParams
=======

func (api *CloudAPI) credentialModels(tag names.CloudCredentialTag) (map[string]string, error) {
	models, err := api.backend.CredentialModels(tag)
	if err != nil && !errors.IsNotFound(err) {
		return nil, errors.Trace(err)
	}
	return models, nil
}

func (api *CloudAPI) validateCredentialForModel(modelUUID string, tag names.CloudCredentialTag, credential *cloud.Credential) []params.ErrorResult {
	var result []params.ErrorResult

	m, callContext, releaser, err := api.pool.GetModelCallContext(modelUUID)
	if err != nil {
		return append(result, params.ErrorResult{Error: apiservererrors.ServerError(err)})
	}
	defer releaser()

	modelErrors, err := validateNewCredentialForModelFunc(
		m,
		callContext,
		tag,
		credential,
		false,
		false,
	)
	if err != nil {
		return append(result, params.ErrorResult{Error: apiservererrors.ServerError(err)})
	}
	if len(modelErrors.Results) > 0 {
		return append(result, modelErrors.Results...)
>>>>>>> 206e39b3
	}
	return result
}

// RevokeCredentialsCheckModels revokes a set of cloud credentials.
// If the credentials are used by any of the models, the credential deletion will be aborted.
// If credential-in-use needs to be revoked nonetheless, this method allows the use of force.
func (api *CloudAPI) RevokeCredentialsCheckModels(ctx context.Context, args params.RevokeCredentialArgs) (params.ErrorResults, error) {
	results := params.ErrorResults{
		Results: make([]params.ErrorResult, len(args.Credentials)),
	}
	authFunc, err := api.getCredentialsAuthFunc()
	if err != nil {
		return results, err
	}

	for i, arg := range args.Credentials {
		tag, err := names.ParseCloudCredentialTag(arg.Tag)
		if err != nil {
			results.Results[i].Error = apiservererrors.ServerError(err)
			continue
		}
		// NOTE(axw) if we add ACLs for cloud credentials, we'll need
		// to change this auth check.
		if !authFunc(tag.Owner()) {
			results.Results[i].Error = apiservererrors.ServerError(apiservererrors.ErrPerm)
			continue
		}

		if err = api.credentialService.CheckAndRevokeCredential(ctx, credential.KeyFromTag(tag), arg.Force); err != nil {
			results.Results[i].Error = apiservererrors.ServerError(err)
		}
	}
	return results, nil
}

// Credential returns the specified cloud credential for each tag, minus secrets.
func (api *CloudAPI) Credential(ctx context.Context, args params.Entities) (params.CloudCredentialResults, error) {
	results := params.CloudCredentialResults{
		Results: make([]params.CloudCredentialResult, len(args.Entities)),
	}
	authFunc, err := api.getCredentialsAuthFunc()
	if err != nil {
		return results, err
	}

	for i, arg := range args.Entities {
		credentialTag, err := names.ParseCloudCredentialTag(arg.Tag)
		if err != nil {
			results.Results[i].Error = apiservererrors.ServerError(err)
			continue
		}
		if !authFunc(credentialTag.Owner()) {
			results.Results[i].Error = apiservererrors.ServerError(apiservererrors.ErrPerm)
			continue
		}

		// Helper to look up and cache credential schemas for clouds.
		schemaCache := make(map[string]map[cloud.AuthType]cloud.CredentialSchema)
		credentialSchemas := func() (map[cloud.AuthType]cloud.CredentialSchema, error) {
			cloudName := credentialTag.Cloud().Id()
			if s, ok := schemaCache[cloudName]; ok {
				return s, nil
			}
			aCloud, err := api.cloudService.Cloud(ctx, cloudName)
			if err != nil {
				return nil, err
			}
			aProvider, err := environs.Provider(aCloud.Type)
			if err != nil {
				return nil, err
			}
			schema := aProvider.CredentialSchemas()
			schemaCache[cloudName] = schema
			return schema, nil
		}
		cloudCredentials, err := api.credentialService.CloudCredentialsForOwner(ctx, user.NameFromTag(credentialTag.Owner()), credentialTag.Cloud().Id())
		if err != nil {
			results.Results[i].Error = apiservererrors.ServerError(err)
			continue
		}

		cred, ok := cloudCredentials[credentialTag.Id()]
		if !ok {
			results.Results[i].Error = apiservererrors.ServerError(errors.NotFoundf("credential %q", credentialTag.Name()))
			continue
		}

		schemas, err := credentialSchemas()
		if err != nil {
			results.Results[i].Error = apiservererrors.ServerError(err)
			continue
		}

		attrs := cred.Attributes()
		var redacted []string
		// Mask out the secrets.
		if s, ok := schemas[cred.AuthType()]; ok {
			for _, attr := range s {
				if attr.Hidden {
					delete(attrs, attr.Name)
					redacted = append(redacted, attr.Name)
				}
			}
		}
		results.Results[i].Result = &params.CloudCredential{
			AuthType:   string(cred.AuthType()),
			Attributes: attrs,
			Redacted:   redacted,
		}
	}
	return results, nil
}

// AddCloud adds a new cloud, different from the one managed by the controller.
func (api *CloudAPI) AddCloud(ctx context.Context, cloudArgs params.AddCloudArgs) error {
	err := api.authorizer.HasPermission(ctx, permission.SuperuserAccess, api.controllerTag)
	if err != nil {
		return err
	}

	if cloudArgs.Cloud.Type != k8sconstants.CAASProviderType {
		// All non-k8s cloud need to go through whitelist.
		controllerCloud, err := api.cloudService.Cloud(ctx, api.controllerCloud)
		if err != nil {
			return errors.Trace(err)
		}
		if err := cloud.CurrentWhiteList().Check(controllerCloud.Type, cloudArgs.Cloud.Type); err != nil {
			if cloudArgs.Force == nil || !*cloudArgs.Force {
				return apiservererrors.ServerError(params.Error{Code: params.CodeIncompatibleClouds, Message: err.Error()})
			}
			api.logger.Infof(context.TODO(), "force adding cloud %q of type %q to controller bootstrapped on cloud type %q", cloudArgs.Name, cloudArgs.Cloud.Type, controllerCloud.Type)
		}
	}

	aCloud := cloudFromParams(cloudArgs.Name, cloudArgs.Cloud)
	// All clouds must have at least one 'default' region, lp#1819409.
	if len(aCloud.Regions) == 0 {
		aCloud.Regions = []cloud.Region{{Name: cloud.DefaultCloudRegion}}
	}

<<<<<<< HEAD
	err = api.cloudService.CreateCloud(ctx, user.NameFromTag(api.apiUser), aCloud)
	if err != nil {
		return errors.Annotatef(err, "creating cloud %q", cloudArgs.Name)
	}
	return nil
=======
	err = api.backend.AddCloud(aCloud, api.apiUser.Id())
	return errors.Trace(err)
>>>>>>> 206e39b3
}

// UpdateCloud updates an existing cloud that the controller knows about.
func (api *CloudAPI) UpdateCloud(ctx context.Context, cloudArgs params.UpdateCloudArgs) (params.ErrorResults, error) {
	results := params.ErrorResults{
		Results: make([]params.ErrorResult, len(cloudArgs.Clouds)),
	}
	err := api.authorizer.HasPermission(ctx, permission.SuperuserAccess, api.controllerTag)
	if err != nil && !errors.Is(err, errors.NotFound) && !errors.Is(err, authentication.ErrorEntityMissingPermission) {
		return results, errors.Trace(err)
	} else if err != nil {
		return results, apiservererrors.ServerError(err)
	}
	for i, aCloud := range cloudArgs.Clouds {
		err := api.cloudService.UpdateCloud(ctx, cloudFromParams(aCloud.Name, aCloud.Cloud))
		results.Results[i].Error = apiservererrors.ServerError(err)
	}
	return results, nil
}

// RemoveClouds removes the specified clouds from the controller.
// If a cloud is in use (has models deployed to it), the removal will fail.
func (api *CloudAPI) RemoveClouds(ctx context.Context, args params.Entities) (params.ErrorResults, error) {
	result := params.ErrorResults{
		Results: make([]params.ErrorResult, len(args.Entities)),
	}
	err := api.authorizer.HasPermission(ctx, permission.SuperuserAccess, api.controllerTag)
	if err != nil && !errors.Is(err, errors.NotFound) && !errors.Is(err, authentication.ErrorEntityMissingPermission) {
		return result, errors.Trace(err)
	}
	isAdmin := err == nil
	for i, entity := range args.Entities {
		tag, err := names.ParseCloudTag(entity.Tag)
		if err != nil {
			result.Results[i].Error = apiservererrors.ServerError(err)
			continue
		}
		// Ensure user has permission to remove the cloud.
		if !isAdmin {
			canAccess, err := api.canAccessCloud(ctx, tag.Id(), user.NameFromTag(api.apiUser), permission.AdminAccess)
			if err != nil {
				result.Results[i].Error = apiservererrors.ServerError(err)
				continue
			}
			if !canAccess {
				result.Results[i].Error = apiservererrors.ServerError(apiservererrors.ErrPerm)
				continue
			}
		}
		err = api.cloudService.DeleteCloud(ctx, tag.Id())
		result.Results[i].Error = apiservererrors.ServerError(err)
	}
	return result, nil
}

// CredentialContents returns the specified cloud credentials,
// including the secrets if requested.
// If no specific credential name/cloud was passed in, all credentials for this user
// are returned.
// Only credential owner can see its contents as well as what models use it.
// Controller admin has no special superpowers here and is treated the same as all other users.
func (api *CloudAPI) CredentialContents(ctx context.Context, args params.CloudCredentialArgs) (params.CredentialContentResults, error) {
	return api.internalCredentialContents(ctx, args, true)
}

func (api *CloudAPI) internalCredentialContents(ctx context.Context, args params.CloudCredentialArgs, includeValidity bool) (params.CredentialContentResults, error) {
	// Helper to look up and cache credential schemas for clouds.
	schemaCache := make(map[string]map[cloud.AuthType]cloud.CredentialSchema)
	credentialSchemas := func(cloudName string) (map[cloud.AuthType]cloud.CredentialSchema, error) {
		if s, ok := schemaCache[cloudName]; ok {
			return s, nil
		}
		aCloud, err := api.cloudService.Cloud(ctx, cloudName)
		if err != nil {
			return nil, err
		}
		aProvider, err := environs.Provider(aCloud.Type)
		if err != nil {
			return nil, err
		}
		schema := aProvider.CredentialSchemas()
		schemaCache[cloudName] = schema
		return schema, nil
	}

	// Helper to parse cloud.CloudCredential into an expected result item.
	toParam := func(key credential.Key, cred cloud.Credential, includeSecrets bool) params.CredentialContentResult {
		schemas, err := credentialSchemas(key.Cloud)
		if err != nil {
			return params.CredentialContentResult{Error: apiservererrors.ServerError(err)}
		}
		attrs := map[string]string{}
		// Filter out the secrets.
		if s, ok := schemas[cred.AuthType()]; ok {
			for _, attr := range s {
				if value, exists := cred.Attributes()[attr.Name]; exists {
					if attr.Hidden && !includeSecrets {
						continue
					}
					attrs[attr.Name] = value
				}
			}
		}
		info := params.ControllerCredentialInfo{
			Content: params.CredentialContent{
				Name:       cred.Label,
				AuthType:   string(cred.AuthType()),
				Attributes: attrs,
				Cloud:      key.Cloud,
			},
		}
		if includeValidity {
			valid := !cred.Invalid
			info.Content.Valid = &valid
		}

		// get model access
		models, err := api.cloudAccessService.AllModelAccessForCloudCredential(ctx, key)
		if err != nil && !errors.Is(err, accesserrors.PermissionNotFound) {
			return params.CredentialContentResult{Error: apiservererrors.ServerError(err)}
		}
		info.Models = make([]params.ModelAccess, len(models))
		for i, m := range models {
			info.Models[i] = params.ModelAccess{Model: m.ModelName, Access: m.OwnerAccess.String()}
		}

		return params.CredentialContentResult{Result: &info}
	}

	var result []params.CredentialContentResult
	if len(args.Credentials) == 0 {
		credentials, err := api.credentialService.AllCloudCredentialsForOwner(ctx, user.NameFromTag(api.apiUser))
		if err != nil {
			return params.CredentialContentResults{}, errors.Trace(err)
		}
		for key, cred := range credentials {
			result = append(result, toParam(key, cred, args.IncludeSecrets))
		}
	} else {
		// Helper to construct credential ID from cloud and name.
		credKey := func(cloudName, credentialName string) credential.Key {
			return credential.Key{
				Cloud: cloudName, Owner: user.NameFromTag(api.apiUser), Name: credentialName}
		}

		result = make([]params.CredentialContentResult, len(args.Credentials))
		for i, given := range args.Credentials {
			key := credKey(given.CloudName, given.CredentialName)
			if err := key.Validate(); err != nil {
				result[i] = params.CredentialContentResult{
					Error: apiservererrors.ServerError(errors.NotValidf("cloud credential ID %q", key)),
				}
				continue
			}
			cred, err := api.credentialService.CloudCredential(ctx, key)
			if err != nil {
				result[i] = params.CredentialContentResult{
					Error: apiservererrors.ServerError(err),
				}
				continue
			}
			result[i] = toParam(key, cred, args.IncludeSecrets)
		}
	}
	return params.CredentialContentResults{Results: result}, nil
}

// ModifyCloudAccess changes the model access granted to users.
func (api *CloudAPI) ModifyCloudAccess(ctx context.Context, args params.ModifyCloudAccessRequest) (params.ErrorResults, error) {
	result := params.ErrorResults{
		Results: make([]params.ErrorResult, len(args.Changes)),
	}
	if len(args.Changes) == 0 {
		return result, nil
	}

	for i, arg := range args.Changes {
		cloudTag, err := names.ParseCloudTag(arg.CloudTag)
		if err != nil {
			result.Results[i].Error = apiservererrors.ServerError(err)
			continue
		}
		if !api.isAdmin {
			err := api.authorizer.HasPermission(ctx, permission.AdminAccess, cloudTag)
			if errors.Is(err, authentication.ErrorEntityMissingPermission) {
				result.Results[i].Error = apiservererrors.ServerError(apiservererrors.ErrPerm)
				continue
			} else if err != nil {
				return result, errors.Trace(err)
			}
		}
		if api.apiUser.String() == arg.UserTag {
			result.Results[i].Error = apiservererrors.ServerError(errors.New("cannot change your own cloud access"))
			continue
		}
		userTag, err := names.ParseUserTag(arg.UserTag)
		if err != nil {
			result.Results[i].Error = apiservererrors.ServerError(err)
			continue
		}
		updateArgs := access.UpdatePermissionArgs{
			AccessSpec: permission.AccessSpec{
				Target: permission.ID{
					ObjectType: permission.Cloud,
					Key:        cloudTag.Id(),
				},
				Access: permission.Access(arg.Access),
			},
			Change:  permission.AccessChange(arg.Action),
			Subject: user.NameFromTag(userTag),
		}
		result.Results[i].Error = apiservererrors.ServerError(
			api.cloudAccessService.UpdatePermission(ctx, updateArgs))
	}
	return result, nil
}

func cloudFromParams(cloudName string, p params.Cloud) cloud.Cloud {
	authTypes := make([]cloud.AuthType, len(p.AuthTypes))
	for i, authType := range p.AuthTypes {
		authTypes[i] = cloud.AuthType(authType)
	}
	regions := make([]cloud.Region, len(p.Regions))
	for i, region := range p.Regions {
		regions[i] = cloud.Region{
			Name:             region.Name,
			Endpoint:         region.Endpoint,
			IdentityEndpoint: region.IdentityEndpoint,
			StorageEndpoint:  region.StorageEndpoint,
		}
	}
	var regionConfig map[string]cloud.Attrs
	for r, attr := range p.RegionConfig {
		if regionConfig == nil {
			regionConfig = make(map[string]cloud.Attrs)
		}
		regionConfig[r] = attr
	}
	return cloud.Cloud{
		Name:              cloudName,
		Type:              p.Type,
		AuthTypes:         authTypes,
		Endpoint:          p.Endpoint,
		IdentityEndpoint:  p.IdentityEndpoint,
		StorageEndpoint:   p.StorageEndpoint,
		Regions:           regions,
		CACertificates:    p.CACertificates,
		SkipTLSVerify:     p.SkipTLSVerify,
		Config:            p.Config,
		RegionConfig:      regionConfig,
		IsControllerCloud: p.IsControllerCloud,
	}
}

func cloudToParams(cloud cloud.Cloud) params.Cloud {
	authTypes := make([]string, len(cloud.AuthTypes))
	for i, authType := range cloud.AuthTypes {
		authTypes[i] = string(authType)
	}
	regions := make([]params.CloudRegion, len(cloud.Regions))
	for i, region := range cloud.Regions {
		regions[i] = params.CloudRegion{
			Name:             region.Name,
			Endpoint:         region.Endpoint,
			IdentityEndpoint: region.IdentityEndpoint,
			StorageEndpoint:  region.StorageEndpoint,
		}
	}
	var regionConfig map[string]map[string]interface{}
	for r, attr := range cloud.RegionConfig {
		if regionConfig == nil {
			regionConfig = make(map[string]map[string]interface{})
		}
		regionConfig[r] = attr
	}
	return params.Cloud{
		Type:              cloud.Type,
		HostCloudRegion:   cloud.HostCloudRegion,
		AuthTypes:         authTypes,
		Endpoint:          cloud.Endpoint,
		IdentityEndpoint:  cloud.IdentityEndpoint,
		StorageEndpoint:   cloud.StorageEndpoint,
		Regions:           regions,
		CACertificates:    cloud.CACertificates,
		SkipTLSVerify:     cloud.SkipTLSVerify,
		Config:            cloud.Config,
		RegionConfig:      regionConfig,
		IsControllerCloud: cloud.IsControllerCloud,
	}
}

func cloudDetailsToParams(cloud cloud.Cloud) params.CloudDetails {
	authTypes := make([]string, len(cloud.AuthTypes))
	for i, authType := range cloud.AuthTypes {
		authTypes[i] = string(authType)
	}
	regions := make([]params.CloudRegion, len(cloud.Regions))
	for i, region := range cloud.Regions {
		regions[i] = params.CloudRegion{
			Name:             region.Name,
			Endpoint:         region.Endpoint,
			IdentityEndpoint: region.IdentityEndpoint,
			StorageEndpoint:  region.StorageEndpoint,
		}
	}
	return params.CloudDetails{
		Type:             cloud.Type,
		AuthTypes:        authTypes,
		Endpoint:         cloud.Endpoint,
		IdentityEndpoint: cloud.IdentityEndpoint,
		StorageEndpoint:  cloud.StorageEndpoint,
		Regions:          regions,
	}
}<|MERGE_RESOLUTION|>--- conflicted
+++ resolved
@@ -454,7 +454,7 @@
 	}
 	return params.UpdateCredentialResults{Results: results}, nil
 }
-<<<<<<< HEAD
+
 func modelResultsToParams(modelResults []service.UpdateCredentialModelResult) []params.UpdateCredentialModelResult {
 	result := make([]params.UpdateCredentialModelResult, len(modelResults))
 	for i, modelResult := range modelResults {
@@ -467,39 +467,6 @@
 			resultParams.Errors[j].Error = apiservererrors.ServerError(resultErr)
 		}
 		result[i] = resultParams
-=======
-
-func (api *CloudAPI) credentialModels(tag names.CloudCredentialTag) (map[string]string, error) {
-	models, err := api.backend.CredentialModels(tag)
-	if err != nil && !errors.IsNotFound(err) {
-		return nil, errors.Trace(err)
-	}
-	return models, nil
-}
-
-func (api *CloudAPI) validateCredentialForModel(modelUUID string, tag names.CloudCredentialTag, credential *cloud.Credential) []params.ErrorResult {
-	var result []params.ErrorResult
-
-	m, callContext, releaser, err := api.pool.GetModelCallContext(modelUUID)
-	if err != nil {
-		return append(result, params.ErrorResult{Error: apiservererrors.ServerError(err)})
-	}
-	defer releaser()
-
-	modelErrors, err := validateNewCredentialForModelFunc(
-		m,
-		callContext,
-		tag,
-		credential,
-		false,
-		false,
-	)
-	if err != nil {
-		return append(result, params.ErrorResult{Error: apiservererrors.ServerError(err)})
-	}
-	if len(modelErrors.Results) > 0 {
-		return append(result, modelErrors.Results...)
->>>>>>> 206e39b3
 	}
 	return result
 }
@@ -641,16 +608,11 @@
 		aCloud.Regions = []cloud.Region{{Name: cloud.DefaultCloudRegion}}
 	}
 
-<<<<<<< HEAD
 	err = api.cloudService.CreateCloud(ctx, user.NameFromTag(api.apiUser), aCloud)
 	if err != nil {
 		return errors.Annotatef(err, "creating cloud %q", cloudArgs.Name)
 	}
 	return nil
-=======
-	err = api.backend.AddCloud(aCloud, api.apiUser.Id())
-	return errors.Trace(err)
->>>>>>> 206e39b3
 }
 
 // UpdateCloud updates an existing cloud that the controller knows about.
