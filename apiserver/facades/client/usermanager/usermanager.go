--- conflicted
+++ resolved
@@ -4,11 +4,8 @@
 package usermanager
 
 import (
-<<<<<<< HEAD
 	"context"
 	"strings"
-=======
->>>>>>> 17876b91
 	"time"
 
 	"github.com/juju/errors"
@@ -23,16 +20,13 @@
 	corelogger "github.com/juju/juju/core/logger"
 	coremodel "github.com/juju/juju/core/model"
 	"github.com/juju/juju/core/permission"
-<<<<<<< HEAD
+	"github.com/juju/juju/core/securitylog"
 	coreuser "github.com/juju/juju/core/user"
 	accesserrors "github.com/juju/juju/domain/access/errors"
 	"github.com/juju/juju/domain/access/service"
 	"github.com/juju/juju/environs"
 	"github.com/juju/juju/internal/auth"
 	interrors "github.com/juju/juju/internal/errors"
-=======
-	"github.com/juju/juju/core/securitylog"
->>>>>>> 17876b91
 	"github.com/juju/juju/rpc/params"
 )
 
@@ -141,6 +135,15 @@
 	result.Results = make([]params.AddUserResult, len(args.Users))
 	for i, arg := range args.Users {
 		result.Results[i] = api.addOneUser(ctx, arg)
+		// Security Event Logging: This log statement is required to comply with Canonical's SSDLC Security Event Logging policy.
+		securitylog.LogUser(
+			securitylog.UserSecurityEvent{
+				Actor:  api.apiUser.Name.String(),
+				Target: arg.Username,
+				Action: securitylog.UserActionCreated,
+				Access: string(permission.LoginAccess),
+			},
+		)
 	}
 	return result, nil
 }
@@ -172,7 +175,6 @@
 		addUserArg.Password = &pass
 	}
 
-<<<<<<< HEAD
 	if _, activationKey, err = api.accessService.AddUser(ctx, addUserArg); err != nil {
 		return params.AddUserResult{Error: apiservererrors.ServerError(errors.Annotate(err, "creating user"))}
 	}
@@ -180,35 +182,6 @@
 	return params.AddUserResult{
 		Tag:       names.NewLocalUserTag(arg.Username).String(),
 		SecretKey: activationKey,
-=======
-	for i, arg := range args.Users {
-		var user *state.User
-		var err error
-		if arg.Password != "" {
-			user, err = api.state.AddUser(arg.Username, arg.DisplayName, arg.Password, api.apiUser.Id())
-		} else {
-			user, err = api.state.AddUserWithSecretKey(arg.Username, arg.DisplayName, api.apiUser.Id())
-		}
-		if err != nil {
-			err = errors.Annotate(err, "failed to create user")
-			result.Results[i].Error = apiservererrors.ServerError(err)
-			continue
-		} else {
-			result.Results[i] = params.AddUserResult{
-				Tag:       user.Tag().String(),
-				SecretKey: user.SecretKey(),
-			}
-		}
-		// Security Event Logging: This log statement is required to comply with Canonical's SSDLC Security Event Logging policy.
-		securitylog.LogUser(
-			securitylog.UserSecurityEvent{
-				Actor:  api.apiUser.Id(),
-				Target: arg.Username,
-				Action: securitylog.UserActionCreated,
-				Access: string(permission.LoginAccess),
-			},
-		)
->>>>>>> 17876b91
 	}
 }
 
@@ -251,30 +224,24 @@
 			continue
 		}
 
-		err = api.accessService.RemoveUser(ctx, coreuser.NameFromTag(userTag))
+		user := coreuser.NameFromTag(userTag)
+		err = api.accessService.RemoveUser(ctx, user)
 		if err != nil {
 			deletions.Results[i].Error = apiservererrors.ServerError(
 				errors.Annotatef(err, "failed to delete user %q", userTag.Name()))
 			continue
 		}
 		deletions.Results[i].Error = nil
-<<<<<<< HEAD
-=======
 
 		// Security Event Logging: This log statement is required to comply with Canonical's SSDLC Security Event Logging policy.
 		securitylog.LogUser(
 			securitylog.UserSecurityEvent{
-				Actor:  api.apiUser.Id(),
-				Target: user.Id(),
+				Actor:  api.apiUser.Name.String(),
+				Target: user.String(),
 				Action: securitylog.UserActionDeleted,
 				Access: string(permission.NoAccess),
 			},
 		)
-	}
-	return deletions, nil
-}
->>>>>>> 17876b91
-
 	}
 	return deletions, nil
 }
@@ -512,17 +479,13 @@
 	// Create the results list to populate.
 	result.Results = make([]params.ErrorResult, len(args.Changes))
 	for i, arg := range args.Changes {
-<<<<<<< HEAD
 		if err := api.setPassword(ctx, arg); err != nil {
-=======
-		if err := api.setPassword(arg); err != nil {
->>>>>>> 17876b91
 			result.Results[i].Error = apiservererrors.ServerError(err)
 		}
 		// Security Event Logging: This log statement is required to comply with Canonical's SSDLC Security Event Logging policy.
 		securitylog.LogPasswordChange(
 			securitylog.PasswordChangeSecurityEvent{
-				User: api.apiUser.Name(),
+				User: api.apiUser.Name.String(),
 			},
 		)
 	}
@@ -602,7 +565,7 @@
 		// Security Event Logging: This log statement is required to comply with Canonical's SSDLC Security Event Logging policy.
 		securitylog.LogPasswordChange(
 			securitylog.PasswordChangeSecurityEvent{
-				User: api.apiUser.Name(),
+				User: api.apiUser.Name.String(),
 			},
 		)
 	}
