--- conflicted
+++ resolved
@@ -83,29 +83,6 @@
 	registryAPIFunc func(repoDetails docker.ImageRepoDetails) (registry.Registry, error)
 }
 
-<<<<<<< HEAD
-=======
-// ClientV1 serves the (v1) client-specific API methods.
-type ClientV1 struct {
-	*ClientV2
-}
-
-// ClientV2 serves the (v2) client-specific API methods.
-type ClientV2 struct {
-	*ClientV3
-}
-
-// ClientV3 serves the (v3) client-specific API methods.
-type ClientV3 struct {
-	*ClientV4
-}
-
-// ClientV4 serves the (v4) client-specific API methods.
-type ClientV4 struct {
-	*Client
-}
-
->>>>>>> e6bfc1cc
 func (c *Client) checkCanRead() error {
 	isAdmin, err := c.api.auth.HasPermission(permission.SuperuserAccess, c.api.stateAccessor.ControllerTag())
 	if err != nil {
@@ -154,47 +131,7 @@
 	return nil
 }
 
-<<<<<<< HEAD
-// NewFacade creates a version 4 Client facade to handle API requests.
-=======
-// NewFacadeV1 creates a version 1 Client facade to handle API requests.
-func NewFacadeV1(ctx facade.Context) (*ClientV1, error) {
-	client, err := NewFacadeV2(ctx)
-	if err != nil {
-		return nil, errors.Trace(err)
-	}
-	return &ClientV1{client}, nil
-}
-
-// NewFacadeV2 creates a version 2 Client facade to handle API requests.
-func NewFacadeV2(ctx facade.Context) (*ClientV2, error) {
-	client, err := NewFacadeV3(ctx)
-	if err != nil {
-		return nil, errors.Trace(err)
-	}
-	return &ClientV2{client}, nil
-}
-
-// NewFacadeV3 creates a version 3 Client facade to handle API requests.
-func NewFacadeV3(ctx facade.Context) (*ClientV3, error) {
-	client, err := NewFacadeV4(ctx)
-	if err != nil {
-		return nil, errors.Trace(err)
-	}
-	return &ClientV3{client}, nil
-}
-
-// NewFacadeV4 creates a version 4 Client facade to handle API requests.
-func NewFacadeV4(ctx facade.Context) (*ClientV4, error) {
-	client, err := NewFacade(ctx)
-	if err != nil {
-		return nil, errors.Trace(err)
-	}
-	return &ClientV4{client}, nil
-}
-
 // NewFacade creates a version 5 Client facade to handle API requests.
->>>>>>> e6bfc1cc
 // Changes:
 // - FindTools deals with CAAS models now;
 func NewFacade(ctx facade.Context) (*Client, error) {
