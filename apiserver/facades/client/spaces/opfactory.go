// Copyright 2020 Canonical Ltd.
// Licensed under the AGPLv3, see LICENCE file for details.

package spaces

import (
	"github.com/juju/errors"

	"github.com/juju/juju/apiserver/common/networkingcommon"
	"github.com/juju/juju/state"
)

// OpFactory describes a source of model operations
// required by the spaces API.
type OpFactory interface {
	// NewRemoveSpaceModelOp returns an operation for removing a space.
	NewRemoveSpaceModelOp(fromName string) (state.ModelOperation, error)

	// NewRenameSpaceModelOp returns an operation for renaming a space.
	NewRenameSpaceModelOp(fromName, toName string) (state.ModelOperation, error)

	// NewUpdateSpaceModelOp returns an operation for updating a space with new CIDRs.
	NewUpdateSpaceModelOp(spaceID string, subnets []networkingcommon.BackingSubnet) (MoveToSpaceModelOp, error)
}

type opFactory struct {
	st *state.State
}

func newOpFactory(st *state.State) OpFactory {
	return &opFactory{st: st}
}

// NewRemoveSpaceModelOp (OpFactory) returns an operation
// for removing a space.
func (f *opFactory) NewRemoveSpaceModelOp(fromName string) (state.ModelOperation, error) {
	space, err := f.st.SpaceByName(fromName)
	if err != nil {
		return nil, errors.Trace(err)
	}
	subnets, err := space.Subnets()
	if err != nil {
		return nil, errors.Trace(err)
	}
	n := make([]Subnet, len(subnets))
	for i, subnet := range subnets {
		n[i] = subnet
	}
	return NewRemoveSpaceModelOp(space, n), nil
}

// NewRenameSpaceModelOp (OpFactory) returns an operation
// for renaming a space.
func (f *opFactory) NewRenameSpaceModelOp(fromName, toName string) (state.ModelOperation, error) {
	space, err := f.st.SpaceByName(fromName)
	controllerSettings := f.st.NewControllerSettings()
	if err != nil {
		return nil, errors.Trace(err)
	}
	return NewRenameSpaceModelOp(f.st.IsController(), controllerSettings, &renameSpaceStateShim{f.st}, space, toName), nil
}

// NewUpdateSpaceModelOp (OpFactory) returns an operation
// for updating a space.
func (f *opFactory) NewUpdateSpaceModelOp(spaceID string, subnets []networkingcommon.BackingSubnet) (MoveToSpaceModelOp, error) {
	subs := make([]UpdateSubnet, len(subnets))
	for i, subnet := range subnets {
		subs[i] = subnet
	}
<<<<<<< HEAD
	return NewRenameSpaceModelOp(model.IsControllerModel(), controllerSettings, &renameSpaceStateShim{f.st}, space, toName), nil
}

// NewUpdateSpaceModelOp (OpFactory) returns an operation
// for updating a space.
func (f *opFactory) NewUpdateSpaceModelOp(spaceID string, subnets []networkingcommon.BackingSubnet) (MoveToSpaceModelOp, error) {
	subs := make([]UpdateSubnet, len(subnets))
	for i, subnet := range subnets {
		subs[i] = subnet
	}
=======
>>>>>>> e7ccd6ed
	return NewUpdateSpaceModelOp(spaceID, subs), nil
}<|MERGE_RESOLUTION|>--- conflicted
+++ resolved
@@ -67,18 +67,5 @@
 	for i, subnet := range subnets {
 		subs[i] = subnet
 	}
-<<<<<<< HEAD
-	return NewRenameSpaceModelOp(model.IsControllerModel(), controllerSettings, &renameSpaceStateShim{f.st}, space, toName), nil
-}
-
-// NewUpdateSpaceModelOp (OpFactory) returns an operation
-// for updating a space.
-func (f *opFactory) NewUpdateSpaceModelOp(spaceID string, subnets []networkingcommon.BackingSubnet) (MoveToSpaceModelOp, error) {
-	subs := make([]UpdateSubnet, len(subnets))
-	for i, subnet := range subnets {
-		subs[i] = subnet
-	}
-=======
->>>>>>> e7ccd6ed
 	return NewUpdateSpaceModelOp(spaceID, subs), nil
 }