// Copyright 2016 Canonical Ltd.
// Licensed under the AGPLv3, see LICENCE file for details.

package bundle_test

import (
	"context"
	"fmt"
	"strings"

	"github.com/juju/charm/v11"
	"github.com/juju/charm/v11/resource"
	"github.com/juju/description/v4"
	"github.com/juju/names/v4"
	jc "github.com/juju/testing/checkers"
	"github.com/kr/pretty"
	gc "gopkg.in/check.v1"

	"github.com/juju/juju/apiserver/facades/client/bundle"
	apiservertesting "github.com/juju/juju/apiserver/testing"
	coreapplication "github.com/juju/juju/core/application"
	"github.com/juju/juju/core/network"
	"github.com/juju/juju/core/network/firewall"
	"github.com/juju/juju/rpc/params"
	coretesting "github.com/juju/juju/testing"
)

type bundleSuite struct {
	coretesting.BaseSuite
	auth     *apiservertesting.FakeAuthorizer
	facade   *bundle.APIv7
	st       *mockState
	modelTag names.ModelTag
}

var _ = gc.Suite(&bundleSuite{})

func (s *bundleSuite) SetUpTest(c *gc.C) {
	s.BaseSuite.SetUpTest(c)
	s.auth = &apiservertesting.FakeAuthorizer{
		Tag: names.NewUserTag("read"),
	}

	s.st = newMockState()
	s.modelTag = names.NewModelTag("some-uuid")
	s.facade = s.makeAPI(c)
}

func (s *bundleSuite) makeAPI(c *gc.C) *bundle.APIv7 {
	api, err := bundle.NewBundleAPI(
		s.st,
		s.auth,
		s.modelTag,
	)
	c.Assert(err, jc.ErrorIsNil)
<<<<<<< HEAD
	return &bundle.APIv7{api}
=======
	return &bundle.APIv6{api}
}

func (s *bundleSuite) TestGetChangesBundleContentError(c *gc.C) {
	args := params.BundleChangesParams{
		BundleDataYAML: ":",
	}
	r, err := s.facade.GetChanges(args)
	c.Assert(err, gc.ErrorMatches, `cannot read bundle YAML: malformed bundle: bundle is empty not valid`)
	c.Assert(r, gc.DeepEquals, params.BundleChangesResults{})
}

func (s *bundleSuite) TestGetChangesBundleVerificationErrors(c *gc.C) {
	args := params.BundleChangesParams{
		BundleDataYAML: `
            applications:
                django:
                    charm: django
                    to: [1]
                haproxy:
                    charm: 42
                    num_units: -1
        `,
	}
	r, err := s.facade.GetChanges(args)
	c.Assert(err, jc.ErrorIsNil)
	c.Assert(r.Changes, gc.IsNil)
	c.Assert(r.Errors, jc.SameContents, []string{
		`placement "1" refers to a machine not defined in this bundle`,
		`too many units specified in unit placement for application "django"`,
		`invalid charm URL in application "haproxy": cannot parse name and/or revision in URL "42": name "42" not valid`,
		`negative number of units specified on application "haproxy"`,
	})
}

func (s *bundleSuite) TestGetChangesBundleConstraintsError(c *gc.C) {
	args := params.BundleChangesParams{
		BundleDataYAML: `
            applications:
                django:
                    charm: django
                    num_units: 1
                    constraints: bad=wolf
        `,
	}
	r, err := s.facade.GetChanges(args)
	c.Assert(err, jc.ErrorIsNil)
	c.Assert(r.Changes, gc.IsNil)
	c.Assert(r.Errors, jc.SameContents, []string{
		`invalid constraints "bad=wolf" in application "django": unknown constraint "bad"`,
	})
}

func (s *bundleSuite) TestGetChangesBundleStorageError(c *gc.C) {
	args := params.BundleChangesParams{
		BundleDataYAML: `
            applications:
                django:
                    charm: django
                    num_units: 1
                    storage:
                        bad: 0,100M
        `,
	}
	r, err := s.facade.GetChanges(args)
	c.Assert(err, jc.ErrorIsNil)
	c.Assert(r.Changes, gc.IsNil)
	c.Assert(r.Errors, jc.SameContents, []string{
		`invalid storage "bad" in application "django": cannot parse count: count must be greater than zero, got "0"`,
	})
}

func (s *bundleSuite) TestGetChangesBundleDevicesError(c *gc.C) {
	args := params.BundleChangesParams{
		BundleDataYAML: `
            applications:
                django:
                    charm: django
                    num_units: 1
                    devices:
                        bad-gpu: -1,nvidia.com/gpu
        `,
	}
	r, err := s.facade.GetChanges(args)
	c.Assert(err, jc.ErrorIsNil)
	c.Assert(r.Changes, gc.IsNil)
	c.Assert(r.Errors, jc.SameContents, []string{
		`invalid device "bad-gpu" in application "django": count must be greater than zero, got "-1"`,
	})
}

func (s *bundleSuite) TestGetChangesSuccessV2(c *gc.C) {
	args := params.BundleChangesParams{
		BundleDataYAML: `
            applications:
                django:
                    charm: django
                    options:
                        debug: true
                    storage:
                        tmpfs: tmpfs,1G
                    devices:
                        bitcoinminer: 2,nvidia.com/gpu
                haproxy:
                    charm: haproxy
                    revision: 42
                    channel: stable
                    base: ubuntu@22.04/stable
            relations:
                - - django:web
                  - haproxy:web
        `,
	}
	r, err := s.facade.GetChanges(args)
	c.Assert(err, jc.ErrorIsNil)
	c.Check(r.Changes, jc.DeepEquals, []*params.BundleChange{{
		Id:     "addCharm-0",
		Method: "addCharm",
		Args:   []interface{}{"django", "", ""},
	}, {
		Id:     "deploy-1",
		Method: "deploy",
		Args: []interface{}{
			"$addCharm-0",
			"",
			"django",
			map[string]interface{}{"debug": true},
			"",
			map[string]string{"tmpfs": "tmpfs,1G"},
			map[string]string{"bitcoinminer": "2,nvidia.com/gpu"},
			map[string]string{},
			map[string]int{},
			0,
			"",
		},
		Requires: []string{"addCharm-0"},
	}, {
		Id:     "addCharm-2",
		Method: "addCharm",
		Args:   []interface{}{"haproxy", "jammy", "stable"},
	}, {
		Id:     "deploy-3",
		Method: "deploy",
		Args: []interface{}{
			"$addCharm-2",
			"jammy",
			"haproxy",
			map[string]interface{}{},
			"",
			map[string]string{},
			map[string]string{},
			map[string]string{},
			map[string]int{},
			0,
			"stable",
		},
		Requires: []string{"addCharm-2"},
	}, {
		Id:       "addRelation-4",
		Method:   "addRelation",
		Args:     []interface{}{"$deploy-1:web", "$deploy-3:web"},
		Requires: []string{"deploy-1", "deploy-3"},
	}}, gc.Commentf("\nobtained: %s\n", pretty.Sprint(r.Changes)))
	c.Assert(r.Errors, gc.IsNil)
}

func (s *bundleSuite) TestGetChangesWithOverlaysV6(c *gc.C) {
	args := params.BundleChangesParams{
		BundleDataYAML: `
            applications:
                django:
                    charm: django
                    options:
                        debug: true
                    storage:
                        tmpfs: tmpfs,1G
                    devices:
                        bitcoinminer: 2,nvidia.com/gpu
                haproxy:
                    charm: ch:haproxy-42
            relations:
                - - django:web
                  - haproxy:web
--- # overlay
description: remove haproxy
applications:
    haproxy:
        `,
	}

	expectedChanges_V6 := []*params.BundleChange{{
		Id:     "addCharm-0",
		Method: "addCharm",
		Args:   []interface{}{"django", "", ""},
	}, {
		Id:     "deploy-1",
		Method: "deploy",
		Args: []interface{}{
			"$addCharm-0",
			"",
			"django",
			map[string]interface{}{"debug": true},
			"",
			map[string]string{"tmpfs": "tmpfs,1G"},
			map[string]string{"bitcoinminer": "2,nvidia.com/gpu"},
			map[string]string{},
			map[string]int{},
			0,
			"",
		},
		Requires: []string{"addCharm-0"},
	}}

	apiv6 := s.makeAPI(c)
	r_v6, err_v6 := apiv6.GetChanges(args)
	c.Assert(err_v6, jc.ErrorIsNil)
	c.Assert(r_v6.Changes, jc.DeepEquals, expectedChanges_V6)
}

func (s *bundleSuite) TestGetChangesKubernetes(c *gc.C) {
	args := params.BundleChangesParams{
		BundleDataYAML: `
            bundle: kubernetes
            applications:
                django:
                    charm: django
                    scale: 1
                    options:
                        debug: true
                    storage:
                        tmpfs: tmpfs,1G
                    devices:
                        bitcoinminer: 2,nvidia.com/gpu
                haproxy:
                    charm: ch:haproxy
                    revision: 42
                    channel: stable
            relations:
                - - django:web
                  - haproxy:web
        `,
	}
	r, err := s.facade.GetChanges(args)
	c.Assert(err, jc.ErrorIsNil)
	c.Check(r.Changes, jc.DeepEquals, []*params.BundleChange{{
		Id:     "addCharm-0",
		Method: "addCharm",
		Args:   []interface{}{"django", "", ""},
	}, {
		Id:     "deploy-1",
		Method: "deploy",
		Args: []interface{}{
			"$addCharm-0",
			"",
			"django",
			map[string]interface{}{"debug": true},
			"",
			map[string]string{"tmpfs": "tmpfs,1G"},
			map[string]string{"bitcoinminer": "2,nvidia.com/gpu"},
			map[string]string{},
			map[string]int{},
			1,
			"",
		},
		Requires: []string{"addCharm-0"},
	}, {
		Id:     "addCharm-2",
		Method: "addCharm",
		Args:   []interface{}{"ch:haproxy", "", "stable"},
	}, {
		Id:     "deploy-3",
		Method: "deploy",
		Args: []interface{}{
			"$addCharm-2",
			"",
			"haproxy",
			map[string]interface{}{},
			"",
			map[string]string{},
			map[string]string{},
			map[string]string{},
			map[string]int{},
			0,
			"stable",
		},
		Requires: []string{"addCharm-2"},
	}, {
		Id:       "addRelation-4",
		Method:   "addRelation",
		Args:     []interface{}{"$deploy-1:web", "$deploy-3:web"},
		Requires: []string{"deploy-1", "deploy-3"},
	}}, gc.Commentf("\nobtained: %s\n", pretty.Sprint(r.Changes)))
	c.Assert(r.Errors, gc.IsNil)
}

func (s *bundleSuite) TestGetChangesBundleEndpointBindingsSuccess(c *gc.C) {
	args := params.BundleChangesParams{
		BundleDataYAML: `
            applications:
                django:
                    charm: django
                    num_units: 1
                    bindings:
                        url: public
        `,
	}
	r, err := s.facade.GetChanges(args)
	c.Assert(err, jc.ErrorIsNil)

	for _, change := range r.Changes {
		if change.Method == "deploy" {
			c.Assert(change, jc.DeepEquals, &params.BundleChange{
				Id:     "deploy-1",
				Method: "deploy",
				Args: []interface{}{
					"$addCharm-0",
					"",
					"django",
					map[string]interface{}{},
					"",
					map[string]string{},
					map[string]string{},
					map[string]string{"url": "public"},
					map[string]int{},
					0,
					"",
				},
				Requires: []string{"addCharm-0"},
			})
		}
	}
>>>>>>> 51044478
}

func (s *bundleSuite) TestGetChangesMapArgsBundleContentError(c *gc.C) {
	args := params.BundleChangesParams{
		BundleDataYAML: ":",
	}
	r, err := s.facade.GetChangesMapArgs(context.Background(), args)
	c.Assert(err, gc.ErrorMatches, `cannot read bundle YAML: malformed bundle: bundle is empty not valid`)
	c.Assert(r, gc.DeepEquals, params.BundleChangesMapArgsResults{})
}

func (s *bundleSuite) TestGetChangesMapArgsBundleVerificationErrors(c *gc.C) {
	args := params.BundleChangesParams{
		BundleDataYAML: `
            applications:
                django:
                    charm: django
                    to: [1]
                haproxy:
                    charm: 42
                    num_units: -1
        `,
	}
	r, err := s.facade.GetChangesMapArgs(context.Background(), args)
	c.Assert(err, jc.ErrorIsNil)
	c.Assert(r.Changes, gc.IsNil)
	c.Assert(r.Errors, jc.SameContents, []string{
		`placement "1" refers to a machine not defined in this bundle`,
		`too many units specified in unit placement for application "django"`,
		`invalid charm URL in application "haproxy": cannot parse name and/or revision in URL "42": name "42" not valid`,
		`negative number of units specified on application "haproxy"`,
	})
}

func (s *bundleSuite) TestGetChangesMapArgsBundleConstraintsError(c *gc.C) {
	args := params.BundleChangesParams{
		BundleDataYAML: `
            applications:
                django:
                    charm: django
                    num_units: 1
                    constraints: bad=wolf
        `,
	}
	r, err := s.facade.GetChangesMapArgs(context.Background(), args)
	c.Assert(err, jc.ErrorIsNil)
	c.Assert(r.Changes, gc.IsNil)
	c.Assert(r.Errors, jc.SameContents, []string{
		`invalid constraints "bad=wolf" in application "django": unknown constraint "bad"`,
	})
}

func (s *bundleSuite) TestGetChangesMapArgsBundleStorageError(c *gc.C) {
	args := params.BundleChangesParams{
		BundleDataYAML: `
            applications:
                django:
                    charm: django
                    num_units: 1
                    storage:
                        bad: 0,100M
        `,
	}
	r, err := s.facade.GetChangesMapArgs(context.Background(), args)
	c.Assert(err, jc.ErrorIsNil)
	c.Assert(r.Changes, gc.IsNil)
	c.Assert(r.Errors, jc.SameContents, []string{
		`invalid storage "bad" in application "django": cannot parse count: count must be greater than zero, got "0"`,
	})
}

func (s *bundleSuite) TestGetChangesMapArgsBundleDevicesError(c *gc.C) {
	args := params.BundleChangesParams{
		BundleDataYAML: `
            applications:
                django:
                    charm: django
                    num_units: 1
                    devices:
                        bad-gpu: -1,nvidia.com/gpu
        `,
	}
	r, err := s.facade.GetChangesMapArgs(context.Background(), args)
	c.Assert(err, jc.ErrorIsNil)
	c.Assert(r.Changes, gc.IsNil)
	c.Assert(r.Errors, jc.SameContents, []string{
		`invalid device "bad-gpu" in application "django": count must be greater than zero, got "-1"`,
	})
}

func (s *bundleSuite) TestGetChangesMapArgsSuccess(c *gc.C) {
	args := params.BundleChangesParams{
		BundleDataYAML: `
            applications:
                django:
                    charm: django
                    options:
                        debug: true
                    storage:
                        tmpfs: tmpfs,1G
                    devices:
                        bitcoinminer: 2,nvidia.com/gpu
                haproxy:
                    charm: ch:haproxy
                    revision: 42
                    channel: stable
                    base: ubuntu@22.04/stable
            relations:
                - - django:web
                  - haproxy:web
        `,
	}
	r, err := s.facade.GetChangesMapArgs(context.Background(), args)
	c.Assert(err, jc.ErrorIsNil)
	c.Check(r.Changes, jc.DeepEquals, []*params.BundleChangesMapArgs{{
		Id:     "addCharm-0",
		Method: "addCharm",
		Args: map[string]interface{}{
			"charm": "django",
		},
	}, {
		Id:     "deploy-1",
		Method: "deploy",
		Args: map[string]interface{}{
			"application": "django",
			"charm":       "$addCharm-0",
			"devices": map[string]interface{}{
				"bitcoinminer": "2,nvidia.com/gpu",
			},
			"options": map[string]interface{}{
				"debug": true,
			},
			"storage": map[string]interface{}{
				"tmpfs": "tmpfs,1G",
			},
		},
		Requires: []string{"addCharm-0"},
	}, {
		Id:     "addCharm-2",
		Method: "addCharm",
		Args: map[string]interface{}{
			"channel":  "stable",
			"charm":    "ch:haproxy",
			"revision": float64(42),
			"base":     "ubuntu@22.04/stable",
		},
	}, {
		Id:     "deploy-3",
		Method: "deploy",
		Args: map[string]interface{}{
			"channel":     "stable",
			"application": "haproxy",
			"charm":       "$addCharm-2",
			"base":        "ubuntu@22.04/stable",
		},
		Requires: []string{"addCharm-2"},
	}, {
		Id:     "addRelation-4",
		Method: "addRelation",
		Args: map[string]interface{}{
			"endpoint1": "$deploy-1:web",
			"endpoint2": "$deploy-3:web",
		},
		Requires: []string{"deploy-1", "deploy-3"},
	}}, gc.Commentf("\nobtained: %s\n", pretty.Sprint(r.Changes)))
	for _, err := range r.Errors {
		c.Assert(err, gc.Equals, "")
	}
}

func (s *bundleSuite) TestGetChangesMapArgsSuccessCharmHubRevision(c *gc.C) {
	args := params.BundleChangesParams{
		BundleDataYAML: `
            applications:
                django:
                    charm: django
                    revision: 76
                    channel: candidate
        `,
	}
	r, err := s.facade.GetChangesMapArgs(context.Background(), args)
	c.Assert(err, jc.ErrorIsNil)
	c.Check(r.Changes, jc.DeepEquals, []*params.BundleChangesMapArgs{{
		Id:     "addCharm-0",
		Method: "addCharm",
		Args: map[string]interface{}{
			"revision": float64(76),
			"channel":  "candidate",
			"charm":    "django",
		},
	}, {
		Id:     "deploy-1",
		Method: "deploy",
		Args: map[string]interface{}{
			"application": "django",
			"channel":     "candidate",
			"charm":       "$addCharm-0",
		},
		Requires: []string{"addCharm-0"},
	}})
	for _, err := range r.Errors {
		c.Assert(err, gc.Equals, "")
	}
}

func (s *bundleSuite) TestGetChangesMapArgsKubernetes(c *gc.C) {
	args := params.BundleChangesParams{
		BundleDataYAML: `
            bundle: kubernetes
            applications:
                django:
                    charm: django
                    scale: 1
                    options:
                        debug: true
                    storage:
                        tmpfs: tmpfs,1G
                    devices:
                        bitcoinminer: 2,nvidia.com/gpu
                haproxy:
                    charm: ch:haproxy
                    revision: 42
                    channel: stable
            relations:
                - - django:web
                  - haproxy:web
        `,
	}
	r, err := s.facade.GetChangesMapArgs(context.Background(), args)
	c.Assert(err, jc.ErrorIsNil)
	c.Check(r.Changes, jc.DeepEquals, []*params.BundleChangesMapArgs{{
		Id:     "addCharm-0",
		Method: "addCharm",
		Args: map[string]interface{}{
			"charm": "django",
		},
	}, {
		Id:     "deploy-1",
		Method: "deploy",
		Args: map[string]interface{}{
			"application": "django",
			"charm":       "$addCharm-0",
			"devices": map[string]interface{}{
				"bitcoinminer": "2,nvidia.com/gpu",
			},
			"num-units": float64(1),
			"options": map[string]interface{}{
				"debug": true,
			},
			"storage": map[string]interface{}{
				"tmpfs": "tmpfs,1G",
			},
		},
		Requires: []string{"addCharm-0"},
	}, {
		Id:     "addCharm-2",
		Method: "addCharm",
		Args: map[string]interface{}{
			"channel":  "stable",
			"charm":    "ch:haproxy",
			"revision": float64(42),
		},
	}, {
		Id:     "deploy-3",
		Method: "deploy",
		Args: map[string]interface{}{
			"channel":     "stable",
			"application": "haproxy",
			"charm":       "$addCharm-2",
		},
		Requires: []string{"addCharm-2"},
	}, {
		Id:     "addRelation-4",
		Method: "addRelation",
		Args: map[string]interface{}{
			"endpoint1": "$deploy-1:web",
			"endpoint2": "$deploy-3:web",
		},
		Requires: []string{"deploy-1", "deploy-3"},
	}}, gc.Commentf("\nobtained: %s\n", pretty.Sprint(r.Changes)))
	for _, err := range r.Errors {
		c.Assert(err, gc.Equals, "")
	}
}

func (s *bundleSuite) TestGetChangesMapArgsBundleEndpointBindingsSuccess(c *gc.C) {
	args := params.BundleChangesParams{
		BundleDataYAML: `
            applications:
                django:
                    charm: django
                    num_units: 1
                    bindings:
                        url: public
        `,
	}
	r, err := s.facade.GetChangesMapArgs(context.Background(), args)
	c.Assert(err, jc.ErrorIsNil)

	for _, change := range r.Changes {
		if change.Method == "deploy" {
			c.Assert(change, jc.DeepEquals, &params.BundleChangesMapArgs{
				Id:     "deploy-1",
				Method: "deploy",
				Args: map[string]interface{}{
					"application": "django",
					"charm":       "$addCharm-0",
					"endpoint-bindings": map[string]interface{}{
						"url": "public",
					},
				},
				Requires: []string{"addCharm-0"},
			})
		}
	}
}

func (s *bundleSuite) TestExportBundleFailNoApplication(c *gc.C) {
	s.st.model = description.NewModel(description.ModelArgs{Owner: names.NewUserTag("magic"),
		Config:      coretesting.FakeConfig(),
		CloudRegion: "some-region"})
	s.st.model.SetStatus(description.StatusArgs{Value: "available"})

	result, err := s.facade.ExportBundle(context.Background(), params.ExportBundleParams{})
	c.Assert(err, gc.NotNil)
	c.Assert(result, gc.Equals, params.StringResult{})
	c.Check(err, gc.ErrorMatches, "nothing to export as there are no applications")
	s.st.CheckCall(c, 0, "ExportPartial", s.st.GetExportConfig())
}

func (s *bundleSuite) minimalApplicationArgs(modelType string) description.ApplicationArgs {
	return s.minimalApplicationArgsWithCharmConfig(modelType, map[string]interface{}{
		"key": "value",
	})
}

func (s *bundleSuite) minimalApplicationArgsWithCharmConfig(modelType string, charmConfig map[string]interface{}) description.ApplicationArgs {
	s.st.Spaces["1"] = "vlan2"
	s.st.Spaces[network.AlphaSpaceId] = network.AlphaSpaceName
	result := description.ApplicationArgs{
		Tag:                  names.NewApplicationTag("ubuntu"),
		Type:                 modelType,
		CharmURL:             "ch:ubuntu",
		Channel:              "stable",
		CharmModifiedVersion: 1,
		CharmConfig:          charmConfig,
		Leader:               "ubuntu/0",
		LeadershipSettings: map[string]interface{}{
			"leader": true,
		},
		MetricsCredentials: []byte("sekrit"),
		EndpointBindings:   map[string]string{"juju-info": "1", "another": "0"},
	}
	if modelType == description.CAAS {
		result.PasswordHash = "some-hash"
		result.PodSpec = "some-spec"
		result.CloudService = &description.CloudServiceArgs{
			ProviderId: "some-provider",
			Addresses: []description.AddressArgs{
				{Value: "10.0.0.1", Type: "special"},
				{Value: "10.0.0.2", Type: "other"},
			},
		}
	}
	return result
}

func minimalUnitArgs(modelType string) description.UnitArgs {
	result := description.UnitArgs{
		Tag:          names.NewUnitTag("ubuntu/0"),
		Type:         modelType,
		Machine:      names.NewMachineTag("0"),
		PasswordHash: "secure-hash",
	}
	if modelType == description.CAAS {
		result.CloudContainer = &description.CloudContainerArgs{
			ProviderId: "some-provider",
			Address:    description.AddressArgs{Value: "10.0.0.1", Type: "special"},
			Ports:      []string{"80", "443"},
		}
	}
	return result
}

func minimalStatusArgs() description.StatusArgs {
	return description.StatusArgs{
		Value: "running",
	}
}

func (s *bundleSuite) TestExportBundleWithApplication(c *gc.C) {
	s.st.model = description.NewModel(description.ModelArgs{Owner: names.NewUserTag("magic"),
		Config:      coretesting.FakeConfig(),
		CloudRegion: "some-region"})

	app := s.st.model.AddApplication(s.minimalApplicationArgs(description.IAAS))
	app.SetCharmOrigin(description.CharmOriginArgs{Platform: "amd64/ubuntu/20.04/stable"})
	app.SetStatus(minimalStatusArgs())

	u := app.AddUnit(minimalUnitArgs(app.Type()))
	u.SetAgentStatus(minimalStatusArgs())

	s.st.model.SetStatus(description.StatusArgs{Value: "available"})

	result, err := s.facade.ExportBundle(context.Background(), params.ExportBundleParams{})
	c.Assert(err, jc.ErrorIsNil)
	expectedResult := params.StringResult{Result: `
default-base: ubuntu@20.04/stable
applications:
  ubuntu:
    charm: ubuntu
    channel: stable
    num_units: 1
    to:
    - "0"
    options:
      key: value
    bindings:
      another: alpha
      juju-info: vlan2
`[1:]}

	c.Assert(result, gc.Equals, expectedResult)
	s.st.CheckCall(c, 0, "ExportPartial", s.st.GetExportConfig())
}

func (s *bundleSuite) TestExportBundleWithApplicationResources(c *gc.C) {
	s.st.model = description.NewModel(description.ModelArgs{Owner: names.NewUserTag("magic"),
		Config:      coretesting.FakeConfig(),
		CloudRegion: "some-region"})

	app := s.st.model.AddApplication(s.minimalApplicationArgs(description.IAAS))
	app.SetCharmOrigin(description.CharmOriginArgs{Platform: "amd64/ubuntu/20.04/stable"})
	app.SetStatus(minimalStatusArgs())

	res := app.AddResource(description.ResourceArgs{Name: "foo-file"})
	res.SetApplicationRevision(description.ResourceRevisionArgs{
		Revision: 42,
		Type:     "file",
		Origin:   resource.OriginStore.String(),
	})
	res2 := app.AddResource(description.ResourceArgs{Name: "bar-file"})
	res2.SetApplicationRevision(description.ResourceRevisionArgs{
		Revision: 0,
		Type:     "file",
		Origin:   resource.OriginUpload.String(),
	})

	u := app.AddUnit(minimalUnitArgs(app.Type()))
	u.SetAgentStatus(minimalStatusArgs())

	s.st.model.SetStatus(description.StatusArgs{Value: "available"})

	result, err := s.facade.ExportBundle(context.Background(), params.ExportBundleParams{})
	c.Assert(err, jc.ErrorIsNil)
	expectedResult := params.StringResult{Result: `
default-base: ubuntu@20.04/stable
applications:
  ubuntu:
    charm: ubuntu
    channel: stable
    resources:
      foo-file: 42
    num_units: 1
    to:
    - "0"
    options:
      key: value
    bindings:
      another: alpha
      juju-info: vlan2
`[1:]}

	c.Assert(result, gc.Equals, expectedResult)
	s.st.CheckCall(c, 0, "ExportPartial", s.st.GetExportConfig())
}

func (s *bundleSuite) TestExportBundleWithApplicationStorage(c *gc.C) {
	s.st.model = description.NewModel(description.ModelArgs{Owner: names.NewUserTag("magic"),
		Config:      coretesting.FakeConfig(),
		CloudRegion: "some-region"})

	args := s.minimalApplicationArgs(description.IAAS)
	// Add storage constraints to the app
	args.StorageConstraints = map[string]description.StorageConstraintArgs{
		"storage1": {
			Pool:  "pool1",
			Size:  1024,
			Count: 3,
		},
		"storage2": {
			Pool: "pool2",
			Size: 4096,
		},
		"storage3": {
			Size: 2048,
		},
	}
	app := s.st.model.AddApplication(args)
	app.SetCharmOrigin(description.CharmOriginArgs{Platform: "amd64/ubuntu/20.04/stable"})
	app.SetStatus(minimalStatusArgs())

	u := app.AddUnit(minimalUnitArgs(app.Type()))
	u.SetAgentStatus(minimalStatusArgs())

	s.st.model.SetStatus(description.StatusArgs{Value: "available"})

	result, err := s.facade.ExportBundle(context.Background(), params.ExportBundleParams{})
	c.Assert(err, jc.ErrorIsNil)
	expectedResult := params.StringResult{Result: `
default-base: ubuntu@20.04/stable
applications:
  ubuntu:
    charm: ubuntu
    channel: stable
    num_units: 1
    to:
    - "0"
    options:
      key: value
    storage:
      storage1: pool1,3,1024M
      storage2: pool2,4096M
      storage3: 2048M
    bindings:
      another: alpha
      juju-info: vlan2
`[1:]}

	c.Assert(result, gc.Equals, expectedResult)
	s.st.CheckCall(c, 0, "ExportPartial", s.st.GetExportConfig())
}

func (s *bundleSuite) TestExportBundleWithTrustedApplication(c *gc.C) {
	s.st.model = description.NewModel(description.ModelArgs{Owner: names.NewUserTag("magic"),
		Config:      coretesting.FakeConfig(),
		CloudRegion: "some-region"})

	appArgs := s.minimalApplicationArgs(description.IAAS)
	appArgs.ApplicationConfig = map[string]interface{}{
		coreapplication.TrustConfigOptionName: true,
	}

	app := s.st.model.AddApplication(appArgs)
	app.SetCharmOrigin(description.CharmOriginArgs{Platform: "amd64/ubuntu/20.04/stable"})
	app.SetStatus(minimalStatusArgs())

	u := app.AddUnit(minimalUnitArgs(app.Type()))
	u.SetAgentStatus(minimalStatusArgs())

	s.st.model.SetStatus(description.StatusArgs{Value: "available"})

	result, err := s.facade.ExportBundle(context.Background(), params.ExportBundleParams{})
	c.Assert(err, jc.ErrorIsNil)
	expectedResult := params.StringResult{Result: `
default-base: ubuntu@20.04/stable
applications:
  ubuntu:
    charm: ubuntu
    channel: stable
    num_units: 1
    to:
    - "0"
    options:
      key: value
    bindings:
      another: alpha
      juju-info: vlan2
    trust: true
`[1:]}

	c.Assert(result, gc.Equals, expectedResult)
	s.st.CheckCall(c, 0, "ExportPartial", s.st.GetExportConfig())
}

func (s *bundleSuite) TestExportBundleWithApplicationOffers(c *gc.C) {
	s.st.model = description.NewModel(description.ModelArgs{Owner: names.NewUserTag("magic"),
		Config:      coretesting.FakeConfig(),
		CloudRegion: "some-region"})

	app := s.st.model.AddApplication(s.minimalApplicationArgs(description.IAAS))
	app.SetCharmOrigin(description.CharmOriginArgs{Platform: "amd64/ubuntu/20.04/stable"})
	app.SetStatus(minimalStatusArgs())
	u := app.AddUnit(minimalUnitArgs(app.Type()))
	u.SetAgentStatus(minimalStatusArgs())

	_ = app.AddOffer(description.ApplicationOfferArgs{
		OfferName: "my-offer",
		Endpoints: map[string]string{
			"endpoint-1": "endpoint-1",
			"endpoint-2": "endpoint-2",
		},
		ACL: map[string]string{
			"admin": "admin",
			"foo":   "consume",
		},
	})

	_ = app.AddOffer(description.ApplicationOfferArgs{
		OfferName: "my-other-offer",
		Endpoints: map[string]string{
			"endpoint-1": "endpoint-1",
			"endpoint-2": "endpoint-2",
		},
	})

	// Add second app without an offer
	app2Args := s.minimalApplicationArgs(description.IAAS)
	app2Args.Tag = names.NewApplicationTag("foo")
	app2 := s.st.model.AddApplication(app2Args)
	app2.SetCharmOrigin(description.CharmOriginArgs{Platform: "amd64/ubuntu/20.04/stable"})
	app2.SetStatus(minimalStatusArgs())

	s.st.model.SetStatus(description.StatusArgs{Value: "available"})

	result, err := s.facade.ExportBundle(context.Background(), params.ExportBundleParams{})
	c.Assert(err, jc.ErrorIsNil)
	expectedResult := params.StringResult{Result: `
default-base: ubuntu@20.04/stable
applications:
  foo:
    charm: ubuntu
    channel: stable
    options:
      key: value
    bindings:
      another: alpha
      juju-info: vlan2
  ubuntu:
    charm: ubuntu
    channel: stable
    num_units: 1
    to:
    - "0"
    options:
      key: value
    bindings:
      another: alpha
      juju-info: vlan2
--- # overlay.yaml
applications:
  ubuntu:
    offers:
      my-offer:
        endpoints:
        - endpoint-1
        - endpoint-2
        acl:
          admin: admin
          foo: consume
      my-other-offer:
        endpoints:
        - endpoint-1
        - endpoint-2
`[1:]}

	c.Assert(result, gc.Equals, expectedResult)
	s.st.CheckCall(c, 0, "ExportPartial", s.st.GetExportConfig())
}

func (s *bundleSuite) TestExportBundleWithApplicationCharmConfig(c *gc.C) {
	s.st.model = description.NewModel(description.ModelArgs{Owner: names.NewUserTag("magic"),
		Config:      coretesting.FakeConfig(),
		CloudRegion: "some-region"})

	app := s.st.model.AddApplication(s.minimalApplicationArgsWithCharmConfig(description.IAAS, map[string]interface{}{
		"key": "value",
		"ssl_ca": `-----BEGIN RSA PRIVATE KEY-----
Proc-Type: 4,ENCRYPTED
DEK-Info: DES-EDE3-CBC,EA657EE6FE842AD0

B8UX3J49NUiCPo0y/fhUJWdSzKjWicY13BJrsX5cv20gVjPLkkSo54BvUwhn8QgJ
D0n4TJ4TcpUtQCDhbXZNiNPNQOoahRi7AkViDSoGxZ/6HKaJR7NqDHaiikgQFcb5
6dMG8C30VjuTrbS4y5O/LqmYV9Gj6bkxuHGgxJaDN2og2RJCRJb16Ubl0HR2S129
dZA0UyQTtDkUwlhVBaQW0Rp0nwVTFZo8g5PXpvT+MsdGgs5Pop+lYq4gSCpuw3vV
T2UBOEQyYcok//9J3N+GRgfQbTidbgs8uGFGT4L8b8Ybji7Dhm/SkKpgVdH2wMuD
yxKSfIt/Gm7j1I2DnZtLrd+zUSJql2UiYMeQ7suHBHBKtFriv01zFeCzChQ17uiJ
NUo5IBzc+fagnN6aNaA5ImR07PHwMu4es4ORAEB+q/N3/0Eoe1U9h+ZBd6a7DM5V
5A/wizu2jM25tfTNwQfaSkYCZzpGmucVwMj7NO5Rbjw2/PCOo5IP8GNahXF/cxPQ
KqbIyT9nMPvKX8o9MR3Adzv5to5s9cPSyKSFfSZhJv+oXRdr8z9WaElIBJ0K0um/
ueteAX4s+U2F1Y7FAG1ivUnCOrzezvivuiPq7JS2PJh/jbdyu30xAu2gG/LZRWx+
m9zwCMUSxdrsBefl05WTzTjlpclwdjoG1sztRZ1d3/PoaMtjfLGePyEPbPFpPraq
//Dj/MNKy9sefqX4NcqRtMvGj/0VuFspXsl3B1fHRrM7BsB8IM0+BheS22+dXfOK
0EicO5ePw5Ji2vptC3ME+X3OztzJtfG/FN2CNvnLIKaR/N0v9Qt66U6aNoKPWD8l
2PW+b/BV0dz0YTo16sd6txcmcaUIo5ysZrCWLYGsoRLL1uNAlgRT8Qb2jO8liEhg
rfg5GH6RWpUL4mPo6cZ6GFAVPcdbPPSPMUSGscixeRo7oUqhnZrhvJ7L+I3TF7Pp
+aWbBpRkTvYiB3/BkgMUfZzozAv6WB2MQttHqjo7cQYgT9MklCJ80a92BkVtQsRa
hgDd6BUMA3ag4j0LivJflEmLd7prFVAcfyuN13UFku49soESUVnbPaWogyrGtc5w
CvbTazcsKiDEJqGuZhfT0ixCNPrgLj5dNJrWOmFdpZRqa/tgShkf91qCjtMq7AEi
eRQ/yOFb0sPjntORQoo0hdmXP3Y+5Ob4NqL2MNbCEf4uMOZ6OtsK4yCTfzVCMQve
pQeoosXle1nOjMrRotk6/QzbKh5rMApEjaNKekwcb47Qa8pnw2RFYZT9wsF0a7wd
wqINbgN2rnQ6Aea4If7O6Nh1Ftkrk2BW7g8N3OVwryQTFIKQ1W6Pgq6SeqoOVy0m
S6funfA+kqwEK+iXu2afvewDQkWY8+e5WkQc/5aGkbJ3K7pX8mnTgLdwGe8lZa+M
3VClT/XiHxU0ka8meio/4tq/SQUqlxiNWzgw7TJZfD1if0lAStEMAcBzZ96EQrre
HaXavAO1UPl2BczwaU2O2MDcXSE21Jw1cDCas2jc90X/iBEBM50xXTwAtNmJ84mg
UGNmDMvj8tUYI7+SvffHrTBwBPvcGeXa7XP4Au+GoJUN0jHspCeik/04KwanRCmu
-----END RSA PRIVATE KEY-----`,
	}))
	app.SetCharmOrigin(description.CharmOriginArgs{Platform: "amd64/ubuntu/20.04/stable"})
	app.SetStatus(minimalStatusArgs())
	u := app.AddUnit(minimalUnitArgs(app.Type()))
	u.SetAgentStatus(minimalStatusArgs())

	_ = app.AddOffer(description.ApplicationOfferArgs{
		OfferName: "my-offer",
		Endpoints: map[string]string{
			"endpoint-1": "endpoint-1",
			"endpoint-2": "endpoint-2",
		},
		ACL: map[string]string{
			"admin": "admin",
			"foo":   "--- {}",
			"ssl_ca": `-----BEGIN RSA PRIVATE KEY-----
Proc-Type: 4,ENCRYPTED
DEK-Info: DES-EDE3-CBC,EA657EE6FE842AD0

B8UX3J49NUiCPo0y/fhUJWdSzKjWicY13BJrsX5cv20gVjPLkkSo54BvUwhn8QgJ
D0n4TJ4TcpUtQCDhbXZNiNPNQOoahRi7AkViDSoGxZ/6HKaJR7NqDHaiikgQFcb5
6dMG8C30VjuTrbS4y5O/LqmYV9Gj6bkxuHGgxJaDN2og2RJCRJb16Ubl0HR2S129
dZA0UyQTtDkUwlhVBaQW0Rp0nwVTFZo8g5PXpvT+MsdGgs5Pop+lYq4gSCpuw3vV
T2UBOEQyYcok//9J3N+GRgfQbTidbgs8uGFGT4L8b8Ybji7Dhm/SkKpgVdH2wMuD
yxKSfIt/Gm7j1I2DnZtLrd+zUSJql2UiYMeQ7suHBHBKtFriv01zFeCzChQ17uiJ
NUo5IBzc+fagnN6aNaA5ImR07PHwMu4es4ORAEB+q/N3/0Eoe1U9h+ZBd6a7DM5V
5A/wizu2jM25tfTNwQfaSkYCZzpGmucVwMj7NO5Rbjw2/PCOo5IP8GNahXF/cxPQ
KqbIyT9nMPvKX8o9MR3Adzv5to5s9cPSyKSFfSZhJv+oXRdr8z9WaElIBJ0K0um/
ueteAX4s+U2F1Y7FAG1ivUnCOrzezvivuiPq7JS2PJh/jbdyu30xAu2gG/LZRWx+
m9zwCMUSxdrsBefl05WTzTjlpclwdjoG1sztRZ1d3/PoaMtjfLGePyEPbPFpPraq
//Dj/MNKy9sefqX4NcqRtMvGj/0VuFspXsl3B1fHRrM7BsB8IM0+BheS22+dXfOK
0EicO5ePw5Ji2vptC3ME+X3OztzJtfG/FN2CNvnLIKaR/N0v9Qt66U6aNoKPWD8l
2PW+b/BV0dz0YTo16sd6txcmcaUIo5ysZrCWLYGsoRLL1uNAlgRT8Qb2jO8liEhg
rfg5GH6RWpUL4mPo6cZ6GFAVPcdbPPSPMUSGscixeRo7oUqhnZrhvJ7L+I3TF7Pp
+aWbBpRkTvYiB3/BkgMUfZzozAv6WB2MQttHqjo7cQYgT9MklCJ80a92BkVtQsRa
hgDd6BUMA3ag4j0LivJflEmLd7prFVAcfyuN13UFku49soESUVnbPaWogyrGtc5w
CvbTazcsKiDEJqGuZhfT0ixCNPrgLj5dNJrWOmFdpZRqa/tgShkf91qCjtMq7AEi
eRQ/yOFb0sPjntORQoo0hdmXP3Y+5Ob4NqL2MNbCEf4uMOZ6OtsK4yCTfzVCMQve
pQeoosXle1nOjMrRotk6/QzbKh5rMApEjaNKekwcb47Qa8pnw2RFYZT9wsF0a7wd
wqINbgN2rnQ6Aea4If7O6Nh1Ftkrk2BW7g8N3OVwryQTFIKQ1W6Pgq6SeqoOVy0m
S6funfA+kqwEK+iXu2afvewDQkWY8+e5WkQc/5aGkbJ3K7pX8mnTgLdwGe8lZa+M
3VClT/XiHxU0ka8meio/4tq/SQUqlxiNWzgw7TJZfD1if0lAStEMAcBzZ96EQrre
HaXavAO1UPl2BczwaU2O2MDcXSE21Jw1cDCas2jc90X/iBEBM50xXTwAtNmJ84mg
UGNmDMvj8tUYI7+SvffHrTBwBPvcGeXa7XP4Au+GoJUN0jHspCeik/04KwanRCmu
-----END RSA PRIVATE KEY-----`,
		},
	})

	_ = app.AddOffer(description.ApplicationOfferArgs{
		OfferName: "my-other-offer",
		Endpoints: map[string]string{
			"endpoint-1": "endpoint-1",
			"endpoint-2": "endpoint-2",
		},
	})

	// Add second app without an offer
	app2Args := s.minimalApplicationArgs(description.IAAS)
	app2Args.Tag = names.NewApplicationTag("foo")
	app2 := s.st.model.AddApplication(app2Args)
	app2.SetCharmOrigin(description.CharmOriginArgs{Platform: "amd64/ubuntu/20.04/stable"})
	app2.SetStatus(minimalStatusArgs())

	s.st.model.SetStatus(description.StatusArgs{Value: "available"})

	result, err := s.facade.ExportBundle(context.Background(), params.ExportBundleParams{})
	c.Assert(err, jc.ErrorIsNil)
	expectedResult := params.StringResult{Result: `
default-base: ubuntu@20.04/stable
applications:
  foo:
    charm: ubuntu
    channel: stable
    options:
      key: value
    bindings:
      another: alpha
      juju-info: vlan2
  ubuntu:
    charm: ubuntu
    channel: stable
    num_units: 1
    to:
    - "0"
    options:
      key: value
      ssl_ca: |-
        -----BEGIN RSA PRIVATE KEY-----
        Proc-Type: 4,ENCRYPTED
        DEK-Info: DES-EDE3-CBC,EA657EE6FE842AD0

        B8UX3J49NUiCPo0y/fhUJWdSzKjWicY13BJrsX5cv20gVjPLkkSo54BvUwhn8QgJ
        D0n4TJ4TcpUtQCDhbXZNiNPNQOoahRi7AkViDSoGxZ/6HKaJR7NqDHaiikgQFcb5
        6dMG8C30VjuTrbS4y5O/LqmYV9Gj6bkxuHGgxJaDN2og2RJCRJb16Ubl0HR2S129
        dZA0UyQTtDkUwlhVBaQW0Rp0nwVTFZo8g5PXpvT+MsdGgs5Pop+lYq4gSCpuw3vV
        T2UBOEQyYcok//9J3N+GRgfQbTidbgs8uGFGT4L8b8Ybji7Dhm/SkKpgVdH2wMuD
        yxKSfIt/Gm7j1I2DnZtLrd+zUSJql2UiYMeQ7suHBHBKtFriv01zFeCzChQ17uiJ
        NUo5IBzc+fagnN6aNaA5ImR07PHwMu4es4ORAEB+q/N3/0Eoe1U9h+ZBd6a7DM5V
        5A/wizu2jM25tfTNwQfaSkYCZzpGmucVwMj7NO5Rbjw2/PCOo5IP8GNahXF/cxPQ
        KqbIyT9nMPvKX8o9MR3Adzv5to5s9cPSyKSFfSZhJv+oXRdr8z9WaElIBJ0K0um/
        ueteAX4s+U2F1Y7FAG1ivUnCOrzezvivuiPq7JS2PJh/jbdyu30xAu2gG/LZRWx+
        m9zwCMUSxdrsBefl05WTzTjlpclwdjoG1sztRZ1d3/PoaMtjfLGePyEPbPFpPraq
        //Dj/MNKy9sefqX4NcqRtMvGj/0VuFspXsl3B1fHRrM7BsB8IM0+BheS22+dXfOK
        0EicO5ePw5Ji2vptC3ME+X3OztzJtfG/FN2CNvnLIKaR/N0v9Qt66U6aNoKPWD8l
        2PW+b/BV0dz0YTo16sd6txcmcaUIo5ysZrCWLYGsoRLL1uNAlgRT8Qb2jO8liEhg
        rfg5GH6RWpUL4mPo6cZ6GFAVPcdbPPSPMUSGscixeRo7oUqhnZrhvJ7L+I3TF7Pp
        +aWbBpRkTvYiB3/BkgMUfZzozAv6WB2MQttHqjo7cQYgT9MklCJ80a92BkVtQsRa
        hgDd6BUMA3ag4j0LivJflEmLd7prFVAcfyuN13UFku49soESUVnbPaWogyrGtc5w
        CvbTazcsKiDEJqGuZhfT0ixCNPrgLj5dNJrWOmFdpZRqa/tgShkf91qCjtMq7AEi
        eRQ/yOFb0sPjntORQoo0hdmXP3Y+5Ob4NqL2MNbCEf4uMOZ6OtsK4yCTfzVCMQve
        pQeoosXle1nOjMrRotk6/QzbKh5rMApEjaNKekwcb47Qa8pnw2RFYZT9wsF0a7wd
        wqINbgN2rnQ6Aea4If7O6Nh1Ftkrk2BW7g8N3OVwryQTFIKQ1W6Pgq6SeqoOVy0m
        S6funfA+kqwEK+iXu2afvewDQkWY8+e5WkQc/5aGkbJ3K7pX8mnTgLdwGe8lZa+M
        3VClT/XiHxU0ka8meio/4tq/SQUqlxiNWzgw7TJZfD1if0lAStEMAcBzZ96EQrre
        HaXavAO1UPl2BczwaU2O2MDcXSE21Jw1cDCas2jc90X/iBEBM50xXTwAtNmJ84mg
        UGNmDMvj8tUYI7+SvffHrTBwBPvcGeXa7XP4Au+GoJUN0jHspCeik/04KwanRCmu
        -----END RSA PRIVATE KEY-----
    bindings:
      another: alpha
      juju-info: vlan2
--- # overlay.yaml
applications:
  ubuntu:
    offers:
      my-offer:
        endpoints:
        - endpoint-1
        - endpoint-2
        acl:
          admin: admin
          foo: '--- {}'
          ssl_ca: |-
            -----BEGIN RSA PRIVATE KEY-----
            Proc-Type: 4,ENCRYPTED
            DEK-Info: DES-EDE3-CBC,EA657EE6FE842AD0

            B8UX3J49NUiCPo0y/fhUJWdSzKjWicY13BJrsX5cv20gVjPLkkSo54BvUwhn8QgJ
            D0n4TJ4TcpUtQCDhbXZNiNPNQOoahRi7AkViDSoGxZ/6HKaJR7NqDHaiikgQFcb5
            6dMG8C30VjuTrbS4y5O/LqmYV9Gj6bkxuHGgxJaDN2og2RJCRJb16Ubl0HR2S129
            dZA0UyQTtDkUwlhVBaQW0Rp0nwVTFZo8g5PXpvT+MsdGgs5Pop+lYq4gSCpuw3vV
            T2UBOEQyYcok//9J3N+GRgfQbTidbgs8uGFGT4L8b8Ybji7Dhm/SkKpgVdH2wMuD
            yxKSfIt/Gm7j1I2DnZtLrd+zUSJql2UiYMeQ7suHBHBKtFriv01zFeCzChQ17uiJ
            NUo5IBzc+fagnN6aNaA5ImR07PHwMu4es4ORAEB+q/N3/0Eoe1U9h+ZBd6a7DM5V
            5A/wizu2jM25tfTNwQfaSkYCZzpGmucVwMj7NO5Rbjw2/PCOo5IP8GNahXF/cxPQ
            KqbIyT9nMPvKX8o9MR3Adzv5to5s9cPSyKSFfSZhJv+oXRdr8z9WaElIBJ0K0um/
            ueteAX4s+U2F1Y7FAG1ivUnCOrzezvivuiPq7JS2PJh/jbdyu30xAu2gG/LZRWx+
            m9zwCMUSxdrsBefl05WTzTjlpclwdjoG1sztRZ1d3/PoaMtjfLGePyEPbPFpPraq
            //Dj/MNKy9sefqX4NcqRtMvGj/0VuFspXsl3B1fHRrM7BsB8IM0+BheS22+dXfOK
            0EicO5ePw5Ji2vptC3ME+X3OztzJtfG/FN2CNvnLIKaR/N0v9Qt66U6aNoKPWD8l
            2PW+b/BV0dz0YTo16sd6txcmcaUIo5ysZrCWLYGsoRLL1uNAlgRT8Qb2jO8liEhg
            rfg5GH6RWpUL4mPo6cZ6GFAVPcdbPPSPMUSGscixeRo7oUqhnZrhvJ7L+I3TF7Pp
            +aWbBpRkTvYiB3/BkgMUfZzozAv6WB2MQttHqjo7cQYgT9MklCJ80a92BkVtQsRa
            hgDd6BUMA3ag4j0LivJflEmLd7prFVAcfyuN13UFku49soESUVnbPaWogyrGtc5w
            CvbTazcsKiDEJqGuZhfT0ixCNPrgLj5dNJrWOmFdpZRqa/tgShkf91qCjtMq7AEi
            eRQ/yOFb0sPjntORQoo0hdmXP3Y+5Ob4NqL2MNbCEf4uMOZ6OtsK4yCTfzVCMQve
            pQeoosXle1nOjMrRotk6/QzbKh5rMApEjaNKekwcb47Qa8pnw2RFYZT9wsF0a7wd
            wqINbgN2rnQ6Aea4If7O6Nh1Ftkrk2BW7g8N3OVwryQTFIKQ1W6Pgq6SeqoOVy0m
            S6funfA+kqwEK+iXu2afvewDQkWY8+e5WkQc/5aGkbJ3K7pX8mnTgLdwGe8lZa+M
            3VClT/XiHxU0ka8meio/4tq/SQUqlxiNWzgw7TJZfD1if0lAStEMAcBzZ96EQrre
            HaXavAO1UPl2BczwaU2O2MDcXSE21Jw1cDCas2jc90X/iBEBM50xXTwAtNmJ84mg
            UGNmDMvj8tUYI7+SvffHrTBwBPvcGeXa7XP4Au+GoJUN0jHspCeik/04KwanRCmu
            -----END RSA PRIVATE KEY-----
      my-other-offer:
        endpoints:
        - endpoint-1
        - endpoint-2
`[1:]}

	c.Assert(result, gc.Equals, expectedResult)
	s.st.CheckCall(c, 0, "ExportPartial", s.st.GetExportConfig())
}

func (s *bundleSuite) TestExportBundleWithSaas(c *gc.C) {
	s.st.model = description.NewModel(description.ModelArgs{Owner: names.NewUserTag("magic"),
		Config:      coretesting.FakeConfig(),
		CloudRegion: "some-region"})

	app := s.st.model.AddApplication(s.minimalApplicationArgs(description.IAAS))
	app.SetCharmOrigin(description.CharmOriginArgs{Platform: "amd64/ubuntu/20.04/stable"})
	app.SetStatus(minimalStatusArgs())

	remoteApp := s.st.model.AddRemoteApplication(description.RemoteApplicationArgs{
		Tag: names.NewApplicationTag("awesome"),
		URL: "test:admin/default.awesome",
	})
	remoteApp.SetStatus(minimalStatusArgs())

	u := app.AddUnit(minimalUnitArgs(app.Type()))
	u.SetAgentStatus(minimalStatusArgs())

	s.st.model.SetStatus(description.StatusArgs{Value: "available"})

	result, err := s.facade.ExportBundle(context.Background(), params.ExportBundleParams{})
	c.Assert(err, jc.ErrorIsNil)
	expectedResult := params.StringResult{Result: `
default-base: ubuntu@20.04/stable
saas:
  awesome:
    url: test:admin/default.awesome
applications:
  ubuntu:
    charm: ubuntu
    channel: stable
    num_units: 1
    to:
    - "0"
    options:
      key: value
    bindings:
      another: alpha
      juju-info: vlan2
`[1:]}

	c.Assert(result, gc.Equals, expectedResult)
	s.st.CheckCall(c, 0, "ExportPartial", s.st.GetExportConfig())
}

func (s *bundleSuite) addApplicationToModel(model description.Model, name string, numUnits int) string {
	var charmURL string
	var channel string

	if strings.HasPrefix(name, "ch:") {
		charmURL = name
		name = name[3:]
		channel = "stable"
	} else if strings.HasPrefix(name, "local:") {
		charmURL = name
		curl := charm.MustParseURL(name)
		name = curl.Name
	} else {
		charmURL = "ch:" + name
	}
	application := model.AddApplication(description.ApplicationArgs{
		Tag:                names.NewApplicationTag(name),
		CharmURL:           charmURL,
		Channel:            channel,
		CharmConfig:        map[string]interface{}{},
		LeadershipSettings: map[string]interface{}{},
	})
	application.SetCharmOrigin(description.CharmOriginArgs{Platform: "amd64/ubuntu/20.04/stable"})
	application.SetStatus(minimalStatusArgs())
	for i := 0; i < numUnits; i++ {
		machine := model.AddMachine(description.MachineArgs{
			Id:   names.NewMachineTag(fmt.Sprint(i)),
			Base: "ubuntu@20.04",
		})
		unit := application.AddUnit(description.UnitArgs{
			Tag:     names.NewUnitTag(fmt.Sprintf("%s/%d", name, i)),
			Machine: machine.Tag(),
		})
		unit.SetAgentStatus(minimalStatusArgs())
	}

	return name
}

func (s *bundleSuite) setEndpointSettings(ep description.Endpoint, units ...string) {
	for _, unit := range units {
		ep.SetUnitSettings(unit, map[string]interface{}{
			"key": "value",
		})
	}
}

func (s *bundleSuite) newModel(modelType string, app1 string, app2 string) description.Model {
	s.st.model = description.NewModel(description.ModelArgs{
		Type:        modelType,
		Owner:       names.NewUserTag("magic"),
		Config:      coretesting.FakeConfig(),
		CloudRegion: "some-region"})

	appName1 := s.addApplicationToModel(s.st.model, app1, 2)
	appName2 := s.addApplicationToModel(s.st.model, app2, 1)

	// Add a relation between wordpress and mysql.
	rel := s.st.model.AddRelation(description.RelationArgs{
		Id:  42,
		Key: "special key",
	})
	rel.SetStatus(minimalStatusArgs())

	app1Endpoint := rel.AddEndpoint(description.EndpointArgs{
		ApplicationName: appName1,
		Name:            "db",
		// Ignoring other aspects of endpoints.
	})
	s.setEndpointSettings(app1Endpoint, appName1+"/0", appName1+"/1")

	app2Endpoint := rel.AddEndpoint(description.EndpointArgs{
		ApplicationName: "mysql",
		Name:            "mysql",
		// Ignoring other aspects of endpoints.
	})
	s.setEndpointSettings(app2Endpoint, appName2+"/0")

	return s.st.model
}

func (s *bundleSuite) TestExportBundleModelWithSettingsRelations(c *gc.C) {
	model := s.newModel("iaas", "wordpress", "mysql")
	model.SetStatus(description.StatusArgs{Value: "available"})

	result, err := s.facade.ExportBundle(context.Background(), params.ExportBundleParams{})
	c.Assert(err, jc.ErrorIsNil)

	output := `
default-base: ubuntu@20.04/stable
applications:
  mysql:
    charm: mysql
    num_units: 1
    to:
    - "0"
  wordpress:
    charm: wordpress
    num_units: 2
    to:
    - "0"
    - "1"
machines:
  "0": {}
  "1": {}
relations:
- - wordpress:db
  - mysql:mysql
`[1:]
	expectedResult := params.StringResult{Result: output}

	c.Assert(result, gc.Equals, expectedResult)
	s.st.CheckCall(c, 0, "ExportPartial", s.st.GetExportConfig())
}

func (s *bundleSuite) TestExportBundleModelWithCharmDefaults(c *gc.C) {
	model := s.newModel("iaas", "wordpress", "mysql")
	model.SetStatus(description.StatusArgs{Value: "available"})
	app := model.AddApplication(description.ApplicationArgs{
		Tag:      names.NewApplicationTag("mariadb"),
		CharmURL: "ch:mariadb",
		CharmConfig: map[string]interface{}{
			"mem": 200,
			"foo": "baz",
		},
	})
	app.SetCharmOrigin(description.CharmOriginArgs{Platform: "amd64/ubuntu/20.04/stable"})

	result, err := s.facade.ExportBundle(context.Background(), params.ExportBundleParams{IncludeCharmDefaults: true})
	c.Assert(err, jc.ErrorIsNil)

	output := `
default-base: ubuntu@20.04/stable
applications:
  mariadb:
    charm: mariadb
    options:
      foo: baz
      mem: 200
  mysql:
    charm: mysql
    num_units: 1
    to:
    - "0"
    options:
      foo: bar
  wordpress:
    charm: wordpress
    num_units: 2
    to:
    - "0"
    - "1"
    options:
      foo: bar
machines:
  "0": {}
  "1": {}
relations:
- - wordpress:db
  - mysql:mysql
`[1:]
	expectedResult := params.StringResult{Result: output}

	c.Assert(result, gc.Equals, expectedResult)
	s.st.CheckCall(c, 0, "ExportPartial", s.st.GetExportConfig())
}

func (s *bundleSuite) TestExportBundleModelWithIncludeSeries(c *gc.C) {
	s.st.model = description.NewModel(description.ModelArgs{Owner: names.NewUserTag("magic"),
		Config: coretesting.FakeConfig().Merge(map[string]interface{}{
			"default-base": "ubuntu@20.04",
		}),
		CloudRegion: "some-region"})

	application := s.st.model.AddApplication(description.ApplicationArgs{
		Tag:      names.NewApplicationTag("magic"),
		CharmURL: "ch:magic",
	})
	application.SetCharmOrigin(description.CharmOriginArgs{Platform: "amd64/ubuntu/20.04/stable"})
	application.AddUnit(description.UnitArgs{
		Tag:     names.NewUnitTag("magic/0"),
		Machine: names.NewMachineTag("0"),
	})
	s.st.model.AddMachine(description.MachineArgs{
		Id:   names.NewMachineTag("0"),
		Base: "ubuntu@20.04",
	})

	application = s.st.model.AddApplication(description.ApplicationArgs{
		Tag:      names.NewApplicationTag("mojo"),
		CharmURL: "ch:mojo",
	})
	application.SetCharmOrigin(description.CharmOriginArgs{Platform: "amd64/ubuntu/22.04/stable"})
	application.AddUnit(description.UnitArgs{
		Tag:     names.NewUnitTag("mojo/0"),
		Machine: names.NewMachineTag("1"),
	})
	s.st.model.AddMachine(description.MachineArgs{
		Id:   names.NewMachineTag("1"),
		Base: "ubuntu@22.04",
	})

	result, err := s.facade.ExportBundle(params.ExportBundleParams{IncludeSeries: true})
	c.Assert(err, jc.ErrorIsNil)

	expectedResult := params.StringResult{Result: `
default-base: ubuntu@20.04/stable
series: focal
applications:
  magic:
    charm: magic
    num_units: 1
    to:
    - "0"
  mojo:
    charm: mojo
    series: jammy
    base: ubuntu@22.04/stable
    num_units: 1
    to:
    - "1"
machines:
  "0": {}
  "1":
    series: jammy
    base: ubuntu@22.04/stable
`[1:]}

	c.Assert(result, gc.Equals, expectedResult)
	s.st.CheckCall(c, 0, "ExportPartial", s.st.GetExportConfig())
}

func (s *bundleSuite) addSubordinateEndpoints(rel description.Relation, app string) (description.Endpoint, description.Endpoint) {
	appEndpoint := rel.AddEndpoint(description.EndpointArgs{
		ApplicationName: app,
		Name:            "logging",
		Scope:           "container",
		// Ignoring other aspects of endpoints.
	})
	loggingEndpoint := rel.AddEndpoint(description.EndpointArgs{
		ApplicationName: "logging",
		Name:            "logging",
		Scope:           "container",
		// Ignoring other aspects of endpoints.
	})
	return appEndpoint, loggingEndpoint
}

func (s *bundleSuite) TestExportBundleModelRelationsWithSubordinates(c *gc.C) {
	model := s.newModel("iaas", "wordpress", "mysql")
	model.SetStatus(description.StatusArgs{Value: "available"})

	// Add a subordinate relations between logging and both wordpress and mysql.
	rel := model.AddRelation(description.RelationArgs{
		Id:  43,
		Key: "some key",
	})
	wordpressEndpoint, loggingEndpoint := s.addSubordinateEndpoints(rel, "wordpress")
	s.setEndpointSettings(wordpressEndpoint, "wordpress/0", "wordpress/1")
	s.setEndpointSettings(loggingEndpoint, "logging/0", "logging/1")

	rel = model.AddRelation(description.RelationArgs{
		Id:  44,
		Key: "other key",
	})
	mysqlEndpoint, loggingEndpoint := s.addSubordinateEndpoints(rel, "mysql")
	s.setEndpointSettings(mysqlEndpoint, "mysql/0")
	s.setEndpointSettings(loggingEndpoint, "logging/2")

	result, err := s.facade.ExportBundle(context.Background(), params.ExportBundleParams{})
	c.Assert(err, jc.ErrorIsNil)

	expectedResult := params.StringResult{Result: `
default-base: ubuntu@20.04/stable
applications:
  mysql:
    charm: mysql
    num_units: 1
    to:
    - "0"
  wordpress:
    charm: wordpress
    num_units: 2
    to:
    - "0"
    - "1"
machines:
  "0": {}
  "1": {}
relations:
- - wordpress:db
  - mysql:mysql
- - wordpress:logging
  - logging:logging
- - mysql:logging
  - logging:logging
`[1:]}

	c.Assert(result, gc.Equals, expectedResult)
	s.st.CheckCall(c, 0, "ExportPartial", s.st.GetExportConfig())
}

func (s *bundleSuite) TestExportBundleSubordinateApplication(c *gc.C) {
	s.st.model = description.NewModel(description.ModelArgs{Owner: names.NewUserTag("magic"),
		Config:      coretesting.FakeConfig(),
		CloudRegion: "some-region"})

	s.st.Spaces[network.AlphaSpaceId] = network.AlphaSpaceName
	s.st.Spaces["2"] = "some-space"
	application := s.st.model.AddApplication(description.ApplicationArgs{
		Tag:                  names.NewApplicationTag("magic"),
		Subordinate:          true,
		CharmURL:             "ch:magic",
		Channel:              "stable",
		CharmModifiedVersion: 1,
		ForceCharm:           true,
		Exposed:              true,
		EndpointBindings: map[string]string{
			"rel-name": "2",
			"magic":    "0",
		},
		ApplicationConfig: map[string]interface{}{
			"config key": "config value",
		},
		CharmConfig: map[string]interface{}{
			"key": "value",
		},
		Leader: "magic/1",
		LeadershipSettings: map[string]interface{}{
			"leader": true,
		},
		MetricsCredentials: []byte("sekrit"),
		PasswordHash:       "passwordhash",
	})
	application.SetCharmOrigin(description.CharmOriginArgs{Platform: "amd64/ubuntu/18.04/stable"})
	application.SetStatus(minimalStatusArgs())

	result, err := s.facade.ExportBundle(context.Background(), params.ExportBundleParams{})
	c.Assert(err, jc.ErrorIsNil)

	expectedResult := params.StringResult{Result: `
default-base: ubuntu@18.04/stable
applications:
  magic:
    charm: magic
    channel: stable
    expose: true
    options:
      key: value
    bindings:
      magic: alpha
      rel-name: some-space
`[1:]}

	c.Assert(result, gc.Equals, expectedResult)
	s.st.CheckCall(c, 0, "ExportPartial", s.st.GetExportConfig())
}

func (s *bundleSuite) setupExportBundleEndpointBindingsPrinted(all, oneOff string) {
	s.st.model = description.NewModel(description.ModelArgs{Owner: names.NewUserTag("magic"),
		Config:      coretesting.FakeConfig(),
		CloudRegion: "some-region"})

	args := s.minimalApplicationArgs(description.IAAS)
	args.EndpointBindings = map[string]string{
		"rel-name": all,
		"another":  all,
	}
	app := s.st.model.AddApplication(args)
	app.SetCharmOrigin(description.CharmOriginArgs{Platform: "amd64/ubuntu/20.04/stable"})

	app = s.st.model.AddApplication(description.ApplicationArgs{
		Tag:                  names.NewApplicationTag("magic"),
		Subordinate:          true,
		CharmURL:             "ch:magic",
		Channel:              "stable",
		CharmModifiedVersion: 1,
		ForceCharm:           true,
		Exposed:              true,
		EndpointBindings: map[string]string{
			"rel-name": all,
			"another":  oneOff,
		},
		ApplicationConfig: map[string]interface{}{
			"config key": "config value",
		},
	})
	app.SetCharmOrigin(description.CharmOriginArgs{Platform: "amd64/ubuntu/18.04/stable"})
}

func (s *bundleSuite) TestExportBundleNoEndpointBindingsPrinted(c *gc.C) {
	s.setupExportBundleEndpointBindingsPrinted("0", "0")
	result, err := s.facade.ExportBundle(context.Background(), params.ExportBundleParams{})
	c.Assert(err, jc.ErrorIsNil)

	expectedResult := params.StringResult{Result: `
applications:
  magic:
    charm: magic
    channel: stable
    base: ubuntu@18.04/stable
    expose: true
  ubuntu:
    charm: ubuntu
    channel: stable
    base: ubuntu@20.04/stable
    options:
      key: value
`[1:]}
	c.Assert(result, gc.Equals, expectedResult)
}

func (s *bundleSuite) TestExportBundleEndpointBindingsPrinted(c *gc.C) {
	s.setupExportBundleEndpointBindingsPrinted("0", "1")
	result, err := s.facade.ExportBundle(context.Background(), params.ExportBundleParams{})
	c.Assert(err, jc.ErrorIsNil)

	expectedResult := params.StringResult{Result: `
applications:
  magic:
    charm: magic
    channel: stable
    base: ubuntu@18.04/stable
    expose: true
    bindings:
      another: vlan2
      rel-name: alpha
  ubuntu:
    charm: ubuntu
    channel: stable
    base: ubuntu@20.04/stable
    options:
      key: value
    bindings:
      another: alpha
      rel-name: alpha
`[1:]}
	c.Assert(result, gc.Equals, expectedResult)
}

func (s *bundleSuite) TestExportBundleSubordinateApplicationAndMachine(c *gc.C) {
	s.st.model = description.NewModel(description.ModelArgs{Owner: names.NewUserTag("magic"),
		Config:      coretesting.FakeConfig(),
		CloudRegion: "some-region"})

	application := s.st.model.AddApplication(description.ApplicationArgs{
		Tag:         names.NewApplicationTag("magic"),
		Subordinate: true,
		CharmURL:    "ch:amd64/zesty/magic",
		Channel:     "stable",
		Exposed:     true,
		CharmConfig: map[string]interface{}{
			"key": "value",
		},
	})
	application.SetCharmOrigin(description.CharmOriginArgs{Platform: "amd64/ubuntu/17.04/stable"})
	application.SetStatus(minimalStatusArgs())

	s.addMinimalMachineWithConstraints(s.st.model, "0")

	result, err := s.facade.ExportBundle(context.Background(), params.ExportBundleParams{})
	c.Assert(err, jc.ErrorIsNil)

	expectedResult := params.StringResult{Result: `
default-base: ubuntu@17.04/stable
applications:
  magic:
    charm: magic
    channel: stable
    expose: true
    options:
      key: value
`[1:]}

	c.Assert(result, gc.Equals, expectedResult)
	s.st.CheckCall(c, 0, "ExportPartial", s.st.GetExportConfig())
}

func (s *bundleSuite) addMinimalMachineWithConstraints(model description.Model, id string) {
	m := model.AddMachine(description.MachineArgs{
		Id:           names.NewMachineTag(id),
		Nonce:        "a-nonce",
		PasswordHash: "some-hash",
		Base:         "ubuntu@20.04",
		Jobs:         []string{"host-units"},
	})
	args := description.ConstraintsArgs{
		Architecture:   "amd64",
		Memory:         8 * 1024,
		RootDisk:       40 * 1024,
		CpuCores:       2,
		CpuPower:       100,
		InstanceType:   "big-inst",
		Tags:           []string{"foo", "bar"},
		VirtType:       "pv",
		Container:      "kvm",
		Spaces:         []string{"internal"},
		Zones:          []string{"zone-a"},
		RootDiskSource: "source-of-all-evil",
	}
	m.SetConstraints(args)
	m.SetStatus(minimalStatusArgs())
}

func (s *bundleSuite) TestExportBundleModelWithConstraints(c *gc.C) {
	model := s.newModel("iaas", "mediawiki", "mysql")

	s.addMinimalMachineWithConstraints(model, "0")
	s.addMinimalMachineWithConstraints(model, "1")

	model.SetStatus(description.StatusArgs{Value: "available"})

	result, err := s.facade.ExportBundle(context.Background(), params.ExportBundleParams{})
	c.Assert(err, jc.ErrorIsNil)
	expectedResult := params.StringResult{Result: `
default-base: ubuntu@20.04/stable
applications:
  mediawiki:
    charm: mediawiki
    num_units: 2
    to:
    - "0"
    - "1"
  mysql:
    charm: mysql
    num_units: 1
    to:
    - "0"
machines:
  "0":
    constraints: arch=amd64 cpu-cores=2 cpu-power=100 mem=8192 root-disk=40960 instance-type=big-inst
      container=kvm virt-type=pv tags=foo,bar spaces=internal zones=zone-a root-disk-source=source-of-all-evil
  "1":
    constraints: arch=amd64 cpu-cores=2 cpu-power=100 mem=8192 root-disk=40960 instance-type=big-inst
      container=kvm virt-type=pv tags=foo,bar spaces=internal zones=zone-a root-disk-source=source-of-all-evil
relations:
- - mediawiki:db
  - mysql:mysql
`[1:]}

	c.Assert(result, gc.Equals, expectedResult)

	s.st.CheckCall(c, 0, "ExportPartial", s.st.GetExportConfig())
}

func (s *bundleSuite) addMinimalMachineWithAnnotations(model description.Model, id string) {
	m := model.AddMachine(description.MachineArgs{
		Id:           names.NewMachineTag(id),
		Nonce:        "a-nonce",
		PasswordHash: "some-hash",
		Base:         "ubuntu@20.04",
		Jobs:         []string{"host-units"},
	})
	m.SetAnnotations(map[string]string{
		"string":  "value",
		"another": "one",
	})
	m.SetStatus(minimalStatusArgs())
}

func (s *bundleSuite) TestExportBundleModelWithAnnotations(c *gc.C) {
	model := s.newModel("iaas", "wordpress", "mysql")

	s.addMinimalMachineWithAnnotations(model, "0")
	s.addMinimalMachineWithAnnotations(model, "1")

	model.SetStatus(description.StatusArgs{Value: "available"})

	result, err := s.facade.ExportBundle(context.Background(), params.ExportBundleParams{})
	c.Assert(err, jc.ErrorIsNil)
	expectedResult := params.StringResult{Result: `
default-base: ubuntu@20.04/stable
applications:
  mysql:
    charm: mysql
    num_units: 1
    to:
    - "0"
  wordpress:
    charm: wordpress
    num_units: 2
    to:
    - "0"
    - "1"
machines:
  "0":
    annotations:
      another: one
      string: value
  "1":
    annotations:
      another: one
      string: value
relations:
- - wordpress:db
  - mysql:mysql
`[1:]}

	c.Assert(result, gc.Equals, expectedResult)
	s.st.CheckCall(c, 0, "ExportPartial", s.st.GetExportConfig())
}

func (s *bundleSuite) TestExportBundleWithContainers(c *gc.C) {
	s.st.model = description.NewModel(description.ModelArgs{Owner: names.NewUserTag("magic"),
		Config:      coretesting.FakeConfig(),
		CloudRegion: "some-region"})

	application0 := s.st.model.AddApplication(description.ApplicationArgs{
		Tag:      names.NewApplicationTag("wordpress"),
		CharmURL: "ch:wordpress",
	})
	application0.SetCharmOrigin(description.CharmOriginArgs{Platform: "amd64/ubuntu/20.04/stable"})
	application0.SetStatus(minimalStatusArgs())

	m0 := s.st.model.AddMachine(description.MachineArgs{
		Id:   names.NewMachineTag("0"),
		Base: "ubuntu@20.04",
	})
	args := description.ConstraintsArgs{
		Architecture: "amd64",
		Memory:       8 * 1024,
		RootDisk:     40 * 1024,
	}
	m0.SetConstraints(args)
	ut0 := application0.AddUnit(description.UnitArgs{
		Tag:     names.NewUnitTag("wordpress/0"),
		Machine: names.NewMachineTag("0"),
	})
	ut0.SetAgentStatus(minimalStatusArgs())

	application1 := s.st.model.AddApplication(description.ApplicationArgs{
		Tag:      names.NewApplicationTag("mysql"),
		CharmURL: "ch:mysql",
	})
	application1.SetCharmOrigin(description.CharmOriginArgs{Platform: "amd64/ubuntu/20.04/stable"})
	application1.SetStatus(minimalStatusArgs())

	m1 := s.st.model.AddMachine(description.MachineArgs{
		Id:   names.NewMachineTag("1"),
		Base: "ubuntu@20.04",
	})
	args = description.ConstraintsArgs{
		Architecture: "amd64",
		Memory:       8 * 1024,
		RootDisk:     40 * 1024,
	}
	m1.SetConstraints(args)

	ut := application1.AddUnit(description.UnitArgs{
		Tag:     names.NewUnitTag("mysql/1"),
		Machine: names.NewMachineTag("1/lxd/0"),
	})
	ut.SetAgentStatus(minimalStatusArgs())

	result, err := s.facade.ExportBundle(context.Background(), params.ExportBundleParams{})
	c.Assert(err, jc.ErrorIsNil)
	expectedResult := params.StringResult{Result: `
default-base: ubuntu@20.04/stable
applications:
  mysql:
    charm: mysql
    num_units: 1
    to:
    - lxd:1
  wordpress:
    charm: wordpress
    num_units: 1
    to:
    - "0"
machines:
  "0":
    constraints: arch=amd64 mem=8192 root-disk=40960
  "1":
    constraints: arch=amd64 mem=8192 root-disk=40960
`[1:]}

	c.Assert(result, gc.Equals, expectedResult)
	s.st.CheckCall(c, 0, "ExportPartial", s.st.GetExportConfig())
}

func (s *bundleSuite) TestMixedSeries(c *gc.C) {
	s.st.model = description.NewModel(description.ModelArgs{Owner: names.NewUserTag("magic"),
		Config: coretesting.FakeConfig().Merge(map[string]interface{}{
			"default-base": "ubuntu@20.04",
		}),
		CloudRegion: "some-region"})

	application := s.st.model.AddApplication(description.ApplicationArgs{
		Tag:      names.NewApplicationTag("magic"),
		CharmURL: "ch:magic",
	})
	application.SetCharmOrigin(description.CharmOriginArgs{Platform: "amd64/ubuntu/20.04/stable"})
	application.AddUnit(description.UnitArgs{
		Tag:     names.NewUnitTag("magic/0"),
		Machine: names.NewMachineTag("0"),
	})
	s.st.model.AddMachine(description.MachineArgs{
		Id:   names.NewMachineTag("0"),
		Base: "ubuntu@20.04",
	})

	application = s.st.model.AddApplication(description.ApplicationArgs{
		Tag:      names.NewApplicationTag("mojo"),
		CharmURL: "ch:mojo",
	})
	application.SetCharmOrigin(description.CharmOriginArgs{Platform: "amd64/ubuntu/22.04/stable"})
	application.AddUnit(description.UnitArgs{
		Tag:     names.NewUnitTag("mojo/0"),
		Machine: names.NewMachineTag("1"),
	})
	s.st.model.AddMachine(description.MachineArgs{
		Id:   names.NewMachineTag("1"),
		Base: "ubuntu@22.04",
	})

	result, err := s.facade.ExportBundle(context.Background(), params.ExportBundleParams{})
	c.Assert(err, jc.ErrorIsNil)

	expectedResult := params.StringResult{Result: `
default-base: ubuntu@20.04/stable
applications:
  magic:
    charm: magic
    num_units: 1
    to:
    - "0"
  mojo:
    charm: mojo
    base: ubuntu@22.04/stable
    num_units: 1
    to:
    - "1"
machines:
  "0": {}
  "1":
    base: ubuntu@22.04/stable
`[1:]}

	c.Assert(result, gc.Equals, expectedResult)
	s.st.CheckCall(c, 0, "ExportPartial", s.st.GetExportConfig())
}

func (s *bundleSuite) TestMixedSeriesNoDefaultSeries(c *gc.C) {
	s.st.model = description.NewModel(description.ModelArgs{Owner: names.NewUserTag("magic"),
		Config: coretesting.FakeConfig().Merge(map[string]interface{}{
			"default-base": "ubuntu@20.04",
		}),
		CloudRegion: "some-region"})

	application := s.st.model.AddApplication(description.ApplicationArgs{
		Tag:      names.NewApplicationTag("magic"),
		CharmURL: "ch:magic",
	})

	// TODO(jack-w-shaw) this test is somewhat contrived since ubuntu@21.04 is not a supported base.
	// However, since this test requires at least 3 different bases, we need to do this until 24.04
	// is supported
	application.SetCharmOrigin(description.CharmOriginArgs{Platform: "amd64/ubuntu/21.04/stable"})
	application.AddUnit(description.UnitArgs{
		Tag:     names.NewUnitTag("magic/0"),
		Machine: names.NewMachineTag("0"),
	})
	s.st.model.AddMachine(description.MachineArgs{
		Id:   names.NewMachineTag("0"),
		Base: "ubuntu@21.04",
	})

	application = s.st.model.AddApplication(description.ApplicationArgs{
		Tag:      names.NewApplicationTag("mojo"),
		CharmURL: "ch:mojo",
	})
	application.SetCharmOrigin(description.CharmOriginArgs{Platform: "amd64/ubuntu/22.04/stable"})
	application.AddUnit(description.UnitArgs{
		Tag:     names.NewUnitTag("mojo/0"),
		Machine: names.NewMachineTag("1"),
	})
	s.st.model.AddMachine(description.MachineArgs{
		Id:   names.NewMachineTag("1"),
		Base: "ubuntu@22.04",
	})

	result, err := s.facade.ExportBundle(context.Background(), params.ExportBundleParams{})
	c.Assert(err, jc.ErrorIsNil)

	expectedResult := params.StringResult{Result: `
applications:
  magic:
    charm: magic
    base: ubuntu@21.04/stable
    num_units: 1
    to:
    - "0"
  mojo:
    charm: mojo
    base: ubuntu@22.04/stable
    num_units: 1
    to:
    - "1"
machines:
  "0":
    base: ubuntu@21.04/stable
  "1":
    base: ubuntu@22.04/stable
`[1:]}

	c.Assert(result, gc.Equals, expectedResult)
	s.st.CheckCall(c, 0, "ExportPartial", s.st.GetExportConfig())
}

func (s *bundleSuite) TestExportKubernetesBundle(c *gc.C) {
	model := s.newModel("caas", "wordpress", "mysql")
	model.SetStatus(description.StatusArgs{Value: "available"})

	result, err := s.facade.ExportBundle(context.Background(), params.ExportBundleParams{})
	c.Assert(err, jc.ErrorIsNil)

	output := `
bundle: kubernetes
applications:
  mysql:
    charm: mysql
    scale: 1
  wordpress:
    charm: wordpress
    scale: 2
relations:
- - wordpress:db
  - mysql:mysql
`[1:]
	expectedResult := params.StringResult{Result: output}

	c.Assert(result, gc.Equals, expectedResult)
	s.st.CheckCall(c, 0, "ExportPartial", s.st.GetExportConfig())
}

func (s *bundleSuite) TestExportCharmhubBundle(c *gc.C) {
	model := s.newModel("iaas", "ch:wordpress", "ch:mysql")
	model.SetStatus(description.StatusArgs{Value: "available"})

	result, err := s.facade.ExportBundle(context.Background(), params.ExportBundleParams{})
	c.Assert(err, jc.ErrorIsNil)

	output := `
default-base: ubuntu@20.04/stable
applications:
  mysql:
    charm: mysql
    channel: stable
    num_units: 1
    to:
    - "0"
  wordpress:
    charm: wordpress
    channel: stable
    num_units: 2
    to:
    - "0"
    - "1"
machines:
  "0": {}
  "1": {}
relations:
- - wordpress:db
  - mysql:mysql
`[1:]
	expectedResult := params.StringResult{Result: output}

	c.Assert(result, gc.Equals, expectedResult)
	s.st.CheckCall(c, 0, "ExportPartial", s.st.GetExportConfig())
}

func (s *bundleSuite) TestExportLocalBundle(c *gc.C) {
	model := s.newModel("iaas", "local:wordpress", "local:mysql")
	model.SetStatus(description.StatusArgs{Value: "available"})

	result, err := s.facade.ExportBundle(context.Background(), params.ExportBundleParams{})
	c.Assert(err, jc.ErrorIsNil)

	output := `
default-base: ubuntu@20.04/stable
applications:
  mysql:
    charm: local:mysql
    num_units: 1
    to:
    - "0"
  wordpress:
    charm: local:wordpress
    num_units: 2
    to:
    - "0"
    - "1"
machines:
  "0": {}
  "1": {}
relations:
- - wordpress:db
  - mysql:mysql
`[1:]
	expectedResult := params.StringResult{Result: output}

	c.Assert(result, gc.Equals, expectedResult)
	s.st.CheckCall(c, 0, "ExportPartial", s.st.GetExportConfig())
}

func (s *bundleSuite) TestExportLocalBundleWithSeries(c *gc.C) {
	model := s.newModel("iaas", "local:focal/wordpress", "local:mysql")
	model.SetStatus(description.StatusArgs{Value: "available"})

	result, err := s.facade.ExportBundle(context.Background(), params.ExportBundleParams{})
	c.Assert(err, jc.ErrorIsNil)

	output := `
default-base: ubuntu@20.04/stable
applications:
  mysql:
    charm: local:mysql
    num_units: 1
    to:
    - "0"
  wordpress:
    charm: local:wordpress
    num_units: 2
    to:
    - "0"
    - "1"
machines:
  "0": {}
  "1": {}
relations:
- - wordpress:db
  - mysql:mysql
`[1:]
	expectedResult := params.StringResult{Result: output}

	c.Assert(result, gc.Equals, expectedResult)
	s.st.CheckCall(c, 0, "ExportPartial", s.st.GetExportConfig())
}

func (s *bundleSuite) TestExportBundleWithExposedEndpointSettings(c *gc.C) {
	specs := []struct {
		descr            string
		exposed          bool
		exposedEndpoints map[string]description.ExposedEndpointArgs
		expBundle        string
	}{
		{
			descr:   "exposed application without exposed endpoint settings (upgraded 2.8 controller)",
			exposed: true,
			expBundle: `
default-base: ubuntu@20.04/stable
applications:
  magic:
    charm: magic
    channel: stable
    expose: true
    bindings:
      hat: some-space
      rabbit: alpha
`[1:],
		},
		{
			descr:   "exposed application where all endpoints are exposed to 0.0.0.0/0",
			exposed: true,
			// This is equivalent to having "expose:true" and skipping the exposed settings section from the overlay
			exposedEndpoints: map[string]description.ExposedEndpointArgs{
				"": {
					ExposeToCIDRs: []string{firewall.AllNetworksIPV4CIDR},
				},
			},
			expBundle: `
default-base: ubuntu@20.04/stable
applications:
  magic:
    charm: magic
    channel: stable
    expose: true
    bindings:
      hat: some-space
      rabbit: alpha
`[1:],
		},
		{
			descr:   "exposed application with per-endpoint expose settings",
			exposed: true,
			exposedEndpoints: map[string]description.ExposedEndpointArgs{
				"rabbit": {
					ExposeToSpaceIDs: []string{"2"},
					ExposeToCIDRs:    []string{"10.0.0.0/24", "192.168.0.0/24"},
				},
				"hat": {
					ExposeToCIDRs: []string{"192.168.0.0/24"},
				},
			},
			// The exposed:true will be omitted and only the exposed-endpoints section (in the overlay) will be present
			expBundle: `
default-base: ubuntu@20.04/stable
applications:
  magic:
    charm: magic
    channel: stable
    bindings:
      hat: some-space
      rabbit: alpha
--- # overlay.yaml
applications:
  magic:
    exposed-endpoints:
      hat:
        expose-to-cidrs:
        - 192.168.0.0/24
      rabbit:
        expose-to-spaces:
        - some-space
        expose-to-cidrs:
        - 10.0.0.0/24
        - 192.168.0.0/24
`[1:],
		},
	}

	for i, spec := range specs {
		c.Logf("%d. %s", i, spec.descr)

		s.st.model = description.NewModel(description.ModelArgs{Owner: names.NewUserTag("magic"),
			Config:      coretesting.FakeConfig(),
			CloudRegion: "some-region"},
		)
		s.st.Spaces[network.AlphaSpaceId] = network.AlphaSpaceName
		s.st.Spaces["2"] = "some-space"

		application := s.st.model.AddApplication(description.ApplicationArgs{
			Tag:                  names.NewApplicationTag("magic"),
			CharmURL:             "ch:amd64/focal/magic",
			Channel:              "stable",
			CharmModifiedVersion: 1,
			ForceCharm:           true,
			Exposed:              spec.exposed,
			ExposedEndpoints:     spec.exposedEndpoints,
			EndpointBindings: map[string]string{
				"hat":    "2",
				"rabbit": "0",
			},
		})
		application.SetCharmOrigin(description.CharmOriginArgs{Platform: "amd64/ubuntu/20.04/stable"})
		application.SetStatus(minimalStatusArgs())

		result, err := s.facade.ExportBundle(context.Background(), params.ExportBundleParams{})
		c.Assert(err, jc.ErrorIsNil)

		exp := params.StringResult{Result: spec.expBundle}
		c.Assert(result, gc.Equals, exp)
	}
}<|MERGE_RESOLUTION|>--- conflicted
+++ resolved
@@ -53,10 +53,7 @@
 		s.modelTag,
 	)
 	c.Assert(err, jc.ErrorIsNil)
-<<<<<<< HEAD
 	return &bundle.APIv7{api}
-=======
-	return &bundle.APIv6{api}
 }
 
 func (s *bundleSuite) TestGetChangesBundleContentError(c *gc.C) {
@@ -387,7 +384,6 @@
 			})
 		}
 	}
->>>>>>> 51044478
 }
 
 func (s *bundleSuite) TestGetChangesMapArgsBundleContentError(c *gc.C) {
