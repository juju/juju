--- conflicted
+++ resolved
@@ -6,6 +6,7 @@
 import (
 	"context"
 	"fmt"
+	"strings"
 	"time"
 
 	"github.com/juju/clock"
@@ -54,18 +55,11 @@
 	"github.com/juju/juju/rpc/params"
 )
 
-<<<<<<< HEAD
-=======
-var ClassifyDetachedStorage = storagecommon.ClassifyDetachedStorage
-
-var logger = loggo.GetLogger("juju.apiserver.application")
-
 // APIv21 provides the Application API facade for version 21.
 type APIv21 struct {
 	*APIBase
 }
 
->>>>>>> a53a3ca4
 // APIv20 provides the Application API facade for version 20.
 type APIv20 struct {
 	*APIv21
@@ -274,11 +268,7 @@
 
 // Deploy fetches the charms from the charm store and deploys them
 // using the specified placement directives.
-<<<<<<< HEAD
-func (api *APIBase) Deploy(ctx context.Context, args params.ApplicationsDeploy) (params.ErrorResults, error) {
-	if err := api.checkCanWrite(ctx); err != nil {
-=======
-func (api *APIv20) Deploy(args params.ApplicationsDeploy) (params.ErrorResults, error) {
+func (api *APIv20) Deploy(ctx context.Context, args params.ApplicationsDeploy) (params.ErrorResults, error) {
 	// APIv20 does not support attach storage.
 	for _, appArgs := range args.Applications {
 		if len(appArgs.AttachStorage) > 0 {
@@ -287,14 +277,13 @@
 			)
 		}
 	}
-	return api.APIv21.Deploy(args)
+	return api.APIv21.Deploy(ctx, args)
 }
 
 // Deploy fetches the charms from the charm store and deploys them
 // using the specified placement directives.
-func (api *APIBase) Deploy(args params.ApplicationsDeploy) (params.ErrorResults, error) {
-	if err := api.checkCanWrite(); err != nil {
->>>>>>> a53a3ca4
+func (api *APIBase) Deploy(ctx context.Context, args params.ApplicationsDeploy) (params.ErrorResults, error) {
+	if err := api.checkCanWrite(ctx); err != nil {
 		return params.ErrorResults{}, errors.Trace(err)
 	}
 	result := params.ErrorResults{
@@ -1283,13 +1272,8 @@
 }
 
 // ScaleApplications scales the specified application to the requested number of units.
-<<<<<<< HEAD
-func (api *APIBase) ScaleApplications(ctx context.Context, args params.ScaleApplicationsParams) (params.ScaleApplicationResults, error) {
+func (api *APIBase) ScaleApplications(ctx context.Context, args params.ScaleApplicationsParamsV2) (params.ScaleApplicationResults, error) {
 	if api.modelType != model.CAAS {
-=======
-func (api *APIBase) ScaleApplications(args params.ScaleApplicationsParamsV2) (params.ScaleApplicationResults, error) {
-	if api.modelType != state.ModelTypeCAAS {
->>>>>>> a53a3ca4
 		return params.ScaleApplicationResults{}, errors.NotSupportedf("scaling applications on a non-container model")
 	}
 	if err := api.checkCanWrite(ctx); err != nil {
@@ -1319,14 +1303,15 @@
 			}
 			return nil, errors.Errorf("failed to scale a application: %s", strings.Join(errStrings, ", "))
 		}
+		// TODO(storage) - implement and test attach storage for k8s
+		//  update ChangeApplicationScale() below.
+		if len(storageTags) > 0 {
+			return nil, errors.NotImplementedf("attaching storage when scaling a k8s application")
+		}
 
 		var info params.ScaleApplicationInfo
 		if arg.ScaleChange != 0 {
-<<<<<<< HEAD
 			newScale, err := api.applicationService.ChangeApplicationScale(ctx, name, arg.ScaleChange)
-=======
-			newScale, err := app.ChangeScale(arg.ScaleChange, storageTags)
->>>>>>> a53a3ca4
 			if err != nil {
 				return nil, errors.Trace(err)
 			}
@@ -1354,7 +1339,7 @@
 }
 
 // ScaleApplications scales the specified application to the requested number of units.
-func (api *APIv20) ScaleApplications(args params.ScaleApplicationsParams) (params.ScaleApplicationResults, error) {
+func (api *APIv20) ScaleApplications(ctx context.Context, args params.ScaleApplicationsParams) (params.ScaleApplicationResults, error) {
 	v2Args := params.ScaleApplicationsParamsV2{
 		Applications: make([]params.ScaleApplicationParamsV2, len(args.Applications)),
 	}
@@ -1368,7 +1353,7 @@
 			AttachStorage: nil,
 		}
 	}
-	return api.APIv21.ScaleApplications(v2Args)
+	return api.APIv21.ScaleApplications(ctx, v2Args)
 }
 
 // GetConstraints returns the constraints for a given application.
