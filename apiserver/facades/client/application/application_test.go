// Copyright 2014 Canonical Ltd.
// Licensed under the AGPLv3, see LICENCE file for details.

package application_test

import (
	"fmt"
	"regexp"
	"sync"
	"time"

	"github.com/juju/charm/v9"
	charmresource "github.com/juju/charm/v9/resource"
	csparams "github.com/juju/charmrepo/v7/csclient/params"
	"github.com/juju/errors"
	"github.com/juju/loggo"
	"github.com/juju/mgo/v2"
	"github.com/juju/names/v4"
	jtesting "github.com/juju/testing"
	jc "github.com/juju/testing/checkers"
	"github.com/juju/utils/v2"
	gc "gopkg.in/check.v1"

	"github.com/juju/juju/apiserver/common"
	commontesting "github.com/juju/juju/apiserver/common/testing"
	"github.com/juju/juju/apiserver/facades/client/application"
	"github.com/juju/juju/apiserver/params"
	apiservertesting "github.com/juju/juju/apiserver/testing"
	"github.com/juju/juju/core/arch"
	"github.com/juju/juju/core/constraints"
	"github.com/juju/juju/core/instance"
	"github.com/juju/juju/core/model"
	"github.com/juju/juju/core/network"
	"github.com/juju/juju/core/network/firewall"
	"github.com/juju/juju/core/status"
	jujutesting "github.com/juju/juju/juju/testing"
	"github.com/juju/juju/state"
	"github.com/juju/juju/state/stateenvirons"
	statestorage "github.com/juju/juju/state/storage"
	statetesting "github.com/juju/juju/state/testing"
	"github.com/juju/juju/storage"
	"github.com/juju/juju/storage/poolmanager"
	"github.com/juju/juju/testcharms"
	"github.com/juju/juju/testing"
	"github.com/juju/juju/testing/factory"
	jujuversion "github.com/juju/juju/version"
)

type applicationSuite struct {
	jujutesting.JujuConnSuite
	commontesting.BlockHelper

	applicationAPI *application.APIv13
	application    *state.Application
	authorizer     *apiservertesting.FakeAuthorizer
	repo           *mockRepo
}

var _ = gc.Suite(&applicationSuite{})

func (s *applicationSuite) SetUpTest(c *gc.C) {
	s.JujuConnSuite.SetUpTest(c)
	s.BlockHelper = commontesting.NewBlockHelper(s.APIState)
	s.AddCleanup(func(*gc.C) { s.BlockHelper.Close() })

	s.application = s.Factory.MakeApplication(c, nil)

	s.authorizer = &apiservertesting.FakeAuthorizer{
		Tag: s.AdminUserTag(c),
	}
	s.applicationAPI = s.makeAPI(c)

	var logger loggo.Logger
	s.repo = &mockRepo{
		CallMocker: jtesting.NewCallMocker(logger),
		revisions:  make(map[string]int),
	}

	s.PatchValue(&application.OpenCSRepo, func(args application.OpenCSRepoParams) (application.Repository, error) {
		return s.repo, nil
	})
}

func (s *applicationSuite) openRepo(args application.OpenCSRepoParams) (application.Repository, error) {
	return s.repo, nil
}

func (s *applicationSuite) UploadCharm(c *gc.C, url, name string) (*charm.URL, charm.Charm) {
	resultURL := charm.MustParseURL(url)
	if resultURL.User == "" {
		resultURL.User = "who"
	}
	if resultURL.Revision < 0 {
		base := *resultURL
		rev, ok := s.repo.revisions[base.String()]
		if !ok {
			resultURL.Revision = 0
		} else {
			resultURL.Revision = rev + 1
		}
		s.repo.revisions[base.String()] = resultURL.Revision
	}
	ch, err := charm.ReadCharmArchive(
		testcharms.RepoWithSeries("quantal").CharmArchivePath(c.MkDir(), name))
	c.Assert(err, jc.ErrorIsNil)
	s.repo.Call("DownloadCharm", resultURL.String()).Returns(
		ch,
		error(nil),
	)
	return resultURL, ch
}

func (s *applicationSuite) UploadCharmMultiSeries(c *gc.C, url, name string) (*charm.URL, charm.Charm) {
	return s.UploadCharm(c, url, name)
}

func (s *applicationSuite) makeAPI(c *gc.C) *application.APIv13 {
	resources := common.NewResources()
	c.Assert(resources.RegisterNamed("dataDir", common.StringResource(c.MkDir())), jc.ErrorIsNil)
	storageAccess, err := application.GetStorageState(s.State)
	c.Assert(err, jc.ErrorIsNil)
	model, err := s.State.Model()
	c.Assert(err, jc.ErrorIsNil)
	blockChecker := common.NewBlockChecker(s.State)
	registry := stateenvirons.NewStorageProviderRegistry(s.Environ)
	pm := poolmanager.New(state.NewStateSettings(s.State), registry)
	api, err := application.NewAPIBase(
		application.GetState(s.State),
		storageAccess,
		s.authorizer,
		nil,
		blockChecker,
		application.GetModel(model),
		nil, // leadership not used in these tests.
		application.CharmToStateCharm,
		application.DeployApplication,
		pm,
		registry,
		common.NewResources(),
		nil, // CAAS Broker not used in this suite.
	)
	c.Assert(err, jc.ErrorIsNil)
	return &application.APIv13{api}
}

func (s *applicationSuite) TestCharmConfig(c *gc.C) {
	s.setUpConfigTest(c)

	branchName := "test-branch"
	c.Assert(s.State.AddBranch(branchName, "test-user"), jc.ErrorIsNil)

	results, err := s.applicationAPI.CharmConfig(params.ApplicationGetArgs{
		Args: []params.ApplicationGet{
			{ApplicationName: "foo", BranchName: branchName},
			{ApplicationName: "bar", BranchName: branchName},
			{ApplicationName: "wat", BranchName: branchName},
		},
	})
	assertConfigTest(c, results, err, []params.ConfigResult{})
}

<<<<<<< HEAD
=======
func (s *applicationSuite) TestCharmConfigV8(c *gc.C) {
	s.setUpConfigTest(c)
	api := &application.APIv8{
		APIv9: &application.APIv9{
			APIv10: &application.APIv10{
				APIv11: &application.APIv11{
					APIv12: &application.APIv12{
						s.applicationAPI,
					},
				},
			},
		},
	}
	results, err := api.CharmConfig(params.Entities{
		Entities: []params.Entity{
			{Tag: "wat"}, {Tag: "machine-0"}, {Tag: "user-foo"},
			{Tag: "application-foo"}, {Tag: "application-bar"}, {Tag: "application-wat"},
		},
	})
	assertConfigTest(c, results, err, []params.ConfigResult{
		{Error: &params.Error{Message: `"wat" is not a valid tag`}},
		{Error: &params.Error{Message: `unexpected tag type, expected application, got machine`}},
		{Error: &params.Error{Message: `unexpected tag type, expected application, got user`}},
	})
}

>>>>>>> 0581aa39
func (s *applicationSuite) TestGetConfig(c *gc.C) {
	s.setUpConfigTest(c)
	results, err := s.applicationAPI.GetConfig(params.Entities{
		Entities: []params.Entity{
			{Tag: "wat"}, {Tag: "machine-0"}, {Tag: "user-foo"},
			{Tag: "application-foo"}, {Tag: "application-bar"}, {Tag: "application-wat"},
		},
	})
	assertConfigTest(c, results, err, []params.ConfigResult{
		{Error: &params.Error{Message: `"wat" is not a valid tag`}},
		{Error: &params.Error{Message: `unexpected tag type, expected application, got machine`}},
		{Error: &params.Error{Message: `unexpected tag type, expected application, got user`}},
	})
}

func (s *applicationSuite) setUpConfigTest(c *gc.C) {
	fooConfig := map[string]interface{}{
		"title":       "foo",
		"skill-level": 42,
	}
	dummy := s.Factory.MakeCharm(c, &factory.CharmParams{
		Name: "dummy",
	})
	s.Factory.MakeApplication(c, &factory.ApplicationParams{
		Name:        "foo",
		Charm:       dummy,
		CharmConfig: fooConfig,
	})
	barConfig := map[string]interface{}{
		"title":   "bar",
		"outlook": "fantastic",
	}
	s.Factory.MakeApplication(c, &factory.ApplicationParams{
		Name:        "bar",
		Charm:       dummy,
		CharmConfig: barConfig,
	})
}

func assertConfigTest(c *gc.C, results params.ApplicationGetConfigResults, err error, resPrefix []params.ConfigResult) {
	c.Assert(err, jc.ErrorIsNil)
	c.Assert(results, jc.DeepEquals, params.ApplicationGetConfigResults{
		Results: append(resPrefix, []params.ConfigResult{
			{
				Config: map[string]interface{}{
					"outlook": map[string]interface{}{
						"description": "No default outlook.",
						"source":      "unset",
						"type":        "string",
					},
					"skill-level": map[string]interface{}{
						"description": "A number indicating skill.",
						"source":      "user",
						"type":        "int",
						"value":       42,
					},
					"title": map[string]interface{}{
						"default":     "My Title",
						"description": "A descriptive title used for the application.",
						"source":      "user",
						"type":        "string",
						"value":       "foo",
					},
					"username": map[string]interface{}{
						"default":     "admin001",
						"description": "The name of the initial account (given admin permissions).",
						"source":      "default",
						"type":        "string",
						"value":       "admin001",
					},
				},
			}, {
				Config: map[string]interface{}{
					"outlook": map[string]interface{}{
						"description": "No default outlook.",
						"source":      "user",
						"type":        "string",
						"value":       "fantastic",
					},
					"skill-level": map[string]interface{}{
						"description": "A number indicating skill.",
						"source":      "unset",
						"type":        "int",
					},
					"title": map[string]interface{}{
						"default":     "My Title",
						"description": "A descriptive title used for the application.",
						"source":      "user",
						"type":        "string",
						"value":       "bar",
					},
					"username": map[string]interface{}{
						"default":     "admin001",
						"description": "The name of the initial account (given admin permissions).",
						"source":      "default",
						"type":        "string",
						"value":       "admin001",
					},
				},
			}, {
				Error: &params.Error{Message: `application "wat" not found`, Code: "not found"},
			},
		}...)})
}

func (s *applicationSuite) TestSetMetricCredentials(c *gc.C) {
	ch := s.Factory.MakeCharm(c, &factory.CharmParams{Name: "wordpress"})
	wordpress := s.Factory.MakeApplication(c, &factory.ApplicationParams{
		Charm: ch,
	})
	tests := []struct {
		about   string
		args    params.ApplicationMetricCredentials
		results params.ErrorResults
	}{
		{
			"test one argument and it passes",
			params.ApplicationMetricCredentials{Creds: []params.ApplicationMetricCredential{{
				ApplicationName:   s.application.Name(),
				MetricCredentials: []byte("creds 1234"),
			}}},
			params.ErrorResults{Results: []params.ErrorResult{{Error: nil}}},
		},
		{
			"test two arguments and both pass",
			params.ApplicationMetricCredentials{Creds: []params.ApplicationMetricCredential{
				{
					ApplicationName:   s.application.Name(),
					MetricCredentials: []byte("creds 1234"),
				},
				{
					ApplicationName:   wordpress.Name(),
					MetricCredentials: []byte("creds 4567"),
				},
			}},
			params.ErrorResults{Results: []params.ErrorResult{
				{Error: nil},
				{Error: nil},
			}},
		},
		{
			"test two arguments and second one fails",
			params.ApplicationMetricCredentials{Creds: []params.ApplicationMetricCredential{
				{
					ApplicationName:   s.application.Name(),
					MetricCredentials: []byte("creds 1234"),
				},
				{
					ApplicationName:   "not-a-application",
					MetricCredentials: []byte("creds 4567"),
				},
			}},
			params.ErrorResults{Results: []params.ErrorResult{
				{Error: nil},
				{Error: &params.Error{Message: `application "not-a-application" not found`, Code: "not found"}},
			}},
		},
	}
	for i, t := range tests {
		c.Logf("Running test %d %v", i, t.about)
		results, err := s.applicationAPI.SetMetricCredentials(t.args)
		c.Assert(err, jc.ErrorIsNil)
		c.Assert(results.Results, gc.HasLen, len(t.results.Results))
		c.Assert(results, gc.DeepEquals, t.results)

		for i, a := range t.args.Creds {
			if t.results.Results[i].Error == nil {
				app, err := s.State.Application(a.ApplicationName)
				c.Assert(err, jc.ErrorIsNil)
				creds := app.MetricCredentials()
				c.Assert(creds, gc.DeepEquals, a.MetricCredentials)
			}
		}
	}
}

func (s *applicationSuite) TestCompatibleSettingsParsing(c *gc.C) {
	// Test the exported settings parsing in a compatible way.
	s.AddTestingApplication(c, "dummy", s.AddTestingCharm(c, "dummy"))
	app, err := s.State.Application("dummy")
	c.Assert(err, jc.ErrorIsNil)
	ch, _, err := app.Charm()
	c.Assert(err, jc.ErrorIsNil)
	c.Assert(ch.URL().String(), gc.Equals, "local:quantal/dummy-1")

	// Empty string will be returned as nil.
	options := map[string]string{
		"title":    "foobar",
		"username": "",
	}
	settings, err := application.ParseSettingsCompatible(ch.Config(), options)
	c.Assert(err, jc.ErrorIsNil)
	c.Assert(settings, gc.DeepEquals, charm.Settings{
		"title":    "foobar",
		"username": nil,
	})

	// Illegal settings lead to an error.
	options = map[string]string{
		"yummy": "didgeridoo",
	}
	_, err = application.ParseSettingsCompatible(ch.Config(), options)
	c.Assert(err, gc.ErrorMatches, `unknown option "yummy"`)
}

func (s *applicationSuite) TestApplicationDeployWithStorage(c *gc.C) {
	curl, ch := s.UploadCharm(c, "cs:utopic/storage-block-10", "storage-block")
	err := application.AddCharmWithAuthorization(application.NewStateShim(s.State), params.AddCharmWithAuthorization{
		URL: curl.String(),
	}, s.openRepo)
	c.Assert(err, jc.ErrorIsNil)
	storageConstraints := map[string]storage.Constraints{
		"data": {
			Count: 1,
			Size:  1024,
			Pool:  "modelscoped-block",
		},
	}

	cons := constraints.MustParse("arch=amd64")
	args := params.ApplicationDeploy{
		ApplicationName: "application",
		CharmURL:        curl.String(),
		CharmOrigin:     createCharmOriginFromURL(c, curl),
		NumUnits:        1,
		Constraints:     cons,
		Storage:         storageConstraints,
	}
	results, err := s.applicationAPI.Deploy(params.ApplicationsDeploy{
		Applications: []params.ApplicationDeploy{args}},
	)
	c.Assert(err, jc.ErrorIsNil)
	c.Assert(results, gc.DeepEquals, params.ErrorResults{
		Results: []params.ErrorResult{{Error: nil}},
	})
	app := apiservertesting.AssertPrincipalApplicationDeployed(c, s.State, "application", curl, false, ch, cons)
	storageConstraintsOut, err := app.StorageConstraints()
	c.Assert(err, jc.ErrorIsNil)
	c.Assert(storageConstraintsOut, gc.DeepEquals, map[string]state.StorageConstraints{
		"data": {
			Count: 1,
			Size:  1024,
			Pool:  "modelscoped-block",
		},
		"allecto": {
			Count: 0,
			Size:  1024,
			Pool:  "loop",
		},
	})
}

func (s *applicationSuite) TestMinJujuVersionTooHigh(c *gc.C) {
	curl, _ := s.UploadCharm(c, "cs:quantal/minjujuversion-0", "minjujuversion")
	err := application.AddCharmWithAuthorization(application.NewStateShim(s.State), params.AddCharmWithAuthorization{
		URL: curl.String(),
	}, s.openRepo)
	vers := jujuversion.Current
	vers.Tag = ""
	match := fmt.Sprintf(`charm's min version (999.999.999) is higher than this juju model's version (%s)`, vers)
	c.Assert(err, gc.ErrorMatches, regexp.QuoteMeta(match))
}

func (s *applicationSuite) TestApplicationDeployWithInvalidStoragePool(c *gc.C) {
	curl, _ := s.UploadCharm(c, "cs:utopic/storage-block-0", "storage-block")
	err := application.AddCharmWithAuthorization(application.NewStateShim(s.State), params.AddCharmWithAuthorization{
		URL: curl.String(),
	}, s.openRepo)
	c.Assert(err, jc.ErrorIsNil)
	storageConstraints := map[string]storage.Constraints{
		"data": {
			Pool:  "foo",
			Count: 1,
			Size:  1024,
		},
	}

	var cons constraints.Value
	args := params.ApplicationDeploy{
		ApplicationName: "application",
		CharmURL:        curl.String(),
		CharmOrigin:     createCharmOriginFromURL(c, curl),
		NumUnits:        1,
		Constraints:     cons,
		Storage:         storageConstraints,
	}
	results, err := s.applicationAPI.Deploy(params.ApplicationsDeploy{
		Applications: []params.ApplicationDeploy{args}},
	)
	c.Assert(err, jc.ErrorIsNil)
	c.Assert(results.Results, gc.HasLen, 1)
	c.Assert(results.Results[0].Error, gc.ErrorMatches, `.* pool "foo" not found`)
}

func (s *applicationSuite) TestApplicationDeployDefaultFilesystemStorage(c *gc.C) {
	curl, ch := s.UploadCharm(c, "cs:trusty/storage-filesystem-1", "storage-filesystem")
	err := application.AddCharmWithAuthorization(application.NewStateShim(s.State), params.AddCharmWithAuthorization{
		URL: curl.String(),
	}, s.openRepo)
	c.Assert(err, jc.ErrorIsNil)
	cons := constraints.MustParse("arch=amd64")
	args := params.ApplicationDeploy{
		ApplicationName: "application",
		CharmURL:        curl.String(),
		CharmOrigin:     createCharmOriginFromURL(c, curl),
		NumUnits:        1,
		Constraints:     cons,
	}
	results, err := s.applicationAPI.Deploy(params.ApplicationsDeploy{
		Applications: []params.ApplicationDeploy{args}},
	)
	c.Assert(err, jc.ErrorIsNil)
	c.Assert(results, gc.DeepEquals, params.ErrorResults{
		Results: []params.ErrorResult{{Error: nil}},
	})
	app := apiservertesting.AssertPrincipalApplicationDeployed(c, s.State, "application", curl, false, ch, cons)
	storageConstraintsOut, err := app.StorageConstraints()
	c.Assert(err, jc.ErrorIsNil)
	c.Assert(storageConstraintsOut, gc.DeepEquals, map[string]state.StorageConstraints{
		"data": {
			Count: 1,
			Size:  1024,
			Pool:  "rootfs",
		},
	})
}

func (s *applicationSuite) TestApplicationDeploy(c *gc.C) {
	curl, ch := s.UploadCharm(c, "cs:precise/dummy-42", "dummy")
	err := application.AddCharmWithAuthorization(application.NewStateShim(s.State), params.AddCharmWithAuthorization{
		URL: curl.String(),
	}, s.openRepo)
	c.Assert(err, jc.ErrorIsNil)
	cons := constraints.MustParse("arch=amd64")
	args := params.ApplicationDeploy{
		ApplicationName: "application",
		CharmURL:        curl.String(),
		CharmOrigin:     createCharmOriginFromURL(c, curl),
		NumUnits:        1,
		Constraints:     cons,
		Placement: []*instance.Placement{
			{Scope: "deadbeef-0bad-400d-8000-4b1d0d06f00d", Directive: "valid"},
		},
	}
	results, err := s.applicationAPI.Deploy(params.ApplicationsDeploy{
		Applications: []params.ApplicationDeploy{args}},
	)
	c.Assert(err, jc.ErrorIsNil)
	c.Assert(results, gc.DeepEquals, params.ErrorResults{
		Results: []params.ErrorResult{{Error: nil}},
	})
	app := apiservertesting.AssertPrincipalApplicationDeployed(c, s.State, "application", curl, false, ch, cons)
	units, err := app.AllUnits()
	c.Assert(err, jc.ErrorIsNil)
	c.Assert(units, gc.HasLen, 1)
}

func (s *applicationSuite) TestApplicationDeployWithInvalidPlacement(c *gc.C) {
	curl, _ := s.UploadCharm(c, "cs:precise/dummy-42", "dummy")
	err := application.AddCharmWithAuthorization(application.NewStateShim(s.State), params.AddCharmWithAuthorization{
		URL: curl.String(),
	}, s.openRepo)
	c.Assert(err, jc.ErrorIsNil)
	var cons constraints.Value
	args := params.ApplicationDeploy{
		ApplicationName: "application",
		CharmURL:        curl.String(),
		CharmOrigin:     createCharmOriginFromURL(c, curl),
		NumUnits:        1,
		Constraints:     cons,
		Placement: []*instance.Placement{
			{Scope: "deadbeef-0bad-400d-8000-4b1d0d06f00d", Directive: "invalid"},
		},
	}
	results, err := s.applicationAPI.Deploy(params.ApplicationsDeploy{
		Applications: []params.ApplicationDeploy{args}},
	)
	c.Assert(err, jc.ErrorIsNil)
	c.Assert(results.Results, gc.HasLen, 1)
	c.Assert(results.Results[0].Error, gc.NotNil)
	c.Assert(results.Results[0].Error.Error(), gc.Matches, ".* invalid placement is invalid")
}

func (s *applicationSuite) TestApplicationDeployWithMachinePlacementLockedError(c *gc.C) {
	s.testApplicationDeployWithPlacementLockedError(c, instance.Placement{Scope: "#", Directive: "0"}, false)
}

func (s *applicationSuite) TestApplicationDeployWithMachineContainerPlacementLockedError(c *gc.C) {
	s.testApplicationDeployWithPlacementLockedError(c, instance.Placement{Scope: "lxd", Directive: "0"}, false)
}

func (s *applicationSuite) TestApplicationDeployWithExtantMachineContainerLockedParentError(c *gc.C) {
	s.testApplicationDeployWithPlacementLockedError(c, instance.Placement{Scope: "#", Directive: "0/lxd/0"}, true)
}

func (s *applicationSuite) testApplicationDeployWithPlacementLockedError(
	c *gc.C, placement instance.Placement, addContainer bool,
) {
	m, err := s.BackingState.AddMachine("precise", state.JobHostUnits)
	c.Assert(err, jc.ErrorIsNil)

	if addContainer {
		template := state.MachineTemplate{
			Series: "xenial",
			Jobs:   []state.MachineJob{state.JobHostUnits},
		}
		_, err := s.State.AddMachineInsideMachine(template, m.Id(), "lxd")
		c.Assert(err, jc.ErrorIsNil)
	}

	c.Assert(m.CreateUpgradeSeriesLock(nil, "trusty"), jc.ErrorIsNil)

	curl, _ := s.UploadCharm(c, "cs:precise/dummy-42", "dummy")
	err = application.AddCharmWithAuthorization(application.NewStateShim(s.State), params.AddCharmWithAuthorization{
		URL: curl.String(),
	}, s.openRepo)
	c.Assert(err, jc.ErrorIsNil)
	var cons constraints.Value
	args := params.ApplicationDeploy{
		ApplicationName: "application",
		CharmURL:        curl.String(),
		CharmOrigin:     createCharmOriginFromURL(c, curl),
		NumUnits:        1,
		Constraints:     cons,
		Placement:       []*instance.Placement{&placement},
	}
	results, err := s.applicationAPI.Deploy(params.ApplicationsDeploy{
		Applications: []params.ApplicationDeploy{args}},
	)
	c.Assert(err, jc.ErrorIsNil)
	c.Assert(results.Results, gc.HasLen, 1)
	c.Assert(results.Results[0].Error, gc.NotNil)
	c.Assert(results.Results[0].Error.Error(), gc.Matches, ".* machine is locked for series upgrade")
}

func (s *applicationSuite) TestApplicationDeploymentRemovesPendingResourcesOnFailure(c *gc.C) {
	charm := s.AddTestingCharm(c, "dummy-resource")
	resources, err := s.State.Resources()
	c.Assert(err, jc.ErrorIsNil)
	pendingID, err := resources.AddPendingResource("haha/borken", "user", charmresource.Resource{
		Meta:   charm.Meta().Resources["dummy"],
		Origin: charmresource.OriginUpload,
	})
	c.Assert(err, jc.ErrorIsNil)

	results, err := s.applicationAPI.Deploy(params.ApplicationsDeploy{
		Applications: []params.ApplicationDeploy{{
			ApplicationName: "haha/borken",
			NumUnits:        1,
			CharmURL:        charm.URL().String(),
			CharmOrigin:     createCharmOriginFromURL(c, charm.URL()),
			Resources:       map[string]string{"dummy": pendingID},
		}},
	})
	c.Assert(err, jc.ErrorIsNil)
	c.Assert(results.Results, gc.HasLen, 1)
	c.Assert(results.Results[0].Error, gc.ErrorMatches, `cannot add application "haha/borken": invalid name`)

	res, err := resources.ListPendingResources("haha/borken")
	c.Assert(err, jc.ErrorIsNil)
	c.Assert(res, gc.HasLen, 0)
}

func (s *applicationSuite) TestApplicationDeploymentLeavesResourcesOnSuccess(c *gc.C) {
	charm := s.AddTestingCharm(c, "dummy-resource")
	resources, err := s.State.Resources()
	c.Assert(err, jc.ErrorIsNil)
	pendingID, err := resources.AddPendingResource("unborken", "user", charmresource.Resource{
		Meta:   charm.Meta().Resources["dummy"],
		Origin: charmresource.OriginUpload,
	})
	c.Assert(err, jc.ErrorIsNil)

	results, err := s.applicationAPI.Deploy(params.ApplicationsDeploy{
		Applications: []params.ApplicationDeploy{{
			ApplicationName: "unborken",
			NumUnits:        1,
			CharmURL:        charm.URL().String(),
			CharmOrigin:     createCharmOriginFromURL(c, charm.URL()),
			Resources:       map[string]string{"dummy": pendingID},
		}},
	})
	c.Assert(err, jc.ErrorIsNil)
	c.Assert(results.Results, gc.HasLen, 1)
	c.Assert(results.Results[0].Error, gc.IsNil)

	res, err := resources.ListResources("unborken")
	c.Assert(err, jc.ErrorIsNil)
	c.Assert(res.Resources, gc.HasLen, 1)
}

func (s *applicationSuite) TestApplicationDeploymentWithTrust(c *gc.C) {
	// This test should fail if the configuration parsing does not
	// understand the "trust" configuration parameter
	curl, ch := s.UploadCharm(c, "cs:precise/dummy-42", "dummy")
	err := application.AddCharmWithAuthorization(application.NewStateShim(s.State), params.AddCharmWithAuthorization{
		URL: curl.String(),
	}, s.openRepo)
	c.Assert(err, jc.ErrorIsNil)
	cons := constraints.MustParse("arch=amd64")
	config := map[string]string{"trust": "true"}
	args := params.ApplicationDeploy{
		ApplicationName: "application",
		CharmURL:        curl.String(),
		CharmOrigin:     createCharmOriginFromURL(c, curl),
		NumUnits:        1,
		Config:          config,
		Placement: []*instance.Placement{
			{Scope: "deadbeef-0bad-400d-8000-4b1d0d06f00d", Directive: "valid"},
		},
	}
	results, err := s.applicationAPI.Deploy(params.ApplicationsDeploy{
		Applications: []params.ApplicationDeploy{args}},
	)
	c.Assert(err, jc.ErrorIsNil)
	c.Assert(results, gc.DeepEquals, params.ErrorResults{
		Results: []params.ErrorResult{{Error: nil}},
	})

	app := apiservertesting.AssertPrincipalApplicationDeployed(c, s.State, "application", curl, false, ch, cons)

	appConfig, err := app.ApplicationConfig()
	c.Assert(err, jc.ErrorIsNil)

	trust := appConfig.GetBool("trust", false)
	c.Assert(trust, jc.IsTrue)
}

func (s *applicationSuite) TestApplicationDeploymentNoTrust(c *gc.C) {
	// This test should fail if the trust configuration setting defaults to
	// anything other than "false" when no configuration parameter for trust
	// is set at deployment.
	curl, ch := s.UploadCharm(c, "cs:precise/dummy-42", "dummy")
	err := application.AddCharmWithAuthorization(application.NewStateShim(s.State), params.AddCharmWithAuthorization{
		URL: curl.String(),
	}, s.openRepo)
	c.Assert(err, jc.ErrorIsNil)
	cons := constraints.MustParse("arch=amd64")
	args := params.ApplicationDeploy{
		ApplicationName: "application",
		CharmURL:        curl.String(),
		CharmOrigin:     createCharmOriginFromURL(c, curl),
		NumUnits:        1,
		Placement: []*instance.Placement{
			{Scope: "deadbeef-0bad-400d-8000-4b1d0d06f00d", Directive: "valid"},
		},
	}
	results, err := s.applicationAPI.Deploy(params.ApplicationsDeploy{
		Applications: []params.ApplicationDeploy{args}},
	)
	c.Assert(err, jc.ErrorIsNil)
	c.Assert(results, gc.DeepEquals, params.ErrorResults{
		Results: []params.ErrorResult{{Error: nil}},
	})

	app := apiservertesting.AssertPrincipalApplicationDeployed(c, s.State, "application", curl, false, ch, cons)
	appConfig, err := app.ApplicationConfig()
	c.Assert(err, jc.ErrorIsNil)
	trust := appConfig.GetBool(application.TrustConfigOptionName, true)
	c.Assert(trust, jc.IsFalse)
}

func (s *applicationSuite) testClientApplicationsDeployWithBindings(c *gc.C, endpointBindings, expected map[string]string) {
	curl, _ := s.UploadCharm(c, "cs:utopic/riak-42", "riak")
	err := application.AddCharmWithAuthorization(application.NewStateShim(s.State), params.AddCharmWithAuthorization{
		URL: curl.String(),
	}, s.openRepo)
	c.Assert(err, jc.ErrorIsNil)

	var cons constraints.Value
	args := params.ApplicationDeploy{
		ApplicationName:  "application",
		CharmURL:         curl.String(),
		CharmOrigin:      &params.CharmOrigin{Source: "charm-store"},
		NumUnits:         1,
		Constraints:      cons,
		EndpointBindings: endpointBindings,
	}

	results, err := s.applicationAPI.Deploy(params.ApplicationsDeploy{
		Applications: []params.ApplicationDeploy{args}},
	)
	c.Assert(err, jc.ErrorIsNil)
	c.Assert(results.Results, gc.HasLen, 1)
	c.Assert(results.Results[0].Error, gc.IsNil)

	app, err := s.State.Application(args.ApplicationName)
	c.Assert(err, jc.ErrorIsNil)

	retrievedBindings, err := app.EndpointBindings()
	c.Assert(err, jc.ErrorIsNil)

	c.Assert(retrievedBindings.Map(), jc.DeepEquals, expected)
}

func (s *applicationSuite) TestClientApplicationsDeployWithOldBindings(c *gc.C) {
	space, err := s.State.AddSpace("a-space", "", nil, true)
	c.Assert(err, jc.ErrorIsNil)
	expected := map[string]string{
		"":         network.AlphaSpaceId,
		"endpoint": space.Id(),
		"ring":     network.AlphaSpaceId,
		"admin":    network.AlphaSpaceId,
	}
	endpointBindings := map[string]string{
		"endpoint": space.Name(),
		"ring":     "",
		"admin":    "",
	}
	s.testClientApplicationsDeployWithBindings(c, endpointBindings, expected)
}

func (s *applicationSuite) TestClientApplicationsDeployWithBindings(c *gc.C) {
	space, err := s.State.AddSpace("a-space", "", nil, true)
	c.Assert(err, jc.ErrorIsNil)
	expected := map[string]string{
		"":         network.AlphaSpaceId,
		"endpoint": space.Id(),
		"ring":     network.AlphaSpaceId,
		"admin":    network.AlphaSpaceId,
	}
	endpointBindings := map[string]string{"endpoint": space.Id()}
	s.testClientApplicationsDeployWithBindings(c, endpointBindings, expected)
}

func (s *applicationSuite) TestClientApplicationsDeployWithDefaultBindings(c *gc.C) {
	expected := map[string]string{
		"":         network.AlphaSpaceId,
		"endpoint": network.AlphaSpaceId,
		"ring":     network.AlphaSpaceId,
		"admin":    network.AlphaSpaceId,
	}
	s.testClientApplicationsDeployWithBindings(c, nil, expected)
}

// TODO(wallyworld) - the following charm tests have been moved from the apiserver/client
// package in order to use the fake charm store testing infrastructure. They are legacy tests
// written to use the api client instead of the apiserver logic. They need to be rewritten and
// feature tests added.

func (s *applicationSuite) TestAddCharm(c *gc.C) {
	var blobs blobs
	s.PatchValue(application.NewStateStorage, func(uuid string, session *mgo.Session) statestorage.Storage {
		storage := statestorage.NewStorage(uuid, session)
		return &recordingStorage{Storage: storage, blobs: &blobs}
	})

	client := s.APIState.Client()
	// First test the sanity checks.
	err := client.AddCharm(&charm.URL{Name: "nonsense"}, csparams.StableChannel, false)
	c.Assert(err, gc.ErrorMatches, `cannot parse charm or bundle URL: ":nonsense-0"`)
	err = client.AddCharm(charm.MustParseURL("local:precise/dummy"), csparams.StableChannel, false)
	c.Assert(err, gc.ErrorMatches, "only charm store charm URLs are supported, with cs: schema")
	err = client.AddCharm(charm.MustParseURL("cs:precise/wordpress"), csparams.StableChannel, false)
	c.Assert(err, gc.ErrorMatches, "charm URL must include a revision")

	// Add a charm, without uploading it to storage, to
	// check that AddCharm does not try to do it.
	charmDir := testcharms.Repo.CharmDir("dummy")
	ident := fmt.Sprintf("%s-%d", charmDir.Meta().Name, charmDir.Revision())
	curl := charm.MustParseURL("cs:quantal/" + ident)
	info := state.CharmInfo{
		Charm:       charmDir,
		ID:          curl,
		StoragePath: "",
		SHA256:      ident + "-sha256",
	}
	sch, err := s.State.AddCharm(info)
	c.Assert(err, jc.ErrorIsNil)

	// AddCharm should see the charm in state and not upload it.
	err = client.AddCharm(sch.URL(), csparams.StableChannel, false)
	c.Assert(err, jc.ErrorIsNil)
	c.Assert(blobs.m, gc.HasLen, 0)

	// Now try adding another charm completely.
	curl, _ = s.UploadCharm(c, "cs:precise/wordpress-3", "wordpress")
	err = client.AddCharm(curl, csparams.StableChannel, false)
	c.Assert(err, jc.ErrorIsNil)

	// Verify it's in state and it got uploaded.
	storage := statestorage.NewStorage(s.State.ModelUUID(), s.State.MongoSession())
	sch, err = s.State.Charm(curl)
	c.Assert(err, jc.ErrorIsNil)
	s.assertUploaded(c, storage, sch.StoragePath(), sch.BundleSha256())
}

func (s *applicationSuite) TestAddCharmConcurrently(c *gc.C) {
	c.Skip("see lp:1596960 -- bad test for bad code")

	var putBarrier sync.WaitGroup
	var blobs blobs
	s.PatchValue(application.NewStateStorage, func(uuid string, session *mgo.Session) statestorage.Storage {
		storage := statestorage.NewStorage(uuid, session)
		return &recordingStorage{Storage: storage, blobs: &blobs, putBarrier: &putBarrier}
	})

	client := s.APIState.Client()
	curl, _ := s.UploadCharm(c, "trusty/wordpress-3", "wordpress")

	// Try adding the same charm concurrently from multiple goroutines
	// to test no "duplicate key errors" are reported (see lp bug
	// #1067979) and also at the end only one charm document is
	// created.

	var wg sync.WaitGroup
	// We don't add them 1-by-1 because that would allow each goroutine to
	// finish separately without actually synchronizing between them
	putBarrier.Add(10)
	for i := 0; i < 10; i++ {
		wg.Add(1)
		go func(index int) {
			defer wg.Done()

			c.Assert(client.AddCharm(curl, csparams.StableChannel, false), gc.IsNil, gc.Commentf("goroutine %d", index))
			sch, err := s.State.Charm(curl)
			c.Assert(err, gc.IsNil, gc.Commentf("goroutine %d", index))
			c.Assert(sch.URL(), jc.DeepEquals, curl, gc.Commentf("goroutine %d", index))
		}(i)
	}
	wg.Wait()

	blobs.Lock()

	c.Assert(blobs.m, gc.HasLen, 10)

	// Verify there is only a single uploaded charm remains and it
	// contains the correct data.
	sch, err := s.State.Charm(curl)
	c.Assert(err, jc.ErrorIsNil)
	storagePath := sch.StoragePath()
	c.Assert(blobs.m[storagePath], jc.IsTrue)
	for path, exists := range blobs.m {
		if path != storagePath {
			c.Assert(exists, jc.IsFalse)
		}
	}

	storage := statestorage.NewStorage(s.State.ModelUUID(), s.State.MongoSession())
	s.assertUploaded(c, storage, sch.StoragePath(), sch.BundleSha256())
}

func (s *applicationSuite) assertUploaded(c *gc.C, storage statestorage.Storage, storagePath, expectedSHA256 string) {
	reader, _, err := storage.Get(storagePath)
	c.Assert(err, jc.ErrorIsNil)
	defer reader.Close()
	downloadedSHA256, _, err := utils.ReadSHA256(reader)
	c.Assert(err, jc.ErrorIsNil)
	c.Assert(downloadedSHA256, gc.Equals, expectedSHA256)
}

func (s *applicationSuite) TestAddCharmOverwritesPlaceholders(c *gc.C) {
	client := s.APIState.Client()
	curl, _ := s.UploadCharm(c, "cs:trusty/wordpress-42", "wordpress")

	// Add a placeholder with the same charm URL.
	err := s.State.AddCharmPlaceholder(curl)
	c.Assert(err, jc.ErrorIsNil)
	_, err = s.State.Charm(curl)
	c.Assert(err, jc.Satisfies, errors.IsNotFound)

	// Now try to add the charm, which will convert the placeholder to
	// a pending charm.
	err = client.AddCharm(curl, csparams.StableChannel, false)
	c.Assert(err, jc.ErrorIsNil)

	// Make sure the document's flags were reset as expected.
	sch, err := s.State.Charm(curl)
	c.Assert(err, jc.ErrorIsNil)
	c.Assert(sch.URL(), jc.DeepEquals, curl)
	c.Assert(sch.IsPlaceholder(), jc.IsFalse)
	c.Assert(sch.IsUploaded(), jc.IsTrue)
}

func (s *applicationSuite) TestApplicationGetCharmURLOrigin(c *gc.C) {
	ch := s.AddTestingCharm(c, "wordpress")
	rev := ch.Revision()
	// Technically this charm origin is impossible, a local
	// charm cannot have a channel.  Done just for testing.
	expectedOrigin := state.CharmOrigin{
		Source:   "local",
		Revision: &rev,
		Channel: &state.Channel{
			Track: "latest",
			Risk:  "stable",
		},
		Platform: &state.Platform{
			Architecture: "amd64",
			OS:           "ubuntu",
			Series:       "focal",
		},
	}
	s.AddTestingApplicationWithOrigin(c, "wordpress", ch, &expectedOrigin)
	result, err := s.applicationAPI.GetCharmURLOrigin(params.ApplicationGet{ApplicationName: "wordpress"})
	c.Assert(err, jc.ErrorIsNil)
	c.Assert(result.Error, gc.IsNil)
	c.Assert(result.URL, gc.Equals, "local:quantal/wordpress-3")
	latest := "latest"
	c.Assert(result.Origin, jc.DeepEquals, params.CharmOrigin{
		Source:       "local",
		Risk:         "stable",
		Revision:     &rev,
		Track:        &latest,
		Architecture: "amd64",
		OS:           "ubuntu",
		Series:       "focal",
	})
}

func (s *applicationSuite) TestApplicationSetCharm(c *gc.C) {
	curl, _ := s.UploadCharm(c, "cs:precise/dummy-0", "dummy")
	err := application.AddCharmWithAuthorization(application.NewStateShim(s.State), params.AddCharmWithAuthorization{
		URL: curl.String(),
	}, s.openRepo)
	c.Assert(err, jc.ErrorIsNil)
	numUnits := 3
	for i := 0; i < numUnits; i++ {
		_, err := s.State.AddMachine("quantal", state.JobHostUnits)
		c.Assert(err, jc.ErrorIsNil)
	}
	results, err := s.applicationAPI.Deploy(params.ApplicationsDeploy{
		Applications: []params.ApplicationDeploy{{
			CharmURL:        curl.String(),
			CharmOrigin:     &params.CharmOrigin{Source: "charm-store"},
			ApplicationName: "application",
			NumUnits:        numUnits,
		}}})
	c.Assert(err, jc.ErrorIsNil)
	c.Assert(results.Results, gc.HasLen, 1)
	c.Assert(results.Results[0].Error, gc.IsNil)
	curl, _ = s.UploadCharm(c, "cs:precise/wordpress-3", "wordpress")
	err = application.AddCharmWithAuthorization(application.NewStateShim(s.State), params.AddCharmWithAuthorization{
		URL: curl.String(),
	}, s.openRepo)
	c.Assert(err, jc.ErrorIsNil)
	errs, err := s.APIState.UnitAssigner().AssignUnits([]names.UnitTag{
		names.NewUnitTag("application/0"),
		names.NewUnitTag("application/1"),
		names.NewUnitTag("application/2"),
	})
	c.Assert(errs, gc.DeepEquals, []error{error(nil), error(nil), error(nil)})
	c.Assert(err, jc.ErrorIsNil)
	err = s.applicationAPI.SetCharm(params.ApplicationSetCharm{
		ApplicationName: "application",
		CharmURL:        curl.String(),
	})
	c.Assert(err, jc.ErrorIsNil)

	// Ensure that the charm is not marked as forced.
	app, err := s.State.Application("application")
	c.Assert(err, jc.ErrorIsNil)
	charm, force, err := app.Charm()
	c.Assert(err, jc.ErrorIsNil)
	c.Assert(charm.URL().String(), gc.Equals, curl.String())
	c.Assert(force, jc.IsFalse)
}

func (s *applicationSuite) setupApplicationSetCharm(c *gc.C) {
	curl, _ := s.UploadCharm(c, "cs:precise/dummy-0", "dummy")
	err := application.AddCharmWithAuthorization(application.NewStateShim(s.State), params.AddCharmWithAuthorization{
		URL: curl.String(),
	}, s.openRepo)
	numUnits := 3
	for i := 0; i < numUnits; i++ {
		_, err := s.State.AddMachine("quantal", state.JobHostUnits)
		c.Assert(err, jc.ErrorIsNil)
	}
	c.Assert(err, jc.ErrorIsNil)
	results, err := s.applicationAPI.Deploy(params.ApplicationsDeploy{
		Applications: []params.ApplicationDeploy{{
			CharmURL:        curl.String(),
			CharmOrigin:     &params.CharmOrigin{Source: "charm-store"},
			ApplicationName: "application",
			NumUnits:        numUnits,
		}}})
	c.Assert(err, jc.ErrorIsNil)
	c.Assert(results.Results, gc.HasLen, 1)
	c.Assert(results.Results[0].Error, gc.IsNil)
	errs, err := s.APIState.UnitAssigner().AssignUnits([]names.UnitTag{
		names.NewUnitTag("application/0"),
		names.NewUnitTag("application/1"),
		names.NewUnitTag("application/2"),
	})
	c.Assert(errs, gc.DeepEquals, []error{error(nil), error(nil), error(nil)})
	c.Assert(err, jc.ErrorIsNil)
	curl, _ = s.UploadCharm(c, "cs:precise/wordpress-3", "wordpress")
	err = application.AddCharmWithAuthorization(application.NewStateShim(s.State), params.AddCharmWithAuthorization{
		URL: curl.String(),
	}, s.openRepo)
	c.Assert(err, jc.ErrorIsNil)
}

func (s *applicationSuite) assertApplicationSetCharm(c *gc.C, forceUnits bool) {
	err := s.applicationAPI.SetCharm(params.ApplicationSetCharm{
		ApplicationName: "application",
		CharmURL:        "cs:~who/precise/wordpress-3",
		ForceUnits:      forceUnits,
	})
	c.Assert(err, jc.ErrorIsNil)
	// Ensure that the charm is not marked as forced.
	app, err := s.State.Application("application")
	c.Assert(err, jc.ErrorIsNil)
	charm, _, err := app.Charm()
	c.Assert(err, jc.ErrorIsNil)
	c.Assert(charm.URL().String(), gc.Equals, "cs:~who/precise/wordpress-3")
}

func (s *applicationSuite) assertApplicationSetCharmBlocked(c *gc.C, msg string) {
	err := s.applicationAPI.SetCharm(params.ApplicationSetCharm{
		ApplicationName: "application",
		CharmURL:        "cs:~who/precise/wordpress-3",
	})
	s.AssertBlocked(c, err, msg)
}

func (s *applicationSuite) TestBlockDestroyApplicationSetCharm(c *gc.C) {
	s.setupApplicationSetCharm(c)
	s.BlockDestroyModel(c, "TestBlockDestroyApplicationSetCharm")
	s.assertApplicationSetCharm(c, false)
}

func (s *applicationSuite) TestBlockRemoveApplicationSetCharm(c *gc.C) {
	s.setupApplicationSetCharm(c)
	s.BlockRemoveObject(c, "TestBlockRemoveApplicationSetCharm")
	s.assertApplicationSetCharm(c, false)
}

func (s *applicationSuite) TestBlockChangesApplicationSetCharm(c *gc.C) {
	s.setupApplicationSetCharm(c)
	s.BlockAllChanges(c, "TestBlockChangesApplicationSetCharm")
	s.assertApplicationSetCharmBlocked(c, "TestBlockChangesApplicationSetCharm")
}

func (s *applicationSuite) TestApplicationSetCharmForceUnits(c *gc.C) {
	curl, _ := s.UploadCharm(c, "cs:precise/dummy-0", "dummy")
	err := application.AddCharmWithAuthorization(application.NewStateShim(s.State), params.AddCharmWithAuthorization{
		URL: curl.String(),
	}, s.openRepo)
	c.Assert(err, jc.ErrorIsNil)
	numUnits := 3
	for i := 0; i < numUnits; i++ {
		_, err := s.State.AddMachine("quantal", state.JobHostUnits)
		c.Assert(err, jc.ErrorIsNil)
	}
	results, err := s.applicationAPI.Deploy(params.ApplicationsDeploy{
		Applications: []params.ApplicationDeploy{{
			CharmURL:        curl.String(),
			CharmOrigin:     &params.CharmOrigin{Source: "charm-store"},
			ApplicationName: "application",
			NumUnits:        numUnits,
		}}})
	c.Assert(err, jc.ErrorIsNil)
	c.Assert(results.Results, gc.HasLen, 1)
	c.Assert(results.Results[0].Error, gc.IsNil)
	curl, _ = s.UploadCharm(c, "cs:precise/wordpress-3", "wordpress")
	err = application.AddCharmWithAuthorization(application.NewStateShim(s.State), params.AddCharmWithAuthorization{
		URL: curl.String(),
	}, s.openRepo)
	c.Assert(err, jc.ErrorIsNil)
	errs, err := s.APIState.UnitAssigner().AssignUnits([]names.UnitTag{
		names.NewUnitTag("application/0"),
		names.NewUnitTag("application/1"),
		names.NewUnitTag("application/2"),
	})
	c.Assert(errs, gc.DeepEquals, []error{error(nil), error(nil), error(nil)})
	c.Assert(err, jc.ErrorIsNil)
	err = s.applicationAPI.SetCharm(params.ApplicationSetCharm{
		ApplicationName: "application",
		CharmURL:        curl.String(),
		ForceUnits:      true,
	})
	c.Assert(err, jc.ErrorIsNil)

	// Ensure that the charm is marked as forced.
	app, err := s.State.Application("application")
	c.Assert(err, jc.ErrorIsNil)
	charm, force, err := app.Charm()
	c.Assert(err, jc.ErrorIsNil)
	c.Assert(charm.URL().String(), gc.Equals, curl.String())
	c.Assert(force, jc.IsTrue)
}

func (s *applicationSuite) TestBlockApplicationSetCharmForce(c *gc.C) {
	s.setupApplicationSetCharm(c)

	// block all changes
	s.BlockAllChanges(c, "TestBlockApplicationSetCharmForce")
	s.BlockRemoveObject(c, "TestBlockApplicationSetCharmForce")
	s.BlockDestroyModel(c, "TestBlockApplicationSetCharmForce")

	s.assertApplicationSetCharm(c, true)
}

func (s *applicationSuite) TestApplicationSetCharmInvalidApplication(c *gc.C) {
	err := s.applicationAPI.SetCharm(params.ApplicationSetCharm{
		ApplicationName: "badapplication",
		CharmURL:        "cs:precise/wordpress-3",
		ForceSeries:     true,
		ForceUnits:      true,
	})
	c.Assert(err, gc.ErrorMatches, `application "badapplication" not found`)
}

func (s *applicationSuite) TestApplicationAddCharmErrors(c *gc.C) {
	for url, expect := range map[string]string{
		"wordpress":                   "only charm store charm URLs are supported, with cs: schema",
		"cs:wordpress":                "charm URL must include a revision",
		"cs:precise/wordpress":        "charm URL must include a revision",
		"cs:precise/wordpress-999999": `cannot retrieve "cs:precise/wordpress-999999": charm not found`,
	} {
		c.Logf("test %s", url)
		err := application.AddCharmWithAuthorization(application.NewStateShim(s.State), params.AddCharmWithAuthorization{
			URL: url,
		}, s.openRepo)
		c.Check(err, gc.ErrorMatches, expect)
	}
}

func (s *applicationSuite) TestApplicationSetCharmLegacy(c *gc.C) {
	curl, _ := s.UploadCharm(c, "cs:precise/dummy-0", "dummy")
	err := application.AddCharmWithAuthorization(application.NewStateShim(s.State), params.AddCharmWithAuthorization{
		URL: curl.String(),
	}, s.openRepo)
	c.Assert(err, jc.ErrorIsNil)
	results, err := s.applicationAPI.Deploy(params.ApplicationsDeploy{
		Applications: []params.ApplicationDeploy{{
			CharmURL:        curl.String(),
			CharmOrigin:     &params.CharmOrigin{Source: "charm-store"},
			ApplicationName: "application",
		}}})
	c.Assert(err, jc.ErrorIsNil)
	c.Assert(results.Results, gc.HasLen, 1)
	c.Assert(results.Results[0].Error, gc.IsNil)
	curl, _ = s.UploadCharm(c, "cs:trusty/dummy-1", "dummy")
	err = application.AddCharmWithAuthorization(application.NewStateShim(s.State), params.AddCharmWithAuthorization{
		URL: curl.String(),
	}, s.openRepo)
	c.Assert(err, jc.ErrorIsNil)

	// Even with forceSeries = true, we can't change a charm where
	// the series is specified in the URL.
	err = s.applicationAPI.SetCharm(params.ApplicationSetCharm{
		ApplicationName: "application",
		CharmURL:        curl.String(),
		ForceSeries:     true,
	})
	c.Assert(err, gc.ErrorMatches, `cannot upgrade application "application" to charm "cs:~who/trusty/dummy-1": cannot change an application's series`)
}

func (s *applicationSuite) TestApplicationSetCharmUnsupportedSeries(c *gc.C) {
	curl, _ := s.UploadCharmMultiSeries(c, "cs:~who/multi-series", "multi-series")
	err := application.AddCharmWithAuthorization(application.NewStateShim(s.State), params.AddCharmWithAuthorization{
		URL: curl.String(),
	}, s.openRepo)
	c.Assert(err, jc.ErrorIsNil)
	results, err := s.applicationAPI.Deploy(params.ApplicationsDeploy{
		Applications: []params.ApplicationDeploy{{
			CharmURL:        curl.String(),
			CharmOrigin:     &params.CharmOrigin{Source: "charm-store"},
			ApplicationName: "application",
			Series:          "precise",
		}}})
	c.Assert(err, jc.ErrorIsNil)
	c.Assert(results.Results, gc.HasLen, 1)
	c.Assert(results.Results[0].Error, gc.IsNil)
	curl, _ = s.UploadCharmMultiSeries(c, "cs:~who/multi-series", "multi-series2")
	err = application.AddCharmWithAuthorization(application.NewStateShim(s.State), params.AddCharmWithAuthorization{
		URL: curl.String(),
	}, s.openRepo)
	c.Assert(err, jc.ErrorIsNil)

	err = s.applicationAPI.SetCharm(params.ApplicationSetCharm{
		ApplicationName: "application",
		CharmURL:        curl.String(),
	})
	c.Assert(err, gc.ErrorMatches, `cannot upgrade application "application" to charm "cs:~who/multi-series-1": only these series are supported: trusty, wily`)
}

func (s *applicationSuite) assertApplicationSetCharmSeries(c *gc.C, upgradeCharm, series string) {
	curl, _ := s.UploadCharmMultiSeries(c, "cs:~who/multi-series", "multi-series")
	err := application.AddCharmWithAuthorization(application.NewStateShim(s.State), params.AddCharmWithAuthorization{
		URL: curl.String(),
	}, s.openRepo)
	c.Assert(err, jc.ErrorIsNil)
	results, err := s.applicationAPI.Deploy(params.ApplicationsDeploy{
		Applications: []params.ApplicationDeploy{{
			CharmURL:        curl.String(),
			CharmOrigin:     &params.CharmOrigin{Source: "charm-store"},
			ApplicationName: "application",
			Series:          "precise",
		}}})
	c.Assert(err, jc.ErrorIsNil)
	c.Assert(results.Results, gc.HasLen, 1)
	c.Assert(results.Results[0].Error, gc.IsNil)

	url := upgradeCharm
	if series != "" {
		url = series + "/" + upgradeCharm
	}
	curl, _ = s.UploadCharmMultiSeries(c, "cs:~who/"+url, upgradeCharm)
	err = application.AddCharmWithAuthorization(application.NewStateShim(s.State), params.AddCharmWithAuthorization{
		URL: curl.String(),
	}, s.openRepo)
	c.Assert(err, jc.ErrorIsNil)

	err = s.applicationAPI.SetCharm(params.ApplicationSetCharm{
		ApplicationName: "application",
		CharmURL:        curl.String(),
		ForceSeries:     true,
	})
	c.Assert(err, jc.ErrorIsNil)
	app, err := s.State.Application("application")
	c.Assert(err, jc.ErrorIsNil)
	ch, _, err := app.Charm()
	c.Assert(err, jc.ErrorIsNil)
	c.Assert(ch.URL().String(), gc.Equals, "cs:~who/"+url+"-0")
}

func (s *applicationSuite) TestApplicationSetCharmUnsupportedSeriesForce(c *gc.C) {
	s.assertApplicationSetCharmSeries(c, "multi-series2", "")
}

func (s *applicationSuite) TestApplicationSetCharmNoExplicitSupportedSeries(c *gc.C) {
	s.assertApplicationSetCharmSeries(c, "dummy", "precise")
}

func (s *applicationSuite) TestApplicationSetCharmWrongOS(c *gc.C) {
	curl, _ := s.UploadCharmMultiSeries(c, "cs:~who/multi-series", "multi-series")
	err := application.AddCharmWithAuthorization(application.NewStateShim(s.State), params.AddCharmWithAuthorization{
		URL: curl.String(),
	}, s.openRepo)
	c.Assert(err, jc.ErrorIsNil)
	results, err := s.applicationAPI.Deploy(params.ApplicationsDeploy{
		Applications: []params.ApplicationDeploy{{
			CharmURL:        curl.String(),
			CharmOrigin:     &params.CharmOrigin{Source: "charm-store"},
			ApplicationName: "application",
			Series:          "precise",
		}}})
	c.Assert(err, jc.ErrorIsNil)
	c.Assert(results.Results, gc.HasLen, 1)
	c.Assert(results.Results[0].Error, gc.IsNil)
	curl, _ = s.UploadCharmMultiSeries(c, "cs:~who/multi-series-windows", "multi-series-windows")
	err = application.AddCharmWithAuthorization(application.NewStateShim(s.State), params.AddCharmWithAuthorization{
		URL: curl.String(),
	}, s.openRepo)
	c.Assert(err, jc.ErrorIsNil)

	err = s.applicationAPI.SetCharm(params.ApplicationSetCharm{
		ApplicationName: "application",
		CharmURL:        curl.String(),
		ForceSeries:     true,
	})
	c.Assert(err, gc.ErrorMatches, `cannot upgrade application "application" to charm "cs:~who/multi-series-windows-0": OS "Ubuntu" not supported by charm`)
}

func (s *applicationSuite) setupApplicationDeploy(c *gc.C, args string) (*charm.URL, charm.Charm, constraints.Value) {
	curl, ch := s.UploadCharm(c, "cs:precise/dummy-42", "dummy")
	err := application.AddCharmWithAuthorization(application.NewStateShim(s.State), params.AddCharmWithAuthorization{
		URL: curl.String(),
	}, s.openRepo)
	c.Assert(err, jc.ErrorIsNil)
	cons := constraints.MustParse(args)
	return curl, ch, cons
}

func createCharmOriginFromURL(c *gc.C, curl *charm.URL) *params.CharmOrigin {
	switch curl.Schema {
	case "cs":
		return &params.CharmOrigin{Source: "charm-store"}
	case "local":
		return &params.CharmOrigin{Source: "local"}
	default:
		return &params.CharmOrigin{Source: "charm-hub"}
	}
}

func (s *applicationSuite) assertApplicationDeployPrincipal(c *gc.C, curl *charm.URL, ch charm.Charm, mem4g constraints.Value) {
	results, err := s.applicationAPI.Deploy(params.ApplicationsDeploy{
		Applications: []params.ApplicationDeploy{{
			CharmURL:        curl.String(),
			CharmOrigin:     createCharmOriginFromURL(c, curl),
			ApplicationName: "application",
			NumUnits:        3,
			Constraints:     mem4g,
		}}})
	c.Assert(err, jc.ErrorIsNil)
	c.Assert(results.Results, gc.HasLen, 1)
	c.Assert(results.Results[0].Error, gc.IsNil)
	apiservertesting.AssertPrincipalApplicationDeployed(c, s.State, "application", curl, false, ch, mem4g)
}

func (s *applicationSuite) assertApplicationDeployPrincipalBlocked(c *gc.C, msg string, curl *charm.URL, mem4g constraints.Value) {
	_, err := s.applicationAPI.Deploy(params.ApplicationsDeploy{
		Applications: []params.ApplicationDeploy{{
			CharmURL:        curl.String(),
			CharmOrigin:     createCharmOriginFromURL(c, curl),
			ApplicationName: "application",
			NumUnits:        3,
			Constraints:     mem4g,
		}}})
	s.AssertBlocked(c, err, msg)
}

func (s *applicationSuite) TestBlockDestroyApplicationDeployPrincipal(c *gc.C) {
	curl, bundle, cons := s.setupApplicationDeploy(c, "arch=amd64 mem=4G")
	s.BlockDestroyModel(c, "TestBlockDestroyApplicationDeployPrincipal")
	s.assertApplicationDeployPrincipal(c, curl, bundle, cons)
}

func (s *applicationSuite) TestBlockRemoveApplicationDeployPrincipal(c *gc.C) {
	curl, bundle, cons := s.setupApplicationDeploy(c, "arch=amd64 mem=4G")
	s.BlockRemoveObject(c, "TestBlockRemoveApplicationDeployPrincipal")
	s.assertApplicationDeployPrincipal(c, curl, bundle, cons)
}

func (s *applicationSuite) TestBlockChangesApplicationDeployPrincipal(c *gc.C) {
	curl, _, cons := s.setupApplicationDeploy(c, "mem=4G")
	s.BlockAllChanges(c, "TestBlockChangesApplicationDeployPrincipal")
	s.assertApplicationDeployPrincipalBlocked(c, "TestBlockChangesApplicationDeployPrincipal", curl, cons)
}

func (s *applicationSuite) TestApplicationDeploySubordinate(c *gc.C) {
	curl, ch := s.UploadCharm(c, "cs:utopic/logging-47", "logging")
	err := application.AddCharmWithAuthorization(application.NewStateShim(s.State), params.AddCharmWithAuthorization{
		URL: curl.String(),
	}, s.openRepo)
	c.Assert(err, jc.ErrorIsNil)
	results, err := s.applicationAPI.Deploy(params.ApplicationsDeploy{
		Applications: []params.ApplicationDeploy{{
			CharmURL:        curl.String(),
			CharmOrigin:     createCharmOriginFromURL(c, curl),
			ApplicationName: "application-name",
		}}})
	c.Assert(err, jc.ErrorIsNil)
	c.Assert(results.Results, gc.HasLen, 1)
	c.Assert(results.Results[0].Error, gc.IsNil)

	app, err := s.State.Application("application-name")
	c.Assert(err, jc.ErrorIsNil)
	charm, force, err := app.Charm()
	c.Assert(err, jc.ErrorIsNil)
	c.Assert(force, jc.IsFalse)
	c.Assert(charm.URL(), gc.DeepEquals, curl)
	c.Assert(charm.Meta(), gc.DeepEquals, ch.Meta())
	c.Assert(charm.Config(), gc.DeepEquals, ch.Config())

	units, err := app.AllUnits()
	c.Assert(err, jc.ErrorIsNil)
	c.Assert(units, gc.HasLen, 0)
}

func (s *applicationSuite) combinedSettings(ch *state.Charm, inSettings charm.Settings) charm.Settings {
	result := ch.Config().DefaultSettings()
	for name, value := range inSettings {
		result[name] = value
	}
	return result
}

func (s *applicationSuite) TestApplicationDeployConfig(c *gc.C) {
	curl, _ := s.UploadCharm(c, "cs:precise/dummy-0", "dummy")
	err := application.AddCharmWithAuthorization(application.NewStateShim(s.State), params.AddCharmWithAuthorization{
		URL: curl.String(),
	}, s.openRepo)
	c.Assert(err, jc.ErrorIsNil)
	results, err := s.applicationAPI.Deploy(params.ApplicationsDeploy{
		Applications: []params.ApplicationDeploy{{
			CharmURL:        curl.String(),
			CharmOrigin:     createCharmOriginFromURL(c, curl),
			ApplicationName: "application-name",
			NumUnits:        1,
			ConfigYAML:      "application-name:\n  username: fred",
		}}})
	c.Assert(err, jc.ErrorIsNil)
	c.Assert(results.Results, gc.HasLen, 1)
	c.Assert(results.Results[0].Error, gc.IsNil)

	app, err := s.State.Application("application-name")
	c.Assert(err, jc.ErrorIsNil)
	settings, err := app.CharmConfig(model.GenerationMaster)
	c.Assert(err, jc.ErrorIsNil)
	ch, _, err := app.Charm()
	c.Assert(err, jc.ErrorIsNil)
	c.Assert(settings, gc.DeepEquals, s.combinedSettings(ch, charm.Settings{"username": "fred"}))
}

func (s *applicationSuite) TestApplicationDeployConfigError(c *gc.C) {
	// TODO(fwereade): test Config/ConfigYAML handling directly on srvClient.
	// Can't be done cleanly until it's extracted similarly to Machiner.
	curl, _ := s.UploadCharm(c, "cs:precise/dummy-0", "dummy")
	err := application.AddCharmWithAuthorization(application.NewStateShim(s.State), params.AddCharmWithAuthorization{
		URL: curl.String(),
	}, s.openRepo)
	c.Assert(err, jc.ErrorIsNil)
	results, err := s.applicationAPI.Deploy(params.ApplicationsDeploy{
		Applications: []params.ApplicationDeploy{{
			CharmURL:        curl.String(),
			CharmOrigin:     createCharmOriginFromURL(c, curl),
			ApplicationName: "application-name",
			NumUnits:        1,
			ConfigYAML:      "application-name:\n  skill-level: fred",
		}}})
	c.Assert(err, jc.ErrorIsNil)
	c.Assert(results.Results, gc.HasLen, 1)
	c.Assert(results.Results[0].Error, gc.ErrorMatches, `option "skill-level" expected int, got "fred"`)
	_, err = s.State.Application("application-name")
	c.Assert(err, jc.Satisfies, errors.IsNotFound)
}

func (s *applicationSuite) TestApplicationDeployToMachine(c *gc.C) {
	curl, ch := s.UploadCharm(c, "cs:precise/dummy-0", "dummy")
	err := application.AddCharmWithAuthorization(application.NewStateShim(s.State), params.AddCharmWithAuthorization{
		URL: curl.String(),
	}, s.openRepo)
	c.Assert(err, jc.ErrorIsNil)

	machine, err := s.State.AddMachine("precise", state.JobHostUnits)
	c.Assert(err, jc.ErrorIsNil)

	arch := arch.DefaultArchitecture
	hwChar := &instance.HardwareCharacteristics{
		Arch: &arch,
	}
	instId := instance.Id("i-host-machine")
	err = machine.SetProvisioned(instId, "", "fake-nonce", hwChar)
	c.Assert(err, jc.ErrorIsNil)

	results, err := s.applicationAPI.Deploy(params.ApplicationsDeploy{
		Applications: []params.ApplicationDeploy{{
			CharmURL:        curl.String(),
			CharmOrigin:     createCharmOriginFromURL(c, curl),
			ApplicationName: "application-name",
			NumUnits:        1,
			ConfigYAML:      "application-name:\n  username: fred",
		}}})
	c.Assert(err, jc.ErrorIsNil)
	c.Assert(results.Results, gc.HasLen, 1)
	c.Assert(results.Results[0].Error, gc.IsNil)

	app, err := s.State.Application("application-name")
	c.Assert(err, jc.ErrorIsNil)
	charm, force, err := app.Charm()
	c.Assert(err, jc.ErrorIsNil)
	c.Assert(force, jc.IsFalse)
	c.Assert(charm.URL(), gc.DeepEquals, curl)
	c.Assert(charm.Meta(), gc.DeepEquals, ch.Meta())
	c.Assert(charm.Config(), gc.DeepEquals, ch.Config())

	errs, err := s.APIState.UnitAssigner().AssignUnits([]names.UnitTag{names.NewUnitTag("application-name/0")})
	c.Assert(errs, gc.DeepEquals, []error{nil})
	c.Assert(err, jc.ErrorIsNil)

	units, err := app.AllUnits()
	c.Assert(err, jc.ErrorIsNil)
	c.Assert(units, gc.HasLen, 1)

	mid, err := units[0].AssignedMachineId()
	c.Assert(err, jc.ErrorIsNil)
	c.Assert(mid, gc.Equals, machine.Id())
}

func (s *applicationSuite) TestApplicationDeployToMachineWithLXDProfile(c *gc.C) {
	curl, ch := s.UploadCharm(c, "cs:quantal/lxd-profile-0", "lxd-profile")
	err := application.AddCharmWithAuthorization(application.NewStateShim(s.State), params.AddCharmWithAuthorization{
		URL: curl.String(),
	}, s.openRepo)
	c.Assert(err, jc.ErrorIsNil)

	machine, err := s.State.AddMachine("quantal", state.JobHostUnits)
	c.Assert(err, jc.ErrorIsNil)

	arch := arch.DefaultArchitecture
	hwChar := &instance.HardwareCharacteristics{
		Arch: &arch,
	}
	instId := instance.Id("i-host-machine")
	err = machine.SetProvisioned(instId, "", "fake-nonce", hwChar)
	c.Assert(err, jc.ErrorIsNil)

	results, err := s.applicationAPI.Deploy(params.ApplicationsDeploy{
		Applications: []params.ApplicationDeploy{{
			CharmURL:        curl.String(),
			CharmOrigin:     createCharmOriginFromURL(c, curl),
			ApplicationName: "application-name",
			NumUnits:        1,
		}}})
	c.Assert(err, jc.ErrorIsNil)
	c.Assert(results.Results, gc.HasLen, 1)
	c.Assert(results.Results[0].Error, gc.IsNil)

	application, err := s.State.Application("application-name")
	c.Assert(err, jc.ErrorIsNil)
	expected, force, err := application.Charm()
	c.Assert(err, jc.ErrorIsNil)
	c.Assert(force, jc.IsFalse)
	c.Assert(expected.URL(), gc.DeepEquals, curl)
	c.Assert(expected.Meta(), gc.DeepEquals, ch.Meta())
	c.Assert(expected.Config(), gc.DeepEquals, ch.Config())

	expectedProfile := ch.(charm.LXDProfiler).LXDProfile()
	c.Assert(expected.LXDProfile(), gc.DeepEquals, &state.LXDProfile{
		Description: expectedProfile.Description,
		Config:      expectedProfile.Config,
		Devices:     expectedProfile.Devices,
	})

	errs, err := s.APIState.UnitAssigner().AssignUnits([]names.UnitTag{names.NewUnitTag("application-name/0")})
	c.Assert(errs, gc.DeepEquals, []error{nil})
	c.Assert(err, jc.ErrorIsNil)

	units, err := application.AllUnits()
	c.Assert(err, jc.ErrorIsNil)
	c.Assert(units, gc.HasLen, 1)

	mid, err := units[0].AssignedMachineId()
	c.Assert(err, jc.ErrorIsNil)
	c.Assert(mid, gc.Equals, machine.Id())
}

func (s *applicationSuite) TestApplicationDeployToMachineWithInvalidLXDProfile(c *gc.C) {
	curl, _ := s.UploadCharm(c, "cs:quantal/lxd-profile-fail-0", "lxd-profile-fail")
	err := application.AddCharmWithAuthorization(application.NewStateShim(s.State), params.AddCharmWithAuthorization{
		URL: curl.String(),
	}, s.openRepo)
	c.Assert(err, gc.ErrorMatches, `.*invalid lxd-profile.yaml: contains device type "unix-disk"`)
}

func (s *applicationSuite) TestApplicationDeployToMachineWithInvalidLXDProfileAndForceStillSucceeds(c *gc.C) {
	curl, ch := s.UploadCharm(c, "cs:quantal/lxd-profile-fail-0", "lxd-profile-fail")
	err := application.AddCharmWithAuthorization(application.NewStateShim(s.State), params.AddCharmWithAuthorization{
		URL:   curl.String(),
		Force: true,
	}, s.openRepo)
	c.Assert(err, jc.ErrorIsNil)

	machine, err := s.State.AddMachine("quantal", state.JobHostUnits)
	c.Assert(err, jc.ErrorIsNil)

	arch := arch.DefaultArchitecture
	hwChar := &instance.HardwareCharacteristics{
		Arch: &arch,
	}
	instId := instance.Id("i-host-machine")
	err = machine.SetProvisioned(instId, "", "fake-nonce", hwChar)
	c.Assert(err, jc.ErrorIsNil)

	results, err := s.applicationAPI.Deploy(params.ApplicationsDeploy{
		Applications: []params.ApplicationDeploy{{
			CharmURL:        curl.String(),
			CharmOrigin:     createCharmOriginFromURL(c, curl),
			ApplicationName: "application-name",
			NumUnits:        1,
		}}})
	c.Assert(err, jc.ErrorIsNil)
	c.Assert(results.Results, gc.HasLen, 1)
	c.Assert(results.Results[0].Error, gc.IsNil)

	app, err := s.State.Application("application-name")
	c.Assert(err, jc.ErrorIsNil)
	expected, force, err := app.Charm()
	c.Assert(err, jc.ErrorIsNil)
	c.Assert(force, jc.IsFalse)
	c.Assert(expected.URL(), gc.DeepEquals, curl)
	c.Assert(expected.Meta(), gc.DeepEquals, ch.Meta())
	c.Assert(expected.Config(), gc.DeepEquals, ch.Config())

	expectedProfile := ch.(charm.LXDProfiler).LXDProfile()
	c.Assert(expected.LXDProfile(), gc.DeepEquals, &state.LXDProfile{
		Description: expectedProfile.Description,
		Config:      expectedProfile.Config,
		Devices:     expectedProfile.Devices,
	})

	errs, err := s.APIState.UnitAssigner().AssignUnits([]names.UnitTag{names.NewUnitTag("application-name/0")})
	c.Assert(errs, gc.DeepEquals, []error{nil})
	c.Assert(err, jc.ErrorIsNil)

	units, err := app.AllUnits()
	c.Assert(err, jc.ErrorIsNil)
	c.Assert(units, gc.HasLen, 1)

	mid, err := units[0].AssignedMachineId()
	c.Assert(err, jc.ErrorIsNil)
	c.Assert(mid, gc.Equals, machine.Id())
}

func (s *applicationSuite) TestApplicationDeployToMachineNotFound(c *gc.C) {
	results, err := s.applicationAPI.Deploy(params.ApplicationsDeploy{
		Applications: []params.ApplicationDeploy{{
			CharmURL:        "cs:precise/application-name-1",
			CharmOrigin:     &params.CharmOrigin{Source: "charm-store"},
			ApplicationName: "application-name",
			NumUnits:        1,
			Placement:       []*instance.Placement{instance.MustParsePlacement("42")},
		}}})
	c.Assert(err, jc.ErrorIsNil)
	c.Assert(results.Results, gc.HasLen, 1)
	c.Assert(results.Results[0].Error, gc.ErrorMatches, `cannot deploy "application-name" to machine 42: machine 42 not found`)

	_, err = s.State.Application("application-name")
	c.Assert(err, gc.ErrorMatches, `application "application-name" not found`)
}

func (s *applicationSuite) deployApplicationForUpdateTests(c *gc.C) {
	curl, _ := s.UploadCharm(c, "cs:precise/dummy-1", "dummy")
	err := application.AddCharmWithAuthorization(application.NewStateShim(s.State), params.AddCharmWithAuthorization{
		URL: curl.String(),
	}, s.openRepo)
	c.Assert(err, jc.ErrorIsNil)
	results, err := s.applicationAPI.Deploy(params.ApplicationsDeploy{
		Applications: []params.ApplicationDeploy{{
			CharmURL:        curl.String(),
			CharmOrigin:     createCharmOriginFromURL(c, curl),
			ApplicationName: "application",
			NumUnits:        1,
		}}})
	c.Assert(err, jc.ErrorIsNil)
	c.Assert(results.Results, gc.HasLen, 1)
	c.Assert(results.Results[0].Error, gc.IsNil)
}

func (s *applicationSuite) setupApplicationUpdate(c *gc.C) string {
	s.deployApplicationForUpdateTests(c)
	curl, _ := s.UploadCharm(c, "cs:precise/wordpress-3", "wordpress")
	err := application.AddCharmWithAuthorization(application.NewStateShim(s.State), params.AddCharmWithAuthorization{
		URL: curl.String(),
	}, s.openRepo)
	c.Assert(err, jc.ErrorIsNil)
	return curl.String()
}

func (s *applicationSuite) TestApplicationUpdateDoesNotSetMinUnitsWithLXDProfile(c *gc.C) {
	series := "quantal"
	repo := testcharms.RepoForSeries(series)
	ch := repo.CharmDir("lxd-profile-fail")
	ident := fmt.Sprintf("%s-%d", ch.Meta().Name, ch.Revision())
	curl := charm.MustParseURL(fmt.Sprintf("local:%s/%s", series, ident))
	_, err := jujutesting.PutCharm(s.State, curl, ch)
	c.Assert(err, gc.ErrorMatches, `invalid lxd-profile.yaml: contains device type "unix-disk"`)
}

var clientAddApplicationUnitsTests = []struct {
	about       string
	application string // if not set, defaults to 'dummy'
	numUnits    int
	expected    []string
	to          string
	err         string
}{
	{
		about:    "returns unit names",
		numUnits: 3,
		expected: []string{"dummy/0", "dummy/1", "dummy/2"},
	},
	{
		about: "fails trying to add zero units",
		err:   "must add at least one unit",
	},
	{
		// Note: chained-state, we add 1 unit here, but the 3 units
		// from the first condition still exist
		about:    "force the unit onto bootstrap machine",
		numUnits: 1,
		expected: []string{"dummy/3"},
		to:       "0",
	},
	{
		about:       "unknown application name",
		application: "unknown-application",
		numUnits:    1,
		err:         `application "unknown-application" not found`,
	},
}

func (s *applicationSuite) TestClientAddApplicationUnits(c *gc.C) {
	s.AddTestingApplication(c, "dummy", s.AddTestingCharm(c, "dummy"))
	for i, t := range clientAddApplicationUnitsTests {
		c.Logf("test %d. %s", i, t.about)
		applicationName := t.application
		if applicationName == "" {
			applicationName = "dummy"
		}
		args := params.AddApplicationUnits{
			ApplicationName: applicationName,
			NumUnits:        t.numUnits,
		}
		if t.to != "" {
			args.Placement = []*instance.Placement{instance.MustParsePlacement(t.to)}
		}
		result, err := s.applicationAPI.AddUnits(args)
		if t.err != "" {
			c.Assert(err, gc.ErrorMatches, t.err)
			continue
		}
		c.Assert(err, jc.ErrorIsNil)
		c.Assert(result.Units, gc.DeepEquals, t.expected)
	}
	// Test that we actually assigned the unit to machine 0
	forcedUnit, err := s.BackingState.Unit("dummy/3")
	c.Assert(err, jc.ErrorIsNil)
	assignedMachine, err := forcedUnit.AssignedMachineId()
	c.Assert(err, jc.ErrorIsNil)
	c.Assert(assignedMachine, gc.Equals, "0")
}

func (s *applicationSuite) TestAddApplicationUnitsToNewContainer(c *gc.C) {
	app := s.AddTestingApplication(c, "dummy", s.AddTestingCharm(c, "dummy"))
	machine, err := s.State.AddMachine("quantal", state.JobHostUnits)
	c.Assert(err, jc.ErrorIsNil)

	_, err = s.applicationAPI.AddUnits(params.AddApplicationUnits{
		ApplicationName: "dummy",
		NumUnits:        1,
		Placement:       []*instance.Placement{instance.MustParsePlacement("lxd:" + machine.Id())},
	})
	c.Assert(err, jc.ErrorIsNil)

	units, err := app.AllUnits()
	c.Assert(err, jc.ErrorIsNil)
	mid, err := units[0].AssignedMachineId()
	c.Assert(err, jc.ErrorIsNil)
	c.Assert(mid, gc.Equals, machine.Id()+"/lxd/0")
}

var addApplicationUnitTests = []struct {
	about       string
	application string // if not set, defaults to 'dummy'
	expected    []string
	machineIds  []string
	placement   []*instance.Placement
	err         string
}{
	{
		about:      "valid placement directives",
		expected:   []string{"dummy/0"},
		placement:  []*instance.Placement{{Scope: "deadbeef-0bad-400d-8000-4b1d0d06f00d", Directive: "valid"}},
		machineIds: []string{"1"},
	}, {
		about:      "direct machine assignment placement directive",
		expected:   []string{"dummy/1", "dummy/2"},
		placement:  []*instance.Placement{{Scope: "#", Directive: "1"}, {Scope: "lxd", Directive: "1"}},
		machineIds: []string{"1", "1/lxd/0"},
	}, {
		about:     "invalid placement directive",
		err:       ".* invalid placement is invalid",
		expected:  []string{"dummy/3"},
		placement: []*instance.Placement{{Scope: "deadbeef-0bad-400d-8000-4b1d0d06f00d", Directive: "invalid"}},
	},
}

func (s *applicationSuite) TestAddApplicationUnits(c *gc.C) {
	s.AddTestingApplication(c, "dummy", s.AddTestingCharm(c, "dummy"))
	// Add a machine for the units to be placed on.
	_, err := s.State.AddMachine("quantal", state.JobHostUnits)
	c.Assert(err, jc.ErrorIsNil)
	for i, t := range addApplicationUnitTests {
		c.Logf("test %d. %s", i, t.about)
		applicationName := t.application
		if applicationName == "" {
			applicationName = "dummy"
		}
		result, err := s.applicationAPI.AddUnits(params.AddApplicationUnits{
			ApplicationName: applicationName,
			NumUnits:        len(t.expected),
			Placement:       t.placement,
		})
		if t.err != "" {
			c.Assert(err, gc.ErrorMatches, t.err)
			continue
		}
		c.Assert(err, jc.ErrorIsNil)
		c.Assert(result.Units, gc.DeepEquals, t.expected)
		for i, unitName := range result.Units {
			u, err := s.BackingState.Unit(unitName)
			c.Assert(err, jc.ErrorIsNil)
			assignedMachine, err := u.AssignedMachineId()
			c.Assert(err, jc.ErrorIsNil)
			c.Assert(assignedMachine, gc.Equals, t.machineIds[i])
		}
	}
}

func (s *applicationSuite) assertAddApplicationUnits(c *gc.C) {
	result, err := s.applicationAPI.AddUnits(params.AddApplicationUnits{
		ApplicationName: "dummy",
		NumUnits:        3,
	})
	c.Assert(err, jc.ErrorIsNil)
	c.Assert(result.Units, gc.DeepEquals, []string{"dummy/0", "dummy/1", "dummy/2"})

	// Test that we actually assigned the unit to machine 0
	forcedUnit, err := s.BackingState.Unit("dummy/0")
	c.Assert(err, jc.ErrorIsNil)
	assignedMachine, err := forcedUnit.AssignedMachineId()
	c.Assert(err, jc.ErrorIsNil)
	c.Assert(assignedMachine, gc.Equals, "0")
}

func (s *applicationSuite) TestApplicationCharmRelations(c *gc.C) {
	s.AddTestingApplication(c, "wordpress", s.AddTestingCharm(c, "wordpress"))
	s.AddTestingApplication(c, "logging", s.AddTestingCharm(c, "logging"))
	eps, err := s.State.InferEndpoints("logging", "wordpress")
	c.Assert(err, jc.ErrorIsNil)
	_, err = s.State.AddRelation(eps...)
	c.Assert(err, jc.ErrorIsNil)

	_, err = s.applicationAPI.CharmRelations(params.ApplicationCharmRelations{ApplicationName: "blah"})
	c.Assert(err, gc.ErrorMatches, `application "blah" not found`)

	result, err := s.applicationAPI.CharmRelations(params.ApplicationCharmRelations{ApplicationName: "wordpress"})
	c.Assert(err, jc.ErrorIsNil)
	c.Assert(result.CharmRelations, gc.DeepEquals, []string{
		"cache", "db", "juju-info", "logging-dir", "monitoring-port", "url",
	})
}

func (s *applicationSuite) assertAddApplicationUnitsBlocked(c *gc.C, msg string) {
	_, err := s.applicationAPI.AddUnits(params.AddApplicationUnits{
		ApplicationName: "dummy",
		NumUnits:        3,
	})
	s.AssertBlocked(c, err, msg)
}

func (s *applicationSuite) TestBlockDestroyAddApplicationUnits(c *gc.C) {
	s.AddTestingApplication(c, "dummy", s.AddTestingCharm(c, "dummy"))
	s.BlockDestroyModel(c, "TestBlockDestroyAddApplicationUnits")
	s.assertAddApplicationUnits(c)
}

func (s *applicationSuite) TestBlockRemoveAddApplicationUnits(c *gc.C) {
	s.AddTestingApplication(c, "dummy", s.AddTestingCharm(c, "dummy"))
	s.BlockRemoveObject(c, "TestBlockRemoveAddApplicationUnits")
	s.assertAddApplicationUnits(c)
}

func (s *applicationSuite) TestBlockChangeAddApplicationUnits(c *gc.C) {
	s.AddTestingApplication(c, "dummy", s.AddTestingCharm(c, "dummy"))
	s.BlockAllChanges(c, "TestBlockChangeAddApplicationUnits")
	s.assertAddApplicationUnitsBlocked(c, "TestBlockChangeAddApplicationUnits")
}

func (s *applicationSuite) TestAddUnitToMachineNotFound(c *gc.C) {
	s.AddTestingApplication(c, "dummy", s.AddTestingCharm(c, "dummy"))
	_, err := s.applicationAPI.AddUnits(params.AddApplicationUnits{
		ApplicationName: "dummy",
		NumUnits:        3,
		Placement:       []*instance.Placement{instance.MustParsePlacement("42")},
	})
	c.Assert(err, gc.ErrorMatches, `acquiring machine to host unit "dummy/0": machine 42 not found`)
}

func (s *applicationSuite) TestApplicationExpose(c *gc.C) {
	charm := s.AddTestingCharm(c, "dummy")
	applicationNames := []string{"dummy-application", "exposed-application"}
	apps := make([]*state.Application, len(applicationNames))
	var err error
	for i, name := range applicationNames {
		apps[i] = s.AddTestingApplication(c, name, charm)
		c.Assert(apps[i].IsExposed(), jc.IsFalse)
	}
	err = apps[1].MergeExposeSettings(nil)
	c.Assert(err, jc.ErrorIsNil)
	c.Assert(apps[1].IsExposed(), jc.IsTrue)

	s.assertApplicationExpose(c)
}

func (s *applicationSuite) TestApplicationExposeEndpoints(c *gc.C) {
	charm := s.AddTestingCharm(c, "wordpress")
	app := s.AddTestingApplication(c, "wordpress", charm)
	c.Assert(app.IsExposed(), jc.IsFalse)

	err := s.applicationAPI.Expose(params.ApplicationExpose{
		ApplicationName: app.Name(),
		ExposedEndpoints: map[string]params.ExposedEndpoint{
			// Exposing an endpoint with no expose options implies
			// expose to 0.0.0.0/0 and ::/0.
			"monitoring-port": {},
		},
	})
	c.Assert(err, jc.ErrorIsNil)

	got, err := s.State.Application(app.Name())
	c.Assert(err, jc.ErrorIsNil)
	c.Assert(got.IsExposed(), gc.Equals, true)
	c.Assert(got.ExposedEndpoints(), gc.DeepEquals, map[string]state.ExposedEndpoint{
		"monitoring-port": {
			ExposeToCIDRs: []string{firewall.AllNetworksIPV4CIDR, firewall.AllNetworksIPV6CIDR},
		},
	})
}

func (s *applicationSuite) TestApplicationExposeEndpointsWithPre29Client(c *gc.C) {
	charm := s.AddTestingCharm(c, "wordpress")
	app := s.AddTestingApplication(c, "wordpress", charm)
	c.Assert(app.IsExposed(), jc.IsFalse)

	err := s.applicationAPI.Expose(params.ApplicationExpose{
		ApplicationName: app.Name(),
		// If no endpoint-specific expose params are provided, the call
		// will emulate the behavior of a pre 2.9 controller where all
		// ports are exposed to 0.0.0.0/0 and ::/0.
	})
	c.Assert(err, jc.ErrorIsNil)

	got, err := s.State.Application(app.Name())
	c.Assert(err, jc.ErrorIsNil)
	c.Assert(got.IsExposed(), gc.Equals, true)
	c.Assert(got.ExposedEndpoints(), gc.DeepEquals, map[string]state.ExposedEndpoint{
		"": {
			ExposeToCIDRs: []string{firewall.AllNetworksIPV4CIDR, firewall.AllNetworksIPV6CIDR},
		},
	})
}

func (s *applicationSuite) setupApplicationExpose(c *gc.C) {
	charm := s.AddTestingCharm(c, "dummy")
	applicationNames := []string{"dummy-application", "exposed-application"}
	apps := make([]*state.Application, len(applicationNames))
	var err error
	for i, name := range applicationNames {
		apps[i] = s.AddTestingApplication(c, name, charm)
		c.Assert(apps[i].IsExposed(), jc.IsFalse)
	}
	err = apps[1].MergeExposeSettings(nil)
	c.Assert(err, jc.ErrorIsNil)
	c.Assert(apps[1].IsExposed(), jc.IsTrue)
}

var applicationExposeTests = []struct {
	about                 string
	application           string
	exposedEndpointParams map[string]params.ExposedEndpoint
	//
	expExposed          bool
	expExposedEndpoints map[string]state.ExposedEndpoint
	expErr              string
}{
	{
		about:       "unknown application name",
		application: "unknown-application",
		expErr:      `application "unknown-application" not found`,
	},
	{
		about:       "expose all endpoints of an application ",
		application: "dummy-application",
		expExposed:  true,
		expExposedEndpoints: map[string]state.ExposedEndpoint{
			"": {
				ExposeToCIDRs: []string{"0.0.0.0/0", "::/0"},
			},
		},
	},
	{
		about:       "expose an already exposed application",
		application: "exposed-application",
		expExposed:  true,
		expExposedEndpoints: map[string]state.ExposedEndpoint{
			"": {
				ExposeToCIDRs: []string{"0.0.0.0/0", "::/0"},
			},
		},
	},
	{
		about:       "unknown endpoint name in expose parameters",
		application: "dummy-application",
		exposedEndpointParams: map[string]params.ExposedEndpoint{
			"bogus": {},
		},
		expErr: `endpoint "bogus" not found`,
	},
	{
		about:       "unknown space name in expose parameters",
		application: "dummy-application",
		exposedEndpointParams: map[string]params.ExposedEndpoint{
			"": {
				ExposeToSpaces: []string{"invaders"},
			},
		},
		expErr: `space "invaders" not found`,
	},
	{
		about:       "expose an application and provide expose parameters",
		application: "exposed-application",
		exposedEndpointParams: map[string]params.ExposedEndpoint{
			"": {
				ExposeToSpaces: []string{network.AlphaSpaceName},
				ExposeToCIDRs:  []string{"13.37.0.0/16"},
			},
		},
		expExposed: true,
		expExposedEndpoints: map[string]state.ExposedEndpoint{
			"": {
				ExposeToSpaceIDs: []string{network.AlphaSpaceId},
				ExposeToCIDRs:    []string{"13.37.0.0/16"},
			},
		},
	},
}

func (s *applicationSuite) assertApplicationExpose(c *gc.C) {
	for i, t := range applicationExposeTests {
		c.Logf("test %d. %s", i, t.about)
		err := s.applicationAPI.Expose(params.ApplicationExpose{
			ApplicationName:  t.application,
			ExposedEndpoints: t.exposedEndpointParams,
		})
		if t.expErr != "" {
			c.Assert(err, gc.ErrorMatches, t.expErr)
		} else {
			c.Assert(err, jc.ErrorIsNil)
			app, err := s.State.Application(t.application)
			c.Assert(err, jc.ErrorIsNil)
			c.Assert(app.IsExposed(), gc.Equals, t.expExposed)
			c.Assert(app.ExposedEndpoints(), gc.DeepEquals, t.expExposedEndpoints)
		}
	}
}

func (s *applicationSuite) assertApplicationExposeBlocked(c *gc.C, msg string) {
	for i, t := range applicationExposeTests {
		c.Logf("test %d. %s", i, t.about)
		err := s.applicationAPI.Expose(params.ApplicationExpose{
			ApplicationName:  t.application,
			ExposedEndpoints: t.exposedEndpointParams,
		})
		s.AssertBlocked(c, err, msg)
	}
}

func (s *applicationSuite) TestBlockDestroyApplicationExpose(c *gc.C) {
	s.setupApplicationExpose(c)
	s.BlockDestroyModel(c, "TestBlockDestroyApplicationExpose")
	s.assertApplicationExpose(c)
}

func (s *applicationSuite) TestBlockRemoveApplicationExpose(c *gc.C) {
	s.setupApplicationExpose(c)
	s.BlockRemoveObject(c, "TestBlockRemoveApplicationExpose")
	s.assertApplicationExpose(c)
}

func (s *applicationSuite) TestBlockChangesApplicationExpose(c *gc.C) {
	s.setupApplicationExpose(c)
	s.BlockAllChanges(c, "TestBlockChangesApplicationExpose")
	s.assertApplicationExposeBlocked(c, "TestBlockChangesApplicationExpose")
}

var applicationUnexposeTests = []struct {
	about               string
	application         string
	err                 string
	initial             map[string]state.ExposedEndpoint
	unexposeEndpoints   []string
	expExposed          bool
	expExposedEndpoints map[string]state.ExposedEndpoint
}{
	{
		about:       "unknown application name",
		application: "unknown-application",
		err:         `application "unknown-application" not found`,
	},
	{
		about:       "unexpose a application without specifying any endpoints",
		application: "dummy-application",
		initial: map[string]state.ExposedEndpoint{
			"": {},
		},
		expExposed: false,
	},
	{
		about:       "unexpose specific application endpoint",
		application: "dummy-application",
		initial: map[string]state.ExposedEndpoint{
			"server":       {},
			"server-admin": {},
		},
		unexposeEndpoints: []string{"server"},
		// The server-admin (and hence the app) should remain exposed
		expExposed: true,
		expExposedEndpoints: map[string]state.ExposedEndpoint{
			"server-admin": {ExposeToCIDRs: []string{"0.0.0.0/0", "::/0"}},
		},
	},
	{
		about:       "unexpose all currently exposed application endpoints",
		application: "dummy-application",
		initial: map[string]state.ExposedEndpoint{
			"server":       {},
			"server-admin": {},
		},
		unexposeEndpoints: []string{"server", "server-admin"},
		// Application should now be unexposed as all its endpoints have
		// been unexposed.
		expExposed: false,
	},
	{
		about:       "unexpose an already unexposed application",
		application: "dummy-application",
		initial:     nil,
		expExposed:  false,
	},
}

func (s *applicationSuite) TestApplicationUnexpose(c *gc.C) {
	charm := s.AddTestingCharm(c, "mysql")
	for i, t := range applicationUnexposeTests {
		c.Logf("test %d. %s", i, t.about)
		app := s.AddTestingApplication(c, "dummy-application", charm)
		if len(t.initial) != 0 {
			err := app.MergeExposeSettings(t.initial)
			c.Assert(err, jc.ErrorIsNil)
		}
		c.Assert(app.IsExposed(), gc.Equals, len(t.initial) != 0)
		err := s.applicationAPI.Unexpose(params.ApplicationUnexpose{
			ApplicationName:  t.application,
			ExposedEndpoints: t.unexposeEndpoints,
		})
		if t.err == "" {
			c.Assert(err, jc.ErrorIsNil)
			app.Refresh()
			c.Assert(app.IsExposed(), gc.Equals, t.expExposed)
			c.Assert(app.ExposedEndpoints(), gc.DeepEquals, t.expExposedEndpoints)
		} else {
			c.Assert(err, gc.ErrorMatches, t.err)
		}
		err = app.Destroy()
		c.Assert(err, jc.ErrorIsNil)
	}
}

func (s *applicationSuite) setupApplicationUnexpose(c *gc.C) *state.Application {
	charm := s.AddTestingCharm(c, "dummy")
	app := s.AddTestingApplication(c, "dummy-application", charm)
	app.MergeExposeSettings(nil)
	c.Assert(app.IsExposed(), gc.Equals, true)
	return app
}

func (s *applicationSuite) assertApplicationUnexpose(c *gc.C, app *state.Application) {
	err := s.applicationAPI.Unexpose(params.ApplicationUnexpose{ApplicationName: "dummy-application"})
	c.Assert(err, jc.ErrorIsNil)
	app.Refresh()
	c.Assert(app.IsExposed(), gc.Equals, false)
	err = app.Destroy()
	c.Assert(err, jc.ErrorIsNil)
}

func (s *applicationSuite) assertApplicationUnexposeBlocked(c *gc.C, app *state.Application, msg string) {
	err := s.applicationAPI.Unexpose(params.ApplicationUnexpose{ApplicationName: "dummy-application"})
	s.AssertBlocked(c, err, msg)
	err = app.Destroy()
	c.Assert(err, jc.ErrorIsNil)
}

func (s *applicationSuite) TestBlockDestroyApplicationUnexpose(c *gc.C) {
	app := s.setupApplicationUnexpose(c)
	s.BlockDestroyModel(c, "TestBlockDestroyApplicationUnexpose")
	s.assertApplicationUnexpose(c, app)
}

func (s *applicationSuite) TestBlockRemoveApplicationUnexpose(c *gc.C) {
	app := s.setupApplicationUnexpose(c)
	s.BlockRemoveObject(c, "TestBlockRemoveApplicationUnexpose")
	s.assertApplicationUnexpose(c, app)
}

func (s *applicationSuite) TestBlockChangesApplicationUnexpose(c *gc.C) {
	app := s.setupApplicationUnexpose(c)
	s.BlockAllChanges(c, "TestBlockChangesApplicationUnexpose")
	s.assertApplicationUnexposeBlocked(c, app, "TestBlockChangesApplicationUnexpose")
}

var applicationDestroyTests = []struct {
	about       string
	application string
	err         string
}{
	{
		about:       "unknown application name",
		application: "unknown-application",
		err:         `application "unknown-application" not found`,
	},
	{
		about:       "destroy an application",
		application: "dummy-application",
	},
	{
		about:       "destroy an already destroyed application",
		application: "dummy-application",
		err:         `application "dummy-application" not found`,
	},
}

func (s *applicationSuite) TestApplicationDestroy(c *gc.C) {
	s.AddTestingApplication(c, "dummy-application", s.AddTestingCharm(c, "dummy"))
	_, err := s.State.AddRemoteApplication(state.AddRemoteApplicationParams{
		Name:        "remote-application",
		SourceModel: s.Model.ModelTag(),
		Token:       "t0",
	})
	c.Assert(err, jc.ErrorIsNil)

	for i, t := range applicationDestroyTests {
		c.Logf("test %d. %s", i, t.about)
		err := s.applicationAPI.Destroy(params.ApplicationDestroy{ApplicationName: t.application})
		if t.err != "" {
			c.Assert(err, gc.ErrorMatches, t.err)
		} else {
			c.Assert(err, jc.ErrorIsNil)
		}
	}

	// Now do Destroy on an application with units. Destroy will
	// cause the application to be not-Alive, but will not remove its
	// document.
	s.AddTestingApplication(c, "wordpress", s.AddTestingCharm(c, "wordpress"))
	applicationName := "wordpress"
	app, err := s.State.Application(applicationName)
	c.Assert(err, jc.ErrorIsNil)
	err = s.applicationAPI.Destroy(params.ApplicationDestroy{ApplicationName: applicationName})
	c.Assert(err, jc.ErrorIsNil)
	err = app.Refresh()
	c.Assert(err, jc.Satisfies, errors.IsNotFound)
}

func assertLife(c *gc.C, entity state.Living, life state.Life) {
	err := entity.Refresh()
	c.Assert(err, jc.ErrorIsNil)
	c.Assert(entity.Life(), gc.Equals, life)
}

func (s *applicationSuite) TestBlockApplicationDestroy(c *gc.C) {
	s.AddTestingApplication(c, "dummy-application", s.AddTestingCharm(c, "dummy"))

	// block remove-objects
	s.BlockRemoveObject(c, "TestBlockApplicationDestroy")
	err := s.applicationAPI.Destroy(params.ApplicationDestroy{ApplicationName: "dummy-application"})
	s.AssertBlocked(c, err, "TestBlockApplicationDestroy")
	// Tests may have invalid application names.
	app, err := s.State.Application("dummy-application")
	if err == nil {
		// For valid application names, check that application is alive :-)
		assertLife(c, app, state.Alive)
	}
}

func (s *applicationSuite) TestDestroyControllerApplicationNotAllowed(c *gc.C) {
	s.AddTestingApplication(c, "controller-application", s.AddTestingCharm(c, "juju-controller"))

	err := s.applicationAPI.Destroy(params.ApplicationDestroy{"controller-application"})
	c.Assert(err, gc.ErrorMatches, "removing the controller application not supported")
}

func (s *applicationSuite) TestDestroyPrincipalUnits(c *gc.C) {
	wordpress := s.AddTestingApplication(c, "wordpress", s.AddTestingCharm(c, "wordpress"))
	units := make([]*state.Unit, 5)
	for i := range units {
		unit, err := wordpress.AddUnit(state.AddUnitParams{})
		c.Assert(err, jc.ErrorIsNil)
		unit.AssignToNewMachine()
		c.Assert(err, jc.ErrorIsNil)
		now := time.Now()
		sInfo := status.StatusInfo{
			Status:  status.Idle,
			Message: "",
			Since:   &now,
		}
		err = unit.SetAgentStatus(sInfo)
		c.Assert(err, jc.ErrorIsNil)
		units[i] = unit
	}
	s.assertDestroyPrincipalUnits(c, units)
}

func (s *applicationSuite) TestDestroySubordinateUnits(c *gc.C) {
	wordpress := s.AddTestingApplication(c, "wordpress", s.AddTestingCharm(c, "wordpress"))
	wordpress0, err := wordpress.AddUnit(state.AddUnitParams{})
	c.Assert(err, jc.ErrorIsNil)
	s.AddTestingApplication(c, "logging", s.AddTestingCharm(c, "logging"))
	eps, err := s.State.InferEndpoints("logging", "wordpress")
	c.Assert(err, jc.ErrorIsNil)
	rel, err := s.State.AddRelation(eps...)
	c.Assert(err, jc.ErrorIsNil)
	ru, err := rel.Unit(wordpress0)
	c.Assert(err, jc.ErrorIsNil)
	err = ru.EnterScope(nil)
	c.Assert(err, jc.ErrorIsNil)
	logging0, err := s.State.Unit("logging/0")
	c.Assert(err, jc.ErrorIsNil)

	// Try to destroy the subordinate alone; check it fails.
	err = s.applicationAPI.DestroyUnits(params.DestroyApplicationUnits{
		UnitNames: []string{"logging/0"},
	})
	c.Assert(err, gc.ErrorMatches, `no units were destroyed: unit "logging/0" is a subordinate`)
	assertLife(c, logging0, state.Alive)

	s.assertDestroySubordinateUnits(c, wordpress0, logging0)
}

func (s *applicationSuite) assertDestroyPrincipalUnits(c *gc.C, units []*state.Unit) {
	// Destroy 2 of them; check they become Dying.
	err := s.applicationAPI.DestroyUnits(params.DestroyApplicationUnits{
		UnitNames: []string{"wordpress/0", "wordpress/1"},
	})
	c.Assert(err, jc.ErrorIsNil)
	assertLife(c, units[0], state.Dying)
	assertLife(c, units[1], state.Dying)

	// Try to destroy an Alive one and a Dying one; check
	// it destroys the Alive one and ignores the Dying one.
	err = s.applicationAPI.DestroyUnits(params.DestroyApplicationUnits{
		UnitNames: []string{"wordpress/2", "wordpress/0"},
	})
	c.Assert(err, jc.ErrorIsNil)
	assertLife(c, units[2], state.Dying)

	// Try to destroy an Alive one along with a nonexistent one; check that
	// the valid instruction is followed but the invalid one is warned about.
	err = s.applicationAPI.DestroyUnits(params.DestroyApplicationUnits{
		UnitNames: []string{"boojum/123", "wordpress/3"},
	})
	c.Assert(err, gc.ErrorMatches, `some units were not destroyed: unit "boojum/123" does not exist`)
	assertLife(c, units[3], state.Dying)

	// Make one Dead, and destroy an Alive one alongside it; check no errors.
	wp0, err := s.State.Unit("wordpress/0")
	c.Assert(err, jc.ErrorIsNil)
	err = wp0.EnsureDead()
	c.Assert(err, jc.ErrorIsNil)
	err = s.applicationAPI.DestroyUnits(params.DestroyApplicationUnits{
		UnitNames: []string{"wordpress/0", "wordpress/4"},
	})
	c.Assert(err, jc.ErrorIsNil)
	assertLife(c, units[0], state.Dead)
	assertLife(c, units[4], state.Dying)
}

func (s *applicationSuite) setupDestroyPrincipalUnits(c *gc.C) []*state.Unit {
	units := make([]*state.Unit, 5)
	wordpress := s.AddTestingApplication(c, "wordpress", s.AddTestingCharm(c, "wordpress"))
	for i := range units {
		unit, err := wordpress.AddUnit(state.AddUnitParams{})
		c.Assert(err, jc.ErrorIsNil)
		err = unit.AssignToNewMachine()
		c.Assert(err, jc.ErrorIsNil)
		now := time.Now()
		sInfo := status.StatusInfo{
			Status:  status.Idle,
			Message: "",
			Since:   &now,
		}
		err = unit.SetAgentStatus(sInfo)
		c.Assert(err, jc.ErrorIsNil)
		units[i] = unit
	}
	return units
}

func (s *applicationSuite) assertBlockedErrorAndLiveliness(
	c *gc.C,
	err error,
	msg string,
	living1 state.Living,
	living2 state.Living,
	living3 state.Living,
	living4 state.Living,
) {
	s.AssertBlocked(c, err, msg)
	assertLife(c, living1, state.Alive)
	assertLife(c, living2, state.Alive)
	assertLife(c, living3, state.Alive)
	assertLife(c, living4, state.Alive)
}

func (s *applicationSuite) TestBlockChangesDestroyPrincipalUnits(c *gc.C) {
	units := s.setupDestroyPrincipalUnits(c)
	s.BlockAllChanges(c, "TestBlockChangesDestroyPrincipalUnits")
	err := s.applicationAPI.DestroyUnits(params.DestroyApplicationUnits{
		UnitNames: []string{"wordpress/0", "wordpress/1"},
	})
	s.assertBlockedErrorAndLiveliness(c, err, "TestBlockChangesDestroyPrincipalUnits", units[0], units[1], units[2], units[3])
}

func (s *applicationSuite) TestBlockRemoveDestroyPrincipalUnits(c *gc.C) {
	units := s.setupDestroyPrincipalUnits(c)
	s.BlockRemoveObject(c, "TestBlockRemoveDestroyPrincipalUnits")
	err := s.applicationAPI.DestroyUnits(params.DestroyApplicationUnits{
		UnitNames: []string{"wordpress/0", "wordpress/1"},
	})
	s.assertBlockedErrorAndLiveliness(c, err, "TestBlockRemoveDestroyPrincipalUnits", units[0], units[1], units[2], units[3])
}

func (s *applicationSuite) TestBlockDestroyDestroyPrincipalUnits(c *gc.C) {
	units := s.setupDestroyPrincipalUnits(c)
	s.BlockDestroyModel(c, "TestBlockDestroyDestroyPrincipalUnits")
	err := s.applicationAPI.DestroyUnits(params.DestroyApplicationUnits{
		UnitNames: []string{"wordpress/0", "wordpress/1"},
	})
	c.Assert(err, jc.ErrorIsNil)
	assertLife(c, units[0], state.Dying)
	assertLife(c, units[1], state.Dying)
}

func (s *applicationSuite) assertDestroySubordinateUnits(c *gc.C, wordpress0, logging0 *state.Unit) {
	// Try to destroy the principal and the subordinate together; check it warns
	// about the subordinate, but destroys the one it can. (The principal unit
	// agent will be responsible for destroying the subordinate.)
	err := s.applicationAPI.DestroyUnits(params.DestroyApplicationUnits{
		UnitNames: []string{"wordpress/0", "logging/0"},
	})
	c.Assert(err, gc.ErrorMatches, `some units were not destroyed: unit "logging/0" is a subordinate`)
	assertLife(c, wordpress0, state.Dying)
	assertLife(c, logging0, state.Alive)
}

func (s *applicationSuite) TestBlockRemoveDestroySubordinateUnits(c *gc.C) {
	wordpress := s.AddTestingApplication(c, "wordpress", s.AddTestingCharm(c, "wordpress"))
	wordpress0, err := wordpress.AddUnit(state.AddUnitParams{})
	c.Assert(err, jc.ErrorIsNil)
	s.AddTestingApplication(c, "logging", s.AddTestingCharm(c, "logging"))
	eps, err := s.State.InferEndpoints("logging", "wordpress")
	c.Assert(err, jc.ErrorIsNil)
	rel, err := s.State.AddRelation(eps...)
	c.Assert(err, jc.ErrorIsNil)
	ru, err := rel.Unit(wordpress0)
	c.Assert(err, jc.ErrorIsNil)
	err = ru.EnterScope(nil)
	c.Assert(err, jc.ErrorIsNil)
	logging0, err := s.State.Unit("logging/0")
	c.Assert(err, jc.ErrorIsNil)

	s.BlockRemoveObject(c, "TestBlockRemoveDestroySubordinateUnits")
	// Try to destroy the subordinate alone; check it fails.
	err = s.applicationAPI.DestroyUnits(params.DestroyApplicationUnits{
		UnitNames: []string{"logging/0"},
	})
	s.AssertBlocked(c, err, "TestBlockRemoveDestroySubordinateUnits")
	assertLife(c, rel, state.Alive)
	assertLife(c, wordpress0, state.Alive)
	assertLife(c, logging0, state.Alive)

	err = s.applicationAPI.DestroyUnits(params.DestroyApplicationUnits{
		UnitNames: []string{"wordpress/0", "logging/0"},
	})
	s.AssertBlocked(c, err, "TestBlockRemoveDestroySubordinateUnits")
	assertLife(c, wordpress0, state.Alive)
	assertLife(c, logging0, state.Alive)
	assertLife(c, rel, state.Alive)
}

func (s *applicationSuite) TestBlockChangesDestroySubordinateUnits(c *gc.C) {
	wordpress := s.AddTestingApplication(c, "wordpress", s.AddTestingCharm(c, "wordpress"))
	wordpress0, err := wordpress.AddUnit(state.AddUnitParams{})
	c.Assert(err, jc.ErrorIsNil)
	s.AddTestingApplication(c, "logging", s.AddTestingCharm(c, "logging"))
	eps, err := s.State.InferEndpoints("logging", "wordpress")
	c.Assert(err, jc.ErrorIsNil)
	rel, err := s.State.AddRelation(eps...)
	c.Assert(err, jc.ErrorIsNil)
	ru, err := rel.Unit(wordpress0)
	c.Assert(err, jc.ErrorIsNil)
	err = ru.EnterScope(nil)
	c.Assert(err, jc.ErrorIsNil)
	logging0, err := s.State.Unit("logging/0")
	c.Assert(err, jc.ErrorIsNil)

	s.BlockAllChanges(c, "TestBlockChangesDestroySubordinateUnits")
	// Try to destroy the subordinate alone; check it fails.
	err = s.applicationAPI.DestroyUnits(params.DestroyApplicationUnits{
		UnitNames: []string{"logging/0"},
	})
	s.AssertBlocked(c, err, "TestBlockChangesDestroySubordinateUnits")
	assertLife(c, rel, state.Alive)
	assertLife(c, wordpress0, state.Alive)
	assertLife(c, logging0, state.Alive)

	err = s.applicationAPI.DestroyUnits(params.DestroyApplicationUnits{
		UnitNames: []string{"wordpress/0", "logging/0"},
	})
	s.AssertBlocked(c, err, "TestBlockChangesDestroySubordinateUnits")
	assertLife(c, wordpress0, state.Alive)
	assertLife(c, logging0, state.Alive)
	assertLife(c, rel, state.Alive)
}

func (s *applicationSuite) TestBlockDestroyDestroySubordinateUnits(c *gc.C) {
	wordpress := s.AddTestingApplication(c, "wordpress", s.AddTestingCharm(c, "wordpress"))
	wordpress0, err := wordpress.AddUnit(state.AddUnitParams{})
	c.Assert(err, jc.ErrorIsNil)
	s.AddTestingApplication(c, "logging", s.AddTestingCharm(c, "logging"))
	eps, err := s.State.InferEndpoints("logging", "wordpress")
	c.Assert(err, jc.ErrorIsNil)
	rel, err := s.State.AddRelation(eps...)
	c.Assert(err, jc.ErrorIsNil)
	ru, err := rel.Unit(wordpress0)
	c.Assert(err, jc.ErrorIsNil)
	err = ru.EnterScope(nil)
	c.Assert(err, jc.ErrorIsNil)
	logging0, err := s.State.Unit("logging/0")
	c.Assert(err, jc.ErrorIsNil)

	s.BlockDestroyModel(c, "TestBlockDestroyDestroySubordinateUnits")
	// Try to destroy the subordinate alone; check it fails.
	err = s.applicationAPI.DestroyUnits(params.DestroyApplicationUnits{
		UnitNames: []string{"logging/0"},
	})
	c.Assert(err, gc.ErrorMatches, `no units were destroyed: unit "logging/0" is a subordinate`)
	assertLife(c, logging0, state.Alive)

	s.assertDestroySubordinateUnits(c, wordpress0, logging0)
}

func (s *applicationSuite) TestClientSetApplicationConstraints(c *gc.C) {
	app := s.AddTestingApplication(c, "dummy", s.AddTestingCharm(c, "dummy"))

	// Update constraints for the application.
	cons, err := constraints.Parse("mem=4096", "cores=2")
	c.Assert(err, jc.ErrorIsNil)
	err = s.applicationAPI.SetConstraints(params.SetConstraints{ApplicationName: "dummy", Constraints: cons})
	c.Assert(err, jc.ErrorIsNil)

	// Ensure the constraints have been correctly updated.
	obtained, err := app.Constraints()
	c.Assert(err, jc.ErrorIsNil)
	c.Assert(obtained, gc.DeepEquals, cons)
}

func (s *applicationSuite) setupSetApplicationConstraints(c *gc.C) (*state.Application, constraints.Value) {
	app := s.AddTestingApplication(c, "dummy", s.AddTestingCharm(c, "dummy"))
	// Update constraints for the application.
	cons, err := constraints.Parse("mem=4096", "cores=2")
	c.Assert(err, jc.ErrorIsNil)
	return app, cons
}

func (s *applicationSuite) assertSetApplicationConstraints(c *gc.C, application *state.Application, cons constraints.Value) {
	err := s.applicationAPI.SetConstraints(params.SetConstraints{ApplicationName: "dummy", Constraints: cons})
	c.Assert(err, jc.ErrorIsNil)
	// Ensure the constraints have been correctly updated.
	obtained, err := application.Constraints()
	c.Assert(err, jc.ErrorIsNil)
	c.Assert(obtained, gc.DeepEquals, cons)
}

func (s *applicationSuite) assertSetApplicationConstraintsBlocked(c *gc.C, msg string, application *state.Application, cons constraints.Value) {
	err := s.applicationAPI.SetConstraints(params.SetConstraints{ApplicationName: "dummy", Constraints: cons})
	s.AssertBlocked(c, err, msg)
}

func (s *applicationSuite) TestBlockDestroySetApplicationConstraints(c *gc.C) {
	app, cons := s.setupSetApplicationConstraints(c)
	s.BlockDestroyModel(c, "TestBlockDestroySetApplicationConstraints")
	s.assertSetApplicationConstraints(c, app, cons)
}

func (s *applicationSuite) TestBlockRemoveSetApplicationConstraints(c *gc.C) {
	app, cons := s.setupSetApplicationConstraints(c)
	s.BlockRemoveObject(c, "TestBlockRemoveSetApplicationConstraints")
	s.assertSetApplicationConstraints(c, app, cons)
}

func (s *applicationSuite) TestBlockChangesSetApplicationConstraints(c *gc.C) {
	app, cons := s.setupSetApplicationConstraints(c)
	s.BlockAllChanges(c, "TestBlockChangesSetApplicationConstraints")
	s.assertSetApplicationConstraintsBlocked(c, "TestBlockChangesSetApplicationConstraints", app, cons)
}

func (s *applicationSuite) TestClientGetApplicationConstraints(c *gc.C) {
	fooConstraints := constraints.MustParse("arch=amd64", "mem=4G")
	s.Factory.MakeApplication(c, &factory.ApplicationParams{
		Name:        "foo",
		Constraints: fooConstraints,
	})
	barConstraints := constraints.MustParse("arch=amd64", "mem=128G", "cores=64")
	s.Factory.MakeApplication(c, &factory.ApplicationParams{
		Name:        "bar",
		Constraints: barConstraints,
	})

	results, err := s.applicationAPI.GetConstraints(params.Entities{
		Entities: []params.Entity{
			{Tag: "wat"}, {Tag: "machine-0"}, {Tag: "user-foo"},
			{Tag: "application-foo"}, {Tag: "application-bar"}, {Tag: "application-wat"},
		},
	})
	c.Assert(err, jc.ErrorIsNil)
	c.Assert(results, jc.DeepEquals, params.ApplicationGetConstraintsResults{
		Results: []params.ApplicationConstraint{
			{
				Error: &params.Error{Message: `"wat" is not a valid tag`},
			}, {
				Error: &params.Error{Message: `unexpected tag type, expected application, got machine`},
			}, {
				Error: &params.Error{Message: `unexpected tag type, expected application, got user`},
			}, {
				Constraints: fooConstraints,
			}, {
				Constraints: barConstraints,
			}, {
				Error: &params.Error{Message: `application "wat" not found`, Code: "not found"},
			},
		}})
}

func (s *applicationSuite) checkEndpoints(c *gc.C, mysqlAppName string, endpoints map[string]params.CharmRelation) {
	c.Assert(endpoints["wordpress"], gc.DeepEquals, params.CharmRelation{
		Name:      "db",
		Role:      "requirer",
		Interface: "mysql",
		Optional:  false,
		Limit:     1,
		Scope:     "global",
	})
	ep := params.CharmRelation{
		Name:      "server",
		Role:      "provider",
		Interface: "mysql",
		Scope:     "global",
	}
	// Remote applications don't use scope.
	if mysqlAppName == "hosted-mysql" {
		ep.Scope = ""
	}
	c.Assert(endpoints[mysqlAppName], gc.DeepEquals, ep)
}

func (s *applicationSuite) setupRelationScenario(c *gc.C) {
	s.AddTestingApplication(c, "wordpress", s.AddTestingCharm(c, "wordpress"))
	s.AddTestingApplication(c, "logging", s.AddTestingCharm(c, "logging"))
	eps, err := s.State.InferEndpoints("logging", "wordpress")
	c.Assert(err, jc.ErrorIsNil)
	_, err = s.State.AddRelation(eps...)
	c.Assert(err, jc.ErrorIsNil)
}

func (s *applicationSuite) assertAddRelation(c *gc.C, endpoints, viaCIDRs []string) {
	s.setupRelationScenario(c)

	res, err := s.applicationAPI.AddRelation(params.AddRelation{Endpoints: endpoints, ViaCIDRs: viaCIDRs})
	c.Assert(err, jc.ErrorIsNil)
	// Show that the relation was added.
	wpApp, err := s.State.Application("wordpress")
	c.Assert(err, jc.ErrorIsNil)
	rels, err := wpApp.Relations()
	c.Assert(err, jc.ErrorIsNil)
	// There are 2 relations - the logging-wordpress one set up in the
	// scenario and the one created in this test.
	c.Assert(len(rels), gc.Equals, 2)

	// We may be related to a local application or a remote offer
	// or an application in another model.
	var mySqlApplication state.ApplicationEntity
	mySqlApplication, err = s.State.RemoteApplication("hosted-mysql")
	if errors.IsNotFound(err) {
		mySqlApplication, err = s.State.RemoteApplication("othermysql")
		if errors.IsNotFound(err) {
			mySqlApplication, err = s.State.Application("mysql")
			c.Assert(err, jc.ErrorIsNil)
			s.checkEndpoints(c, "mysql", res.Endpoints)
		} else {
			c.Assert(err, jc.ErrorIsNil)
			s.checkEndpoints(c, "othermysql", res.Endpoints)
		}
	} else {
		c.Assert(err, jc.ErrorIsNil)
		s.checkEndpoints(c, "hosted-mysql", res.Endpoints)
	}
	c.Assert(err, jc.ErrorIsNil)
	rels, err = mySqlApplication.Relations()
	c.Assert(err, jc.ErrorIsNil)
	c.Assert(len(rels), gc.Equals, 1)
}

func (s *applicationSuite) TestSuccessfullyAddRelation(c *gc.C) {
	endpoints := []string{"wordpress", "mysql"}
	s.assertAddRelation(c, endpoints, nil)
}

func (s *applicationSuite) TestBlockDestroyAddRelation(c *gc.C) {
	s.BlockDestroyModel(c, "TestBlockDestroyAddRelation")
	s.assertAddRelation(c, []string{"wordpress", "mysql"}, nil)
}
func (s *applicationSuite) TestBlockRemoveAddRelation(c *gc.C) {
	s.BlockRemoveObject(c, "TestBlockRemoveAddRelation")
	s.assertAddRelation(c, []string{"wordpress", "mysql"}, nil)
}

func (s *applicationSuite) TestBlockChangesAddRelation(c *gc.C) {
	s.AddTestingApplication(c, "wordpress", s.AddTestingCharm(c, "wordpress"))
	s.BlockAllChanges(c, "TestBlockChangesAddRelation")
	_, err := s.applicationAPI.AddRelation(params.AddRelation{Endpoints: []string{"wordpress", "mysql"}})
	s.AssertBlocked(c, err, "TestBlockChangesAddRelation")
}

func (s *applicationSuite) TestSuccessfullyAddRelationSwapped(c *gc.C) {
	// Show that the order of the applications listed in the AddRelation call
	// does not matter.  This is a repeat of the previous test with the application
	// names swapped.
	endpoints := []string{"mysql", "wordpress"}
	s.assertAddRelation(c, endpoints, nil)
}

func (s *applicationSuite) TestCallWithOnlyOneEndpoint(c *gc.C) {
	s.AddTestingApplication(c, "wordpress", s.AddTestingCharm(c, "wordpress"))
	endpoints := []string{"wordpress"}
	_, err := s.applicationAPI.AddRelation(params.AddRelation{Endpoints: endpoints})
	c.Assert(err, gc.ErrorMatches, "no relations found")
}

func (s *applicationSuite) TestCallWithOneEndpointTooMany(c *gc.C) {
	s.AddTestingApplication(c, "wordpress", s.AddTestingCharm(c, "wordpress"))
	s.AddTestingApplication(c, "logging", s.AddTestingCharm(c, "logging"))
	endpoints := []string{"wordpress", "mysql", "logging"}
	_, err := s.applicationAPI.AddRelation(params.AddRelation{Endpoints: endpoints})
	c.Assert(err, gc.ErrorMatches, "cannot relate 3 endpoints")
}

func (s *applicationSuite) TestAddAlreadyAddedRelation(c *gc.C) {
	s.AddTestingApplication(c, "wordpress", s.AddTestingCharm(c, "wordpress"))
	// Add a relation between wordpress and mysql.
	endpoints := []string{"wordpress", "mysql"}
	eps, err := s.State.InferEndpoints(endpoints...)
	c.Assert(err, jc.ErrorIsNil)
	_, err = s.State.AddRelation(eps...)
	c.Assert(err, jc.ErrorIsNil)
	// And try to add it again.
	_, err = s.applicationAPI.AddRelation(params.AddRelation{Endpoints: endpoints})
	c.Assert(err, gc.ErrorMatches, `cannot add relation "wordpress:db mysql:server": relation wordpress:db mysql:server already exists`)
}

func (s *applicationSuite) setupRemoteApplication(c *gc.C) {
	results, err := s.applicationAPI.Consume(params.ConsumeApplicationArgs{
		Args: []params.ConsumeApplicationArg{
			{ApplicationOfferDetails: params.ApplicationOfferDetails{
				SourceModelTag:         testing.ModelTag.String(),
				OfferName:              "hosted-mysql",
				OfferUUID:              "hosted-mysql-uuid",
				ApplicationDescription: "A pretty popular database",
				Endpoints: []params.RemoteEndpoint{
					{Name: "server", Interface: "mysql", Role: "provider"},
				},
			}},
		},
	})
	c.Assert(err, jc.ErrorIsNil)
	c.Assert(results.OneError(), gc.IsNil)
}

func (s *applicationSuite) TestAddRemoteRelation(c *gc.C) {
	s.setupRemoteApplication(c)
	// There's already a wordpress in the scenario this assertion sets up.
	s.assertAddRelation(c, []string{"wordpress", "hosted-mysql"}, nil)
}

func (s *applicationSuite) TestAddRemoteRelationWithRelName(c *gc.C) {
	s.setupRemoteApplication(c)
	s.assertAddRelation(c, []string{"wordpress", "hosted-mysql:server"}, nil)
}

func (s *applicationSuite) TestAddRemoteRelationVia(c *gc.C) {
	s.setupRemoteApplication(c)
	s.assertAddRelation(c, []string{"wordpress", "hosted-mysql:server"}, []string{"192.168.0.0/16"})

	rel, err := s.State.KeyRelation("wordpress:db hosted-mysql:server")
	c.Assert(err, jc.ErrorIsNil)
	w := rel.WatchRelationEgressNetworks()
	defer statetesting.AssertStop(c, w)
	wc := statetesting.NewStringsWatcherC(c, s.State, w)
	wc.AssertChange("192.168.0.0/16")
	wc.AssertNoChange()
}

func (s *applicationSuite) TestAddRemoteRelationOnlyOneEndpoint(c *gc.C) {
	s.setupRemoteApplication(c)
	endpoints := []string{"hosted-mysql"}
	_, err := s.applicationAPI.AddRelation(params.AddRelation{Endpoints: endpoints})
	c.Assert(err, gc.ErrorMatches, "no relations found")
}

func (s *applicationSuite) TestAlreadyAddedRemoteRelation(c *gc.C) {
	s.setupRemoteApplication(c)
	endpoints := []string{"wordpress", "hosted-mysql"}
	s.assertAddRelation(c, endpoints, nil)

	// And try to add it again.
	_, err := s.applicationAPI.AddRelation(params.AddRelation{Endpoints: endpoints})
	c.Assert(err, gc.ErrorMatches, regexp.QuoteMeta(`cannot add relation "wordpress:db hosted-mysql:server": relation wordpress:db hosted-mysql:server already exists`))
}

func (s *applicationSuite) TestRemoteRelationInvalidEndpoint(c *gc.C) {
	s.setupRemoteApplication(c)
	s.AddTestingApplication(c, "wordpress", s.AddTestingCharm(c, "wordpress"))

	endpoints := []string{"wordpress", "hosted-mysql:nope"}
	_, err := s.applicationAPI.AddRelation(params.AddRelation{Endpoints: endpoints})
	c.Assert(err, gc.ErrorMatches, `remote application "hosted-mysql" has no "nope" relation`)
}

func (s *applicationSuite) TestRemoteRelationNoMatchingEndpoint(c *gc.C) {
	results, err := s.applicationAPI.Consume(params.ConsumeApplicationArgs{
		Args: []params.ConsumeApplicationArg{
			{ApplicationOfferDetails: params.ApplicationOfferDetails{
				SourceModelTag: testing.ModelTag.String(),
				OfferName:      "hosted-db2",
				OfferUUID:      "hosted-db2-uuid",
				Endpoints: []params.RemoteEndpoint{
					{Name: "database", Interface: "db2", Role: "provider"},
				},
			}},
		},
	})
	c.Assert(err, jc.ErrorIsNil)
	c.Assert(results.OneError(), gc.IsNil)

	s.AddTestingApplication(c, "wordpress", s.AddTestingCharm(c, "wordpress"))
	endpoints := []string{"wordpress", "hosted-db2"}
	_, err = s.applicationAPI.AddRelation(params.AddRelation{Endpoints: endpoints})
	c.Assert(err, gc.ErrorMatches, "no relations found")
}

func (s *applicationSuite) TestRemoteRelationApplicationNotFound(c *gc.C) {
	s.AddTestingApplication(c, "wordpress", s.AddTestingCharm(c, "wordpress"))
	endpoints := []string{"wordpress", "unknown"}
	_, err := s.applicationAPI.AddRelation(params.AddRelation{Endpoints: endpoints})
	c.Assert(err, gc.ErrorMatches, `application "unknown" not found`)
}<|MERGE_RESOLUTION|>--- conflicted
+++ resolved
@@ -159,35 +159,6 @@
 	assertConfigTest(c, results, err, []params.ConfigResult{})
 }
 
-<<<<<<< HEAD
-=======
-func (s *applicationSuite) TestCharmConfigV8(c *gc.C) {
-	s.setUpConfigTest(c)
-	api := &application.APIv8{
-		APIv9: &application.APIv9{
-			APIv10: &application.APIv10{
-				APIv11: &application.APIv11{
-					APIv12: &application.APIv12{
-						s.applicationAPI,
-					},
-				},
-			},
-		},
-	}
-	results, err := api.CharmConfig(params.Entities{
-		Entities: []params.Entity{
-			{Tag: "wat"}, {Tag: "machine-0"}, {Tag: "user-foo"},
-			{Tag: "application-foo"}, {Tag: "application-bar"}, {Tag: "application-wat"},
-		},
-	})
-	assertConfigTest(c, results, err, []params.ConfigResult{
-		{Error: &params.Error{Message: `"wat" is not a valid tag`}},
-		{Error: &params.Error{Message: `unexpected tag type, expected application, got machine`}},
-		{Error: &params.Error{Message: `unexpected tag type, expected application, got user`}},
-	})
-}
-
->>>>>>> 0581aa39
 func (s *applicationSuite) TestGetConfig(c *gc.C) {
 	s.setUpConfigTest(c)
 	results, err := s.applicationAPI.GetConfig(params.Entities{
