--- conflicted
+++ resolved
@@ -652,31 +652,6 @@
 	c.Assert(plat, gc.DeepEquals, corecharm.Platform{Architecture: "amd64"})
 }
 
-<<<<<<< HEAD
-func (s *validatorSuite) TestDeducePlatformRiskInChannel(c *gc.C) {
-	defer s.setupMocks(c).Finish()
-	//model constraint default
-	s.state.EXPECT().ModelConstraints().Return(constraints.Value{Arch: strptr("amd64")}, nil)
-
-	arg := params.DeployFromRepositoryArg{
-		CharmName: "testme",
-		Base: &params.Base{
-			Name:    "ubuntu",
-			Channel: "22.10/stable",
-		},
-	}
-	plat, usedModelDefaultBase, err := s.getValidator(c).deducePlatform(arg)
-	c.Assert(err, gc.IsNil)
-	c.Assert(usedModelDefaultBase, jc.IsFalse)
-	c.Assert(plat, gc.DeepEquals, corecharm.Platform{
-		Architecture: "amd64",
-		OS:           "ubuntu",
-		Channel:      "22.10",
-	})
-}
-
-=======
->>>>>>> 7f169f30
 func (s *validatorSuite) TestDeducePlatformArgArchBase(c *gc.C) {
 	defer s.setupMocks(c).Finish()
 
@@ -770,7 +745,7 @@
 			{Scope: "lxd"},
 		},
 	}
-	_, _, err := s.getValidator().deducePlatform(arg)
+	_, _, err := s.getValidator(c).deducePlatform(arg)
 	c.Assert(err, gc.NotNil)
 }
 
@@ -786,15 +761,8 @@
 			Scope: instance.MachineScope, Directive: "0/lxd/0",
 		}},
 	}
-<<<<<<< HEAD
-	plat, usedModelDefaultBase, err := s.getValidator(c).deducePlatform(arg)
-	c.Assert(err, gc.IsNil)
-	c.Assert(usedModelDefaultBase, jc.IsFalse)
-	c.Assert(plat, gc.DeepEquals, corecharm.Platform{Architecture: "amd64"})
-=======
-	_, _, err := s.getValidator().deducePlatform(arg)
+	_, _, err := s.getValidator(c).deducePlatform(arg)
 	c.Assert(err, jc.ErrorIs, errors.NotFound)
->>>>>>> 7f169f30
 }
 
 func (s *validatorSuite) TestResolvedCharmValidationSubordinate(c *gc.C) {
