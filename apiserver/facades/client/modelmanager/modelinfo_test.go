--- conflicted
+++ resolved
@@ -9,13 +9,7 @@
 	"github.com/juju/description/v9"
 	"github.com/juju/errors"
 	"github.com/juju/names/v6"
-<<<<<<< HEAD
 	"github.com/juju/tc"
-	"go.uber.org/mock/gomock"
-=======
-	jujutesting "github.com/juju/testing"
-	gc "gopkg.in/check.v1"
->>>>>>> 557a3047
 
 	"github.com/juju/juju/apiserver/common"
 	commonmodel "github.com/juju/juju/apiserver/common/model"
@@ -24,14 +18,7 @@
 	"github.com/juju/juju/core/status"
 	"github.com/juju/juju/environs"
 	"github.com/juju/juju/environs/config"
-<<<<<<< HEAD
 	"github.com/juju/juju/internal/testhelpers"
-	coretesting "github.com/juju/juju/internal/testing"
-	"github.com/juju/juju/internal/uuid"
-	"github.com/juju/juju/juju/testing"
-	"github.com/juju/juju/rpc/params"
-=======
->>>>>>> 557a3047
 	"github.com/juju/juju/state"
 )
 
@@ -39,516 +26,7 @@
 
 var _ = tc.Suite(&modelInfoSuite{})
 
-<<<<<<< HEAD
-func (s *modelInfoSuite) SetUpTest(c *tc.C) {
-	var err error
-	s.controllerUUID, err = uuid.UUIDFromString(coretesting.ControllerTag.Id())
-	c.Assert(err, tc.ErrorIsNil)
-
-	s.BaseSuite.SetUpTest(c)
-	s.authorizer = apiservertesting.FakeAuthorizer{
-		Tag: names.NewUserTag("admin@local"),
-	}
-	s.st = &mockState{
-		controllerUUID: coretesting.ControllerTag.Id(),
-	}
-
-	s.controllerUserInfo = []coremodel.ModelUserInfo{{
-		Name:   user.AdminUserName,
-		Access: permission.AdminAccess,
-	}, {
-		Name:   coreusertesting.GenNewName(c, "otheruser"),
-		Access: permission.AdminAccess,
-	}}
-
-	controllerModel := &mockModel{
-		owner: names.NewUserTag("admin@local"),
-		life:  state.Alive,
-		cfg:   coretesting.ModelConfig(c),
-		// This feels kind of wrong as both controller model and
-		// default model will end up with the same model tag.
-		tag:            coretesting.ModelTag,
-		controllerUUID: s.st.controllerUUID,
-		isController:   true,
-		status: status.StatusInfo{
-			Status: status.Available,
-			Since:  &time.Time{},
-		},
-		users: []*mockModelUser{{
-			userName: "admin",
-			access:   permission.AdminAccess,
-		}, {
-			userName: "otheruser",
-			access:   permission.AdminAccess,
-		}},
-	}
-	s.st.controllerModel = controllerModel
-
-	s.ctlrSt = &mockState{
-		model:           controllerModel,
-		controllerModel: controllerModel,
-	}
-
-	s.modelUserInfo = []coremodel.ModelUserInfo{{
-		Name:   user.AdminUserName,
-		Access: permission.AdminAccess,
-	}, {
-		Name:        coreusertesting.GenNewName(c, "bob"),
-		DisplayName: "Bob",
-		Access:      permission.ReadAccess,
-	}, {
-		Name:        coreusertesting.GenNewName(c, "charlotte"),
-		DisplayName: "Charlotte",
-		Access:      permission.ReadAccess,
-	}, {
-		Name:        coreusertesting.GenNewName(c, "mary"),
-		DisplayName: "Mary",
-		Access:      permission.WriteAccess,
-	}}
-
-	s.st.model = &mockModel{
-		owner:          names.NewUserTag("bob@local"),
-		cfg:            coretesting.ModelConfig(c),
-		tag:            coretesting.ModelTag,
-		controllerUUID: s.st.controllerUUID,
-		isController:   false,
-		life:           state.Dying,
-		status: status.StatusInfo{
-			Status: status.Destroying,
-			Since:  &time.Time{},
-		},
-		users: []*mockModelUser{{
-			userName: "admin",
-			access:   permission.AdminAccess,
-		}, {
-			userName:    "bob",
-			displayName: "Bob",
-			access:      permission.ReadAccess,
-		}, {
-			userName:    "charlotte",
-			displayName: "Charlotte",
-			access:      permission.ReadAccess,
-		}, {
-			userName:    "mary",
-			displayName: "Mary",
-			access:      permission.WriteAccess,
-		}},
-	}
-	s.st.machines = []commonmodel.Machine{
-		&mockMachine{
-			id:            "1",
-			containerType: "none",
-			life:          state.Alive,
-			hw:            &instance.HardwareCharacteristics{CpuCores: pUint64(1)},
-		},
-		&mockMachine{
-			id:            "2",
-			life:          state.Alive,
-			containerType: "lxc",
-		},
-		&mockMachine{
-			id:   "3",
-			life: state.Dead,
-		},
-	}
-	s.st.controllerNodes = []commonmodel.ControllerNode{
-		&mockControllerNode{
-			id:        "1",
-			hasVote:   true,
-			wantsVote: true,
-		},
-		&mockControllerNode{
-			id:        "2",
-			hasVote:   false,
-			wantsVote: true,
-		},
-	}
-}
-
-func (s *modelInfoSuite) getAPI(c *tc.C) (*modelmanager.ModelManagerAPI, *gomock.Controller) {
-	api, ctrl := s.getAPIWithoutModelInfo(c)
-
-	mockModelDomainServices := mocks.NewMockModelDomainServices(ctrl)
-	s.mockDomainServicesGetter.EXPECT().DomainServicesForModel(gomock.Any(), gomock.Any()).Return(mockModelDomainServices, nil).AnyTimes()
-
-	modelAgentService := mocks.NewMockModelAgentService(ctrl)
-	mockModelDomainServices.EXPECT().Agent().Return(modelAgentService).AnyTimes()
-
-	modelInfoService := mocks.NewMockModelInfoService(ctrl)
-	mockModelDomainServices.EXPECT().ModelInfo().Return(modelInfoService)
-
-	mockModelDomainServices.EXPECT().Machine().Return(s.mockMachineService).AnyTimes()
-
-	modelAgentService.EXPECT().GetModelTargetAgentVersion(gomock.Any()).Return(jujuversion.Current, nil)
-	modelInfoService.EXPECT().GetStatus(gomock.Any()).Return(model.StatusInfo{
-		Status: status.Active,
-		Since:  time.Now(),
-	}, nil)
-	modelInfoService.EXPECT().GetModelInfo(gomock.Any()).Return(coremodel.ModelInfo{
-		AgentVersion:   semversion.MustParse("1.99.9"),
-		ControllerUUID: s.controllerUUID,
-		Cloud:          "dummy",
-		CloudType:      "dummy",
-	}, nil)
-
-	return api, ctrl
-}
-
-func (s *modelInfoSuite) getAPIWithoutModelInfo(c *tc.C) (*modelmanager.ModelManagerAPI, *gomock.Controller) {
-	ctrl := gomock.NewController(c)
-	s.mockSecretBackendService = mocks.NewMockSecretBackendService(ctrl)
-	s.mockAccessService = mocks.NewMockAccessService(ctrl)
-	s.mockModelService = mocks.NewMockModelService(ctrl)
-	s.mockApplicationService = mocks.NewMockApplicationService(ctrl)
-	s.mockMachineService = mocks.NewMockMachineService(ctrl)
-	s.mockDomainServicesGetter = mocks.NewMockDomainServicesGetter(ctrl)
-
-	s.mockBlockCommandService = mocks.NewMockBlockCommandService(ctrl)
-	cred := cloud.NewEmptyCredential()
-	api, err := modelmanager.NewModelManagerAPI(
-		context.Background(),
-		s.st, nil, s.ctlrSt,
-		s.controllerUUID,
-		modelmanager.Services{
-			DomainServicesGetter: s.mockDomainServicesGetter,
-			CloudService: &mockCloudService{
-				clouds: map[string]cloud.Cloud{"dummy": testing.DefaultCloud},
-			},
-			CredentialService:    apiservertesting.ConstCredentialGetter(&cred),
-			ModelService:         s.mockModelService,
-			ModelDefaultsService: nil,
-			AccessService:        s.mockAccessService,
-			ApplicationService:   s.mockApplicationService,
-			ObjectStore:          &mockObjectStore{},
-			SecretBackendService: s.mockSecretBackendService,
-			MachineService:       s.mockMachineService,
-		},
-		nil, common.NewBlockChecker(s.mockBlockCommandService),
-		&s.authorizer,
-	)
-	c.Assert(err, tc.ErrorIsNil)
-
-	var fs assumes.FeatureSet
-	fs.Add(assumes.Feature{Name: "example"})
-
-	s.mockApplicationService.EXPECT().GetSupportedFeatures(gomock.Any()).Return(fs, nil).AnyTimes()
-	return api, ctrl
-}
-
-func (s *modelInfoSuite) getAPIWithUser(c *tc.C, user names.UserTag) (*modelmanager.ModelManagerAPI, *gomock.Controller) {
-	ctrl := gomock.NewController(c)
-	s.mockSecretBackendService = mocks.NewMockSecretBackendService(ctrl)
-	s.mockAccessService = mocks.NewMockAccessService(ctrl)
-	s.mockModelService = mocks.NewMockModelService(ctrl)
-	s.mockApplicationService = mocks.NewMockApplicationService(ctrl)
-	s.mockModelDomainServices = mocks.NewMockModelDomainServices(ctrl)
-	s.mockDomainServicesGetter = mocks.NewMockDomainServicesGetter(ctrl)
-	s.mockDomainServicesGetter.EXPECT().DomainServicesForModel(gomock.Any(), gomock.Any()).Return(s.mockModelDomainServices, nil).AnyTimes()
-	s.mockBlockCommandService = mocks.NewMockBlockCommandService(ctrl)
-	s.authorizer.Tag = user
-	cred := cloud.NewEmptyCredential()
-	api, err := modelmanager.NewModelManagerAPI(
-		context.Background(),
-		s.st, nil, s.ctlrSt,
-		s.controllerUUID,
-		modelmanager.Services{
-			DomainServicesGetter: s.mockDomainServicesGetter,
-			CloudService: &mockCloudService{
-				clouds: map[string]cloud.Cloud{"dummy": testing.DefaultCloud},
-			},
-			CredentialService:    apiservertesting.ConstCredentialGetter(&cred),
-			ModelService:         s.mockModelService,
-			ModelDefaultsService: nil,
-			AccessService:        s.mockAccessService,
-			ApplicationService:   s.mockApplicationService,
-			ObjectStore:          &mockObjectStore{},
-			SecretBackendService: s.mockSecretBackendService,
-			MachineService:       s.mockMachineService,
-		},
-		nil,
-		common.NewBlockChecker(s.mockBlockCommandService), s.authorizer,
-	)
-	c.Assert(err, tc.ErrorIsNil)
-
-	var fs assumes.FeatureSet
-	fs.Add(assumes.Feature{Name: "example"})
-	s.mockApplicationService.EXPECT().GetSupportedFeatures(gomock.Any()).Return(fs, nil).AnyTimes()
-	return api, ctrl
-}
-
-func (s *modelInfoSuite) expectedModelInfo(c *tc.C, credentialValidity *bool) params.ModelInfo {
-	expectedAgentVersion := jujuversion.Current
-	info := params.ModelInfo{
-		Name:               "testmodel",
-		UUID:               s.st.model.cfg.UUID(),
-		Type:               string(s.st.model.Type()),
-		ControllerUUID:     "deadbeef-1bad-500d-9000-4b1d0d06f00d",
-		IsController:       false,
-		OwnerTag:           "user-bob",
-		ProviderType:       "dummy",
-		CloudTag:           "cloud-dummy",
-		CloudRegion:        "dummy-region",
-		CloudCredentialTag: "cloudcred-dummy_bob_some-credential",
-		Life:               life.Dying,
-		Status: params.EntityStatus{
-			Status: status.Destroying,
-			Since:  &time.Time{},
-		},
-		Users: []params.ModelUserInfo{{
-			UserName:       "admin",
-			LastConnection: nil,
-			Access:         params.ModelAdminAccess,
-		}, {
-			UserName:       "bob",
-			DisplayName:    "Bob",
-			LastConnection: nil,
-			Access:         params.ModelReadAccess,
-		}, {
-			UserName:       "charlotte",
-			DisplayName:    "Charlotte",
-			LastConnection: nil,
-			Access:         params.ModelReadAccess,
-		}, {
-			UserName:       "mary",
-			DisplayName:    "Mary",
-			LastConnection: nil,
-			Access:         params.ModelWriteAccess,
-		}},
-		Machines: []params.ModelMachineInfo{{
-			Id:         "1",
-			InstanceId: "inst-deadbeef1",
-			Hardware:   &params.MachineHardware{Cores: pUint64(1)},
-			HasVote:    true,
-			WantsVote:  true,
-		}, {
-			Id:         "2",
-			InstanceId: "inst-deadbeef2",
-			WantsVote:  true,
-		}},
-		SecretBackends: []params.SecretBackendResult{{
-			Result: params.SecretBackend{
-				Name:        "myvault",
-				BackendType: "vault",
-				Config: map[string]interface{}{
-					"endpoint": "http://vault",
-				},
-			},
-			Status:     "active",
-			NumSecrets: 2,
-		}},
-		AgentVersion: &expectedAgentVersion,
-		SupportedFeatures: []params.SupportedFeature{
-			{Name: "example"},
-		},
-	}
-	info.CloudCredentialValidity = credentialValidity
-	return info
-}
-
 func (s *modelInfoSuite) TestModelInfo(c *tc.C) {
-	c.Skip("TODO tlm: Fix when refactoring the api into the domain services layer")
-	api, ctrl := s.getAPI(c)
-	defer ctrl.Finish()
-	s.mockModelService.EXPECT().GetModelUsers(gomock.Any(), coremodel.UUID(s.st.model.cfg.UUID())).Return(s.modelUserInfo, nil)
-	s.mockSecretBackendService.EXPECT().BackendSummaryInfoForModel(gomock.Any(), coremodel.UUID(s.st.model.cfg.UUID())).Return([]*secretbackendservice.SecretBackendInfo{
-		{
-			SecretBackend: secrets.SecretBackend{
-				Name:        "myvault",
-				BackendType: "vault",
-				Config: map[string]interface{}{
-					"endpoint": "http://vault",
-				},
-			},
-			Status:     "active",
-			NumSecrets: 2,
-		},
-	}, nil)
-	s.mockMachineService.EXPECT().GetMachineUUID(gomock.Any(), machine.Name("1")).Return("deadbeef1", nil)
-	s.mockMachineService.EXPECT().GetMachineUUID(gomock.Any(), machine.Name("2")).Return("deadbeef2", nil)
-	s.mockMachineService.EXPECT().InstanceIDAndName(gomock.Any(), "deadbeef1").Return("inst-deadbeef1", "", nil)
-	s.mockMachineService.EXPECT().InstanceIDAndName(gomock.Any(), "deadbeef2").Return("inst-deadbeef2", "", nil)
-	cores := uint64(1)
-	s.mockMachineService.EXPECT().HardwareCharacteristics(gomock.Any(), "deadbeef1").Return(&instance.HardwareCharacteristics{CpuCores: &cores}, nil)
-
-	info := s.getModelInfo(c, api, s.st.model.cfg.UUID())
-	_true := true
-	s.assertModelInfo(c, info, s.expectedModelInfo(c, &_true))
-	s.st.CheckCalls(c, []testhelpers.StubCall{
-		{FuncName: "ControllerTag", Args: nil},
-		{FuncName: "GetBackend", Args: []interface{}{s.st.model.cfg.UUID()}},
-		{FuncName: "Model", Args: nil},
-		{FuncName: "IsController", Args: nil},
-		{FuncName: "AllMachines", Args: nil},
-		{FuncName: "ControllerNodes", Args: nil},
-		{FuncName: "HAPrimaryMachine", Args: nil},
-		{FuncName: "LatestMigration", Args: nil},
-	})
-}
-
-func (s *modelInfoSuite) assertModelInfo(c *tc.C, got, expected params.ModelInfo) {
-	c.Assert(got, tc.DeepEquals, expected)
-	s.st.model.CheckCalls(c, []testhelpers.StubCall{
-		{FuncName: "UUID", Args: nil},
-		{FuncName: "Name", Args: nil},
-		{FuncName: "Type", Args: nil},
-		{FuncName: "UUID", Args: nil},
-		{FuncName: "Owner", Args: nil},
-		{FuncName: "Life", Args: nil},
-		{FuncName: "CloudName", Args: nil},
-		{FuncName: "CloudRegion", Args: nil},
-		{FuncName: "CloudCredentialTag", Args: nil},
-		{FuncName: "Life", Args: nil},
-		{FuncName: "Status", Args: nil},
-		{FuncName: "Type", Args: nil},
-	})
-}
-
-func (s *modelInfoSuite) TestModelInfoWriteAccess(c *tc.C) {
-	mary := names.NewUserTag("mary@local")
-	s.authorizer.HasWriteTag = mary
-	api, ctrl := s.getAPIWithUser(c, mary)
-	defer ctrl.Finish()
-	maryName := coreusertesting.GenNewName(c, "mary")
-
-	s.mockMachineService = mocks.NewMockMachineService(ctrl)
-	s.mockModelDomainServices.EXPECT().Machine().Return(s.mockMachineService)
-
-	s.mockSecretBackendService.EXPECT().BackendSummaryInfoForModel(gomock.Any(), coremodel.UUID(s.st.model.cfg.UUID())).Return(nil, nil)
-	s.mockModelService.EXPECT().GetModelUser(gomock.Any(), coremodel.UUID(s.st.model.cfg.UUID()), maryName).Return(
-		coremodel.ModelUserInfo{
-			Name:        maryName,
-			DisplayName: "Mary",
-			Access:      permission.WriteAccess,
-		}, nil,
-	)
-	s.mockMachineService.EXPECT().GetMachineUUID(gomock.Any(), machine.Name("1")).Return("deadbeef1", nil)
-	s.mockMachineService.EXPECT().GetMachineUUID(gomock.Any(), machine.Name("2")).Return("deadbeef2", nil)
-	s.mockMachineService.EXPECT().InstanceIDAndName(gomock.Any(), machine.UUID("deadbeef1")).Return("inst-deadbeef1", "", nil)
-	s.mockMachineService.EXPECT().InstanceIDAndName(gomock.Any(), machine.UUID("deadbeef2")).Return("inst-deadbeef2", "", nil)
-	s.mockMachineService.EXPECT().HardwareCharacteristics(gomock.Any(), machine.UUID("deadbeef1")).Return(&instance.HardwareCharacteristics{}, nil)
-
-	modelInfoService := mocks.NewMockModelInfoService(ctrl)
-	modelAgentService := mocks.NewMockModelAgentService(ctrl)
-	modelAgentService.EXPECT().GetModelTargetAgentVersion(gomock.Any()).Return(jujuversion.Current, nil)
-	modelInfoService.EXPECT().GetStatus(gomock.Any()).Return(model.StatusInfo{
-		Status: status.Active,
-		Since:  time.Now(),
-	}, nil)
-	modelInfoService.EXPECT().GetModelInfo(gomock.Any()).Return(coremodel.ModelInfo{
-		AgentVersion:   semversion.MustParse("1.99.9"),
-		ControllerUUID: s.controllerUUID,
-		Cloud:          "dummy",
-		CloudType:      "dummy",
-	}, nil)
-	s.mockModelDomainServices.EXPECT().ModelInfo().Return(modelInfoService)
-	s.mockModelDomainServices.EXPECT().Agent().Return(modelAgentService).AnyTimes()
-
-	info := s.getModelInfo(c, api, s.st.model.cfg.UUID())
-	c.Assert(info.Users, tc.HasLen, 1)
-	c.Assert(info.Users[0].UserName, tc.Equals, "mary")
-	c.Assert(info.Machines, tc.HasLen, 2)
-}
-
-func (s *modelInfoSuite) TestModelInfoReadAccess(c *tc.C) {
-	mary := names.NewUserTag("mary@local")
-	s.authorizer.HasReadTag = mary
-	api, ctrl := s.getAPIWithUser(c, mary)
-	defer ctrl.Finish()
-	maryName := coreusertesting.GenNewName(c, "mary")
-
-	s.mockMachineService = mocks.NewMockMachineService(ctrl)
-	s.mockModelService.EXPECT().GetModelUser(gomock.Any(), coremodel.UUID(s.st.model.cfg.UUID()), maryName).Return(
-		coremodel.ModelUserInfo{
-			Name:        maryName,
-			DisplayName: "Mary",
-			Access:      permission.ReadAccess,
-		}, nil,
-	)
-	modelInfoService := mocks.NewMockModelInfoService(ctrl)
-	modelAgentService := mocks.NewMockModelAgentService(ctrl)
-	modelAgentService.EXPECT().GetModelTargetAgentVersion(gomock.Any()).Return(jujuversion.Current, nil)
-	modelInfoService.EXPECT().GetStatus(gomock.Any()).Return(model.StatusInfo{
-		Status: status.Active,
-		Since:  time.Now(),
-	}, nil)
-	modelInfoService.EXPECT().GetModelInfo(gomock.Any()).Return(coremodel.ModelInfo{
-		AgentVersion:   semversion.MustParse("1.99.9"),
-		ControllerUUID: s.controllerUUID,
-		Cloud:          "dummy",
-		CloudType:      "dummy",
-	}, nil)
-	s.mockModelDomainServices.EXPECT().ModelInfo().Return(modelInfoService)
-	s.mockModelDomainServices.EXPECT().Agent().Return(modelAgentService).AnyTimes()
-
-	info := s.getModelInfo(c, api, s.st.model.cfg.UUID())
-	c.Assert(info.Users, tc.HasLen, 1)
-	c.Assert(info.Users[0].UserName, tc.Equals, "mary")
-	c.Assert(info.Machines, tc.HasLen, 0)
-}
-
-func (s *modelInfoSuite) TestModelInfoNonOwner(c *tc.C) {
-	c.Skip("TODO tlm: Fix when refactoring the api into the domain services layer")
-	api, ctrl := s.getAPIWithUser(c, names.NewUserTag("charlotte@local"))
-	defer ctrl.Finish()
-
-	charlotteName := coreusertesting.GenNewName(c, "charlotte")
-	s.mockAccessService.EXPECT().ReadUserAccessLevelForTarget(gomock.Any(), user.NameFromTag(charlotteName), permission.ID{
-		ObjectType: permission.Model,
-		Key:        s.st.model.cfg.UUID(),
-	}).Return(permission.ReadAccess, nil)
-	s.mockModelService.EXPECT().GetModelUser(gomock.Any(), coremodel.UUID(s.st.model.cfg.UUID()), charlotteName).Return(
-		coremodel.ModelUserInfo{
-			Name:        charlotteName,
-			DisplayName: "Charlotte",
-			Access:      permission.ReadAccess,
-		}, nil,
-	)
-	modelInfoService := mocks.NewMockModelInfoService(ctrl)
-	modelAgentService := mocks.NewMockModelAgentService(ctrl)
-	modelAgentService.EXPECT().GetModelTargetAgentVersion(gomock.Any()).Return(jujuversion.Current, nil)
-	modelInfoService.EXPECT().GetModelInfo(gomock.Any()).Return(coremodel.ModelInfo{
-		AgentVersion:   semversion.MustParse("1.99.9"),
-		ControllerUUID: s.controllerUUID,
-		Cloud:          "dummy",
-		CloudType:      "dummy",
-	}, nil)
-	s.mockModelDomainServices.EXPECT().ModelInfo().Return(modelInfoService)
-	s.mockModelDomainServices.EXPECT().Agent().Return(modelAgentService).AnyTimes()
-	info := s.getModelInfo(c, api, s.st.model.cfg.UUID())
-	c.Assert(info.Users, tc.HasLen, 1)
-	c.Assert(info.Users[0].UserName, tc.Equals, "charlotte")
-	c.Assert(info.Machines, tc.HasLen, 0)
-}
-
-type modelInfo interface {
-	ModelInfo(context.Context, params.Entities) (params.ModelInfoResults, error)
-}
-
-func (s *modelInfoSuite) getModelInfo(c *tc.C, modelInfo modelInfo, modelUUID string) params.ModelInfo {
-	results, err := modelInfo.ModelInfo(context.Background(), params.Entities{
-		Entities: []params.Entity{{
-			names.NewModelTag(modelUUID).String(),
-		}},
-	})
-	c.Assert(err, tc.ErrorIsNil)
-	c.Assert(results.Results, tc.HasLen, 1)
-	c.Assert(results.Results[0].Result, tc.NotNil)
-	return *results.Results[0].Result
-}
-
-func (s *modelInfoSuite) TestModelInfoErrorInvalidTag(c *tc.C) {
-	api, ctrl := s.getAPIWithoutModelInfo(c)
-	defer ctrl.Finish()
-	s.testModelInfoError(c, api, "user-bob", `"user-bob" is not a valid model tag`)
-}
-
-func (s *modelInfoSuite) TestModelInfoErrorGetModelNotFound(c *tc.C) {
-	api, ctrl := s.getAPIWithoutModelInfo(c)
-	defer ctrl.Finish()
-	s.st.SetErrors(errors.NotFoundf("model"))
-	s.testModelInfoError(c, api, coretesting.ModelTag.String(), `permission denied`)
-=======
-func (s *modelInfoSuite) TestModelInfo(c *gc.C) {
 	c.Skip("TODO tlm: Fix when refactoring the api into the domain services layer")
 
 	// 	api, ctrl := s.getAPI(c)
@@ -589,8 +67,8 @@
 	// 	})
 	// }
 
-	//	func (s *modelInfoSuite) assertModelInfo(c *gc.C, got, expected params.ModelInfo) {
-	//		c.Assert(got, jc.DeepEquals, expected)
+	//	func (s *modelInfoSuite) assertModelInfo(c *tc.C, got, expected params.ModelInfo) {
+	//		c.Assert(got, tc.DeepEquals, expected)
 	//		s.st.model.CheckCalls(c, []jujutesting.StubCall{
 	//			{FuncName: "UUID", Args: nil},
 	//			{FuncName: "Name", Args: nil},
@@ -607,7 +85,7 @@
 	//		})
 }
 
-func (s *modelInfoSuite) TestModelInfoWriteAccess(c *gc.C) {
+func (s *modelInfoSuite) TestModelInfoWriteAccess(c *tc.C) {
 	c.Skip("TODO kelvin: Fix when refactoring the api into the domain services layer")
 
 	// 	mary := names.NewUserTag("mary@local")
@@ -650,12 +128,12 @@
 	// 	s.mockModelDomainServices.EXPECT().Agent().Return(modelAgentService).AnyTimes()
 
 	// 	info := s.getModelInfo(c, api, s.st.model.cfg.UUID())
-	// 	c.Assert(info.Users, gc.HasLen, 1)
-	// 	c.Assert(info.Users[0].UserName, gc.Equals, "mary")
-	// 	c.Assert(info.Machines, gc.HasLen, 2)
+	// 	c.Assert(info.Users, tc.HasLen, 1)
+	// 	c.Assert(info.Users[0].UserName, tc.Equals, "mary")
+	// 	c.Assert(info.Machines, tc.HasLen, 2)
 	// }
 
-	// func (s *modelInfoSuite) TestModelInfoReadAccess(c *gc.C) {
+	// func (s *modelInfoSuite) TestModelInfoReadAccess(c *tc.C) {
 	// 	c.Skip("TODO kelvin: Fix when refactoring the api into the domain services layer")
 
 	// 	mary := names.NewUserTag("mary@local")
@@ -689,12 +167,12 @@
 	// 	s.mockModelDomainServices.EXPECT().Agent().Return(modelAgentService).AnyTimes()
 
 	// 	info := s.getModelInfo(c, api, s.st.model.cfg.UUID())
-	// 	c.Assert(info.Users, gc.HasLen, 1)
-	// 	c.Assert(info.Users[0].UserName, gc.Equals, "mary")
-	// 	c.Assert(info.Machines, gc.HasLen, 0)
+	// 	c.Assert(info.Users, tc.HasLen, 1)
+	// 	c.Assert(info.Users[0].UserName, tc.Equals, "mary")
+	// 	c.Assert(info.Machines, tc.HasLen, 0)
 	// }
 
-	// func (s *modelInfoSuite) TestModelInfoNonOwner(c *gc.C) {
+	// func (s *modelInfoSuite) TestModelInfoNonOwner(c *tc.C) {
 	// 	c.Skip("TODO tlm: Fix when refactoring the api into the domain services layer")
 
 	// 	api, ctrl := s.getAPIWithUser(c, names.NewUserTag("charlotte@local"))
@@ -730,12 +208,12 @@
 	// s.mockModelDomainServices.EXPECT().ModelInfo().Return(modelInfoService)
 	// s.mockModelDomainServices.EXPECT().Agent().Return(modelAgentService).AnyTimes()
 	// info := s.getModelInfo(c, api, s.st.model.cfg.UUID())
-	// c.Assert(info.Users, gc.HasLen, 1)
-	// c.Assert(info.Users[0].UserName, gc.Equals, "charlotte")
-	// c.Assert(info.Machines, gc.HasLen, 0)
-}
-
-func (s *modelInfoSuite) TestModelInfoErrorInvalidTag(c *gc.C) {
+	// c.Assert(info.Users, tc.HasLen, 1)
+	// c.Assert(info.Users[0].UserName, tc.Equals, "charlotte")
+	// c.Assert(info.Machines, tc.HasLen, 0)
+}
+
+func (s *modelInfoSuite) TestModelInfoErrorInvalidTag(c *tc.C) {
 	c.Skip("TODO: Fix when refactoring the api into the domain services layer")
 
 	// api, ctrl := s.getAPIWithoutModelInfo(c)
@@ -743,14 +221,13 @@
 	// s.testModelInfoError(c, api, "user-bob", `"user-bob" is not a valid model tag`)
 }
 
-func (s *modelInfoSuite) TestModelInfoErrorGetModelNotFound(c *gc.C) {
+func (s *modelInfoSuite) TestModelInfoErrorGetModelNotFound(c *tc.C) {
 	c.Skip("TODO: Fix when refactoring the api into the domain services layer")
 
 	// api, ctrl := s.getAPIWithoutModelInfo(c)
 	// defer ctrl.Finish()
 	// s.st.SetErrors(errors.NotFoundf("model"))
 	// s.testModelInfoError(c, api, coretesting.ModelTag.String(), `permission denied`)
->>>>>>> 557a3047
 }
 
 func (s *modelInfoSuite) TestModelInfoErrorModelConfig(c *tc.C) {
@@ -762,28 +239,7 @@
 	// s.testModelInfoError(c, api, coretesting.ModelTag.String(), `no config for you`)
 }
 
-<<<<<<< HEAD
 func (s *modelInfoSuite) TestModelInfoErrorModelUsers(c *tc.C) {
-	api, ctrl := s.getAPI(c)
-	defer ctrl.Finish()
-	s.mockModelService.EXPECT().GetModelUsers(gomock.Any(), coremodel.UUID(coretesting.ModelTag.Id())).Return(nil, errors.Errorf("no users for you"))
-	s.testModelInfoError(c, api, coretesting.ModelTag.String(), `getting model user info: no users for you`)
-}
-
-func (s *modelInfoSuite) TestModelInfoErrorNoModelUsers(c *tc.C) {
-	api, ctrl := s.getAPI(c)
-	defer ctrl.Finish()
-	s.mockModelService.EXPECT().GetModelUsers(gomock.Any(), coremodel.UUID(coretesting.ModelTag.Id())).Return(nil, modelerrors.UserNotFoundOnModel)
-	s.st.model.users = nil
-	s.testModelInfoError(c, api, coretesting.ModelTag.String(), `getting model user info: user not found on model`)
-}
-
-func (s *modelInfoSuite) TestModelInfoErrorNoAccess(c *tc.C) {
-	noAccessUser := names.NewUserTag("nemo@local")
-	api, ctrl := s.getAPIWithUser(c, noAccessUser)
-	defer ctrl.Finish()
-=======
-func (s *modelInfoSuite) TestModelInfoErrorModelUsers(c *gc.C) {
 	c.Skip("TODO: Fix when refactoring the api into the domain services layer")
 
 	// api, ctrl := s.getAPI(c)
@@ -792,7 +248,7 @@
 	// s.testModelInfoError(c, api, coretesting.ModelTag.String(), `getting model user info: no users for you`)
 }
 
-func (s *modelInfoSuite) TestModelInfoErrorNoModelUsers(c *gc.C) {
+func (s *modelInfoSuite) TestModelInfoErrorNoModelUsers(c *tc.C) {
 	c.Skip("TODO: Fix when refactoring the api into the domain services layer")
 
 	// api, ctrl := s.getAPI(c)
@@ -802,80 +258,17 @@
 	// s.testModelInfoError(c, api, coretesting.ModelTag.String(), `getting model user info: user not found on model`)
 }
 
-func (s *modelInfoSuite) TestModelInfoErrorNoAccess(c *gc.C) {
+func (s *modelInfoSuite) TestModelInfoErrorNoAccess(c *tc.C) {
 	c.Skip("TODO: Fix when refactoring the api into the domain services layer")
 
 	// 	noAccessUser := names.NewUserTag("nemo@local")
 	// 	api, ctrl := s.getAPIWithUser(c, noAccessUser)
 	// 	defer ctrl.Finish()
->>>>>>> 557a3047
 
 	// s.testModelInfoError(c, api, coretesting.ModelTag.String(), `permission denied`)
 }
 
-<<<<<<< HEAD
 func (s *modelInfoSuite) TestRunningMigration(c *tc.C) {
-	api, ctrl := s.getAPI(c)
-	defer ctrl.Finish()
-
-	s.mockSecretBackendService.EXPECT().BackendSummaryInfoForModel(gomock.Any(), coremodel.UUID(s.st.model.cfg.UUID())).Return(nil, nil)
-	s.mockModelService.EXPECT().GetModelUsers(gomock.Any(), coremodel.UUID(coretesting.ModelTag.Id())).Return(s.modelUserInfo, nil)
-	start := time.Now().Add(-20 * time.Minute)
-	s.st.migration = &mockMigration{
-		status: "computing optimal bin packing",
-		start:  start,
-	}
-	s.mockMachineService.EXPECT().GetMachineUUID(gomock.Any(), machine.Name("1")).Return("deadbeef1", nil)
-	s.mockMachineService.EXPECT().GetMachineUUID(gomock.Any(), machine.Name("2")).Return("deadbeef2", nil)
-	s.mockMachineService.EXPECT().InstanceIDAndName(gomock.Any(), machine.UUID("deadbeef1")).Return("inst-deadbeef1", "", nil)
-	s.mockMachineService.EXPECT().InstanceIDAndName(gomock.Any(), machine.UUID("deadbeef2")).Return("inst-deadbeef2", "", nil)
-	s.mockMachineService.EXPECT().HardwareCharacteristics(gomock.Any(), machine.UUID("deadbeef1")).Return(&instance.HardwareCharacteristics{}, nil)
-
-	results, err := api.ModelInfo(context.Background(), params.Entities{
-		Entities: []params.Entity{{coretesting.ModelTag.String()}},
-	})
-
-	c.Assert(err, tc.ErrorIsNil)
-	migrationResult := results.Results[0].Result.Migration
-	c.Assert(migrationResult.Status, tc.Equals, "computing optimal bin packing")
-	c.Assert(*migrationResult.Start, tc.Equals, start)
-	c.Assert(migrationResult.End, tc.IsNil)
-}
-
-func (s *modelInfoSuite) TestFailedMigration(c *tc.C) {
-	api, ctrl := s.getAPI(c)
-	defer ctrl.Finish()
-	s.mockSecretBackendService.EXPECT().BackendSummaryInfoForModel(gomock.Any(), coremodel.UUID(s.st.model.cfg.UUID())).Return(nil, nil)
-	s.mockModelService.EXPECT().GetModelUsers(gomock.Any(), coremodel.UUID(coretesting.ModelTag.Id())).Return(s.modelUserInfo, nil)
-	start := time.Now().Add(-20 * time.Minute)
-	end := time.Now().Add(-10 * time.Minute)
-	s.st.migration = &mockMigration{
-		status: "couldn't realign alternate time frames",
-		start:  start,
-		end:    end,
-	}
-	s.mockMachineService.EXPECT().GetMachineUUID(gomock.Any(), machine.Name("1")).Return("deadbeef1", nil)
-	s.mockMachineService.EXPECT().GetMachineUUID(gomock.Any(), machine.Name("2")).Return("deadbeef2", nil)
-	s.mockMachineService.EXPECT().InstanceIDAndName(gomock.Any(), machine.UUID("deadbeef1")).Return("inst-deadbeef1", "", nil)
-	s.mockMachineService.EXPECT().InstanceIDAndName(gomock.Any(), machine.UUID("deadbeef2")).Return("inst-deadbeef2", "", nil)
-	s.mockMachineService.EXPECT().HardwareCharacteristics(gomock.Any(), machine.UUID("deadbeef1")).Return(&instance.HardwareCharacteristics{}, nil)
-
-	results, err := api.ModelInfo(context.Background(), params.Entities{
-		Entities: []params.Entity{{coretesting.ModelTag.String()}},
-	})
-
-	c.Assert(err, tc.ErrorIsNil)
-	migrationResult := results.Results[0].Result.Migration
-	c.Assert(migrationResult.Status, tc.Equals, "couldn't realign alternate time frames")
-	c.Assert(*migrationResult.Start, tc.Equals, start)
-	c.Assert(*migrationResult.End, tc.Equals, end)
-}
-
-func (s *modelInfoSuite) TestNoMigration(c *tc.C) {
-	api, ctrl := s.getAPI(c)
-	defer ctrl.Finish()
-=======
-func (s *modelInfoSuite) TestRunningMigration(c *gc.C) {
 	c.Skip("TODO: Fix when refactoring the api into the domain services layer")
 
 	// 	api, ctrl := s.getAPI(c)
@@ -898,14 +291,14 @@
 	// 		Entities: []params.Entity{{coretesting.ModelTag.String()}},
 	// 	})
 
-	// c.Assert(err, jc.ErrorIsNil)
+	// c.Assert(err, tc.ErrorIsNil)
 	// migrationResult := results.Results[0].Result.Migration
-	// c.Assert(migrationResult.Status, gc.Equals, "computing optimal bin packing")
-	// c.Assert(*migrationResult.Start, gc.Equals, start)
-	// c.Assert(migrationResult.End, gc.IsNil)
-}
-
-func (s *modelInfoSuite) TestFailedMigration(c *gc.C) {
+	// c.Assert(migrationResult.Status, tc.Equals, "computing optimal bin packing")
+	// c.Assert(*migrationResult.Start, tc.Equals, start)
+	// c.Assert(migrationResult.End, tc.IsNil)
+}
+
+func (s *modelInfoSuite) TestFailedMigration(c *tc.C) {
 	c.Skip("TODO: Fix when refactoring the api into the domain services layer")
 	// 	api, ctrl := s.getAPI(c)
 	// 	defer ctrl.Finish()
@@ -928,19 +321,18 @@
 	// 		Entities: []params.Entity{{coretesting.ModelTag.String()}},
 	// 	})
 
-	// c.Assert(err, jc.ErrorIsNil)
+	// c.Assert(err, tc.ErrorIsNil)
 	// migrationResult := results.Results[0].Result.Migration
-	// c.Assert(migrationResult.Status, gc.Equals, "couldn't realign alternate time frames")
-	// c.Assert(*migrationResult.Start, gc.Equals, start)
-	// c.Assert(*migrationResult.End, gc.Equals, end)
-}
-
-func (s *modelInfoSuite) TestNoMigration(c *gc.C) {
+	// c.Assert(migrationResult.Status, tc.Equals, "couldn't realign alternate time frames")
+	// c.Assert(*migrationResult.Start, tc.Equals, start)
+	// c.Assert(*migrationResult.End, tc.Equals, end)
+}
+
+func (s *modelInfoSuite) TestNoMigration(c *tc.C) {
 	c.Skip("TODO: Fix when refactoring the api into the domain services layer")
 
 	// 	api, ctrl := s.getAPI(c)
 	// 	defer ctrl.Finish()
->>>>>>> 557a3047
 
 	// 	s.mockSecretBackendService.EXPECT().BackendSummaryInfoForModel(gomock.Any(), coremodel.UUID(s.st.model.cfg.UUID())).Return(nil, nil)
 	// 	s.mockModelService.EXPECT().GetModelUsers(gomock.Any(), coremodel.UUID(coretesting.ModelTag.Id())).Return(s.modelUserInfo, nil)
@@ -950,34 +342,15 @@
 	// 	s.mockMachineService.EXPECT().InstanceIDAndName(gomock.Any(), "deadbeef2").Return("inst-deadbeef2", "", nil)
 	// 	s.mockMachineService.EXPECT().HardwareCharacteristics(gomock.Any(), "deadbeef1").Return(&instance.HardwareCharacteristics{}, nil)
 
-<<<<<<< HEAD
-	results, err := api.ModelInfo(context.Background(), params.Entities{
-		Entities: []params.Entity{{Tag: coretesting.ModelTag.String()}},
-	})
-	c.Assert(err, tc.ErrorIsNil)
-	c.Assert(results.Results[0].Result.Migration, tc.IsNil)
-}
-
-func (s *modelInfoSuite) TestAliveModelGetsAllInfo(c *tc.C) {
-	api, ctrl := s.getAPI(c)
-	defer ctrl.Finish()
-	s.mockSecretBackendService.EXPECT().BackendSummaryInfoForModel(gomock.Any(), coremodel.UUID(s.st.model.cfg.UUID())).Return(nil, nil)
-	s.mockModelService.EXPECT().GetModelUsers(gomock.Any(), coremodel.UUID(s.st.model.cfg.UUID())).Return(s.modelUserInfo, nil)
-	s.mockMachineService.EXPECT().GetMachineUUID(gomock.Any(), machine.Name("1")).Return("deadbeef1", nil)
-	s.mockMachineService.EXPECT().GetMachineUUID(gomock.Any(), machine.Name("2")).Return("deadbeef2", nil)
-	s.mockMachineService.EXPECT().InstanceIDAndName(gomock.Any(), machine.UUID("deadbeef1")).Return("inst-deadbeef1", "", nil)
-	s.mockMachineService.EXPECT().InstanceIDAndName(gomock.Any(), machine.UUID("deadbeef2")).Return("inst-deadbeef2", "", nil)
-	s.mockMachineService.EXPECT().HardwareCharacteristics(gomock.Any(), machine.UUID("deadbeef1")).Return(&instance.HardwareCharacteristics{}, nil)
-=======
 	//	results, err := api.ModelInfo(context.Background(), params.Entities{
 	//		Entities: []params.Entity{{Tag: coretesting.ModelTag.String()}},
 	//	})
 	//
-	// c.Assert(err, jc.ErrorIsNil)
-	// c.Assert(results.Results[0].Result.Migration, gc.IsNil)
-}
-
-func (s *modelInfoSuite) TestAliveModelGetsAllInfo(c *gc.C) {
+	// c.Assert(err, tc.ErrorIsNil)
+	// c.Assert(results.Results[0].Result.Migration, tc.IsNil)
+}
+
+func (s *modelInfoSuite) TestAliveModelGetsAllInfo(c *tc.C) {
 	c.Skip("TODO: Fix when refactoring the api into the domain services layer")
 
 	// 	api, ctrl := s.getAPI(c)
@@ -989,24 +362,12 @@
 	// 	s.mockMachineService.EXPECT().InstanceIDAndName(gomock.Any(), "deadbeef1").Return("inst-deadbeef1", "", nil)
 	// 	s.mockMachineService.EXPECT().InstanceIDAndName(gomock.Any(), "deadbeef2").Return("inst-deadbeef2", "", nil)
 	// 	s.mockMachineService.EXPECT().HardwareCharacteristics(gomock.Any(), "deadbeef1").Return(&instance.HardwareCharacteristics{}, nil)
->>>>>>> 557a3047
 
 	// s.assertSuccess(c, api, s.st.model.cfg.UUID(), state.Alive, life.Alive)
 }
 
-<<<<<<< HEAD
 func (s *modelInfoSuite) TestAliveModelWithGetModelInfoFailure(c *tc.C) {
-	api, ctrl := s.getAPIWithoutModelInfo(c)
-	defer ctrl.Finish()
-	modelDomainServices := mocks.NewMockModelDomainServices(ctrl)
-	s.mockDomainServicesGetter.EXPECT().DomainServicesForModel(gomock.Any(), gomock.Any()).Return(modelDomainServices, nil).AnyTimes()
-	modelInfoService := mocks.NewMockModelInfoService(ctrl)
-	modelDomainServices.EXPECT().ModelInfo().Return(modelInfoService)
-	modelInfoService.EXPECT().GetModelInfo(gomock.Any()).Return(coremodel.ModelInfo{}, errors.NotFoundf("model info"))
-=======
-func (s *modelInfoSuite) TestAliveModelWithGetModelInfoFailure(c *gc.C) {
-	c.Skip("TODO: Fix when refactoring the api into the domain services layer")
->>>>>>> 557a3047
+	c.Skip("TODO: Fix when refactoring the api into the domain services layer")
 
 	// 	api, ctrl := s.getAPIWithoutModelInfo(c)
 	// 	defer ctrl.Finish()
@@ -1020,20 +381,7 @@
 	// s.testModelInfoError(c, api, s.st.model.tag.String(), "model info not found")
 }
 
-<<<<<<< HEAD
 func (s *modelInfoSuite) TestAliveModelWithGetModelTargetAgentVersionFailure(c *tc.C) {
-	api, ctrl := s.getAPIWithoutModelInfo(c)
-	defer ctrl.Finish()
-	modelDomainServices := mocks.NewMockModelDomainServices(ctrl)
-	s.mockDomainServicesGetter.EXPECT().DomainServicesForModel(gomock.Any(), gomock.Any()).Return(modelDomainServices, nil).AnyTimes()
-	modelInfoService := mocks.NewMockModelInfoService(ctrl)
-	modelDomainServices.EXPECT().ModelInfo().Return(modelInfoService)
-	modelInfoService.EXPECT().GetModelInfo(gomock.Any()).Return(coremodel.ModelInfo{}, nil)
-	modelAgentService := mocks.NewMockModelAgentService(ctrl)
-	modelDomainServices.EXPECT().Agent().Return(modelAgentService)
-	modelAgentService.EXPECT().GetModelTargetAgentVersion(gomock.Any()).Return(semversion.Zero, errors.NotFoundf("model agent version"))
-=======
-func (s *modelInfoSuite) TestAliveModelWithGetModelTargetAgentVersionFailure(c *gc.C) {
 	c.Skip("TODO: Fix when refactoring the api into the domain services layer")
 
 	// 	api, ctrl := s.getAPIWithoutModelInfo(c)
@@ -1046,42 +394,12 @@
 	// 	modelAgentService := mocks.NewMockModelAgentService(ctrl)
 	// 	modelDomainServices.EXPECT().Agent().Return(modelAgentService)
 	// 	modelAgentService.EXPECT().GetModelTargetAgentVersion(gomock.Any()).Return(semversion.Zero, errors.NotFoundf("model agent version"))
->>>>>>> 557a3047
 
 	// s.st.model.life = state.Alive
 	// s.testModelInfoError(c, api, s.st.model.tag.String(), "model agent version not found")
 }
 
-<<<<<<< HEAD
 func (s *modelInfoSuite) TestAliveModelWithStatusFailure(c *tc.C) {
-	c.Skip("TODO tlm: Fix when refactoring the api into the domain services layer")
-	api, ctrl := s.getAPI(c)
-	defer ctrl.Finish()
-	s.st.model.life = state.Alive
-	s.setModelStatusError(c)
-	s.testModelInfoError(c, api, s.st.model.tag.String(), "status not found")
-}
-
-func (s *modelInfoSuite) TestAliveModelWithUsersFailure(c *tc.C) {
-	api, ctrl := s.getAPI(c)
-	defer ctrl.Finish()
-	s.st.model.life = state.Alive
-	s.setModelUsersError(c)
-	s.testModelInfoError(c, api, s.st.model.tag.String(), "getting model user info: model not found")
-}
-
-func (s *modelInfoSuite) TestDeadModelGetsAllInfo(c *tc.C) {
-	api, ctrl := s.getAPI(c)
-	defer ctrl.Finish()
-	s.mockSecretBackendService.EXPECT().BackendSummaryInfoForModel(gomock.Any(), coremodel.UUID(s.st.model.cfg.UUID())).Return(nil, nil)
-	s.mockModelService.EXPECT().GetModelUsers(gomock.Any(), coremodel.UUID(s.st.model.cfg.UUID())).Return(s.modelUserInfo, nil)
-	s.mockMachineService.EXPECT().GetMachineUUID(gomock.Any(), machine.Name("1")).Return("deadbeef1", nil)
-	s.mockMachineService.EXPECT().GetMachineUUID(gomock.Any(), machine.Name("2")).Return("deadbeef2", nil)
-	s.mockMachineService.EXPECT().InstanceIDAndName(gomock.Any(), machine.UUID("deadbeef1")).Return("inst-deadbeef1", "", nil)
-	s.mockMachineService.EXPECT().InstanceIDAndName(gomock.Any(), machine.UUID("deadbeef2")).Return("inst-deadbeef2", "", nil)
-	s.mockMachineService.EXPECT().HardwareCharacteristics(gomock.Any(), machine.UUID("deadbeef1")).Return(&instance.HardwareCharacteristics{}, nil)
-=======
-func (s *modelInfoSuite) TestAliveModelWithStatusFailure(c *gc.C) {
 	c.Skip("TODO: Fix when refactoring the api into the domain services layer")
 
 	// c.Skip("TODO tlm: Fix when refactoring the api into the domain services layer")
@@ -1092,7 +410,7 @@
 	// s.testModelInfoError(c, api, s.st.model.tag.String(), "status not found")
 }
 
-func (s *modelInfoSuite) TestAliveModelWithUsersFailure(c *gc.C) {
+func (s *modelInfoSuite) TestAliveModelWithUsersFailure(c *tc.C) {
 	c.Skip("TODO: Fix when refactoring the api into the domain services layer")
 
 	// api, ctrl := s.getAPI(c)
@@ -1102,7 +420,7 @@
 	// s.testModelInfoError(c, api, s.st.model.tag.String(), "getting model user info: model not found")
 }
 
-func (s *modelInfoSuite) TestDeadModelGetsAllInfo(c *gc.C) {
+func (s *modelInfoSuite) TestDeadModelGetsAllInfo(c *tc.C) {
 	c.Skip("TODO: Fix when refactoring the api into the domain services layer")
 
 	// 	api, ctrl := s.getAPI(c)
@@ -1114,7 +432,6 @@
 	// 	s.mockMachineService.EXPECT().InstanceIDAndName(gomock.Any(), "deadbeef1").Return("inst-deadbeef1", "", nil)
 	// 	s.mockMachineService.EXPECT().InstanceIDAndName(gomock.Any(), "deadbeef2").Return("inst-deadbeef2", "", nil)
 	// 	s.mockMachineService.EXPECT().HardwareCharacteristics(gomock.Any(), "deadbeef1").Return(&instance.HardwareCharacteristics{}, nil)
->>>>>>> 557a3047
 
 	// s.assertSuccess(c, api, s.st.model.cfg.UUID(), state.Dead, life.Dead)
 }
@@ -1175,44 +492,7 @@
 	// s.assertSuccess(c, api, s.st.model.cfg.UUID(), state.Dead, life.Dead)
 }
 
-<<<<<<< HEAD
 func (s *modelInfoSuite) TestDeadModelWithStatusFailure(c *tc.C) {
-	api, ctrl := s.getAPI(c)
-	defer ctrl.Finish()
-	s.mockSecretBackendService.EXPECT().BackendSummaryInfoForModel(gomock.Any(), coremodel.UUID(s.st.model.cfg.UUID())).Return(nil, nil)
-	s.mockModelService.EXPECT().GetModelUsers(gomock.Any(), coremodel.UUID(s.st.model.cfg.UUID())).Return(s.modelUserInfo, nil)
-	s.mockMachineService.EXPECT().GetMachineUUID(gomock.Any(), machine.Name("1")).Return("deadbeef1", nil)
-	s.mockMachineService.EXPECT().GetMachineUUID(gomock.Any(), machine.Name("2")).Return("deadbeef2", nil)
-	s.mockMachineService.EXPECT().InstanceIDAndName(gomock.Any(), machine.UUID("deadbeef1")).Return("inst-deadbeef1", "", nil)
-	s.mockMachineService.EXPECT().InstanceIDAndName(gomock.Any(), machine.UUID("deadbeef2")).Return("inst-deadbeef2", "", nil)
-	s.mockMachineService.EXPECT().HardwareCharacteristics(gomock.Any(), machine.UUID("deadbeef1")).Return(&instance.HardwareCharacteristics{}, nil)
-
-	testData := incompleteModelInfoTest{
-		failModel:    s.setModelStatusError,
-		desiredLife:  state.Dead,
-		expectedLife: life.Dead,
-	}
-	s.assertSuccessWithMissingData(c, api, testData)
-}
-
-func (s *modelInfoSuite) TestDeadModelWithUsersFailure(c *tc.C) {
-	api, ctrl := s.getAPI(c)
-	defer ctrl.Finish()
-	s.mockSecretBackendService.EXPECT().BackendSummaryInfoForModel(gomock.Any(), coremodel.UUID(s.st.model.cfg.UUID())).Return(nil, nil)
-	s.mockMachineService.EXPECT().GetMachineUUID(gomock.Any(), machine.Name("1")).Return("deadbeef1", nil)
-	s.mockMachineService.EXPECT().GetMachineUUID(gomock.Any(), machine.Name("2")).Return("deadbeef2", nil)
-	s.mockMachineService.EXPECT().InstanceIDAndName(gomock.Any(), machine.UUID("deadbeef1")).Return("inst-deadbeef1", "", nil)
-	s.mockMachineService.EXPECT().InstanceIDAndName(gomock.Any(), machine.UUID("deadbeef2")).Return("inst-deadbeef2", "", nil)
-	s.mockMachineService.EXPECT().HardwareCharacteristics(gomock.Any(), machine.UUID("deadbeef1")).Return(&instance.HardwareCharacteristics{}, nil)
-
-	testData := incompleteModelInfoTest{
-		failModel:    s.setModelUsersError,
-		desiredLife:  state.Dead,
-		expectedLife: life.Dead,
-	}
-	s.assertSuccessWithMissingData(c, api, testData)
-=======
-func (s *modelInfoSuite) TestDeadModelWithStatusFailure(c *gc.C) {
 	c.Skip("TODO: Fix when refactoring the api into the domain services layer")
 
 	// 	api, ctrl := s.getAPI(c)
@@ -1234,7 +514,7 @@
 	// s.assertSuccessWithMissingData(c, api, testData)
 }
 
-func (s *modelInfoSuite) TestDeadModelWithUsersFailure(c *gc.C) {
+func (s *modelInfoSuite) TestDeadModelWithUsersFailure(c *tc.C) {
 	c.Skip("TODO: Fix when refactoring the api into the domain services layer")
 
 	// 	api, ctrl := s.getAPI(c)
@@ -1253,7 +533,6 @@
 	//	}
 	//
 	// s.assertSuccessWithMissingData(c, api, testData)
->>>>>>> 557a3047
 }
 
 func (s *modelInfoSuite) TestDyingModelWithGetModelInfoFailure(c *tc.C) {
@@ -1311,57 +590,7 @@
 	// s.assertSuccess(c, api, s.st.model.cfg.UUID(), state.Dying, life.Dying)
 }
 
-<<<<<<< HEAD
 func (s *modelInfoSuite) TestDyingModelWithStatusFailure(c *tc.C) {
-	api, ctrl := s.getAPI(c)
-	defer ctrl.Finish()
-	s.mockSecretBackendService.EXPECT().BackendSummaryInfoForModel(gomock.Any(), coremodel.UUID(s.st.model.cfg.UUID())).Return(nil, nil)
-	s.mockModelService.EXPECT().GetModelUsers(gomock.Any(), coremodel.UUID(s.st.model.cfg.UUID())).Return(s.modelUserInfo, nil)
-	s.mockMachineService.EXPECT().GetMachineUUID(gomock.Any(), machine.Name("1")).Return("deadbeef1", nil)
-	s.mockMachineService.EXPECT().GetMachineUUID(gomock.Any(), machine.Name("2")).Return("deadbeef2", nil)
-	s.mockMachineService.EXPECT().InstanceIDAndName(gomock.Any(), machine.UUID("deadbeef1")).Return("inst-deadbeef1", "", nil)
-	s.mockMachineService.EXPECT().InstanceIDAndName(gomock.Any(), machine.UUID("deadbeef2")).Return("inst-deadbeef2", "", nil)
-	s.mockMachineService.EXPECT().HardwareCharacteristics(gomock.Any(), machine.UUID("deadbeef1")).Return(&instance.HardwareCharacteristics{}, nil)
-
-	testData := incompleteModelInfoTest{
-		failModel:    s.setModelStatusError,
-		desiredLife:  state.Dying,
-		expectedLife: life.Dying,
-	}
-	s.assertSuccessWithMissingData(c, api, testData)
-}
-
-func (s *modelInfoSuite) TestDyingModelWithUsersFailure(c *tc.C) {
-	api, ctrl := s.getAPI(c)
-	defer ctrl.Finish()
-	s.mockSecretBackendService.EXPECT().BackendSummaryInfoForModel(gomock.Any(), coremodel.UUID(s.st.model.cfg.UUID())).Return(nil, nil)
-	s.mockMachineService.EXPECT().GetMachineUUID(gomock.Any(), machine.Name("1")).Return("deadbeef1", nil)
-	s.mockMachineService.EXPECT().GetMachineUUID(gomock.Any(), machine.Name("2")).Return("deadbeef2", nil)
-	s.mockMachineService.EXPECT().InstanceIDAndName(gomock.Any(), machine.UUID("deadbeef1")).Return("inst-deadbeef1", "", nil)
-	s.mockMachineService.EXPECT().InstanceIDAndName(gomock.Any(), machine.UUID("deadbeef2")).Return("inst-deadbeef2", "", nil)
-	s.mockMachineService.EXPECT().HardwareCharacteristics(gomock.Any(), machine.UUID("deadbeef1")).Return(&instance.HardwareCharacteristics{}, nil)
-
-	testData := incompleteModelInfoTest{
-		failModel:    s.setModelUsersError,
-		desiredLife:  state.Dying,
-		expectedLife: life.Dying,
-	}
-	s.assertSuccessWithMissingData(c, api, testData)
-}
-
-func (s *modelInfoSuite) TestImportingModelGetsAllInfo(c *tc.C) {
-	api, ctrl := s.getAPI(c)
-	defer ctrl.Finish()
-	s.mockSecretBackendService.EXPECT().BackendSummaryInfoForModel(gomock.Any(), coremodel.UUID(s.st.model.cfg.UUID())).Return(nil, nil)
-	s.mockModelService.EXPECT().GetModelUsers(gomock.Any(), coremodel.UUID(s.st.model.cfg.UUID())).Return(s.modelUserInfo, nil)
-	s.st.migrationStatus = state.MigrationModeImporting
-	s.mockMachineService.EXPECT().GetMachineUUID(gomock.Any(), machine.Name("1")).Return("deadbeef1", nil)
-	s.mockMachineService.EXPECT().GetMachineUUID(gomock.Any(), machine.Name("2")).Return("deadbeef2", nil)
-	s.mockMachineService.EXPECT().InstanceIDAndName(gomock.Any(), machine.UUID("deadbeef1")).Return("inst-deadbeef1", "", nil)
-	s.mockMachineService.EXPECT().InstanceIDAndName(gomock.Any(), machine.UUID("deadbeef2")).Return("inst-deadbeef2", "", nil)
-	s.mockMachineService.EXPECT().HardwareCharacteristics(gomock.Any(), machine.UUID("deadbeef1")).Return(&instance.HardwareCharacteristics{}, nil)
-=======
-func (s *modelInfoSuite) TestDyingModelWithStatusFailure(c *gc.C) {
 	c.Skip("TODO: Fix when refactoring the api into the domain services layer")
 
 	// 	api, ctrl := s.getAPI(c)
@@ -1383,7 +612,7 @@
 	// s.assertSuccessWithMissingData(c, api, testData)
 }
 
-func (s *modelInfoSuite) TestDyingModelWithUsersFailure(c *gc.C) {
+func (s *modelInfoSuite) TestDyingModelWithUsersFailure(c *tc.C) {
 	c.Skip("TODO: Fix when refactoring the api into the domain services layer")
 
 	// 	api, ctrl := s.getAPI(c)
@@ -1404,7 +633,7 @@
 	// s.assertSuccessWithMissingData(c, api, testData)
 }
 
-func (s *modelInfoSuite) TestImportingModelGetsAllInfo(c *gc.C) {
+func (s *modelInfoSuite) TestImportingModelGetsAllInfo(c *tc.C) {
 	c.Skip("TODO: Fix when refactoring the api into the domain services layer")
 
 	// 	api, ctrl := s.getAPI(c)
@@ -1417,7 +646,6 @@
 	// 	s.mockMachineService.EXPECT().InstanceIDAndName(gomock.Any(), "deadbeef1").Return("inst-deadbeef1", "", nil)
 	// 	s.mockMachineService.EXPECT().InstanceIDAndName(gomock.Any(), "deadbeef2").Return("inst-deadbeef2", "", nil)
 	// 	s.mockMachineService.EXPECT().HardwareCharacteristics(gomock.Any(), "deadbeef1").Return(&instance.HardwareCharacteristics{}, nil)
->>>>>>> 557a3047
 
 	// s.assertSuccess(c, api, s.st.model.cfg.UUID(), state.Alive, life.Alive)
 }
@@ -1478,92 +706,7 @@
 	// s.assertSuccess(c, api, s.st.model.cfg.UUID(), state.Alive, life.Alive)
 }
 
-<<<<<<< HEAD
 func (s *modelInfoSuite) TestImportingModelWithStatusFailure(c *tc.C) {
-	api, ctrl := s.getAPI(c)
-	defer ctrl.Finish()
-	s.mockSecretBackendService.EXPECT().BackendSummaryInfoForModel(gomock.Any(), coremodel.UUID(s.st.model.cfg.UUID())).Return(nil, nil)
-	s.mockModelService.EXPECT().GetModelUsers(gomock.Any(), coremodel.UUID(s.st.model.cfg.UUID())).Return(s.modelUserInfo, nil)
-	s.st.migrationStatus = state.MigrationModeImporting
-	testData := incompleteModelInfoTest{
-		failModel:    s.setModelStatusError,
-		desiredLife:  state.Alive,
-		expectedLife: life.Alive,
-	}
-	s.mockMachineService.EXPECT().GetMachineUUID(gomock.Any(), machine.Name("1")).Return("deadbeef1", nil)
-	s.mockMachineService.EXPECT().GetMachineUUID(gomock.Any(), machine.Name("2")).Return("deadbeef2", nil)
-	s.mockMachineService.EXPECT().InstanceIDAndName(gomock.Any(), machine.UUID("deadbeef1")).Return("inst-deadbeef1", "", nil)
-	s.mockMachineService.EXPECT().InstanceIDAndName(gomock.Any(), machine.UUID("deadbeef2")).Return("inst-deadbeef2", "", nil)
-	s.mockMachineService.EXPECT().HardwareCharacteristics(gomock.Any(), machine.UUID("deadbeef1")).Return(&instance.HardwareCharacteristics{}, nil)
-	s.assertSuccessWithMissingData(c, api, testData)
-}
-
-func (s *modelInfoSuite) TestImportingModelWithUsersFailure(c *tc.C) {
-	api, ctrl := s.getAPI(c)
-	defer ctrl.Finish()
-	s.mockSecretBackendService.EXPECT().BackendSummaryInfoForModel(gomock.Any(), coremodel.UUID(s.st.model.cfg.UUID())).Return(nil, nil)
-	s.st.migrationStatus = state.MigrationModeImporting
-	s.mockMachineService.EXPECT().GetMachineUUID(gomock.Any(), machine.Name("1")).Return("deadbeef1", nil)
-	s.mockMachineService.EXPECT().GetMachineUUID(gomock.Any(), machine.Name("2")).Return("deadbeef2", nil)
-	s.mockMachineService.EXPECT().InstanceIDAndName(gomock.Any(), machine.UUID("deadbeef1")).Return("inst-deadbeef1", "", nil)
-	s.mockMachineService.EXPECT().InstanceIDAndName(gomock.Any(), machine.UUID("deadbeef2")).Return("inst-deadbeef2", "", nil)
-	s.mockMachineService.EXPECT().HardwareCharacteristics(gomock.Any(), machine.UUID("deadbeef1")).Return(&instance.HardwareCharacteristics{}, nil)
-
-	testData := incompleteModelInfoTest{
-		failModel:    s.setModelUsersError,
-		desiredLife:  state.Alive,
-		expectedLife: life.Alive,
-	}
-	s.assertSuccessWithMissingData(c, api, testData)
-}
-
-type incompleteModelInfoTest struct {
-	failModel    func(*tc.C)
-	desiredLife  state.Life
-	expectedLife life.Value
-}
-
-func (s *modelInfoSuite) setModelStatusError(*tc.C) {
-	s.st.model.SetErrors(
-		errors.NotFoundf("status"), // Status
-	)
-}
-
-func (s *modelInfoSuite) setModelUsersError(c *tc.C) {
-	s.mockModelService.EXPECT().GetModelUsers(
-		gomock.Any(),
-		gomock.Any(),
-	).Return(
-		nil,
-		modelerrors.NotFound,
-	)
-}
-
-func (s *modelInfoSuite) assertSuccessWithMissingData(c *tc.C, api *modelmanager.ModelManagerAPI, test incompleteModelInfoTest) {
-	test.failModel(c)
-	// We do not expect any errors to surface and still want to get basic model info.
-	s.assertSuccess(c, api, s.st.model.cfg.UUID(), test.desiredLife, test.expectedLife)
-}
-
-func (s *modelInfoSuite) assertSuccess(c *tc.C, api *modelmanager.ModelManagerAPI, modelUUID string, desiredLife state.Life, expectedLife life.Value) {
-	s.st.model.life = desiredLife
-	// should get no errors
-	info := s.getModelInfo(c, api, modelUUID)
-	c.Assert(info.UUID, tc.Equals, modelUUID)
-	c.Assert(info.Life, tc.Equals, expectedLife)
-}
-
-func (s *modelInfoSuite) testModelInfoError(c *tc.C, api *modelmanager.ModelManagerAPI, modelTag, expectedErr string) {
-	results, err := api.ModelInfo(context.Background(), params.Entities{
-		Entities: []params.Entity{{modelTag}},
-	})
-	c.Assert(err, tc.ErrorIsNil)
-	c.Assert(results.Results, tc.HasLen, 1)
-	c.Assert(results.Results[0].Result, tc.IsNil)
-	c.Assert(results.Results[0].Error, tc.ErrorMatches, expectedErr)
-}
-=======
-func (s *modelInfoSuite) TestImportingModelWithStatusFailure(c *gc.C) {
 	c.Skip("TODO: Fix when refactoring the api into the domain services layer")
 
 	// api, ctrl := s.getAPI(c)
@@ -1586,7 +729,7 @@
 	// s.assertSuccessWithMissingData(c, api, testData)
 }
 
-func (s *modelInfoSuite) TestImportingModelWithUsersFailure(c *gc.C) {
+func (s *modelInfoSuite) TestImportingModelWithUsersFailure(c *tc.C) {
 	c.Skip("TODO: Fix when refactoring the api into the domain services layer")
 
 	// 	api, ctrl := s.getAPI(c)
@@ -1609,18 +752,18 @@
 }
 
 // type incompleteModelInfoTest struct {
-// 	failModel    func(*gc.C)
+// 	failModel    func(*tc.C)
 // 	desiredLife  state.Life
 // 	expectedLife life.Value
 // }
 
-// func (s *modelInfoSuite) setModelStatusError(*gc.C) {
+// func (s *modelInfoSuite) setModelStatusError(*tc.C) {
 // 	s.st.model.SetErrors(
 // 		errors.NotFoundf("status"), // Status
 // 	)
 // }
 
-// func (s *modelInfoSuite) setModelUsersError(c *gc.C) {
+// func (s *modelInfoSuite) setModelUsersError(c *tc.C) {
 // 	s.mockModelService.EXPECT().GetModelUsers(
 // 		gomock.Any(),
 // 		gomock.Any(),
@@ -1630,30 +773,29 @@
 // 	)
 // }
 
-// func (s *modelInfoSuite) assertSuccessWithMissingData(c *gc.C, api *modelmanager.ModelManagerAPI, test incompleteModelInfoTest) {
+// func (s *modelInfoSuite) assertSuccessWithMissingData(c *tc.C, api *modelmanager.ModelManagerAPI, test incompleteModelInfoTest) {
 // 	test.failModel(c)
 // 	// We do not expect any errors to surface and still want to get basic model info.
 // 	s.assertSuccess(c, api, s.st.model.cfg.UUID(), test.desiredLife, test.expectedLife)
 // }
 
-// func (s *modelInfoSuite) assertSuccess(c *gc.C, api *modelmanager.ModelManagerAPI, modelUUID string, desiredLife state.Life, expectedLife life.Value) {
+// func (s *modelInfoSuite) assertSuccess(c *tc.C, api *modelmanager.ModelManagerAPI, modelUUID string, desiredLife state.Life, expectedLife life.Value) {
 // 	s.st.model.life = desiredLife
 // 	// should get no errors
 // 	info := s.getModelInfo(c, api, modelUUID)
-// 	c.Assert(info.UUID, gc.Equals, modelUUID)
-// 	c.Assert(info.Life, gc.Equals, expectedLife)
-// }
-
-// func (s *modelInfoSuite) testModelInfoError(c *gc.C, api *modelmanager.ModelManagerAPI, modelTag, expectedErr string) {
+// 	c.Assert(info.UUID, tc.Equals, modelUUID)
+// 	c.Assert(info.Life, tc.Equals, expectedLife)
+// }
+
+// func (s *modelInfoSuite) testModelInfoError(c *tc.C, api *modelmanager.ModelManagerAPI, modelTag, expectedErr string) {
 // 	results, err := api.ModelInfo(context.Background(), params.Entities{
 // 		Entities: []params.Entity{{modelTag}},
 // 	})
-// 	c.Assert(err, jc.ErrorIsNil)
-// 	c.Assert(results.Results, gc.HasLen, 1)
-// 	c.Assert(results.Results[0].Result, gc.IsNil)
-// 	c.Assert(results.Results[0].Error, gc.ErrorMatches, expectedErr)
-// }
->>>>>>> 557a3047
+// 	c.Assert(err, tc.ErrorIsNil)
+// 	c.Assert(results.Results, tc.HasLen, 1)
+// 	c.Assert(results.Results[0].Result, tc.IsNil)
+// 	c.Assert(results.Results[0].Error, tc.ErrorMatches, expectedErr)
+// }
 
 type unitRetriever interface {
 	Unit(name string) (*state.Unit, error)
@@ -1958,16 +1100,9 @@
 }
 
 type mockModelUser struct {
-<<<<<<< HEAD
 	testhelpers.Stub
-	userName    string
-	displayName string
-	access      permission.Access
-=======
-	jujutesting.Stub
 	userName string
 	access   permission.Access
->>>>>>> 557a3047
 }
 
 type mockMigration struct {
