// Copyright 2020 Canonical Ltd.
// Licensed under the AGPLv3, see LICENCE file for details.

package caasmodeloperator

import (
	"context"

	"github.com/juju/names/v4"

	"github.com/juju/juju/apiserver/common"
	"github.com/juju/juju/controller"
	"github.com/juju/juju/environs/config"
	"github.com/juju/juju/state"
)

// CAASModelOperatorState provides the subset of model state required by the
// model operator provisioner.
type CAASModelOperatorState interface {
	FindEntity(tag names.Tag) (state.Entity, error)
	Model() (Model, error)
	ModelUUID() string
}

// CAASModelOperatorState provides the subset of controller state required by the
// model operator provisioner.
type CAASControllerState interface {
	common.APIAddressAccessor
	ControllerConfig() (controller.Config, error)
	WatchControllerConfig() state.NotifyWatcher
}

type Model interface {
<<<<<<< HEAD
	ModelConfig(context.Context) (*config.Config, error)
=======
	ModelConfig() (*config.Config, error)
	WatchForModelConfigChanges() state.NotifyWatcher
>>>>>>> e6b4b19a
}

type stateShim struct {
	*state.State
}

func (s stateShim) Model() (Model, error) {
	model, err := s.State.Model()
	if err != nil {
		return nil, err
	}
	return model.CAASModel()
}<|MERGE_RESOLUTION|>--- conflicted
+++ resolved
@@ -31,12 +31,8 @@
 }
 
 type Model interface {
-<<<<<<< HEAD
 	ModelConfig(context.Context) (*config.Config, error)
-=======
-	ModelConfig() (*config.Config, error)
 	WatchForModelConfigChanges() state.NotifyWatcher
->>>>>>> e6b4b19a
 }
 
 type stateShim struct {
