--- conflicted
+++ resolved
@@ -6,10 +6,6 @@
 import (
 	"time"
 
-<<<<<<< HEAD
-	"github.com/juju/charm/v9"
-=======
->>>>>>> 7f30fbd9
 	"github.com/juju/errors"
 	"github.com/juju/names/v4"
 
