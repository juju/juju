--- conflicted
+++ resolved
@@ -444,253 +444,14 @@
 	}, nil
 }
 
-<<<<<<< HEAD
+// FilesystemProvisioningInfo returns the filesystem info needed to provision a caas application.
+func (a *API) FilesystemProvisioningInfo(ctx context.Context, args params.Entity) (params.CAASApplicationFilesystemProvisioningInfo, error) {
+	// TODO(storage) - implement and test
+	return params.CAASApplicationFilesystemProvisioningInfo{}, nil
+}
+
 func (a *API) devicesParams(ctx context.Context, appName string) ([]params.KubernetesDeviceParams, error) {
 	devices, err := a.applicationService.GetDeviceConstraints(ctx, appName)
-=======
-// FilesystemProvisioningInfo returns the filesystem info needed to provision a caas application.
-func (a *API) FilesystemProvisioningInfo(args params.Entity) (params.CAASApplicationFilesystemProvisioningInfo, error) {
-	var result params.CAASApplicationFilesystemProvisioningInfo
-	appTag, err := names.ParseApplicationTag(args.Tag)
-	if err != nil {
-		return result, errors.Trace(err)
-	}
-	app, err := a.state.Application(appTag.Id())
-	if err != nil {
-		return result, errors.Trace(err)
-	}
-	// TODO(jneo8): investigate refactoring to converge deploy and scale workflows.
-	// We should be able to use the same code paths for both operations.
-	// The filesystem related code in ProvisioningInfo() might only be for
-	// old style charms, so for sidecar only, we may be able to drop it.
-	cfg, err := a.ctrlSt.ControllerConfig()
-	if err != nil {
-		return result, errors.Trace(err)
-	}
-	model, err := a.state.Model()
-	if err != nil {
-		return result, errors.Trace(err)
-	}
-	modelConfig, err := model.ModelConfig()
-	if err != nil {
-		return result, errors.Trace(err)
-	}
-	filesystemParams, err := a.applicationFilesystemParams(app, cfg, modelConfig)
-	if err != nil {
-		return result, errors.Trace(err)
-	}
-	if err != nil {
-		return result, errors.Trace(err)
-	}
-	filesystemUnitAttachmentParams, err := a.applicationFilesystemUnitAttachmentParams(app)
-	if err != nil {
-		return result, errors.Trace(err)
-	}
-	result.Filesystems = filesystemParams
-	result.FilesystemUnitAttachments = filesystemUnitAttachmentParams
-	return result, nil
-}
-
-// SetOperatorStatus sets the status of each given entity.
-func (a *API) SetOperatorStatus(args params.SetStatus) (params.ErrorResults, error) {
-	results := params.ErrorResults{
-		Results: make([]params.ErrorResult, len(args.Entities)),
-	}
-	for i, arg := range args.Entities {
-		tag, err := names.ParseApplicationTag(arg.Tag)
-		if err != nil {
-			results.Results[i].Error = apiservererrors.ServerError(err)
-			continue
-		}
-		info := status.StatusInfo{
-			Status:  status.Status(arg.Status),
-			Message: arg.Info,
-			Data:    arg.Data,
-		}
-		results.Results[i].Error = apiservererrors.ServerError(a.setStatus(tag, info))
-	}
-	return results, nil
-}
-
-func (a *API) setStatus(tag names.ApplicationTag, info status.StatusInfo) error {
-	app, err := a.state.Application(tag.Id())
-	if err != nil {
-		return errors.Trace(err)
-	}
-	return app.SetOperatorStatus(info)
-}
-
-// Units returns all the units for each application specified.
-func (a *API) Units(args params.Entities) (params.CAASUnitsResults, error) {
-	results := params.CAASUnitsResults{
-		Results: make([]params.CAASUnitsResult, len(args.Entities)),
-	}
-	for i, entity := range args.Entities {
-		appName, err := names.ParseApplicationTag(entity.Tag)
-		if err != nil {
-			results.Results[i].Error = apiservererrors.ServerError(err)
-			continue
-		}
-		app, err := a.state.Application(appName.Id())
-		if err != nil {
-			results.Results[i].Error = apiservererrors.ServerError(err)
-			continue
-		}
-		units, err := app.AllUnits()
-		if err != nil {
-			results.Results[i].Error = apiservererrors.ServerError(err)
-			continue
-		}
-		result := params.CAASUnitsResult{
-			Units: make([]params.CAASUnitInfo, len(units)),
-		}
-		for uIdx, unit := range units {
-			unitStatus, err := unit.Status()
-			if err != nil {
-				result.Error = apiservererrors.ServerError(err)
-				break
-			}
-			result.Units[uIdx] = params.CAASUnitInfo{
-				Tag: unit.Tag().String(),
-				UnitStatus: &params.UnitStatus{
-					AgentStatus:    statusInfoToDetailedStatus(unitStatus),
-					WorkloadStatus: statusInfoToDetailedStatus(unitStatus),
-				},
-			}
-		}
-		results.Results[i] = result
-	}
-	return results, nil
-}
-
-func statusInfoToDetailedStatus(in status.StatusInfo) params.DetailedStatus {
-	return params.DetailedStatus{
-		Status: in.Status.String(),
-		Info:   in.Message,
-		Since:  in.Since,
-		Data:   in.Data,
-	}
-}
-
-// CharmStorageParams returns filesystem parameters needed
-// to provision storage used for a charm operator or workload.
-func CharmStorageParams(
-	controllerUUID string,
-	storageClassName string,
-	modelCfg *config.Config,
-	poolName string,
-	poolManager poolmanager.PoolManager,
-	registry storage.ProviderRegistry,
-) (*params.KubernetesFilesystemParams, error) {
-	// The defaults here are for operator storage.
-	// Workload storage will override these elsewhere.
-	const size uint64 = 1024
-	tags := tags.ResourceTags(
-		names.NewModelTag(modelCfg.UUID()),
-		names.NewControllerTag(controllerUUID),
-		modelCfg,
-	)
-
-	result := &params.KubernetesFilesystemParams{
-		StorageName: "charm",
-		Size:        size,
-		Provider:    string(k8sconstants.StorageProviderType),
-		Tags:        tags,
-		Attributes:  make(map[string]interface{}),
-	}
-
-	// The storage key value from the model config might correspond
-	// to a storage pool, unless there's been a specific storage pool
-	// requested.
-	// First, blank out the fallback pool name used in previous
-	// versions of Juju.
-	if poolName == string(k8sconstants.StorageProviderType) {
-		poolName = ""
-	}
-	maybePoolName := poolName
-	if maybePoolName == "" {
-		maybePoolName = storageClassName
-	}
-
-	providerType, attrs, err := poolStorageProvider(poolManager, registry, maybePoolName)
-	if err != nil && (!errors.IsNotFound(err) || poolName != "") {
-		return nil, errors.Trace(err)
-	}
-	if err == nil {
-		result.Provider = string(providerType)
-		if len(attrs) > 0 {
-			result.Attributes = attrs
-		}
-	}
-	if _, ok := result.Attributes[k8sconstants.StorageClass]; !ok && result.Provider == string(k8sconstants.StorageProviderType) {
-		result.Attributes[k8sconstants.StorageClass] = storageClassName
-	}
-	return result, nil
-}
-
-func poolStorageProvider(poolManager poolmanager.PoolManager, registry storage.ProviderRegistry, poolName string) (storage.ProviderType, map[string]interface{}, error) {
-	pool, err := poolManager.Get(poolName)
-	if errors.IsNotFound(err) {
-		// If there's no pool called poolName, maybe a provider type
-		// has been specified directly.
-		providerType := storage.ProviderType(poolName)
-		provider, err1 := registry.StorageProvider(providerType)
-		if err1 != nil {
-			// The name can't be resolved as a storage provider type,
-			// so return the original "pool not found" error.
-			return "", nil, errors.Trace(err)
-		}
-		if !provider.Supports(storage.StorageKindFilesystem) {
-			return "", nil, errors.NotValidf("storage provider %q", providerType)
-		}
-		return providerType, nil, nil
-	} else if err != nil {
-		return "", nil, errors.Trace(err)
-	}
-	providerType := pool.Provider()
-	return providerType, pool.Attrs(), nil
-}
-
-func (a *API) applicationFilesystemUnitAttachmentParams(app Application) (
-	map[string][]params.KubernetesFilesystemUnitAttachmentParams, error,
-) {
-	unitAttachmentInfos, err := app.GetUnitAttachmentInfos()
-	if err != nil {
-		return nil, errors.Trace(err)
-	}
-	if len(unitAttachmentInfos) == 0 {
-		return nil, nil
-	}
-
-	filesystemUnitAttachments := make(map[string][]params.KubernetesFilesystemUnitAttachmentParams, len(unitAttachmentInfos))
-	for _, info := range unitAttachmentInfos {
-		storageName, err := names.StorageName(info.StorageId)
-		if err != nil {
-			return nil, errors.Trace(err)
-		}
-		filesystemUnitAttachments[storageName] = append(
-			filesystemUnitAttachments[storageName],
-			params.KubernetesFilesystemUnitAttachmentParams{
-				UnitTag:  names.NewUnitTag(info.Unit).String(),
-				VolumeId: info.VolumeId,
-			},
-		)
-	}
-	return filesystemUnitAttachments, nil
-}
-
-func (a *API) applicationFilesystemParams(
-	app Application,
-	controllerConfig controller.Config,
-	modelConfig *config.Config,
-) ([]params.KubernetesFilesystemParams, error) {
-	storageConstraints, err := app.StorageConstraints()
-	if err != nil {
-		return nil, errors.Trace(err)
-	}
-
-	ch, _, err := app.Charm()
->>>>>>> a53a3ca4
 	if err != nil {
 		return nil, errors.Trace(err)
 	}
