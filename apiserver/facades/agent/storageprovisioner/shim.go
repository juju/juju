--- conflicted
+++ resolved
@@ -19,33 +19,6 @@
 // to change any part of it so that it were no longer *obviously* and
 // *trivially* correct, you would be Doing It Wrong.
 
-<<<<<<< HEAD
-// NewFacadeV4 provides the signature required for facade registration.
-func NewFacadeV4(ctx facade.Context) (*StorageProvisionerAPIv4, error) {
-	st := ctx.State()
-	model, err := st.Model()
-	if err != nil {
-		return nil, errors.Trace(err)
-	}
-	registry, err := stateenvirons.NewStorageProviderRegistryForModel(
-		model,
-		stateenvirons.GetNewEnvironFunc(environs.New),
-		stateenvirons.GetNewCAASBrokerFunc(caas.New),
-	)
-	if err != nil {
-		return nil, errors.Trace(err)
-	}
-	pm := poolmanager.New(state.NewStateSettings(st), registry)
-
-	backend, storageBackend, err := NewStateBackends(st)
-	if err != nil {
-		return nil, errors.Trace(err)
-	}
-	return NewStorageProvisionerAPIv4(backend, storageBackend, ctx.Resources(), ctx.Auth(), registry, pm)
-}
-
-=======
->>>>>>> 756ae5bb
 type Backend interface {
 	state.EntityFinder
 	state.ModelAccessor
