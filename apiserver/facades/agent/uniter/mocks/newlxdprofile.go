--- conflicted
+++ resolved
@@ -234,11 +234,7 @@
 }
 
 // CharmURL mocks base method.
-<<<<<<< HEAD
-func (m *MockLXDProfileUnitV2) CharmURL() (*charm.URL, bool) {
-=======
 func (m *MockLXDProfileUnitV2) CharmURL() (*charm.URL, error) {
->>>>>>> c5e5548f
 	m.ctrl.T.Helper()
 	ret := m.ctrl.Call(m, "CharmURL")
 	ret0, _ := ret[0].(*charm.URL)
