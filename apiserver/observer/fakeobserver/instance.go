// Copyright 2016 Canonical Ltd.
// Licensed under the AGPLv3, see LICENCE file for details.

package fakeobserver

import (
	"context"
	"net/http"
	"runtime"
	"strings"

	"github.com/juju/names/v6"

	"github.com/juju/juju/core/model"
	"github.com/juju/juju/internal/testhelpers"
	"github.com/juju/juju/rpc"
)

// Instance is a fake Observer used for testing.
type Instance struct {
	testhelpers.Stub
}

// Join implements Observer.
<<<<<<< HEAD
func (f *Instance) Join(ctx context.Context, req *http.Request, connectionID uint64) {
	f.AddCall(funcName(), req, connectionID)
=======
func (f *Instance) Join(req *http.Request, connectionID uint64, fd int) {
	f.AddCall(funcName(), req, connectionID, fd)
>>>>>>> c913c2ca
}

// Leave implements Observer.
func (f *Instance) Leave(ctx context.Context) {
	f.AddCall(funcName())
}

// Login implements Observer.
func (f *Instance) Login(ctx context.Context, entity names.Tag, model names.ModelTag, modelUUID model.UUID, fromController bool, userData string) {
	f.AddCall(funcName(), entity, model, modelUUID, fromController, userData)
}

// RPCObserver implements Observer.
func (f *Instance) RPCObserver() rpc.Observer {
	// Stash the instance away in the call so that we can check calls
	// on it later.
	result := &RPCInstance{}
	f.AddCall(funcName(), result)
	return result
}

// NoRPCInstance is a fake Observer used for testing that does not
// implement RPCObserver.
type NoRPCInstance struct {
	Instance
}

// RPCObserver implements Observer.
func (f *NoRPCInstance) RPCObserver() rpc.Observer {
	return nil
}

// RPCInstance is a fake RPCObserver used for testing.
type RPCInstance struct {
	testhelpers.Stub
}

// ServerReply implements Observer.
func (f *RPCInstance) ServerReply(ctx context.Context, req rpc.Request, hdr *rpc.Header, body interface{}) {
	f.AddCall(funcName(), req, hdr, body)
}

// ServerRequest implements Observer.
func (f *RPCInstance) ServerRequest(ctx context.Context, hdr *rpc.Header, body interface{}) {
	f.AddCall(funcName(), hdr, body)
}

// funcName returns the name of the function/method that called
// funcName() It panics if this is not possible.
func funcName() string {
	if pc, _, _, ok := runtime.Caller(1); ok == false {
		panic("could not find function name")
	} else {
		parts := strings.Split(runtime.FuncForPC(pc).Name(), ".")
		return parts[len(parts)-1]
	}
}<|MERGE_RESOLUTION|>--- conflicted
+++ resolved
@@ -22,13 +22,8 @@
 }
 
 // Join implements Observer.
-<<<<<<< HEAD
-func (f *Instance) Join(ctx context.Context, req *http.Request, connectionID uint64) {
-	f.AddCall(funcName(), req, connectionID)
-=======
-func (f *Instance) Join(req *http.Request, connectionID uint64, fd int) {
+func (f *Instance) Join(ctx context.Context, req *http.Request, connectionID uint64, fd int) {
 	f.AddCall(funcName(), req, connectionID, fd)
->>>>>>> c913c2ca
 }
 
 // Leave implements Observer.
