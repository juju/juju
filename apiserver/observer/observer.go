--- conflicted
+++ resolved
@@ -24,11 +24,7 @@
 
 	// Join is called when the connection to the API server's
 	// WebSocket is opened.
-<<<<<<< HEAD
-	Join(ctx context.Context, req *http.Request, connectionID uint64)
-=======
-	Join(req *http.Request, connectionID uint64, fd int)
->>>>>>> c913c2ca
+	Join(ctx context.Context, req *http.Request, connectionID uint64, fd int)
 
 	// Leave is called when the connection to the API server's
 	// WebSocket is closed.
@@ -83,15 +79,10 @@
 
 // Join is called when the connection to the API server's WebSocket is
 // opened.
-<<<<<<< HEAD
-func (m *Multiplexer) Join(ctx context.Context, req *http.Request, connectionID uint64) {
+func (m *Multiplexer) Join(ctx context.Context, req *http.Request, connectionID uint64, fd int) {
 	mapConcurrent(req.Context(), func(ctx context.Context, o Observer) {
-		o.Join(ctx, req, connectionID)
+		o.Join(ctx, req, connectionID, fd)
 	}, m.observers)
-=======
-func (m *Multiplexer) Join(req *http.Request, connectionID uint64, fd int) {
-	mapConcurrent(func(o Observer) { o.Join(req, connectionID, fd) }, m.observers)
->>>>>>> c913c2ca
 }
 
 // Leave implements Observer.
