// Copyright 2018 Canonical Ltd.
// Licensed under the AGPLv3, see LICENCE file for details.

package apiserver_test

import (
<<<<<<< HEAD
	"github.com/juju/utils/set"
=======
	"net"

	"github.com/juju/collections/set"
	"github.com/juju/loggo"
	jc "github.com/juju/testing/checkers"
>>>>>>> 9cd755d1
	gc "gopkg.in/check.v1"

	"github.com/juju/juju/apiserver"
	"github.com/juju/juju/core/auditlog"
)

type auditConfigSuite struct {
	apiserverBaseSuite
}

var _ = gc.Suite(&auditConfigSuite{})

func (s *auditConfigSuite) TestUsesGetAuditConfig(c *gc.C) {
	var calls int
	s.config.GetAuditConfig = func() auditlog.Config {
		calls++
		return auditlog.Config{
			Enabled:        true,
			ExcludeMethods: set.NewStrings("Midlake.Bandits"),
		}
	}

	srv := s.newServer(c, s.config)

	auditConfig := srv.GetAuditConfig()
	c.Assert(auditConfig, gc.DeepEquals, auditlog.Config{
		Enabled:        true,
		ExcludeMethods: set.NewStrings("Midlake.Bandits"),
	})
	c.Assert(calls, gc.Equals, 1)
}

func (s *auditConfigSuite) TestNewServerValidatesConfig(c *gc.C) {
	s.config.GetAuditConfig = nil

	srv, err := apiserver.NewServer(s.config)
	c.Assert(err, gc.ErrorMatches, "missing GetAuditConfig not valid")
	c.Assert(srv, gc.IsNil)
}<|MERGE_RESOLUTION|>--- conflicted
+++ resolved
@@ -4,15 +4,7 @@
 package apiserver_test
 
 import (
-<<<<<<< HEAD
-	"github.com/juju/utils/set"
-=======
-	"net"
-
 	"github.com/juju/collections/set"
-	"github.com/juju/loggo"
-	jc "github.com/juju/testing/checkers"
->>>>>>> 9cd755d1
 	gc "gopkg.in/check.v1"
 
 	"github.com/juju/juju/apiserver"
