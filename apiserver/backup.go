--- conflicted
+++ resolved
@@ -21,12 +21,8 @@
 // TODO(ericsnow) This file should be in the apiserver/backups package.
 
 var newBackups = func(st *state.State) (backups.Backups, io.Closer) {
-<<<<<<< HEAD
-	return backups.NewBackupsFromState(st)
-=======
 	stor := state.NewBackupStorage(st)
 	return backups.NewBackups(stor), stor
->>>>>>> 8eef9927
 }
 
 // backupHandler handles backup requests.
