// Copyright 2013 Canonical Ltd.
// Licensed under the AGPLv3, see LICENCE file for details.

package params

import (
	"bytes"
	"encoding/json"
	"fmt"
	"time"

	"github.com/juju/utils/proxy"
	"gopkg.in/juju/charm.v3"

	"github.com/juju/juju/constraints"
	"github.com/juju/juju/instance"
	"github.com/juju/juju/network"
	"github.com/juju/juju/tools"
	"github.com/juju/juju/utils/ssh"
	"github.com/juju/juju/version"
)

// Entity identifies a single entity.
type Entity struct {
	Tag string
}

// Entities identifies multiple entities.
type Entities struct {
	Entities []Entity
}

// EntityPasswords holds the parameters for making a SetPasswords call.
type EntityPasswords struct {
	Changes []EntityPassword
}

// EntityPassword specifies a password change for the entity
// with the given tag.
type EntityPassword struct {
	Tag      string
	Password string
}

// ErrorResults holds the results of calling a bulk operation which
// returns no data, only an error result. The order and
// number of elements matches the operations specified in the request.
type ErrorResults struct {
	// Results contains the error results from each operation.
	Results []ErrorResult
}

// OneError returns the error from the result
// of a bulk operation on a single value.
func (result ErrorResults) OneError() error {
	if n := len(result.Results); n != 1 {
		return fmt.Errorf("expected 1 result, got %d", n)
	}
	if err := result.Results[0].Error; err != nil {
		return err
	}
	return nil
}

// ErrorResult holds the error status of a single operation.
type ErrorResult struct {
	Error *Error
}

// AddRelation holds the parameters for making the AddRelation call.
// The endpoints specified are unordered.
type AddRelation struct {
	Endpoints []string
}

// AddRelationResults holds the results of a AddRelation call. The Endpoints
// field maps service names to the involved endpoints.
type AddRelationResults struct {
	Endpoints map[string]charm.Relation
}

// DestroyRelation holds the parameters for making the DestroyRelation call.
// The endpoints specified are unordered.
type DestroyRelation struct {
	Endpoints []string
}

// AddMachineParams encapsulates the parameters used to create a new machine.
type AddMachineParams struct {
	// The following fields hold attributes that will be given to the
	// new machine when it is created.
	Series      string
	Constraints constraints.Value
	Jobs        []MachineJob

	// If Placement is non-nil, it contains a placement directive
	// that will be used to decide how to instantiate the machine.
	Placement *instance.Placement

	// If ParentId is non-empty, it specifies the id of the
	// parent machine within which the new machine will
	// be created. In that case, ContainerType must also be
	// set.
	ParentId string

	// ContainerType optionally gives the container type of the
	// new machine. If it is non-empty, the new machine
	// will be implemented by a container. If it is specified
	// but ParentId is empty, a new top level machine will
	// be created to hold the container with given series,
	// constraints and jobs.
	ContainerType instance.ContainerType

	// If InstanceId is non-empty, it will be associated with
	// the new machine along with the given nonce,
	// hardware characteristics and addresses.
	// All the following fields will be ignored if ContainerType
	// is set.
	InstanceId              instance.Id
	Nonce                   string
	HardwareCharacteristics instance.HardwareCharacteristics
	Addrs                   []network.Address
}

// AddMachines holds the parameters for making the
// AddMachinesWithPlacement call.
type AddMachines struct {
	MachineParams []AddMachineParams
}

// AddMachinesResults holds the results of an AddMachines call.
type AddMachinesResults struct {
	Machines []AddMachinesResult
}

// AddMachinesResults holds the name of a machine added by the
// api.client.AddMachine call for a single machine.
type AddMachinesResult struct {
	Machine string
	Error   *Error
}

// DestroyMachines holds parameters for the DestroyMachines call.
type DestroyMachines struct {
	MachineNames []string
	Force        bool
}

// ServiceDeploy holds the parameters for making the ServiceDeploy call.
type ServiceDeploy struct {
	ServiceName   string
	CharmUrl      string
	NumUnits      int
	Config        map[string]string
	ConfigYAML    string // Takes precedence over config if both are present.
	Constraints   constraints.Value
	ToMachineSpec string
	Networks      []string
}

// ServiceUpdate holds the parameters for making the ServiceUpdate call.
type ServiceUpdate struct {
	ServiceName     string
	CharmUrl        string
	ForceCharmUrl   bool
	MinUnits        *int
	SettingsStrings map[string]string
	SettingsYAML    string // Takes precedence over SettingsStrings if both are present.
	Constraints     *constraints.Value
}

// ServiceSetCharm sets the charm for a given service.
type ServiceSetCharm struct {
	ServiceName string
	CharmUrl    string
	Force       bool
}

// ServiceExpose holds the parameters for making the ServiceExpose call.
type ServiceExpose struct {
	ServiceName string
}

// ServiceSet holds the parameters for a ServiceSet
// command. Options contains the configuration data.
type ServiceSet struct {
	ServiceName string
	Options     map[string]string
}

// ServiceSetYAML holds the parameters for
// a ServiceSetYAML command. Config contains the
// configuration data in YAML format.
type ServiceSetYAML struct {
	ServiceName string
	Config      string
}

// ServiceUnset holds the parameters for a ServiceUnset
// command. Options contains the option attribute names
// to unset.
type ServiceUnset struct {
	ServiceName string
	Options     []string
}

// ServiceGet holds parameters for making the ServiceGet or
// ServiceGetCharmURL calls.
type ServiceGet struct {
	ServiceName string
}

// ServiceGetResults holds results of the ServiceGet call.
type ServiceGetResults struct {
	Service     string
	Charm       string
	Config      map[string]interface{}
	Constraints constraints.Value
}

// ServiceCharmRelations holds parameters for making the ServiceCharmRelations call.
type ServiceCharmRelations struct {
	ServiceName string
}

// ServiceCharmRelationsResults holds the results of the ServiceCharmRelations call.
type ServiceCharmRelationsResults struct {
	CharmRelations []string
}

// ServiceUnexpose holds parameters for the ServiceUnexpose call.
type ServiceUnexpose struct {
	ServiceName string
}

// PublicAddress holds parameters for the PublicAddress call.
type PublicAddress struct {
	Target string
}

// PublicAddressResults holds results of the PublicAddress call.
type PublicAddressResults struct {
	PublicAddress string
}

// PrivateAddress holds parameters for the PrivateAddress call.
type PrivateAddress struct {
	Target string
}

// PrivateAddressResults holds results of the PrivateAddress call.
type PrivateAddressResults struct {
	PrivateAddress string
}

// Resolved holds parameters for the Resolved call.
type Resolved struct {
	UnitName string
	Retry    bool
}

// ResolvedResults holds results of the Resolved call.
type ResolvedResults struct {
	Service  string
	Charm    string
	Settings map[string]interface{}
}

// AddServiceUnitsResults holds the names of the units added by the
// AddServiceUnits call.
type AddServiceUnitsResults struct {
	Units []string
}

// AddServiceUnits holds parameters for the AddUnits call.
type AddServiceUnits struct {
	ServiceName   string
	NumUnits      int
	ToMachineSpec string
}

// DestroyServiceUnits holds parameters for the DestroyUnits call.
type DestroyServiceUnits struct {
	UnitNames []string
}

// ServiceDestroy holds the parameters for making the ServiceDestroy call.
type ServiceDestroy struct {
	ServiceName string
}

// Creds holds credentials for identifying an entity.
type Creds struct {
	AuthTag  string
	Password string
	Nonce    string
}

// Creds holds credentials for identifying an entity.
type LoginRequest struct {
	AuthTag     string `json:"auth-tag"`
	Credentials string `json:"credentials"`
	Nonce       string `json:"nonce"`
}

// GetAnnotationsResults holds annotations associated with an entity.
type GetAnnotationsResults struct {
	Annotations map[string]string
}

// GetAnnotations stores parameters for making the GetAnnotations call.
type GetAnnotations struct {
	Tag string
}

// SetAnnotations stores parameters for making the SetAnnotations call.
type SetAnnotations struct {
	Tag   string
	Pairs map[string]string
}

// GetServiceConstraints stores parameters for making the GetServiceConstraints call.
type GetServiceConstraints struct {
	ServiceName string
}

// GetConstraintsResults holds results of the GetConstraints call.
type GetConstraintsResults struct {
	Constraints constraints.Value
}

// SetConstraints stores parameters for making the SetConstraints call.
type SetConstraints struct {
	ServiceName string //optional, if empty, environment constraints are set.
	Constraints constraints.Value
}

// CharmInfo stores parameters for a CharmInfo call.
type CharmInfo struct {
	CharmURL string
}

// ResolveCharms stores charm references for a ResolveCharms call.
type ResolveCharms struct {
	References []charm.Reference
}

// ResolveCharmResult holds the result of resolving a charm reference to a URL, or any error that occurred.
type ResolveCharmResult struct {
	URL   *charm.URL `json:",omitempty"`
	Error string     `json:",omitempty"`
}

// ResolveCharmResults holds results of the ResolveCharms call.
type ResolveCharmResults struct {
	URLs []ResolveCharmResult
}

// AllWatcherId holds the id of an AllWatcher.
type AllWatcherId struct {
	AllWatcherId string
}

// AllWatcherNextResults holds deltas returned from calling AllWatcher.Next().
type AllWatcherNextResults struct {
	Deltas []Delta
}

// Delta holds details of a change to the environment.
type Delta struct {
	// If Removed is true, the entity has been removed;
	// otherwise it has been created or changed.
	Removed bool
	// Entity holds data about the entity that has changed.
	Entity EntityInfo
}

// ListSSHKeys stores parameters used for a KeyManager.ListKeys call.
type ListSSHKeys struct {
	Entities
	Mode ssh.ListMode
}

// ModifySSHKeys stores parameters used for a KeyManager.Add|Delete|Import call for a user.
type ModifyUserSSHKeys struct {
	User string
	Keys []string
}

// MarshalJSON implements json.Marshaler.
func (d *Delta) MarshalJSON() ([]byte, error) {
	b, err := json.Marshal(d.Entity)
	if err != nil {
		return nil, err
	}
	var buf bytes.Buffer
	buf.WriteByte('[')
	c := "change"
	if d.Removed {
		c = "remove"
	}
	fmt.Fprintf(&buf, "%q,%q,", d.Entity.EntityId().Kind, c)
	buf.Write(b)
	buf.WriteByte(']')
	return buf.Bytes(), nil
}

// UnmarshalJSON implements json.Unmarshaler.
func (d *Delta) UnmarshalJSON(data []byte) error {
	var elements []json.RawMessage
	if err := json.Unmarshal(data, &elements); err != nil {
		return err
	}
	if len(elements) != 3 {
		return fmt.Errorf(
			"Expected 3 elements in top-level of JSON but got %d",
			len(elements))
	}
	var entityKind, operation string
	if err := json.Unmarshal(elements[0], &entityKind); err != nil {
		return err
	}
	if err := json.Unmarshal(elements[1], &operation); err != nil {
		return err
	}
	if operation == "remove" {
		d.Removed = true
	} else if operation != "change" {
		return fmt.Errorf("Unexpected operation %q", operation)
	}
	switch entityKind {
	case "machine":
		d.Entity = new(MachineInfo)
	case "service":
		d.Entity = new(ServiceInfo)
	case "unit":
		d.Entity = new(UnitInfo)
	case "relation":
		d.Entity = new(RelationInfo)
	case "annotation":
		d.Entity = new(AnnotationInfo)
	default:
		return fmt.Errorf("Unexpected entity name %q", entityKind)
	}
	if err := json.Unmarshal(elements[2], &d.Entity); err != nil {
		return err
	}
	return nil
}

// EntityInfo is implemented by all entity Info types.
type EntityInfo interface {
	// EntityId returns an identifier that will uniquely
	// identify the entity within its kind
	EntityId() EntityId
}

// IMPORTANT NOTE: the types below are direct subsets of the entity docs
// held in mongo, as defined in the state package (serviceDoc,
// machineDoc etc).
// In particular, the document marshalled into mongo
// must unmarshal correctly into these documents.
// If the format of a field in a document is changed in mongo, or
// a field is removed and it coincides with one of the
// fields below, a similar change must be made here.
//
// MachineInfo corresponds with state.machineDoc.
// ServiceInfo corresponds with state.serviceDoc.
// UnitInfo corresponds with state.unitDoc.
// RelationInfo corresponds with state.relationDoc.
// AnnotationInfo corresponds with state.annotatorDoc.

var (
	_ EntityInfo = (*MachineInfo)(nil)
	_ EntityInfo = (*ServiceInfo)(nil)
	_ EntityInfo = (*UnitInfo)(nil)
	_ EntityInfo = (*RelationInfo)(nil)
	_ EntityInfo = (*AnnotationInfo)(nil)
)

type EntityId struct {
	Kind string
	Id   interface{}
}

// StateServingInfo holds information needed by a state
// server.
type StateServingInfo struct {
	APIPort    int
	StatePort  int
	Cert       string
	PrivateKey string
	// this will be passed as the KeyFile argument to MongoDB
	SharedSecret   string
	SystemIdentity string
}

// IsMasterResult holds the result of an IsMaster API call.
type IsMasterResult struct {
	// Master reports whether the connected agent
	// lives on the same instance as the mongo replica
	// set master.
	Master bool
}

// MachineInfo holds the information about a Machine
// that is watched by StateWatcher.
type MachineInfo struct {
	Id                       string `bson:"_id"`
	InstanceId               string
	Status                   Status
	StatusInfo               string
	StatusData               map[string]interface{}
	Life                     Life
	Series                   string
	SupportedContainers      []instance.ContainerType
	SupportedContainersKnown bool
	HardwareCharacteristics  *instance.HardwareCharacteristics `json:",omitempty"`
	Jobs                     []MachineJob
	Addresses                []network.Address
}

func (i *MachineInfo) EntityId() EntityId {
	return EntityId{
		Kind: "machine",
		Id:   i.Id,
	}
}

type ServiceInfo struct {
	Name        string `bson:"_id"`
	Exposed     bool
	CharmURL    string
	OwnerTag    string
	Life        Life
	MinUnits    int
	Constraints constraints.Value
	Config      map[string]interface{}
	Subordinate bool
}

func (i *ServiceInfo) EntityId() EntityId {
	return EntityId{
		Kind: "service",
		Id:   i.Name,
	}
}

type UnitInfo struct {
	Name           string `bson:"_id"`
	Service        string
	Series         string
	CharmURL       string
	PublicAddress  string
	PrivateAddress string
	MachineId      string
	Ports          []network.Port
	Status         Status
	StatusInfo     string
	StatusData     map[string]interface{}
	Subordinate    bool
}

func (i *UnitInfo) EntityId() EntityId {
	return EntityId{
		Kind: "unit",
		Id:   i.Name,
	}
}

type Endpoint struct {
	ServiceName string
	Relation    charm.Relation
}

type RelationInfo struct {
	Key       string `bson:"_id"`
	Id        int
	Endpoints []Endpoint
}

func (i *RelationInfo) EntityId() EntityId {
	return EntityId{
		Kind: "relation",
		Id:   i.Key,
	}
}

type AnnotationInfo struct {
	Tag         string
	Annotations map[string]string
}

func (i *AnnotationInfo) EntityId() EntityId {
	return EntityId{
		Kind: "annotation",
		Id:   i.Tag,
	}
}

// ContainerManagerConfigParams contains the parameters for the
// ContainerManagerConfig provisioner API call.
type ContainerManagerConfigParams struct {
	Type instance.ContainerType
}

// ContainerManagerConfig contains information from the environment config
// that is needed for configuring the container manager.
type ContainerManagerConfig struct {
	ManagerConfig map[string]string
}

// UpdateBehavior contains settings that are duplicated in several
// places. Let's just embed this instead.
type UpdateBehavior struct {
	EnableOSRefreshUpdate bool
	EnableOSUpgrade       bool
}

// ContainerConfig contains information from the environment config that is
// needed for container cloud-init.
type ContainerConfig struct {
	ProviderType            string
	AuthorizedKeys          string
	SSLHostnameVerification bool
	Proxy                   proxy.Settings
	AptProxy                proxy.Settings
	PreferIPv6              bool
	*UpdateBehavior
}

// ProvisioningScriptParams contains the parameters for the
// ProvisioningScript client API call.
type ProvisioningScriptParams struct {
	MachineId string
	Nonce     string

	// DataDir may be "", in which case the default will be used.
	DataDir string

	// DisablePackageCommands may be set to disable all
	// package-related commands. It is then the responsibility of the
	// provisioner to ensure that all the packages required by Juju
	// are available.
	DisablePackageCommands bool
}

// ProvisioningScriptResult contains the result of the
// ProvisioningScript client API call.
type ProvisioningScriptResult struct {
	Script string
}

// EnvironmentGetResults contains the result of EnvironmentGet client
// API call.
type EnvironmentGetResults struct {
	Config map[string]interface{}
}

// EnvironmentSet contains the arguments for EnvironmentSet client API
// call.
type EnvironmentSet struct {
	Config map[string]interface{}
}

// EnvironmentUnset contains the arguments for EnvironmentUnset client API
// call.
type EnvironmentUnset struct {
	Keys []string
}

// ModifyEnvironUsers holds the parameters for making Client ShareEnvironment calls.
type ModifyEnvironUsers struct {
	Changes []ModifyEnvironUser
}

// EnvironAction is an action that can be preformed on an environment.
type EnvironAction string

// Actions that can be preformed on an environment.
const (
	AddEnvUser    EnvironAction = "add"
	RemoveEnvUser EnvironAction = "remove"
)

// ModifyEnvironUser stores the parameters used for a Client.ShareEnvironment call.
type ModifyEnvironUser struct {
	UserTag string        `json:"user-tag"`
	Action  EnvironAction `json:"action"`
}

// SetEnvironAgentVersion contains the arguments for
// SetEnvironAgentVersion client API call.
type SetEnvironAgentVersion struct {
	Version version.Number
}

// DeployerConnectionValues containers the result of deployer.ConnectionInfo
// API call.
type DeployerConnectionValues struct {
	StateAddresses []string
	APIAddresses   []string
}

// StatusParams holds parameters for the Status call.
type StatusParams struct {
	Patterns []string
}

// SetRsyslogCertParams holds parameters for the SetRsyslogCert call.
type SetRsyslogCertParams struct {
	CACert []byte
}

// RsyslogConfigResult holds the result of a GetRsyslogConfig call.
type RsyslogConfigResult struct {
	Error  *Error
	CACert string
	// Port is only used by state servers as the port to listen on.
	// Clients should use HostPorts for the rsyslog addresses to forward
	// logs to.
	Port      int
	HostPorts []network.HostPort
}

// RsyslogConfigResults is the bulk form of RyslogConfigResult
type RsyslogConfigResults struct {
	Results []RsyslogConfigResult
}

// DistributionGroupResult contains the result of
// the DistributionGroup provisioner API call.
type DistributionGroupResult struct {
	Error  *Error
	Result []instance.Id
}

// DistributionGroupResults is the bulk form of
// DistributionGroupResult.
type DistributionGroupResults struct {
	Results []DistributionGroupResult
}

// APIHostPortsResult holds the result of an APIHostPorts
// call. Each element in the top level slice holds
// the addresses for one API server.
type APIHostPortsResult struct {
	Servers [][]network.HostPort
}

// FacadeVersions describes the available Facades and what versions of each one
// are available
type FacadeVersions struct {
	Name     string
	Versions []int
}

// LoginResult holds the result of a Login call.
type LoginResult struct {
	Servers        [][]network.HostPort
	EnvironTag     string
	LastConnection *time.Time
	Facades        []FacadeVersions
}

// ReauthRequest holds a challenge/response token meaningful to the identity
// provider.
type ReauthRequest struct {
	Prompt string `json:"prompt"`
	Nonce  string `json:"nonce"`
}

// UserInfo describes a logged-in local user or remote identity.
type UserInfo struct {
	DisplayName    string     `json:"display-name"`
	Identity       string     `json:"identity"`
	LastConnection *time.Time `json:"last-connection,omitempty"`

	// Credentials contains an optional opaque credential value to be held by
	// the client, if any.
	Credentials *string `json:"credentials,omitempty"`
}

// LoginRequestV1 holds the result of an Admin v1 Login call.
type LoginResultV1 struct {
	Servers [][]network.HostPort `json:"servers"`

	// EnvironTag is the tag for the environment that is being connected to.
	EnvironTag string `json:"environ-tag"`

	// ServerTag is the tag for the environment that holds the API servers.
	// This is the initial environment created when bootstrapping juju.
	ServerTag string `json:"server-tag"`

	// ReauthRequest can be used to relay any further authentication handshaking
	// required on the part of the client to complete the Login, if any.
	ReauthRequest *ReauthRequest `json:"reauth-request,omitempty"`

	// UserInfo describes the authenticated user, if any.
	UserInfo *UserInfo `json:"user-info,omitempty"`

	// Facades describes all the available API facade versions to the
	// authenticated client.
	Facades []FacadeVersions `json:"facades"`
}

// StateServersSpec contains arguments for
// the EnsureAvailability client API call.
type StateServersSpec struct {
	EnvironTag      string
	NumStateServers int               `json:"num-state-servers"`
	Constraints     constraints.Value `json:"constraints,omitempty"`
	// Series is the series to associate with new state server machines.
	// If this is empty, then the environment's default series is used.
<<<<<<< HEAD
	Series string `json:"series,omitempty"`
=======
	Series string `json:series,omitempty`
	// Placement defines specific machines to become new state server machines.
	Placement []string `json:placement,omitempty`
>>>>>>> 658f8233
}

// StateServersSpecs contains all the arguments
// for the EnsureAvailability API call.
type StateServersSpecs struct {
	Specs []StateServersSpec
}

// StateServersChangeResult contains the results
// of a single EnsureAvailability API call or
// an error.
type StateServersChangeResult struct {
	Result StateServersChanges
	Error  *Error
}

// StateServersChangeResults contains the results
// of the EnsureAvailability API call.
type StateServersChangeResults struct {
	Results []StateServersChangeResult
}

// StateServersChange lists the servers
// that have been added, removed or maintained in the
// pool as a result of an ensure-availability operation.
type StateServersChanges struct {
	Added      []string `json:"added,omitempty"`
	Maintained []string `json:"maintained,omitempty"`
	Removed    []string `json:"removed,omitempty"`
	Promoted   []string `json:"promoted,omitempty"`
	Demoted    []string `json:"demoted,omitempty"`
}

// FindToolsParams defines parameters for the FindTools method.
type FindToolsParams struct {
	// Number will be used to match tools versions exactly if non-zero.
	Number version.Number

	// MajorVersion will be used to match the major version if non-zero.
	MajorVersion int

	// MinorVersion will be used to match the major version if greater
	// than or equal to zero, and Number is zero.
	MinorVersion int

	// Arch will be used to match tools by architecture if non-empty.
	Arch string

	// Series will be used to match tools by series if non-empty.
	Series string
}

// FindToolsResult holds a list of tools from FindTools and any error.
type FindToolsResult struct {
	List  tools.List
	Error *Error
}<|MERGE_RESOLUTION|>--- conflicted
+++ resolved
@@ -812,13 +812,9 @@
 	Constraints     constraints.Value `json:"constraints,omitempty"`
 	// Series is the series to associate with new state server machines.
 	// If this is empty, then the environment's default series is used.
-<<<<<<< HEAD
 	Series string `json:"series,omitempty"`
-=======
-	Series string `json:series,omitempty`
 	// Placement defines specific machines to become new state server machines.
-	Placement []string `json:placement,omitempty`
->>>>>>> 658f8233
+	Placement []string `json:"placement,omitempty"`
 }
 
 // StateServersSpecs contains all the arguments
