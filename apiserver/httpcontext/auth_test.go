// Copyright 2018 Canonical Ltd.
// Licensed under the AGPLv3, see LICENCE file for details.

package httpcontext_test

import (
	"context"
	"errors"
	"io"
	"net/http"
	"net/http/httptest"
<<<<<<< HEAD
	"testing"
=======
	"reflect"
>>>>>>> 4d5df17d

	"github.com/juju/names/v6"
	"github.com/juju/tc"

	"github.com/juju/juju/apiserver/authentication"
	"github.com/juju/juju/apiserver/httpcontext"
<<<<<<< HEAD
	"github.com/juju/juju/internal/testhelpers"
=======
	jujutesting "github.com/juju/juju/testing"
>>>>>>> 4d5df17d
)

type BasicAuthHandlerSuite struct {
	testhelpers.IsolationSuite
	stub     testhelpers.Stub
	handler  *httpcontext.AuthHandler
	authInfo authentication.AuthInfo
	server   *httptest.Server
}

func TestBasicAuthHandlerSuite(t *testing.T) {
	tc.Run(t, &BasicAuthHandlerSuite{})
}

func (s *BasicAuthHandlerSuite) SetUpTest(c *tc.C) {
	s.IsolationSuite.SetUpTest(c)
	s.stub.ResetCalls()
	s.handler = &httpcontext.AuthHandler{
		Authenticator: s,
		Authorizer:    s,
		NextHandler: http.HandlerFunc(func(w http.ResponseWriter, r *http.Request) {
			authInfo, ok := httpcontext.RequestAuthInfo(r.Context())
			if !ok || authInfo.Entity != s.authInfo.Entity {
				w.WriteHeader(http.StatusBadRequest)
			} else {
				w.WriteHeader(http.StatusOK)
				io.WriteString(w, "hullo!")
			}
		}),
	}
	s.server = httptest.NewServer(s.handler)
	s.authInfo = authentication.AuthInfo{
		Entity:   &mockEntity{tag: names.NewUserTag("bob")},
		ModelTag: jujutesting.ModelTag,
	}
}

func (s *BasicAuthHandlerSuite) Authenticate(req *http.Request) (authentication.AuthInfo, error) {
	s.stub.MethodCall(s, "Authenticate", req)
	if err := s.stub.NextErr(); err != nil {
		return authentication.AuthInfo{}, err
	}
	return s.authInfo, nil
}

func (s *BasicAuthHandlerSuite) AuthenticateLoginRequest(
	_ context.Context,
	_,
	_ string,
	_ authentication.AuthParams,
) (authentication.AuthInfo, error) {
	panic("should not be called")
}

func (s *BasicAuthHandlerSuite) Authorize(ctx context.Context, authInfo authentication.AuthInfo) error {
	s.stub.MethodCall(s, "Authorize", authInfo)
	return s.stub.NextErr()
}

func (s *BasicAuthHandlerSuite) TestRequestAuthInfoNoContext(c *tc.C) {
	_, ok := httpcontext.RequestAuthInfo(c.Context())
	c.Assert(ok, tc.IsFalse)
}

func (s *BasicAuthHandlerSuite) TestSuccess(c *tc.C) {
	resp, err := s.server.Client().Get(s.server.URL)
	c.Assert(err, tc.ErrorIsNil)
	c.Assert(resp.StatusCode, tc.Equals, http.StatusOK)
	defer resp.Body.Close()
	out, err := io.ReadAll(resp.Body)
	c.Assert(err, tc.ErrorIsNil)
	c.Assert(string(out), tc.Equals, "hullo!")
	s.stub.CheckCallNames(c, "Authenticate", "Authorize")
}

func (s *BasicAuthHandlerSuite) TestAuthenticationFailure(c *tc.C) {
	s.stub.SetErrors(errors.New("username/password invalid"))

	resp, err := s.server.Client().Get(s.server.URL)
	c.Assert(err, tc.ErrorIsNil)
	c.Assert(resp.StatusCode, tc.Equals, http.StatusUnauthorized)
	defer resp.Body.Close()

	out, err := io.ReadAll(resp.Body)
	c.Assert(err, tc.ErrorIsNil)
	c.Assert(string(out), tc.Equals, "authentication failed: username/password invalid\n")
	s.stub.CheckCallNames(c, "Authenticate")
}

func (s *BasicAuthHandlerSuite) TestAuthorizationFailure(c *tc.C) {
	s.stub.SetErrors(nil, errors.New("unauthorized access for resource"))

	resp, err := s.server.Client().Get(s.server.URL)
	c.Assert(err, tc.ErrorIsNil)
	c.Assert(resp.StatusCode, tc.Equals, http.StatusForbidden)
	defer resp.Body.Close()
	out, err := io.ReadAll(resp.Body)
	c.Assert(err, tc.ErrorIsNil)
	c.Assert(string(out), tc.Equals, "authorization failed: unauthorized access for resource\n")
	s.stub.CheckCallNames(c, "Authenticate", "Authorize")
}

func (s *BasicAuthHandlerSuite) TestAuthorizationOptional(c *tc.C) {
	s.handler.Authorizer = nil

	resp, err := s.server.Client().Get(s.server.URL)
	c.Assert(err, tc.ErrorIsNil)
	c.Assert(resp.StatusCode, tc.Equals, http.StatusOK)
	defer resp.Body.Close()
}

type mockEntity struct {
	tag names.Tag
}

func (e *mockEntity) Tag() names.Tag {
	return e.tag
}

type CompositeAuthSuite struct {
	testing.IsolationSuite
}

var _ = gc.Suite(&CompositeAuthSuite{})

type stubAuthorizer struct {
	expected authentication.AuthInfo
	err      error
}

func (a stubAuthorizer) Authorize(info authentication.AuthInfo) error {
	if !reflect.DeepEqual(a.expected, info) {
		return errors.New("wrong auth info")
	}
	return a.err
}

func (s *CompositeAuthSuite) TestAuthorizeSuccess(c *gc.C) {
	authInfo := authentication.AuthInfo{Controller: true}
	var auth httpcontext.CompositeAuthorizer = []authentication.Authorizer{
		stubAuthorizer{
			expected: authInfo,
			err:      errors.New("unauthorized"),
		},
		stubAuthorizer{
			expected: authInfo,
		},
	}
	err := auth.Authorize(authInfo)
	c.Assert(err, jc.ErrorIsNil)
}

func (s *CompositeAuthSuite) TestAuthorizeFail(c *gc.C) {
	authInfo := authentication.AuthInfo{Controller: true}
	var auth httpcontext.CompositeAuthorizer = []authentication.Authorizer{
		stubAuthorizer{
			expected: authInfo,
			err:      errors.New("unauthorized"),
		},
		stubAuthorizer{
			expected: authInfo,
			err:      errors.New("unauthorized"),
		},
	}
	err := auth.Authorize(authInfo)
	c.Assert(err, gc.ErrorMatches, "permission denied")
}<|MERGE_RESOLUTION|>--- conflicted
+++ resolved
@@ -9,22 +9,16 @@
 	"io"
 	"net/http"
 	"net/http/httptest"
-<<<<<<< HEAD
+	"reflect"
 	"testing"
-=======
-	"reflect"
->>>>>>> 4d5df17d
 
 	"github.com/juju/names/v6"
 	"github.com/juju/tc"
 
 	"github.com/juju/juju/apiserver/authentication"
 	"github.com/juju/juju/apiserver/httpcontext"
-<<<<<<< HEAD
 	"github.com/juju/juju/internal/testhelpers"
-=======
-	jujutesting "github.com/juju/juju/testing"
->>>>>>> 4d5df17d
+	jujutesting "github.com/juju/juju/internal/testing"
 )
 
 type BasicAuthHandlerSuite struct {
@@ -145,24 +139,26 @@
 }
 
 type CompositeAuthSuite struct {
-	testing.IsolationSuite
+	testhelpers.IsolationSuite
 }
 
-var _ = gc.Suite(&CompositeAuthSuite{})
+func TestCompositeAuthSuite(t *testing.T) {
+	tc.Run(t, &CompositeAuthSuite{})
+}
 
 type stubAuthorizer struct {
 	expected authentication.AuthInfo
 	err      error
 }
 
-func (a stubAuthorizer) Authorize(info authentication.AuthInfo) error {
+func (a stubAuthorizer) Authorize(ctx context.Context, info authentication.AuthInfo) error {
 	if !reflect.DeepEqual(a.expected, info) {
 		return errors.New("wrong auth info")
 	}
 	return a.err
 }
 
-func (s *CompositeAuthSuite) TestAuthorizeSuccess(c *gc.C) {
+func (s *CompositeAuthSuite) TestAuthorizeSuccess(c *tc.C) {
 	authInfo := authentication.AuthInfo{Controller: true}
 	var auth httpcontext.CompositeAuthorizer = []authentication.Authorizer{
 		stubAuthorizer{
@@ -173,11 +169,11 @@
 			expected: authInfo,
 		},
 	}
-	err := auth.Authorize(authInfo)
-	c.Assert(err, jc.ErrorIsNil)
+	err := auth.Authorize(context.Background(), authInfo)
+	c.Assert(err, tc.ErrorIsNil)
 }
 
-func (s *CompositeAuthSuite) TestAuthorizeFail(c *gc.C) {
+func (s *CompositeAuthSuite) TestAuthorizeFail(c *tc.C) {
 	authInfo := authentication.AuthInfo{Controller: true}
 	var auth httpcontext.CompositeAuthorizer = []authentication.Authorizer{
 		stubAuthorizer{
@@ -189,6 +185,6 @@
 			err:      errors.New("unauthorized"),
 		},
 	}
-	err := auth.Authorize(authInfo)
-	c.Assert(err, gc.ErrorMatches, "permission denied")
+	err := auth.Authorize(context.Background(), authInfo)
+	c.Assert(err, tc.ErrorMatches, "permission denied")
 }